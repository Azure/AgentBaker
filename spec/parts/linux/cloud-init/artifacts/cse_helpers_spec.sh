#!/bin/bash
lsb_release() {
    echo "mock lsb_release"
}

readPackage() {
    local packageName=$1
    package=$(jq ".Packages" "spec/parts/linux/cloud-init/artifacts/test_components.json" | jq ".[] | select(.name == \"$packageName\")")
    echo "$package"
}

readContainerImage() {
    local containerImageName=$1
    containerImage=$(jq ".ContainerImages" "spec/parts/linux/cloud-init/artifacts/test_components.json" | jq ".[] | select(.downloadURL | contains(\"$containerImageName\"))")
    echo "$containerImage"
}

Describe 'cse_helpers.sh'
    Include "./parts/linux/cloud-init/artifacts/cse_helpers.sh"
    Describe 'updatePackageVersions'
        It 'returns downloadURIs.ubuntu.r2204.versionsV2 of package pkgVersionsV2 for UBUNTU 22.04'
            package=$(readPackage "pkgVersionsV2")
            When call updatePackageVersions "$package" "UBUNTU" "22.04"
            The variable PACKAGE_VERSIONS[@] should equal "dummyVersion1 dummyVersion0.9"
        End
        It 'returns downloadURIs.ubuntu.r2004.versionsV2 of package pkgVersionsV2 for UBUNTU 20.04'
            package=$(readPackage "pkgVersionsV2")
            When call updatePackageVersions "$package" "UBUNTU" "20.04"
            The variable PACKAGE_VERSIONS[@] should equal "dummyVersion2"
        End
        It 'returns downloadURIs.ubuntu.r1804.versionsV2 of package pkgVersionsV2 for UBUNTU 18.04'
            package=$(readPackage "pkgVersionsV2")
            When call updatePackageVersions "$package" "UBUNTU" "18.04"
            The variable PACKAGE_VERSIONS[@] should equal "dummyVersion3 dummyVersion4"
        End
        It 'returns downloadURIs.mariner.current.versionsV2 of package pkgVersionsV2 for MARINER current'
            package=$(readPackage "pkgVersionsV2")
            When call updatePackageVersions "$package" "MARINER" "current"
            The variable PACKAGE_VERSIONS[@] should equal "dummyVersion5 dummyVersion6.1 dummyVersion6.0"
        End
        It 'returns <SKIP> if there is a <SKIP> in latestVersion'
            package=$(readPackage "pkgVersionsV2")
            When call updatePackageVersions "$package" "MARINERKATA" "current"
            The variable PACKAGE_VERSIONS[@] should equal "<SKIP>"
        End
        It 'returns downloadURIs.default.current.versionsV2 of package pkgVersionsV2 for unknown OS distro'
            package=$(readPackage "pkgVersionsV2")
            When call updatePackageVersions "$package" "unknownOS" "some_mariner_version"
            The variable PACKAGE_VERSIONS[@] should equal "dummyVersion7"
        End
        It 'returns downloadURIs.ubuntu.current.versionsV2 of package pkgVersionsV2 for UBUNTU unkown release'
            package=$(readPackage "pkgVersionsV2")
            When call updatePackageVersions "$package" "UBUNTU" "unknown_release"
            The variable PACKAGE_VERSIONS[@] should equal "dummyVersionCurrent"
        End
        It 'returns downloadURIs.default.current.versions of package pkgVersions for default.current as a fallback case'
            package=$(readPackage "pkgVersions")
            When call updatePackageVersions "$package" "default" "current"
            The variable PACKAGE_VERSIONS[@] should equal "dummyVersionFallback1.1 dummyVersionFallback1.0"
        End
    End
    Describe 'updatePackageDownloadURL'
        It 'returns downloadURIs.ubuntu.r2204.downloadURL of package pkgVersionsV2 for ubuntu.r2204'
            package=$(readPackage "pkgVersionsV2")
            When call updatePackageDownloadURL "$package" "UBUNTU" "22.04"
            The variable PACKAGE_DOWNLOAD_URL should equal "https://dummypath/v\${version}/dummy_\${version}_linux_\${CPU_ARCH}.tar.gz"
        End
        It 'returns downloadURIs.ubuntu.current.downloadURL of package pkgVersionsV2 for ubuntu unknown release'
            package=$(readPackage "pkgVersionsV2")
            When call updatePackageDownloadURL "$package" "UBUNTU" "dummy_release"
            The variable PACKAGE_DOWNLOAD_URL should equal "https://dummydefaultcurrentpath/v\${version}/dummy_\${version}_linux_\${CPU_ARCH}.tar.gz"
        End
    End
    Describe 'evalPackageDownloadURL'
        It 'returns empty string for empty downloadURL'
            When call evalPackageDownloadURL ""
            The output should equal ""
        End
        It 'returns evaluated downloadURL of package dummypath'
            version="0.0.1"
            CPU_ARCH="amd64"
            When call evalPackageDownloadURL "https://dummypath/v\${version}/binaries/dummypath-linux-\${CPU_ARCH}-v\${version}.tgz"
            The output should equal 'https://dummypath/v0.0.1/binaries/dummypath-linux-amd64-v0.0.1.tgz'
        End
    End
    Describe 'pkgVersionsV2'
        It 'returns release version r2004 for package pkgVersionsV2 in UBUNTU 20.04'
            package=$(readPackage "pkgVersionsV2")
            os="UBUNTU"
            osVersion="20.04"
            When call updateRelease "$package" "$os" "$osVersion"
            The variable RELEASE should equal "\"r2004\""
        End
        It 'returns release version current for package pkgVersionsV2 in Mariner.uknown_release'
            package=$(readPackage "pkgVersionsV2")
            os="MARINER"
            osVersion="uknown_release"
            When call updateRelease "$package" "$os" "$osVersion"
            The variable RELEASE should equal "current"
        End
    End
    Describe 'updateMultiArchVersions'
        It 'returns multiArchVersionsV2 for containerImage mcr.microsoft.com/dummyImageWithMultiArchVersionsV2'
            containerImage=$(readContainerImage "mcr.microsoft.com/dummyImageWithMultiArchVersionsV2")
            When call updateMultiArchVersions "$containerImage"
            The variable MULTI_ARCH_VERSIONS[@] should equal "dummyVersion1.1 dummyVersion2.1 dummyVersion1 dummyVersion2"
        End
        It 'returns multiArchVersions for containerImage mcr.microsoft.com/dummyImageWithOldMultiArchVersions'
            containerImage=$(readContainerImage "mcr.microsoft.com/dummyImageWithOldMultiArchVersions")
            When call updateMultiArchVersions "$containerImage"
<<<<<<< HEAD
            The variable MULTI_ARCH_VERSIONS[@] should equal "v1.27.16 v1.28.14 v1.29.9 v1.30.5 v1.27.15 v1.28.13 v1.29.8 v1.30.4"
=======
            The variable MULTI_ARCH_VERSIONS[@] should equal "dummyVersion3 dummyVersion4 dummyVersion5"
>>>>>>> 0213b45d
        End
    End
End<|MERGE_RESOLUTION|>--- conflicted
+++ resolved
@@ -108,11 +108,7 @@
         It 'returns multiArchVersions for containerImage mcr.microsoft.com/dummyImageWithOldMultiArchVersions'
             containerImage=$(readContainerImage "mcr.microsoft.com/dummyImageWithOldMultiArchVersions")
             When call updateMultiArchVersions "$containerImage"
-<<<<<<< HEAD
-            The variable MULTI_ARCH_VERSIONS[@] should equal "v1.27.16 v1.28.14 v1.29.9 v1.30.5 v1.27.15 v1.28.13 v1.29.8 v1.30.4"
-=======
             The variable MULTI_ARCH_VERSIONS[@] should equal "dummyVersion3 dummyVersion4 dummyVersion5"
->>>>>>> 0213b45d
         End
     End
 End