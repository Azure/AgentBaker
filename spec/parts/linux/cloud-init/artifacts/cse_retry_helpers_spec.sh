--- conflicted
+++ resolved
@@ -215,7 +215,6 @@
                     The status should eq 1
                     The stdout should include "curl mock timeout"
                 End
-<<<<<<< HEAD
             End
         End
 
@@ -275,9 +274,6 @@
                 # Cleanup after assertions
                 rm -rf /tmp/test_valid_oras_tarball
             End
-=======
-            End
->>>>>>> 510bb910
         End
 
         Describe 'retrycmd_internal cse global timeout'
