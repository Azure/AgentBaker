--- conflicted
+++ resolved
@@ -201,106 +201,6 @@
             The variable KUBELET_NODE_LABELS should equal 'kubernetes.azure.com/agentpool=wp0,kubernetes.azure.com/kubelet-serving-ca=cluster'
         End
     End
-<<<<<<< HEAD
-    Describe 'orasLogin'        
-        It 'should return 0 if anonymous login in successful'
-            logs_to_events() {
-                case "$1" in
-                    "AKS.CSE.orasLogin.retrycmd_acr_access_check_anon")
-                        return 0
-                        ;;
-                    *)
-                        return -1
-                        ;;
-                esac
-            }
-            When run orasLogin
-            The status should be success
-            The stdout should include "Checking access to ACR with anonymous pull"
-            The stdout should include "bootstarp acr '' access check passed"
-        End
-        It 'should return unique error if anonymous login fails with anything other than unauthorized'
-            logs_to_events() {
-                case "$1" in
-                    "AKS.CSE.orasLogin.retrycmd_acr_access_check_anon")
-                        return $99999
-                        ;;
-                    *)
-                        return -1
-                        ;;
-                esac
-            }
-            When run orasLogin
-            The status should be failure
-            The stdout should include "Checking access to ACR with anonymous pull"
-            The stdout should include "retrycmd_acr_access_check failed with something other than unauthorized"
-        End
-        It 'should fail if oras_login_with_kubelet_identity fails'
-            logs_to_events() {
-                case "$1" in
-                    "AKS.CSE.orasLogin.retrycmd_acr_access_check_anon")
-                        return $ERR_ORAS_PULL_UNAUTHORIZED
-                        ;;
-                    "AKS.CSE.orasLogin.oras_login_with_kubelet_identity")
-                        return 1
-                        ;;
-                    *)
-                        return -1
-                        ;;
-                esac
-            }
-            When run orasLogin
-            The status should be failure
-            The stdout should include "Checking access to ACR with anonymous pull"
-            The stdout should include "Failed to access ACR with anonymous pull, will try use kubelet identity for non-anonymous pull"
-            The stdout should include "Failed to login to oras with kubelet identity"
-        End
-        It 'should fail to login if retrycmd_acr_access_check_non_anon fails'
-            logs_to_events() {
-                case "$1" in
-                    "AKS.CSE.orasLogin.retrycmd_acr_access_check_anon")
-                        return $ERR_ORAS_PULL_UNAUTHORIZED
-                        ;;
-                    "AKS.CSE.orasLogin.oras_login_with_kubelet_identity")
-                        return 0
-                        ;;
-                    "AKS.CSE.orasLogin.retrycmd_acr_access_check_non_anon")
-                        return 1 
-                        ;;
-                    *)
-                        return -1
-                        ;;
-                esac
-            }
-            When run orasLogin
-            The status should be failure
-            The stdout should include "Checking access to ACR with anonymous pull"
-            The stdout should include "Failed to access ACR with anonymous pull, will try use kubelet identity for non-anonymous pull"
-            The stdout should include "Failed to access ACR after oras login"
-        End
-        It 'should pass if retrycmd_acr_access_check_non_anon succeeds'
-            logs_to_events() {
-                case "$1" in
-                    "AKS.CSE.orasLogin.retrycmd_acr_access_check_anon")
-                        return $ERR_ORAS_PULL_UNAUTHORIZED
-                        ;;
-                    "AKS.CSE.orasLogin.oras_login_with_kubelet_identity")
-                        return 0
-                        ;;
-                    "AKS.CSE.orasLogin.retrycmd_acr_access_check_non_anon")
-                        return 0
-                        ;;
-                    *)
-                        return -1
-                        ;;
-                esac
-            }
-            When run orasLogin
-            The status should be success
-            The stdout should include "Checking access to ACR with anonymous pull"
-            The stdout should include "Failed to access ACR with anonymous pull, will try use kubelet identity for non-anonymous pull"
-            The stdout should include "bootstarp acr '' access check passed"
-=======
 
     Describe 'configureContainerdRegistryHost'
         It 'should configure registry host correctly'
@@ -322,7 +222,6 @@
             The output should include "touch /etc/containerd/certs.d/mcr.microsoft.com/hosts.toml"
             The output should include "chmod 0644 /etc/containerd/certs.d/mcr.microsoft.com/hosts.toml"
             The output should not include "tee"
->>>>>>> 990f7f8f
         End
     End
 End