function Get-ProvisioningScripts {
    if (!(Test-Path 'c:\AzureData\windows\provisioningscripts')) {
        Set-ExitCode -ExitCode $global:WINDOWS_CSE_ERROR_NOT_FOUND_PROVISIONING_SCRIPTS -ErrorMessage "Failed to found provisioning scripts"
    }
    Write-Log "Copying provisioning scripts"
    Move-Item 'c:\AzureData\windows\provisioningscripts\*' 'c:\k' -Force
    Remove-Item -Path 'c:\AzureData\windows\provisioningscripts' -Force
}

function Get-InstanceMetadataServiceTelemetry {
    $keys = @{ }

    try {
        # Write-Log "Querying instance metadata service..."
        # Note: 2019-04-30 is latest api available in all clouds
        $metadata = Invoke-RestMethod -Headers @{"Metadata" = "true" } -URI "http://169.254.169.254/metadata/instance?api-version=2019-04-30" -Method get
        # Write-Log ($metadata | ConvertTo-Json)

        $keys.Add("vm_size", $metadata.compute.vmSize)
    }
    catch {
        Write-Log "Error querying instance metadata service."
    }

    return $keys
}

function Initialize-DataDirectories {
    # Some of the Kubernetes tests that were designed for Linux try to mount /tmp into a pod
    # On Windows, Go translates to c:\tmp. If that path doesn't exist, then some node tests fail

    Logs-To-Event -TaskName "AKS.WindowsCSE.InitializeDataDirectories" -TaskMessage "Start to create required data directories as needed"
   
    $requiredPaths = 'c:\tmp'

    $requiredPaths | ForEach-Object {
        Create-Directory -FullPath $_
    }
}

function Get-LogCollectionScripts {
    Write-Log "Moving various log collect scripts and depencencies"
    try {
        Move-Item -Path 'C:\AzureData\windows\debug' -Destination 'c:\k\'
    } catch {
        Set-ExitCode -ExitCode $global:WINDOWS_CSE_ERROR_COPY_LOG_COLLECTION_SCRIPTS -ErrorMessage "Failed to move log collect scripts and depencencies from C:\AzureData\windows\debug to C:\k. Error: $_"
    }
}

function Register-LogsCleanupScriptTask {
    Logs-To-Event -TaskName "AKS.WindowsCSE.RegisterLogsCleanupScriptTask" -TaskMessage "Start to register logs cleanup script task"
    Write-Log "Creating a scheduled task to run windowslogscleanup.ps1"

    $action = New-ScheduledTaskAction -Execute "powershell.exe" -Argument "-File `"c:\k\windowslogscleanup.ps1`""
    $principal = New-ScheduledTaskPrincipal -UserId SYSTEM -LogonType ServiceAccount -RunLevel Highest
    $trigger = New-JobTrigger -Daily -At "00:00" -DaysInterval 1
    $definition = New-ScheduledTask -Action $action -Principal $principal -Trigger $trigger -Description "log-cleanup-task"
    Register-ScheduledTask -TaskName "log-cleanup-task" -InputObject $definition
}

function Register-NodeResetScriptTask {
    Logs-To-Event -TaskName "AKS.WindowsCSE.RegisterNodeResetScriptTask" -TaskMessage "Start to register node reset script task. HNSRemediatorIntervalInMinutes: $global:HNSRemediatorIntervalInMinutes"
    Write-Log "Creating a startup task to run windowsnodereset.ps1"

    $action = New-ScheduledTaskAction -Execute "powershell.exe" -Argument "-File `"c:\k\windowsnodereset.ps1`""
    $principal = New-ScheduledTaskPrincipal -UserId SYSTEM -LogonType ServiceAccount -RunLevel Highest
    $trigger = New-JobTrigger -AtStartup -RandomDelay 00:00:05
    $definition = New-ScheduledTask -Action $action -Principal $principal -Trigger $trigger -Description "k8s-restart-job"
    Register-ScheduledTask -TaskName "k8s-restart-job" -InputObject $definition
}

# TODO ksubrmnn parameterize this fully
function Write-KubeClusterConfig {
    param(
        [Parameter(Mandatory = $true)][string]
        $MasterIP,
        [Parameter(Mandatory = $true)][string]
<<<<<<< HEAD
        $MasterFQDN,
        [Parameter(Mandatory = $true)][string]
=======
>>>>>>> da0047aa
        $KubeDnsServiceIp,
        [Parameter(Mandatory = $false)][bool]
        $EnableSecureTLSBootstrapping = $false,
        [Parameter(Mandatory = $false)][string]
        $CustomSecureTLSBootstrapAADResource = ""
    )

    Logs-To-Event -TaskName "AKS.WindowsCSE.WriteKubeClusterConfig" -TaskMessage "Start to write KubeCluster Config. WindowsPauseImageURL: $global:WindowsPauseImageURL"

    $Global:ClusterConfiguration = [PSCustomObject]@{ }

    $Global:ClusterConfiguration | Add-Member -MemberType NoteProperty -Name Cri -Value @{
        Name   = "containerd";
        Images = @{
            # e.g. "mcr.microsoft.com/oss/kubernetes/pause:1.4.1"
            "Pause" = $global:WindowsPauseImageURL
        }
    }

    $Global:ClusterConfiguration | Add-Member -MemberType NoteProperty -Name Cni -Value @{
        Name   = $global:NetworkPlugin;
        Plugin = @{
            Name = "bridge";
        };
    }

    $Global:ClusterConfiguration | Add-Member -MemberType NoteProperty -Name Csi -Value @{
        EnableProxy = $global:EnableCsiProxy
    }

    $Global:ClusterConfiguration | Add-Member -MemberType NoteProperty -Name Services -Value @{
        HNSRemediator       = @{
            IntervalInMinutes = $Global:HNSRemediatorIntervalInMinutes;
        };
        IsSkipCleanupNetwork = $global:IsSkipCleanupNetwork;
    }

    $Global:ClusterConfiguration | Add-Member -MemberType NoteProperty -Name Kubernetes -Value @{
        Source       = @{
            Release = $global:KubeBinariesVersion;
        };
        ControlPlane = @{
            IpAddress    = $MasterIP;
            MasterFQDN   = $MasterFQDN
            Username     = "azureuser"
            MasterSubnet = $global:MasterSubnet
        };
        Network      = @{
            ServiceCidr = $global:KubeServiceCIDR;
            ClusterCidr = $global:KubeClusterCIDR;
            DnsIp       = $KubeDnsServiceIp
        };
        Kubelet      = @{
            NodeLabels = $global:KubeletNodeLabels;
            ConfigArgs = $global:KubeletConfigArgs
            SecureTLSBootstrapArgs = @{
<<<<<<< HEAD
                Enabled =     $EnableSecureTLSBootstrapping;
                AADResource = $CustomSecureTLSBootstrapAADResource
=======
                Enabled =           $EnableSecureTLSBootstrapping;
                CustomAADResource = $CustomSecureTLSBootstrapAADResource
>>>>>>> da0047aa
            };
        };
        Kubeproxy    = @{
            FeatureGates = $global:KubeproxyFeatureGates;
            ConfigArgs   = $global:KubeproxyConfigArgs
        };
    }

    $Global:ClusterConfiguration | Add-Member -MemberType NoteProperty -Name Install -Value @{
        Destination = "c:\k";
    }

    $Global:ClusterConfiguration | ConvertTo-Json -Depth 10 | Out-File -FilePath $global:KubeClusterConfigPath
}

function Update-DefenderPreferences {
    Logs-To-Event -TaskName "AKS.WindowsCSE.UpdateDefenderPreferences" -TaskMessage "Start to update defender preferences"

    Add-MpPreference -ExclusionProcess "c:\k\kubelet.exe"
    Add-MpPreference -ExclusionProcess "c:\k\kube-proxy.exe"

    # Azure CNI
    Add-MpPreference -ExclusionProcess "C:\k\azurecni\bin\azure-cns.exe"
    Add-MpPreference -ExclusionProcess "C:\k\azurecni\bin\azure-vnet-ipam.exe"
    Add-MpPreference -ExclusionProcess "C:\k\azurecni\bin\azure-vnet-ipamv6.exe"
    Add-MpPreference -ExclusionProcess "C:\k\azurecni\bin\azure-vnet-telemetry.exe"
    Add-MpPreference -ExclusionProcess "C:\k\azurecni\bin\azure-vnet.exe"
    Add-MpPreference -ExclusionProcess "C:\k\azurecni\bin\AzureNetworkContainer.exe"
    Add-MpPreference -ExclusionProcess "C:\k\azurecni\bin\CnsWrapperService.exe"
    Add-MpPreference -ExclusionPath "C:\k\azurecns\azure-endpoints.json"
    Add-MpPreference -ExclusionPath "C:\k\azure-vnet.log"

    if ($global:EnableCsiProxy) {
        Add-MpPreference -ExclusionProcess "c:\k\csi-proxy.exe"
    }

    Add-MpPreference -ExclusionProcess "c:\program files\containerd\containerd.exe"
}

function Check-APIServerConnectivity {
    Param(
        [Parameter(Mandatory = $true)][string]
        $MasterIP,
        [Parameter(Mandatory = $false)][int]
        $RetryInterval = 1,
        [Parameter(Mandatory = $false)][int]
        $ConnectTimeout = 10,  #seconds
        [Parameter(Mandatory = $false)][int]
        $MaxRetryCount = 60
    )
    $retryCount=0

    do {
        try {
            $tcpClient=New-Object Net.Sockets.TcpClient
            Write-Log "Retry $retryCount : Trying to connect to API server $MasterIP"
            $tcpClient.ConnectAsync($MasterIP, 443).wait($ConnectTimeout*1000)
            if ($tcpClient.Connected) {
                $tcpClient.Close()
                Write-Log "Retry $retryCount : Connected to API server successfully"
                return
            }
            $tcpClient.Close()
        } catch {
            Write-Log "Retry $retryCount : Failed to connect to API server $MasterIP. Error: $_"
        }
        $retryCount++
        Write-Log "Retry $retryCount : Sleep $RetryInterval and then retry to connect to API server"
        Sleep $RetryInterval
    } while ($retryCount -lt $MaxRetryCount)

    Set-ExitCode -ExitCode $global:WINDOWS_CSE_ERROR_CHECK_API_SERVER_CONNECTIVITY -ErrorMessage "Failed to connect to API server $MasterIP after $retryCount retries"
}

function Get-CACertificates {
    try {
        Write-Log "Get CA certificates"
        $caFolder = "C:\ca"
        $uri = 'http://168.63.129.16/machine?comp=acmspackage&type=cacertificates&ext=json'

        Create-Directory -FullPath $caFolder -DirectoryUsage "storing CA certificates"

        Write-Log "Download CA certificates rawdata"
        # This is required when the root CA certs are different for some clouds.
        try {
            $rawData = Retry-Command -Command 'Invoke-WebRequest' -Args @{Uri=$uri; UseBasicParsing=$true} -Retries 5 -RetryDelaySeconds 10
        } catch {
            Set-ExitCode -ExitCode $global:WINDOWS_CSE_ERROR_DOWNLOAD_CA_CERTIFICATES -ErrorMessage "Failed to download CA certificates rawdata. Error: $_"
        }

        Write-Log "Convert CA certificates rawdata"
        $caCerts=($rawData.Content) | ConvertFrom-Json
        if ([string]::IsNullOrEmpty($caCerts)) {
            Set-ExitCode -ExitCode $global:WINDOWS_CSE_ERROR_EMPTY_CA_CERTIFICATES -ErrorMessage "CA certificates rawdata is empty"
        }

        $certificates = $caCerts.Certificates
        for ($index = 0; $index -lt $certificates.Length ; $index++) {
            $name=$certificates[$index].Name
            $certFilePath = Join-Path $caFolder $name
            Write-Log "Write certificate $name to $certFilePath"
            $certificates[$index].CertBody > $certFilePath
        }
    }
    catch {
        # Catch all exceptions in this function. NOTE: exit cannot be caught.
        Set-ExitCode -ExitCode $global:WINDOWS_CSE_ERROR_GET_CA_CERTIFICATES -ErrorMessage $_
    }
}<|MERGE_RESOLUTION|>--- conflicted
+++ resolved
@@ -1,254 +1,243 @@
-function Get-ProvisioningScripts {
-    if (!(Test-Path 'c:\AzureData\windows\provisioningscripts')) {
-        Set-ExitCode -ExitCode $global:WINDOWS_CSE_ERROR_NOT_FOUND_PROVISIONING_SCRIPTS -ErrorMessage "Failed to found provisioning scripts"
-    }
-    Write-Log "Copying provisioning scripts"
-    Move-Item 'c:\AzureData\windows\provisioningscripts\*' 'c:\k' -Force
-    Remove-Item -Path 'c:\AzureData\windows\provisioningscripts' -Force
-}
-
-function Get-InstanceMetadataServiceTelemetry {
-    $keys = @{ }
-
-    try {
-        # Write-Log "Querying instance metadata service..."
-        # Note: 2019-04-30 is latest api available in all clouds
-        $metadata = Invoke-RestMethod -Headers @{"Metadata" = "true" } -URI "http://169.254.169.254/metadata/instance?api-version=2019-04-30" -Method get
-        # Write-Log ($metadata | ConvertTo-Json)
-
-        $keys.Add("vm_size", $metadata.compute.vmSize)
-    }
-    catch {
-        Write-Log "Error querying instance metadata service."
-    }
-
-    return $keys
-}
-
-function Initialize-DataDirectories {
-    # Some of the Kubernetes tests that were designed for Linux try to mount /tmp into a pod
-    # On Windows, Go translates to c:\tmp. If that path doesn't exist, then some node tests fail
-
-    Logs-To-Event -TaskName "AKS.WindowsCSE.InitializeDataDirectories" -TaskMessage "Start to create required data directories as needed"
-   
-    $requiredPaths = 'c:\tmp'
-
-    $requiredPaths | ForEach-Object {
-        Create-Directory -FullPath $_
-    }
-}
-
-function Get-LogCollectionScripts {
-    Write-Log "Moving various log collect scripts and depencencies"
-    try {
-        Move-Item -Path 'C:\AzureData\windows\debug' -Destination 'c:\k\'
-    } catch {
-        Set-ExitCode -ExitCode $global:WINDOWS_CSE_ERROR_COPY_LOG_COLLECTION_SCRIPTS -ErrorMessage "Failed to move log collect scripts and depencencies from C:\AzureData\windows\debug to C:\k. Error: $_"
-    }
-}
-
-function Register-LogsCleanupScriptTask {
-    Logs-To-Event -TaskName "AKS.WindowsCSE.RegisterLogsCleanupScriptTask" -TaskMessage "Start to register logs cleanup script task"
-    Write-Log "Creating a scheduled task to run windowslogscleanup.ps1"
-
-    $action = New-ScheduledTaskAction -Execute "powershell.exe" -Argument "-File `"c:\k\windowslogscleanup.ps1`""
-    $principal = New-ScheduledTaskPrincipal -UserId SYSTEM -LogonType ServiceAccount -RunLevel Highest
-    $trigger = New-JobTrigger -Daily -At "00:00" -DaysInterval 1
-    $definition = New-ScheduledTask -Action $action -Principal $principal -Trigger $trigger -Description "log-cleanup-task"
-    Register-ScheduledTask -TaskName "log-cleanup-task" -InputObject $definition
-}
-
-function Register-NodeResetScriptTask {
-    Logs-To-Event -TaskName "AKS.WindowsCSE.RegisterNodeResetScriptTask" -TaskMessage "Start to register node reset script task. HNSRemediatorIntervalInMinutes: $global:HNSRemediatorIntervalInMinutes"
-    Write-Log "Creating a startup task to run windowsnodereset.ps1"
-
-    $action = New-ScheduledTaskAction -Execute "powershell.exe" -Argument "-File `"c:\k\windowsnodereset.ps1`""
-    $principal = New-ScheduledTaskPrincipal -UserId SYSTEM -LogonType ServiceAccount -RunLevel Highest
-    $trigger = New-JobTrigger -AtStartup -RandomDelay 00:00:05
-    $definition = New-ScheduledTask -Action $action -Principal $principal -Trigger $trigger -Description "k8s-restart-job"
-    Register-ScheduledTask -TaskName "k8s-restart-job" -InputObject $definition
-}
-
-# TODO ksubrmnn parameterize this fully
-function Write-KubeClusterConfig {
-    param(
-        [Parameter(Mandatory = $true)][string]
-        $MasterIP,
-        [Parameter(Mandatory = $true)][string]
-<<<<<<< HEAD
-        $MasterFQDN,
-        [Parameter(Mandatory = $true)][string]
-=======
->>>>>>> da0047aa
-        $KubeDnsServiceIp,
-        [Parameter(Mandatory = $false)][bool]
-        $EnableSecureTLSBootstrapping = $false,
-        [Parameter(Mandatory = $false)][string]
-        $CustomSecureTLSBootstrapAADResource = ""
-    )
-
-    Logs-To-Event -TaskName "AKS.WindowsCSE.WriteKubeClusterConfig" -TaskMessage "Start to write KubeCluster Config. WindowsPauseImageURL: $global:WindowsPauseImageURL"
-
-    $Global:ClusterConfiguration = [PSCustomObject]@{ }
-
-    $Global:ClusterConfiguration | Add-Member -MemberType NoteProperty -Name Cri -Value @{
-        Name   = "containerd";
-        Images = @{
-            # e.g. "mcr.microsoft.com/oss/kubernetes/pause:1.4.1"
-            "Pause" = $global:WindowsPauseImageURL
-        }
-    }
-
-    $Global:ClusterConfiguration | Add-Member -MemberType NoteProperty -Name Cni -Value @{
-        Name   = $global:NetworkPlugin;
-        Plugin = @{
-            Name = "bridge";
-        };
-    }
-
-    $Global:ClusterConfiguration | Add-Member -MemberType NoteProperty -Name Csi -Value @{
-        EnableProxy = $global:EnableCsiProxy
-    }
-
-    $Global:ClusterConfiguration | Add-Member -MemberType NoteProperty -Name Services -Value @{
-        HNSRemediator       = @{
-            IntervalInMinutes = $Global:HNSRemediatorIntervalInMinutes;
-        };
-        IsSkipCleanupNetwork = $global:IsSkipCleanupNetwork;
-    }
-
-    $Global:ClusterConfiguration | Add-Member -MemberType NoteProperty -Name Kubernetes -Value @{
-        Source       = @{
-            Release = $global:KubeBinariesVersion;
-        };
-        ControlPlane = @{
-            IpAddress    = $MasterIP;
-            MasterFQDN   = $MasterFQDN
-            Username     = "azureuser"
-            MasterSubnet = $global:MasterSubnet
-        };
-        Network      = @{
-            ServiceCidr = $global:KubeServiceCIDR;
-            ClusterCidr = $global:KubeClusterCIDR;
-            DnsIp       = $KubeDnsServiceIp
-        };
-        Kubelet      = @{
-            NodeLabels = $global:KubeletNodeLabels;
-            ConfigArgs = $global:KubeletConfigArgs
-            SecureTLSBootstrapArgs = @{
-<<<<<<< HEAD
-                Enabled =     $EnableSecureTLSBootstrapping;
-                AADResource = $CustomSecureTLSBootstrapAADResource
-=======
-                Enabled =           $EnableSecureTLSBootstrapping;
-                CustomAADResource = $CustomSecureTLSBootstrapAADResource
->>>>>>> da0047aa
-            };
-        };
-        Kubeproxy    = @{
-            FeatureGates = $global:KubeproxyFeatureGates;
-            ConfigArgs   = $global:KubeproxyConfigArgs
-        };
-    }
-
-    $Global:ClusterConfiguration | Add-Member -MemberType NoteProperty -Name Install -Value @{
-        Destination = "c:\k";
-    }
-
-    $Global:ClusterConfiguration | ConvertTo-Json -Depth 10 | Out-File -FilePath $global:KubeClusterConfigPath
-}
-
-function Update-DefenderPreferences {
-    Logs-To-Event -TaskName "AKS.WindowsCSE.UpdateDefenderPreferences" -TaskMessage "Start to update defender preferences"
-
-    Add-MpPreference -ExclusionProcess "c:\k\kubelet.exe"
-    Add-MpPreference -ExclusionProcess "c:\k\kube-proxy.exe"
-
-    # Azure CNI
-    Add-MpPreference -ExclusionProcess "C:\k\azurecni\bin\azure-cns.exe"
-    Add-MpPreference -ExclusionProcess "C:\k\azurecni\bin\azure-vnet-ipam.exe"
-    Add-MpPreference -ExclusionProcess "C:\k\azurecni\bin\azure-vnet-ipamv6.exe"
-    Add-MpPreference -ExclusionProcess "C:\k\azurecni\bin\azure-vnet-telemetry.exe"
-    Add-MpPreference -ExclusionProcess "C:\k\azurecni\bin\azure-vnet.exe"
-    Add-MpPreference -ExclusionProcess "C:\k\azurecni\bin\AzureNetworkContainer.exe"
-    Add-MpPreference -ExclusionProcess "C:\k\azurecni\bin\CnsWrapperService.exe"
-    Add-MpPreference -ExclusionPath "C:\k\azurecns\azure-endpoints.json"
-    Add-MpPreference -ExclusionPath "C:\k\azure-vnet.log"
-
-    if ($global:EnableCsiProxy) {
-        Add-MpPreference -ExclusionProcess "c:\k\csi-proxy.exe"
-    }
-
-    Add-MpPreference -ExclusionProcess "c:\program files\containerd\containerd.exe"
-}
-
-function Check-APIServerConnectivity {
-    Param(
-        [Parameter(Mandatory = $true)][string]
-        $MasterIP,
-        [Parameter(Mandatory = $false)][int]
-        $RetryInterval = 1,
-        [Parameter(Mandatory = $false)][int]
-        $ConnectTimeout = 10,  #seconds
-        [Parameter(Mandatory = $false)][int]
-        $MaxRetryCount = 60
-    )
-    $retryCount=0
-
-    do {
-        try {
-            $tcpClient=New-Object Net.Sockets.TcpClient
-            Write-Log "Retry $retryCount : Trying to connect to API server $MasterIP"
-            $tcpClient.ConnectAsync($MasterIP, 443).wait($ConnectTimeout*1000)
-            if ($tcpClient.Connected) {
-                $tcpClient.Close()
-                Write-Log "Retry $retryCount : Connected to API server successfully"
-                return
-            }
-            $tcpClient.Close()
-        } catch {
-            Write-Log "Retry $retryCount : Failed to connect to API server $MasterIP. Error: $_"
-        }
-        $retryCount++
-        Write-Log "Retry $retryCount : Sleep $RetryInterval and then retry to connect to API server"
-        Sleep $RetryInterval
-    } while ($retryCount -lt $MaxRetryCount)
-
-    Set-ExitCode -ExitCode $global:WINDOWS_CSE_ERROR_CHECK_API_SERVER_CONNECTIVITY -ErrorMessage "Failed to connect to API server $MasterIP after $retryCount retries"
-}
-
-function Get-CACertificates {
-    try {
-        Write-Log "Get CA certificates"
-        $caFolder = "C:\ca"
-        $uri = 'http://168.63.129.16/machine?comp=acmspackage&type=cacertificates&ext=json'
-
-        Create-Directory -FullPath $caFolder -DirectoryUsage "storing CA certificates"
-
-        Write-Log "Download CA certificates rawdata"
-        # This is required when the root CA certs are different for some clouds.
-        try {
-            $rawData = Retry-Command -Command 'Invoke-WebRequest' -Args @{Uri=$uri; UseBasicParsing=$true} -Retries 5 -RetryDelaySeconds 10
-        } catch {
-            Set-ExitCode -ExitCode $global:WINDOWS_CSE_ERROR_DOWNLOAD_CA_CERTIFICATES -ErrorMessage "Failed to download CA certificates rawdata. Error: $_"
-        }
-
-        Write-Log "Convert CA certificates rawdata"
-        $caCerts=($rawData.Content) | ConvertFrom-Json
-        if ([string]::IsNullOrEmpty($caCerts)) {
-            Set-ExitCode -ExitCode $global:WINDOWS_CSE_ERROR_EMPTY_CA_CERTIFICATES -ErrorMessage "CA certificates rawdata is empty"
-        }
-
-        $certificates = $caCerts.Certificates
-        for ($index = 0; $index -lt $certificates.Length ; $index++) {
-            $name=$certificates[$index].Name
-            $certFilePath = Join-Path $caFolder $name
-            Write-Log "Write certificate $name to $certFilePath"
-            $certificates[$index].CertBody > $certFilePath
-        }
-    }
-    catch {
-        # Catch all exceptions in this function. NOTE: exit cannot be caught.
-        Set-ExitCode -ExitCode $global:WINDOWS_CSE_ERROR_GET_CA_CERTIFICATES -ErrorMessage $_
-    }
+function Get-ProvisioningScripts {
+    if (!(Test-Path 'c:\AzureData\windows\provisioningscripts')) {
+        Set-ExitCode -ExitCode $global:WINDOWS_CSE_ERROR_NOT_FOUND_PROVISIONING_SCRIPTS -ErrorMessage "Failed to found provisioning scripts"
+    }
+    Write-Log "Copying provisioning scripts"
+    Move-Item 'c:\AzureData\windows\provisioningscripts\*' 'c:\k' -Force
+    Remove-Item -Path 'c:\AzureData\windows\provisioningscripts' -Force
+}
+
+function Get-InstanceMetadataServiceTelemetry {
+    $keys = @{ }
+
+    try {
+        # Write-Log "Querying instance metadata service..."
+        # Note: 2019-04-30 is latest api available in all clouds
+        $metadata = Invoke-RestMethod -Headers @{"Metadata" = "true" } -URI "http://169.254.169.254/metadata/instance?api-version=2019-04-30" -Method get
+        # Write-Log ($metadata | ConvertTo-Json)
+
+        $keys.Add("vm_size", $metadata.compute.vmSize)
+    }
+    catch {
+        Write-Log "Error querying instance metadata service."
+    }
+
+    return $keys
+}
+
+function Initialize-DataDirectories {
+    # Some of the Kubernetes tests that were designed for Linux try to mount /tmp into a pod
+    # On Windows, Go translates to c:\tmp. If that path doesn't exist, then some node tests fail
+
+    Logs-To-Event -TaskName "AKS.WindowsCSE.InitializeDataDirectories" -TaskMessage "Start to create required data directories as needed"
+   
+    $requiredPaths = 'c:\tmp'
+
+    $requiredPaths | ForEach-Object {
+        Create-Directory -FullPath $_
+    }
+}
+
+function Get-LogCollectionScripts {
+    Write-Log "Moving various log collect scripts and depencencies"
+    try {
+        Move-Item -Path 'C:\AzureData\windows\debug' -Destination 'c:\k\'
+    } catch {
+        Set-ExitCode -ExitCode $global:WINDOWS_CSE_ERROR_COPY_LOG_COLLECTION_SCRIPTS -ErrorMessage "Failed to move log collect scripts and depencencies from C:\AzureData\windows\debug to C:\k. Error: $_"
+    }
+}
+
+function Register-LogsCleanupScriptTask {
+    Logs-To-Event -TaskName "AKS.WindowsCSE.RegisterLogsCleanupScriptTask" -TaskMessage "Start to register logs cleanup script task"
+    Write-Log "Creating a scheduled task to run windowslogscleanup.ps1"
+
+    $action = New-ScheduledTaskAction -Execute "powershell.exe" -Argument "-File `"c:\k\windowslogscleanup.ps1`""
+    $principal = New-ScheduledTaskPrincipal -UserId SYSTEM -LogonType ServiceAccount -RunLevel Highest
+    $trigger = New-JobTrigger -Daily -At "00:00" -DaysInterval 1
+    $definition = New-ScheduledTask -Action $action -Principal $principal -Trigger $trigger -Description "log-cleanup-task"
+    Register-ScheduledTask -TaskName "log-cleanup-task" -InputObject $definition
+}
+
+function Register-NodeResetScriptTask {
+    Logs-To-Event -TaskName "AKS.WindowsCSE.RegisterNodeResetScriptTask" -TaskMessage "Start to register node reset script task. HNSRemediatorIntervalInMinutes: $global:HNSRemediatorIntervalInMinutes"
+    Write-Log "Creating a startup task to run windowsnodereset.ps1"
+
+    $action = New-ScheduledTaskAction -Execute "powershell.exe" -Argument "-File `"c:\k\windowsnodereset.ps1`""
+    $principal = New-ScheduledTaskPrincipal -UserId SYSTEM -LogonType ServiceAccount -RunLevel Highest
+    $trigger = New-JobTrigger -AtStartup -RandomDelay 00:00:05
+    $definition = New-ScheduledTask -Action $action -Principal $principal -Trigger $trigger -Description "k8s-restart-job"
+    Register-ScheduledTask -TaskName "k8s-restart-job" -InputObject $definition
+}
+
+# TODO ksubrmnn parameterize this fully
+function Write-KubeClusterConfig {
+    param(
+        [Parameter(Mandatory = $true)][string]
+        $MasterIP,
+        [Parameter(Mandatory = $true)][string]
+        $KubeDnsServiceIp,
+        [Parameter(Mandatory = $false)][bool]
+        $EnableSecureTLSBootstrapping = $false,
+        [Parameter(Mandatory = $false)][string]
+        $CustomSecureTLSBootstrapAADResource = ""
+    )
+
+    Logs-To-Event -TaskName "AKS.WindowsCSE.WriteKubeClusterConfig" -TaskMessage "Start to write KubeCluster Config. WindowsPauseImageURL: $global:WindowsPauseImageURL"
+
+    $Global:ClusterConfiguration = [PSCustomObject]@{ }
+
+    $Global:ClusterConfiguration | Add-Member -MemberType NoteProperty -Name Cri -Value @{
+        Name   = "containerd";
+        Images = @{
+            # e.g. "mcr.microsoft.com/oss/kubernetes/pause:1.4.1"
+            "Pause" = $global:WindowsPauseImageURL
+        }
+    }
+
+    $Global:ClusterConfiguration | Add-Member -MemberType NoteProperty -Name Cni -Value @{
+        Name   = $global:NetworkPlugin;
+        Plugin = @{
+            Name = "bridge";
+        };
+    }
+
+    $Global:ClusterConfiguration | Add-Member -MemberType NoteProperty -Name Csi -Value @{
+        EnableProxy = $global:EnableCsiProxy
+    }
+
+    $Global:ClusterConfiguration | Add-Member -MemberType NoteProperty -Name Services -Value @{
+        HNSRemediator       = @{
+            IntervalInMinutes = $Global:HNSRemediatorIntervalInMinutes;
+        };
+        IsSkipCleanupNetwork = $global:IsSkipCleanupNetwork;
+    }
+
+    $Global:ClusterConfiguration | Add-Member -MemberType NoteProperty -Name Kubernetes -Value @{
+        Source       = @{
+            Release = $global:KubeBinariesVersion;
+        };
+        ControlPlane = @{
+            IpAddress    = $MasterIP;
+            Username     = "azureuser"
+            MasterSubnet = $global:MasterSubnet
+        };
+        Network      = @{
+            ServiceCidr = $global:KubeServiceCIDR;
+            ClusterCidr = $global:KubeClusterCIDR;
+            DnsIp       = $KubeDnsServiceIp
+        };
+        Kubelet      = @{
+            NodeLabels = $global:KubeletNodeLabels;
+            ConfigArgs = $global:KubeletConfigArgs
+            SecureTLSBootstrapArgs = @{
+                Enabled =           $EnableSecureTLSBootstrapping;
+                CustomAADResource = $CustomSecureTLSBootstrapAADResource
+            };
+        };
+        Kubeproxy    = @{
+            FeatureGates = $global:KubeproxyFeatureGates;
+            ConfigArgs   = $global:KubeproxyConfigArgs
+        };
+    }
+
+    $Global:ClusterConfiguration | Add-Member -MemberType NoteProperty -Name Install -Value @{
+        Destination = "c:\k";
+    }
+
+    $Global:ClusterConfiguration | ConvertTo-Json -Depth 10 | Out-File -FilePath $global:KubeClusterConfigPath
+}
+
+function Update-DefenderPreferences {
+    Logs-To-Event -TaskName "AKS.WindowsCSE.UpdateDefenderPreferences" -TaskMessage "Start to update defender preferences"
+
+    Add-MpPreference -ExclusionProcess "c:\k\kubelet.exe"
+    Add-MpPreference -ExclusionProcess "c:\k\kube-proxy.exe"
+
+    # Azure CNI
+    Add-MpPreference -ExclusionProcess "C:\k\azurecni\bin\azure-cns.exe"
+    Add-MpPreference -ExclusionProcess "C:\k\azurecni\bin\azure-vnet-ipam.exe"
+    Add-MpPreference -ExclusionProcess "C:\k\azurecni\bin\azure-vnet-ipamv6.exe"
+    Add-MpPreference -ExclusionProcess "C:\k\azurecni\bin\azure-vnet-telemetry.exe"
+    Add-MpPreference -ExclusionProcess "C:\k\azurecni\bin\azure-vnet.exe"
+    Add-MpPreference -ExclusionProcess "C:\k\azurecni\bin\AzureNetworkContainer.exe"
+    Add-MpPreference -ExclusionProcess "C:\k\azurecni\bin\CnsWrapperService.exe"
+    Add-MpPreference -ExclusionPath "C:\k\azurecns\azure-endpoints.json"
+    Add-MpPreference -ExclusionPath "C:\k\azure-vnet.log"
+
+    if ($global:EnableCsiProxy) {
+        Add-MpPreference -ExclusionProcess "c:\k\csi-proxy.exe"
+    }
+
+    Add-MpPreference -ExclusionProcess "c:\program files\containerd\containerd.exe"
+}
+
+function Check-APIServerConnectivity {
+    Param(
+        [Parameter(Mandatory = $true)][string]
+        $MasterIP,
+        [Parameter(Mandatory = $false)][int]
+        $RetryInterval = 1,
+        [Parameter(Mandatory = $false)][int]
+        $ConnectTimeout = 10,  #seconds
+        [Parameter(Mandatory = $false)][int]
+        $MaxRetryCount = 60
+    )
+    $retryCount=0
+
+    do {
+        try {
+            $tcpClient=New-Object Net.Sockets.TcpClient
+            Write-Log "Retry $retryCount : Trying to connect to API server $MasterIP"
+            $tcpClient.ConnectAsync($MasterIP, 443).wait($ConnectTimeout*1000)
+            if ($tcpClient.Connected) {
+                $tcpClient.Close()
+                Write-Log "Retry $retryCount : Connected to API server successfully"
+                return
+            }
+            $tcpClient.Close()
+        } catch {
+            Write-Log "Retry $retryCount : Failed to connect to API server $MasterIP. Error: $_"
+        }
+        $retryCount++
+        Write-Log "Retry $retryCount : Sleep $RetryInterval and then retry to connect to API server"
+        Sleep $RetryInterval
+    } while ($retryCount -lt $MaxRetryCount)
+
+    Set-ExitCode -ExitCode $global:WINDOWS_CSE_ERROR_CHECK_API_SERVER_CONNECTIVITY -ErrorMessage "Failed to connect to API server $MasterIP after $retryCount retries"
+}
+
+function Get-CACertificates {
+    try {
+        Write-Log "Get CA certificates"
+        $caFolder = "C:\ca"
+        $uri = 'http://168.63.129.16/machine?comp=acmspackage&type=cacertificates&ext=json'
+
+        Create-Directory -FullPath $caFolder -DirectoryUsage "storing CA certificates"
+
+        Write-Log "Download CA certificates rawdata"
+        # This is required when the root CA certs are different for some clouds.
+        try {
+            $rawData = Retry-Command -Command 'Invoke-WebRequest' -Args @{Uri=$uri; UseBasicParsing=$true} -Retries 5 -RetryDelaySeconds 10
+        } catch {
+            Set-ExitCode -ExitCode $global:WINDOWS_CSE_ERROR_DOWNLOAD_CA_CERTIFICATES -ErrorMessage "Failed to download CA certificates rawdata. Error: $_"
+        }
+
+        Write-Log "Convert CA certificates rawdata"
+        $caCerts=($rawData.Content) | ConvertFrom-Json
+        if ([string]::IsNullOrEmpty($caCerts)) {
+            Set-ExitCode -ExitCode $global:WINDOWS_CSE_ERROR_EMPTY_CA_CERTIFICATES -ErrorMessage "CA certificates rawdata is empty"
+        }
+
+        $certificates = $caCerts.Certificates
+        for ($index = 0; $index -lt $certificates.Length ; $index++) {
+            $name=$certificates[$index].Name
+            $certFilePath = Join-Path $caFolder $name
+            Write-Log "Write certificate $name to $certFilePath"
+            $certificates[$index].CertBody > $certFilePath
+        }
+    }
+    catch {
+        # Catch all exceptions in this function. NOTE: exit cannot be caught.
+        Set-ExitCode -ExitCode $global:WINDOWS_CSE_ERROR_GET_CA_CERTIFICATES -ErrorMessage $_
+    }
 }