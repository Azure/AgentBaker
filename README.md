
# Contributing

This project welcomes contributions and suggestions.  Most contributions require you to agree to a
Contributor License Agreement (CLA) declaring that you have the right to, and actually do, grant us
the rights to use your contribution. For details, visit https://cla.opensource.microsoft.com.

When you submit a pull request, a CLA bot will automatically determine whether you need to provide
a CLA and decorate the PR appropriately (e.g., status check, comment). Simply follow the instructions
provided by the bot. You will only need to do this once across all repos using our CLA.

This project has adopted the [Microsoft Open Source Code of Conduct](https://opensource.microsoft.com/codeofconduct/).
For more information see the [Code of Conduct FAQ](https://opensource.microsoft.com/codeofconduct/faq/) or
contact [opencode@microsoft.com](mailto:opencode@microsoft.com) with any additional questions or comments.

# CGManifest File
A cgmanifest file is a json file used to register components manually when the component type is not supported by governance. The file name is "cgmanifest.json" and you can have as many as you need and can be anywhere in your repository.

File path: `./vhdbuilder/cgmanifest.json`

Reference: https://docs.opensource.microsoft.com/tools/cg/cgmanifest.html

Package:
<<<<<<< HEAD
- Calico Linux: https://docs.projectcalico.org/release-notes/

=======
- Calico Windows: https://docs.projectcalico.org/release-notes/
>>>>>>> eddc2208
<|MERGE_RESOLUTION|>--- conflicted
+++ resolved
@@ -1,29 +1,25 @@
-
-# Contributing
-
-This project welcomes contributions and suggestions.  Most contributions require you to agree to a
-Contributor License Agreement (CLA) declaring that you have the right to, and actually do, grant us
-the rights to use your contribution. For details, visit https://cla.opensource.microsoft.com.
-
-When you submit a pull request, a CLA bot will automatically determine whether you need to provide
-a CLA and decorate the PR appropriately (e.g., status check, comment). Simply follow the instructions
-provided by the bot. You will only need to do this once across all repos using our CLA.
-
-This project has adopted the [Microsoft Open Source Code of Conduct](https://opensource.microsoft.com/codeofconduct/).
-For more information see the [Code of Conduct FAQ](https://opensource.microsoft.com/codeofconduct/faq/) or
-contact [opencode@microsoft.com](mailto:opencode@microsoft.com) with any additional questions or comments.
-
-# CGManifest File
-A cgmanifest file is a json file used to register components manually when the component type is not supported by governance. The file name is "cgmanifest.json" and you can have as many as you need and can be anywhere in your repository.
-
-File path: `./vhdbuilder/cgmanifest.json`
-
-Reference: https://docs.opensource.microsoft.com/tools/cg/cgmanifest.html
-
-Package:
-<<<<<<< HEAD
-- Calico Linux: https://docs.projectcalico.org/release-notes/
-
-=======
-- Calico Windows: https://docs.projectcalico.org/release-notes/
->>>>>>> eddc2208
+
+# Contributing
+
+This project welcomes contributions and suggestions.  Most contributions require you to agree to a
+Contributor License Agreement (CLA) declaring that you have the right to, and actually do, grant us
+the rights to use your contribution. For details, visit https://cla.opensource.microsoft.com.
+
+When you submit a pull request, a CLA bot will automatically determine whether you need to provide
+a CLA and decorate the PR appropriately (e.g., status check, comment). Simply follow the instructions
+provided by the bot. You will only need to do this once across all repos using our CLA.
+
+This project has adopted the [Microsoft Open Source Code of Conduct](https://opensource.microsoft.com/codeofconduct/).
+For more information see the [Code of Conduct FAQ](https://opensource.microsoft.com/codeofconduct/faq/) or
+contact [opencode@microsoft.com](mailto:opencode@microsoft.com) with any additional questions or comments.
+
+# CGManifest File
+A cgmanifest file is a json file used to register components manually when the component type is not supported by governance. The file name is "cgmanifest.json" and you can have as many as you need and can be anywhere in your repository.
+
+File path: `./vhdbuilder/cgmanifest.json`
+
+Reference: https://docs.opensource.microsoft.com/tools/cg/cgmanifest.html
+
+Package:
+- Calico Linux: https://docs.projectcalico.org/release-notes/
+- Calico Windows: https://docs.projectcalico.org/release-notes/