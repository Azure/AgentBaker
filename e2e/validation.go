--- conflicted
+++ resolved
@@ -34,12 +34,7 @@
 }
 
 func ValidateCommonLinux(ctx context.Context, s *Scenario) {
-<<<<<<< HEAD
-	execResult := execOnVMForScenario(ctx, s, "cat /etc/default/kubelet")
-	require.Equal(s.T, "0", execResult.exitCode, "cat /etc/default/kubelet failed with exit code %q", execResult.exitCode)
-=======
 	execResult := execOnVMForScenarioValidateExitCode(ctx, s, "cat /etc/default/kubelet", 0, "could not read kubelet config")
->>>>>>> 79d2559b
 	require.NotContains(s.T, execResult.stdout.String(), "--dynamic-config-dir", "kubelet flag '--dynamic-config-dir' should not be present in /etc/default/kubelet")
 
 	// the instructions belows expects the SSH key to be uploaded to the user pool VM.
@@ -66,12 +61,7 @@
 		//"cloud-config.txt", // file with UserData
 	})
 
-<<<<<<< HEAD
-	execResult = execOnVMForScenario(ctx, s, "curl http://168.63.129.16:32526/vmSettings")
-	require.Equal(s.T, "0", execResult.exitCode, "curl to wireserver failed")
-=======
 	execResult = execOnVMForScenarioValidateExitCode(ctx, s, "curl http://168.63.129.16:32526/vmSettings", 0, "curl to wireserver failed")
->>>>>>> 79d2559b
 
 	execResult = execOnVMForScenarioOnUnprivilegedPod(ctx, s, "curl https://168.63.129.16/machine/?comp=goalstate -H 'x-ms-version: 2015-04-05' -s --connect-timeout 4")
 	require.Equal(s.T, "28", execResult.exitCode, "curl to wireserver should fail")
@@ -112,15 +102,10 @@
 	}
 
 	for _, logFile := range []string{"/var/log/azure/cluster-provision.log", "/var/log/azure/aks-node-controller.log"} {
-<<<<<<< HEAD
-		for secretName, secretValue := range secrets {
-			ValidateFileExcludesContent(ctx, s, logFile, secretValue, secretName)
-=======
 		for _, secretValue := range secrets {
 			if secretValue != "" {
 				ValidateFileExcludesContent(ctx, s, logFile, secretValue)
 			}
->>>>>>> 79d2559b
 		}
 	}
 }