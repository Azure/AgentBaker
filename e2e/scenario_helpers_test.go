package e2e

import (
	"context"
	"encoding/json"
	"errors"
	"fmt"
	"os"
	"os/signal"
	"regexp"
	"strings"
	"syscall"
	"testing"
	"time"

	"github.com/Azure/agentbaker/pkg/agent/datamodel"
	aksnodeconfigv1 "github.com/Azure/agentbaker/pkg/proto/aksnodeconfig/v1"
	"github.com/Azure/agentbakere2e/config"
	"github.com/Azure/azure-sdk-for-go/sdk/resourcemanager/compute/armcompute/v6"
	"github.com/stretchr/testify/assert"
	"github.com/stretchr/testify/require"
	"github.com/tidwall/gjson"
)

// it's important to share context between tests to allow graceful shutdown
// cancellation signal can be sent before a test starts, without shared context such test will miss the signal
var testCtx = setupSignalHandler()

// setupSignalHandler handles OS signals to gracefully shutdown the test suite
func setupSignalHandler() context.Context {
	ctx, cancel := context.WithCancel(context.Background())
	ch := make(chan os.Signal, 2)
	signal.Notify(ch, os.Interrupt, syscall.SIGTERM)

	red := func(text string) string {
		return "\033[31m" + text + "\033[0m"
	}

	go func() {
		// block until signal is received
		<-ch
		fmt.Println(red("Received cancellation signal, gracefully shutting down the test suite. Cancel again to force exit."))
		cancel()

		// block until second signal is received
		<-ch
		fmt.Println(red("Received second cancellation signal, forcing exit."))
		os.Exit(1)
	}()
	return ctx
}

func newTestCtx(t *testing.T) context.Context {
	if testCtx.Err() != nil {
		t.Skip("test suite is shutting down")
	}
	ctx, cancel := context.WithTimeout(testCtx, config.Config.TestTimeout)
	t.Cleanup(cancel)
	return ctx
}

func TestMain(m *testing.M) {
	// clean up logs from previous run
	if _, err := os.Stat("scenario-logs"); err == nil {
		_ = os.RemoveAll("scenario-logs")
	}
	ctx, cancel := context.WithTimeout(context.Background(), time.Minute)
	defer cancel()
	err := ensureResourceGroup(ctx)
	mustNoError(err)
	_, err = config.Azure.CreateVMManagedIdentity(ctx)
	mustNoError(err)
	m.Run()
}

func mustNoError(err error) {
	if err != nil {
		panic(err)
	}
}

func RunScenario(t *testing.T, s *Scenario) {
	s.T = t
	t.Parallel()
	ctx := newTestCtx(t)
	maybeSkipScenario(ctx, t, s)
	s.PrepareRuntime(ctx, t)
	createAndValidateVM(ctx, s)
}

func maybeSkipScenario(ctx context.Context, t *testing.T, s *Scenario) {
	s.Tags.Name = t.Name()
	s.Tags.OS = s.VHD.OS
	s.Tags.Arch = s.VHD.Arch
	s.Tags.ImageName = s.VHD.Name
	if config.Config.TagsToRun != "" {
		matches, err := s.Tags.MatchesFilters(config.Config.TagsToRun)
		if err != nil {
			t.Fatalf("could not match tags for %q: %s", t.Name(), err)
		}
		if !matches {
			t.Skipf("skipping scenario %q: scenario tags %+v does not match filter %q", t.Name(), s.Tags, config.Config.TagsToRun)
		}
	}

	if config.Config.TagsToSkip != "" {
		matches, err := s.Tags.MatchesAnyFilter(config.Config.TagsToSkip)
		if err != nil {
			t.Fatalf("could not match tags for %q: %s", t.Name(), err)
		}
		if matches {
			t.Skipf("skipping scenario %q: scenario tags %+v matches filter %q", t.Name(), s.Tags, config.Config.TagsToSkip)
		}
	}

	vhd, err := s.VHD.VHDResourceID(ctx, t)
	if err != nil {
		if config.Config.IgnoreScenariosWithMissingVHD && errors.Is(err, config.ErrNotFound) {
			t.Skipf("skipping scenario %q: could not find image", t.Name())
		} else {
			t.Fatalf("could not find image for %q: %s", t.Name(), err)
		}
	}
	t.Logf("running scenario %q with vhd: %q, tags %+v", t.Name(), vhd, s.Tags)
}

func createAndValidateVM(ctx context.Context, s *Scenario) {
	rid, _ := s.VHD.VHDResourceID(ctx, s.T)

	s.T.Logf("running scenario %q with image %q in aks cluster %q", s.T.Name(), rid, *s.Runtime.Cluster.Model.ID)

	privateKeyBytes, publicKeyBytes, err := getNewRSAKeyPair()
	assert.NoError(s.T, err)

	createVMSS(ctx, s.T, s.Runtime.VMSSName, s, privateKeyBytes, publicKeyBytes)

<<<<<<< HEAD
	s.T.Logf("vmss %s creation succeeded, proceeding with node readiness and pod checks...", s.Runtime.VMSSName)
	nodeName := s.validateNodeHealth(ctx)
=======
	err = getCustomScriptExtensionStatus(ctx, t, *scenario.Runtime.Cluster.Model.Properties.NodeResourceGroup, vmssName)
	require.NoError(t, err)

	t.Logf("vmss %s creation succeeded, proceeding with node readiness and pod checks...", vmssName)
	nodeName := validateNodeHealth(ctx, t, scenario.Runtime.Cluster.Kube, vmssName, scenario.Tags.Airgap)
>>>>>>> 67bec7f9

	// skip when outbound type is block as the wasm will create pod from gcr, however, network isolated cluster scenario will block egress traffic of gcr.
	// TODO(xinhl): add another way to validate
	if s.Runtime.NBC != nil && s.Runtime.NBC.AgentPoolProfile.WorkloadRuntime == datamodel.WasmWasi && s.Runtime.NBC.OutboundType != datamodel.OutboundTypeBlock && s.Runtime.NBC.OutboundType != datamodel.OutboundTypeNone {
		validateWasm(ctx, s.T, s.Runtime.Cluster.Kube, nodeName)
	}
<<<<<<< HEAD
	if s.Runtime.AKSNodeConfig != nil && s.Runtime.AKSNodeConfig.WorkloadRuntime == nbcontractv1.WorkloadRuntime_WASM_WASI {
		validateWasm(ctx, s.T, s.Runtime.Cluster.Kube, nodeName)
=======
	if scenario.Runtime.AKSNodeConfig != nil && scenario.Runtime.AKSNodeConfig.WorkloadRuntime == aksnodeconfigv1.WorkloadRuntime_WASM_WASI {
		validateWasm(ctx, t, scenario.Runtime.Cluster.Kube, nodeName)
>>>>>>> 67bec7f9
	}

	s.T.Logf("node %s is ready, proceeding with validation commands...", s.Runtime.VMSSName)

<<<<<<< HEAD
	vmPrivateIP, err := getVMPrivateIPAddress(ctx, *s.Runtime.Cluster.Model.Properties.NodeResourceGroup, s.Runtime.VMSSName)
	require.NoError(s.T, err)

	require.NoError(s.T, err, "get vm private IP %v", s.Runtime.VMSSName)
	err = runLiveVMValidators(ctx, s.T, s.Runtime.VMSSName, vmPrivateIP, string(privateKeyBytes), s)
	require.NoError(s.T, err)
=======
	vmPrivateIP, err := getVMPrivateIPAddress(ctx, *scenario.Runtime.Cluster.Model.Properties.NodeResourceGroup, vmssName)
	require.NoError(t, err, "get vm private IP %v", vmssName)

	err = runLiveVMValidators(ctx, t, vmssName, vmPrivateIP, string(privateKeyBytes), scenario)
	require.NoError(t, err)
>>>>>>> 67bec7f9

	s.T.Logf("node %s bootstrapping succeeded!", s.Runtime.VMSSName)
}

func getExpectedPackageVersions(packageName, distro, release string) []string {
	var expectedVersions []string
	// since we control this json, we assume its going to be properly formatted here
	jsonBytes, _ := os.ReadFile("../parts/linux/cloud-init/artifacts/components.json")
	packages := gjson.GetBytes(jsonBytes, fmt.Sprintf("Packages.#(name=%s).downloadURIs", packageName))

	for _, packageItem := range packages.Array() {
		// check if versionsV2 exists
		if packageItem.Get(fmt.Sprintf("%s.%s.versionsV2", distro, release)).Exists() {
			versions := packageItem.Get(fmt.Sprintf("%s.%s.versionsV2", distro, release))
			for _, version := range versions.Array() {
				// get versions.latestVersion and append to expectedVersions
				expectedVersions = append(expectedVersions, version.Get("latestVersion").String())
				// get versions.previousLatestVersion (if exists) and append to expectedVersions
				if version.Get("previousLatestVersion").Exists() {
					expectedVersions = append(expectedVersions, version.Get("previousLatestVersion").String())
				}
			}
		}
	}
	return expectedVersions
}

func getCustomScriptExtensionStatus(ctx context.Context, t *testing.T, resourceGroupName, vmssName string) error {
	pager := config.Azure.VMSSVM.NewListPager(resourceGroupName, vmssName, nil)
	for pager.More() {
		page, err := pager.NextPage(ctx)
		if err != nil {
			return fmt.Errorf("failed to get VMSS instances: %v", err)
		}

		for _, vmInstance := range page.Value {
			instanceViewResp, err := config.Azure.VMSSVM.GetInstanceView(ctx, resourceGroupName, vmssName, *vmInstance.InstanceID, nil)
			if err != nil {
				return fmt.Errorf("failed to get instance view for VM %s: %v", *vmInstance.InstanceID, err)
			}
			for _, extension := range instanceViewResp.Extensions {
				for _, status := range extension.Statuses {
					resp, err := parseLinuxCSEMessage(*status)
					if err != nil {
						return fmt.Errorf("Parse CSE message with error, error %w", err)
					}
					if resp.ExitCode != "0" {
						return fmt.Errorf("vmssCSE %s, output=%s, error=%s", resp.ExitCode, resp.Output, resp.Error)
					}
					t.Logf("CSE completed successfully with exit code 0, cse output: %s", *status.Message)
					return nil
				}
			}
		}
	}
	return fmt.Errorf("failed to get CSE output.")
}

func parseLinuxCSEMessage(status armcompute.InstanceViewStatus) (*datamodel.CSEStatus, error) {
	if status.Code == nil || status.Message == nil {
		return nil, datamodel.NewError(datamodel.InvalidCSEMessage, "No valid Status code or Message provided from cse extension")
	}

	start := strings.Index(*status.Message, "[stdout]") + len("[stdout]")
	end := strings.Index(*status.Message, "[stderr]")

	var linuxExtensionExitCodeStrRegex = regexp.MustCompile(linuxExtensionExitCodeStr)
	var linuxExtensionErrorCodeRegex = regexp.MustCompile(extensionErrorCodeRegex)
	extensionFailed := linuxExtensionErrorCodeRegex.MatchString(*status.Code)
	if end <= start {
		return nil, fmt.Errorf("Parse CSE failed with error cannot find [stdout] and [stderr], raw CSE Message: %s, delete vm: %t", *status.Message, extensionFailed)
	}
	rawInstanceViewInfo := (*status.Message)[start:end]
	// Parse CSE message
	var cseStatus datamodel.CSEStatus
	err := json.Unmarshal([]byte(rawInstanceViewInfo), &cseStatus)
	if err != nil {
		exitCodeMatch := linuxExtensionExitCodeStrRegex.FindStringSubmatch(*status.Message)
		if len(exitCodeMatch) > 1 && extensionFailed {
			// Failed but the format is not expected.
			cseStatus.ExitCode = exitCodeMatch[1]
			cseStatus.Error = *status.Message
			return &cseStatus, nil
		}
		return nil, fmt.Errorf("Parse CSE Json failed with error: %s, raw CSE Message: %s, delete vm: %t", err, *status.Message, extensionFailed)
	}
	if cseStatus.ExitCode == "" {
		return nil, fmt.Errorf("CSE Json does not contain exit code, raw CSE Message: %s", *status.Message)
	}
	return &cseStatus, nil
}<|MERGE_RESOLUTION|>--- conflicted
+++ resolved
@@ -60,6 +60,7 @@
 }
 
 func TestMain(m *testing.M) {
+	fmt.Printf("using E2E environment configuration:\n%s\n", config.Config)
 	// clean up logs from previous run
 	if _, err := os.Stat("scenario-logs"); err == nil {
 		_ = os.RemoveAll("scenario-logs")
@@ -134,47 +135,28 @@
 
 	createVMSS(ctx, s.T, s.Runtime.VMSSName, s, privateKeyBytes, publicKeyBytes)
 
-<<<<<<< HEAD
+	err = getCustomScriptExtensionStatus(ctx, s.T, *s.Runtime.Cluster.Model.Properties.NodeResourceGroup, s.Runtime.VMSSName)
+	require.NoError(s.T, err)
+
 	s.T.Logf("vmss %s creation succeeded, proceeding with node readiness and pod checks...", s.Runtime.VMSSName)
 	nodeName := s.validateNodeHealth(ctx)
-=======
-	err = getCustomScriptExtensionStatus(ctx, t, *scenario.Runtime.Cluster.Model.Properties.NodeResourceGroup, vmssName)
-	require.NoError(t, err)
-
-	t.Logf("vmss %s creation succeeded, proceeding with node readiness and pod checks...", vmssName)
-	nodeName := validateNodeHealth(ctx, t, scenario.Runtime.Cluster.Kube, vmssName, scenario.Tags.Airgap)
->>>>>>> 67bec7f9
 
 	// skip when outbound type is block as the wasm will create pod from gcr, however, network isolated cluster scenario will block egress traffic of gcr.
 	// TODO(xinhl): add another way to validate
 	if s.Runtime.NBC != nil && s.Runtime.NBC.AgentPoolProfile.WorkloadRuntime == datamodel.WasmWasi && s.Runtime.NBC.OutboundType != datamodel.OutboundTypeBlock && s.Runtime.NBC.OutboundType != datamodel.OutboundTypeNone {
 		validateWasm(ctx, s.T, s.Runtime.Cluster.Kube, nodeName)
 	}
-<<<<<<< HEAD
-	if s.Runtime.AKSNodeConfig != nil && s.Runtime.AKSNodeConfig.WorkloadRuntime == nbcontractv1.WorkloadRuntime_WASM_WASI {
+	if s.Runtime.AKSNodeConfig != nil && s.Runtime.AKSNodeConfig.WorkloadRuntime == aksnodeconfigv1.WorkloadRuntime_WASM_WASI {
 		validateWasm(ctx, s.T, s.Runtime.Cluster.Kube, nodeName)
-=======
-	if scenario.Runtime.AKSNodeConfig != nil && scenario.Runtime.AKSNodeConfig.WorkloadRuntime == aksnodeconfigv1.WorkloadRuntime_WASM_WASI {
-		validateWasm(ctx, t, scenario.Runtime.Cluster.Kube, nodeName)
->>>>>>> 67bec7f9
 	}
 
 	s.T.Logf("node %s is ready, proceeding with validation commands...", s.Runtime.VMSSName)
 
-<<<<<<< HEAD
 	vmPrivateIP, err := getVMPrivateIPAddress(ctx, *s.Runtime.Cluster.Model.Properties.NodeResourceGroup, s.Runtime.VMSSName)
-	require.NoError(s.T, err)
 
 	require.NoError(s.T, err, "get vm private IP %v", s.Runtime.VMSSName)
 	err = runLiveVMValidators(ctx, s.T, s.Runtime.VMSSName, vmPrivateIP, string(privateKeyBytes), s)
 	require.NoError(s.T, err)
-=======
-	vmPrivateIP, err := getVMPrivateIPAddress(ctx, *scenario.Runtime.Cluster.Model.Properties.NodeResourceGroup, vmssName)
-	require.NoError(t, err, "get vm private IP %v", vmssName)
-
-	err = runLiveVMValidators(ctx, t, vmssName, vmPrivateIP, string(privateKeyBytes), scenario)
-	require.NoError(t, err)
->>>>>>> 67bec7f9
 
 	s.T.Logf("node %s bootstrapping succeeded!", s.Runtime.VMSSName)
 }
