--- conflicted
+++ resolved
@@ -23,266 +23,4 @@
 	_, err = config.Azure.CreateVMManagedIdentity(ctx)
 	mustNoError(err)
 	m.Run()
-<<<<<<< HEAD
-}
-
-func mustNoError(err error) {
-	if err != nil {
-		panic(err)
-	}
-}
-
-func RunScenario(t *testing.T, s *Scenario) {
-	s.T = t
-	t.Parallel()
-	ctx := newTestCtx(t)
-	ctrruntimelog.SetLogger(zap.New())
-
-	maybeSkipScenario(ctx, t, s)
-	cluster, err := s.Config.Cluster(ctx, s.T)
-	require.NoError(s.T, err)
-	// in some edge cases cluster cache is broken and nil cluster is returned
-	// need to find the root cause and fix it, this should help to catch such cases
-	require.NotNil(t, cluster)
-	s.Runtime = &ScenarioRuntime{
-		Cluster: cluster,
-	}
-	// use shorter timeout for faster feedback on test failures
-	ctx, cancel := context.WithTimeout(ctx, config.Config.TestTimeoutVMSS)
-	defer cancel()
-	prepareAKSNode(ctx, s)
-
-	t.Logf("Choosing the private ACR %q for the vm validation", config.GetPrivateACRName(s.Tags.NonAnonymousACR))
-	validateVM(ctx, s)
-}
-
-func prepareAKSNode(ctx context.Context, s *Scenario) {
-	s.Runtime.VMSSName = generateVMSSName(s)
-	if (s.BootstrapConfigMutator == nil) == (s.AKSNodeConfigMutator == nil) {
-		s.T.Fatalf("exactly one of BootstrapConfigMutator or AKSNodeConfigMutator must be set")
-	}
-
-	nbc := getBaseNBC(s.T, s.Runtime.Cluster, s.VHD)
-
-	if s.VHD.OS == config.OSWindows {
-		nbc.ContainerService.Properties.WindowsProfile.CseScriptsPackageURL = "https://packages.aks.azure.com/aks/windows/cse/"
-	}
-
-	if s.BootstrapConfigMutator != nil {
-		// deep copy the nbc so that we can mutate it without affecting the original
-		clonedNbc, err := deepcopy.Anything(nbc)
-		if err != nil {
-			s.T.Fatalf("failed to deep copy node config: %v", err)
-		}
-
-		// Pass the cloned nbc to BootstrapConfigMutator so that it can mutate the properties but not affecting the original one.
-		// Without this, it will cause a race condition when running multiple tests in parallel.
-		s.BootstrapConfigMutator(clonedNbc.(*datamodel.NodeBootstrappingConfiguration))
-		s.Runtime.NBC = clonedNbc.(*datamodel.NodeBootstrappingConfiguration)
-	}
-	if s.AKSNodeConfigMutator != nil {
-		nodeconfig := nbcToAKSNodeConfigV1(nbc)
-
-		// deep copy the node config so that we can mutate it without affecting the original
-		clonedNodeConfig, err := deepcopy.Anything(nodeconfig)
-		if err != nil {
-			s.T.Fatalf("failed to deep copy node config: %v", err)
-		}
-
-		// Pass the cloned clonedNodeConfig to AKSNodeConfigMutator so that it can mutate the properties but not affecting the original one.
-		// Without this, it will cause a race condition when running multiple tests in parallel.
-		s.AKSNodeConfigMutator(clonedNodeConfig.(*aksnodeconfigv1.Configuration))
-		s.Runtime.AKSNodeConfig = clonedNodeConfig.(*aksnodeconfigv1.Configuration)
-	}
-	var err error
-	s.Runtime.SSHKeyPrivate, s.Runtime.SSHKeyPublic, err = getNewRSAKeyPair()
-	publicKeyData := datamodel.PublicKey{KeyData: string(s.Runtime.SSHKeyPublic)}
-
-	// check it all.
-	if s.Runtime.NBC != nil && s.Runtime.NBC.ContainerService != nil && s.Runtime.NBC.ContainerService.Properties != nil && s.Runtime.NBC.ContainerService.Properties.LinuxProfile != nil {
-		if s.Runtime.NBC.ContainerService.Properties.LinuxProfile.SSH.PublicKeys == nil {
-			s.Runtime.NBC.ContainerService.Properties.LinuxProfile.SSH.PublicKeys = []datamodel.PublicKey{}
-		}
-		// Windows fetches SSH keys from the linux profile and replaces any existing SSH keys with these. So we have to set
-		// the Linux SSH keys for Windows SSH to work. Yeah. I find it odd too.
-		s.Runtime.NBC.ContainerService.Properties.LinuxProfile.SSH.PublicKeys = append(s.Runtime.NBC.ContainerService.Properties.LinuxProfile.SSH.PublicKeys, publicKeyData)
-	}
-
-	require.NoError(s.T, err)
-
-	createVMSS(ctx, s)
-
-	err = getCustomScriptExtensionStatus(ctx, s)
-	require.NoError(s.T, err)
-	s.T.Logf("vmss %s creation succeeded", s.Runtime.VMSSName)
-
-	s.Runtime.KubeNodeName = s.Runtime.Cluster.Kube.WaitUntilNodeReady(ctx, s.T, s.Runtime.VMSSName)
-	s.T.Logf("node %s is ready", s.Runtime.VMSSName)
-
-	s.Runtime.VMPrivateIP, err = getVMPrivateIPAddress(ctx, s)
-	require.NoError(s.T, err, "failed to get VM private IP address")
-}
-
-func maybeSkipScenario(ctx context.Context, t *testing.T, s *Scenario) {
-	s.Tags.Name = t.Name()
-	s.Tags.OS = string(s.VHD.OS)
-	s.Tags.Arch = s.VHD.Arch
-	s.Tags.ImageName = s.VHD.Name
-	if config.Config.TagsToRun != "" {
-		matches, err := s.Tags.MatchesFilters(config.Config.TagsToRun)
-		if err != nil {
-			t.Fatalf("could not match tags for %q: %s", t.Name(), err)
-		}
-		if !matches {
-			t.Skipf("skipping scenario %q: scenario tags %+v does not match filter %q", t.Name(), s.Tags, config.Config.TagsToRun)
-		}
-	}
-
-	if config.Config.TagsToSkip != "" {
-		matches, err := s.Tags.MatchesAnyFilter(config.Config.TagsToSkip)
-		if err != nil {
-			t.Fatalf("could not match tags for %q: %s", t.Name(), err)
-		}
-		if matches {
-			t.Skipf("skipping scenario %q: scenario tags %+v matches filter %q", t.Name(), s.Tags, config.Config.TagsToSkip)
-		}
-	}
-
-	vhd, err := s.VHD.VHDResourceID(ctx, t)
-	if err != nil {
-		if config.Config.IgnoreScenariosWithMissingVHD && errors.Is(err, config.ErrNotFound) {
-			t.Skipf("skipping scenario %q: could not find image for VHD %s due to %s", t.Name(), s.VHD.Distro, err)
-		} else {
-			t.Fatalf("failing scenario %q: could not find image for VHD %s due to %s", t.Name(), s.VHD.Distro, err)
-		}
-	}
-	t.Logf("VHD: %q, TAGS %+v", vhd, s.Tags)
-}
-
-func validateVM(ctx context.Context, s *Scenario) {
-	ValidatePodRunning(ctx, s)
-
-	switch s.VHD.OS {
-	case config.OSWindows:
-		// TODO: validate something
-	default:
-		ValidateCommonLinux(ctx, s)
-	}
-
-	// test-specific validation
-	if s.Config.Validator != nil {
-		s.Config.Validator(ctx, s)
-	}
-	s.T.Log("validation succeeded")
-}
-
-func getExpectedPackageVersions(packageName, distro, release string) []string {
-	var expectedVersions []string
-	// since we control this json, we assume its going to be properly formatted here
-	jsonBytes, _ := os.ReadFile("../parts/common/components.json")
-	packages := gjson.GetBytes(jsonBytes, fmt.Sprintf("Packages.#(name=%s).downloadURIs", packageName))
-
-	for _, packageItem := range packages.Array() {
-		// check if versionsV2 exists
-		if packageItem.Get(fmt.Sprintf("%s.%s.versionsV2", distro, release)).Exists() {
-			versions := packageItem.Get(fmt.Sprintf("%s.%s.versionsV2", distro, release))
-			for _, version := range versions.Array() {
-				// get versions.latestVersion and append to expectedVersions
-				expectedVersions = append(expectedVersions, version.Get("latestVersion").String())
-				// get versions.previousLatestVersion (if exists) and append to expectedVersions
-				if version.Get("previousLatestVersion").Exists() {
-					expectedVersions = append(expectedVersions, version.Get("previousLatestVersion").String())
-				}
-			}
-		}
-	}
-	return expectedVersions
-}
-
-func getCustomScriptExtensionStatus(ctx context.Context, s *Scenario) error {
-	pager := config.Azure.VMSSVM.NewListPager(*s.Runtime.Cluster.Model.Properties.NodeResourceGroup, s.Runtime.VMSSName, nil)
-	for pager.More() {
-		page, err := pager.NextPage(ctx)
-		if err != nil {
-			return fmt.Errorf("failed to get VMSS instances: %v", err)
-		}
-
-		for _, vmInstance := range page.Value {
-			instanceViewResp, err := config.Azure.VMSSVM.GetInstanceView(ctx, *s.Runtime.Cluster.Model.Properties.NodeResourceGroup, s.Runtime.VMSSName, *vmInstance.InstanceID, nil)
-			if err != nil {
-				return fmt.Errorf("failed to get instance view for VM %s: %v", *vmInstance.InstanceID, err)
-			}
-			for _, extension := range instanceViewResp.Extensions {
-				for _, status := range extension.Statuses {
-					if s.VHD.OS == config.OSWindows {
-						// Save the CSE output for Windows VMs for better troubleshooting
-						if status.Message != nil {
-							logDir := filepath.Join("scenario-logs", s.T.Name())
-							if err := os.MkdirAll(logDir, 0755); err == nil {
-								logFile := filepath.Join(logDir, "windows-cse-output.log")
-								err = os.WriteFile(logFile, []byte(*status.Message), 0644)
-								if err != nil {
-									s.T.Logf("failed to save Windows CSE output to %s: %v", logFile, err)
-								} else {
-									s.T.Logf("saved Windows CSE output to %s", logFile)
-								}
-							}
-						}
-
-						if status.Code == nil || !strings.EqualFold(*status.Code, "ProvisioningState/succeeded") {
-							return fmt.Errorf("failed to get CSE output, error: %s", *status.Message)
-						}
-						return nil
-
-					} else {
-						resp, err := parseLinuxCSEMessage(*status)
-						if err != nil {
-							return fmt.Errorf("Parse CSE message with error, error %w", err)
-						}
-						if resp.ExitCode != "0" {
-							return fmt.Errorf("vmssCSE %s, output=%s, error=%s, cse output: %s", resp.ExitCode, resp.Output, resp.Error, *status.Message)
-						}
-						return nil
-					}
-				}
-			}
-		}
-	}
-	return fmt.Errorf("failed to get CSE output.")
-}
-
-func parseLinuxCSEMessage(status armcompute.InstanceViewStatus) (*datamodel.CSEStatus, error) {
-	if status.Code == nil || status.Message == nil {
-		return nil, datamodel.NewError(datamodel.InvalidCSEMessage, "No valid Status code or Message provided from cse extension")
-	}
-
-	start := strings.Index(*status.Message, "[stdout]") + len("[stdout]")
-	end := strings.Index(*status.Message, "[stderr]")
-
-	var linuxExtensionExitCodeStrRegex = regexp.MustCompile(linuxExtensionExitCodeStr)
-	var linuxExtensionErrorCodeRegex = regexp.MustCompile(extensionErrorCodeRegex)
-	extensionFailed := linuxExtensionErrorCodeRegex.MatchString(*status.Code)
-	if end <= start {
-		return nil, fmt.Errorf("Parse CSE failed with error cannot find [stdout] and [stderr], raw CSE Message: %s, delete vm: %t", *status.Message, extensionFailed)
-	}
-	rawInstanceViewInfo := (*status.Message)[start:end]
-	// Parse CSE message
-	var cseStatus datamodel.CSEStatus
-	err := json.Unmarshal([]byte(rawInstanceViewInfo), &cseStatus)
-	if err != nil {
-		exitCodeMatch := linuxExtensionExitCodeStrRegex.FindStringSubmatch(*status.Message)
-		if len(exitCodeMatch) > 1 && extensionFailed {
-			// Failed but the format is not expected.
-			cseStatus.ExitCode = exitCodeMatch[1]
-			cseStatus.Error = *status.Message
-			return &cseStatus, nil
-		}
-		return nil, fmt.Errorf("Parse CSE Json failed with error: %s, raw CSE Message: %s, delete vm: %t", err, *status.Message, extensionFailed)
-	}
-	if cseStatus.ExitCode == "" {
-		return nil, fmt.Errorf("CSE Json does not contain exit code, raw CSE Message: %s", *status.Message)
-	}
-	return &cseStatus, nil
-=======
->>>>>>> fa13228d
 }