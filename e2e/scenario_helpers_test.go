--- conflicted
+++ resolved
@@ -171,11 +171,7 @@
 			t.Fatalf("could not find image for %q: %s", t.Name(), err)
 		}
 	}
-<<<<<<< HEAD
-	t.Logf("vhd: %q, tags %+v", vhd, s.Tags)
-=======
 	t.Logf("VHD: %q, TAGS %+v", vhd, s.Tags)
->>>>>>> eec1cb95
 }
 
 func validateVM(ctx context.Context, s *Scenario) {
