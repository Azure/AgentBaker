package e2e

import (
	"bytes"
	"context"
	"fmt"
	"net"
	"os"
	"regexp"
	"strings"
	"time"

	"github.com/Azure/azure-sdk-for-go/sdk/azcore/to"
	"github.com/Azure/azure-sdk-for-go/sdk/resourcemanager/compute/armcompute/v6"
	"github.com/blang/semver"
	"github.com/tidwall/gjson"

	"github.com/Azure/agentbaker/e2e/config"
	"github.com/stretchr/testify/assert"
	"github.com/stretchr/testify/require"
	corev1 "k8s.io/api/core/v1"
	"k8s.io/apimachinery/pkg/api/resource"
	metav1 "k8s.io/apimachinery/pkg/apis/meta/v1"
	"k8s.io/apimachinery/pkg/util/wait"
)

func ValidateDirectoryContent(ctx context.Context, s *Scenario, path string, files []string) {
	s.T.Helper()
	steps := []string{
		"set -ex",
		fmt.Sprintf("sudo ls -la %s", path),
	}
	execResult := execScriptOnVMForScenarioValidateExitCode(ctx, s, strings.Join(steps, "\n"), 0, "could not get directory contents")
	stdout := execResult.stdout.String()
	for _, file := range files {
		require.Contains(s.T, stdout, file, "expected to find file %s within directory %s, but did not.\nDirectory contents:\n%s", file, path, stdout)
	}
}

func ValidateSysctlConfig(ctx context.Context, s *Scenario, customSysctls map[string]string) {
	s.T.Helper()
	keysToCheck := make([]string, len(customSysctls))
	for k := range customSysctls {
		keysToCheck = append(keysToCheck, k)
	}
	command := []string{
		"set -ex",
		fmt.Sprintf("sudo sysctl %s | sed -E 's/([0-9])\\s+([0-9])/\\1 \\2/g'", strings.Join(keysToCheck, " ")),
	}
	execResult := execScriptOnVMForScenarioValidateExitCode(ctx, s, strings.Join(command, "\n"), 0, "systmctl command failed")
	stdout := execResult.stdout.String()
	for name, value := range customSysctls {
		require.Contains(s.T, stdout, fmt.Sprintf("%s = %v", name, value), "expected to find %s set to %v, but was not.\nStdout:\n%s", name, value, stdout)
	}
}

func ValidateNvidiaSMINotInstalled(ctx context.Context, s *Scenario) {
	s.T.Helper()
	command := []string{
		"set -ex",
		"sudo nvidia-smi",
	}
	execResult := execScriptOnVMForScenarioValidateExitCode(ctx, s, strings.Join(command, "\n"), 1, "")
	stderr := execResult.stderr.String()
	require.Contains(s.T, stderr, "nvidia-smi: command not found", "expected stderr to contain 'nvidia-smi: command not found', but got %q", stderr)
}

func ValidateNvidiaSMIInstalled(ctx context.Context, s *Scenario) {
	s.T.Helper()
	command := []string{"set -ex", "sudo nvidia-smi"}
	execScriptOnVMForScenarioValidateExitCode(ctx, s, strings.Join(command, "\n"), 0, "could not execute nvidia-smi command")
}

func ValidateNvidiaModProbeInstalled(ctx context.Context, s *Scenario) {
	s.T.Helper()
	command := []string{
		"set -ex",
		"sudo nvidia-modprobe",
	}
	execScriptOnVMForScenarioValidateExitCode(ctx, s, strings.Join(command, "\n"), 0, "could not execute nvidia-modprobe command")
}

func ValidateNvidiaGRIDLicenseValid(ctx context.Context, s *Scenario) {
	s.T.Helper()
	command := []string{
		"set -ex",
		// Capture the license status output, or continue silently if not found
		"license_status=$(sudo nvidia-smi -q | grep 'License Status' | grep 'Licensed' || true)",
		// If the output is empty, print an error message and exit with a nonzero code
		"if [ -z \"$license_status\" ]; then echo 'License status not valid or not found'; exit 1; fi",
		// Check that nvidia-gridd is active by capturing its is-active output
		"active_status=$(sudo systemctl is-active nvidia-gridd)",
		"if [ \"$active_status\" != \"active\" ]; then echo \"nvidia-gridd is not active: $active_status\"; exit 1; fi",
	}
	execScriptOnVMForScenarioValidateExitCode(ctx, s, strings.Join(command, "\n"), 0, "failed to validate nvidia-smi license state or nvidia-gridd service status")
}

func ValidateNvidiaPersistencedRunning(ctx context.Context, s *Scenario) {
	s.T.Helper()
	command := []string{
		"set -ex",
		// Check that nvidia-persistenced.service is active by capturing its is-active output
		"active_status=$(sudo systemctl is-active nvidia-persistenced.service)",
		"if [ \"$active_status\" != \"active\" ]; then echo \"nvidia-gridd is not active: $active_status\"; exit 1; fi",
	}
	execScriptOnVMForScenarioValidateExitCode(ctx, s, strings.Join(command, "\n"), 0, "failed to validate nvidia-persistenced.service status")
}

func ValidateNonEmptyDirectory(ctx context.Context, s *Scenario, dirName string) {
	s.T.Helper()
	command := []string{
		"set -ex",
		fmt.Sprintf("sudo ls -1q %s | grep -q '^.*$' && true || false", dirName),
	}
	execScriptOnVMForScenarioValidateExitCode(ctx, s, strings.Join(command, "\n"), 0, "either could not find expected file, or something went wrong")
}

func ValidateFileExists(ctx context.Context, s *Scenario, fileName string) {
	s.T.Helper()
	if !fileExist(ctx, s, fileName) {
		s.T.Fatalf("expected file %s, but it does not", fileName)
	}
}

func ValidateFileDoesNotExist(ctx context.Context, s *Scenario, fileName string) {
	s.T.Helper()
	if fileExist(ctx, s, fileName) {
		s.T.Fatalf("expected file %s to no exist, but it does", fileName)
	}
}

func ValidateFileIsRegularFile(ctx context.Context, s *Scenario, fileName string) {
	s.T.Helper()

	steps := []string{
		"set -ex",
		fmt.Sprintf("stat --printf=%%F %s | grep 'regular file'", fileName),
	}

	if execScriptOnVMForScenario(ctx, s, strings.Join(steps, "\n")).exitCode != "0" {
		s.T.Fatalf("expected %s to be a regular file, but it is not", fileName)
	}
}

func fileExist(ctx context.Context, s *Scenario, fileName string) bool {
	s.T.Helper()
	if s.IsWindows() {
		steps := []string{
			"$ErrorActionPreference = \"Stop\"",
			fmt.Sprintf("if (Test-Path -Path '%s') { exit 0 } else { exit 1 }", fileName),
		}
		execResult := execScriptOnVMForScenario(ctx, s, strings.Join(steps, "\n"))
		s.T.Logf("stdout: %s\nstderr: %s", execResult.stdout.String(), execResult.stderr.String())
		return execResult.exitCode == "0"
	} else {
		steps := []string{
			"set -ex",
			fmt.Sprintf("test -f %s", fileName),
		}
		execResult := execScriptOnVMForScenario(ctx, s, strings.Join(steps, "\n"))
		return execResult.exitCode == "0"
	}
}

func fileHasContent(ctx context.Context, s *Scenario, fileName string, contents string) bool {
	s.T.Helper()
	require.NotEmpty(s.T, contents, "Test setup failure: Can't validate that a file has contents with an empty string. Filename: %s", fileName)
	if s.IsWindows() {
		steps := []string{
			"$ErrorActionPreference = \"Stop\"",
			fmt.Sprintf("Get-Content %s", fileName),
			fmt.Sprintf("if ( -not ( Test-Path -Path %s ) ) { exit 2 }", fileName),
			fmt.Sprintf("if (Select-String -Path %s -Pattern \"%s\" -SimpleMatch -Quiet) { exit 0 } else { exit 1 }", fileName, contents),
		}
		execResult := execScriptOnVMForScenario(ctx, s, strings.Join(steps, "\n"))
		return execResult.exitCode == "0"
	} else {
		steps := []string{
			"set -ex",
			fmt.Sprintf("sudo cat %s", fileName),
			fmt.Sprintf("(sudo cat %s | grep -q -F -e %q)", fileName, contents),
		}
		execResult := execScriptOnVMForScenario(ctx, s, strings.Join(steps, "\n"))
		return execResult.exitCode == "0"
	}
}

func ValidateFileHasContent(ctx context.Context, s *Scenario, fileName string, contents string) {
	s.T.Helper()
	if !fileHasContent(ctx, s, fileName, contents) {
		s.T.Fatalf("expected file %s to have contents %q, but it does not", fileName, contents)
	}
}

func ValidateFileExcludesContent(ctx context.Context, s *Scenario, fileName string, contents string) {
	s.T.Helper()
	if fileHasContent(ctx, s, fileName, contents) {
		s.T.Fatalf("expected file %s to not have contents %q, but it does", fileName, contents)
	}
}

func ServiceCanRestartValidator(ctx context.Context, s *Scenario, serviceName string, restartTimeoutInSeconds int) {
	s.T.Helper()
	steps := []string{
		"set -ex",
		// Verify the service is active - print the state then verify so we have logs
		fmt.Sprintf("(systemctl -n 5 status %s || true)", serviceName),
		fmt.Sprintf("systemctl is-active %s", serviceName),

		// get the PID of the service, so we can check it's changed
		fmt.Sprintf("INITIAL_PID=`sudo pgrep %s`", serviceName),
		"echo INITIAL_PID: $INITIAL_PID",

		// we use systemctl kill rather than kill -9 because container restrictions stop us sending a kill sig to a process
		fmt.Sprintf("sudo systemctl kill %s", serviceName),

		// sleep for restartTimeoutInSeconds seconds to give the service time tor restart
		fmt.Sprintf("sleep %d", restartTimeoutInSeconds),

		// print the status of the service and then verify it is active.
		fmt.Sprintf("(systemctl -n 5 status %s || true)", serviceName),
		fmt.Sprintf("systemctl is-active %s", serviceName),

		// get the PID of the service after restart, so we can check it's changed
		fmt.Sprintf("POST_PID=`sudo pgrep %s`", serviceName),
		"echo POST_PID: $POST_PID",

		// verify the PID has changed.
		"if [[ \"$INITIAL_PID\" == \"$POST_PID\" ]]; then echo PID did not change after restart, failing validator. ; exit 1; fi",
	}

	execScriptOnVMForScenarioValidateExitCode(ctx, s, strings.Join(steps, "\n"), 0, "command to restart service failed")
}

func ValidateSystemdUnitIsRunning(ctx context.Context, s *Scenario, serviceName string) {
	s.T.Helper()
	command := []string{
		"set -ex",
		// Print the service status for logging purposes
		fmt.Sprintf("systemctl -n 5 status %s || true", serviceName),
		// Verify the service is active
		fmt.Sprintf("systemctl is-active %s", serviceName),
	}
	execScriptOnVMForScenarioValidateExitCode(ctx, s, strings.Join(command, "\n"), 0,
		fmt.Sprintf("service %s is not running", serviceName))
}

func ValidateSystemdUnitIsNotRunning(ctx context.Context, s *Scenario, serviceName string) {
	s.T.Helper()
	command := []string{
		"set -ex",
		// Print the service status for logging purposes (allow failure)
		fmt.Sprintf("systemctl -n 5 status %s || true", serviceName),
		// Check if service is active - we expect this to fail
		fmt.Sprintf("! systemctl is-active %s", serviceName),
	}
	execScriptOnVMForScenarioValidateExitCode(ctx, s, strings.Join(command, "\n"), 0,
		fmt.Sprintf("service %s is unexpectedly running", serviceName))
}

func ValidateWindowsServiceIsRunning(ctx context.Context, s *Scenario, serviceName string) {
	s.T.Helper()
	command := []string{
		"$ErrorActionPreference = \"Stop\"",
		// Print the service status for logging purposes
		fmt.Sprintf("Get-Service -Name %s", serviceName),
		// Verify the service is running
		fmt.Sprintf("$service = Get-Service -Name %s", serviceName),
		"if ($service.Status -ne 'Running') { throw \"Service is not running: $($service.Status)\" }",
	}
	execScriptOnVMForScenarioValidateExitCode(ctx, s, strings.Join(command, "\n"), 0,
		fmt.Sprintf("Windows service %s is not running", serviceName))
}

func ValidateWindowsServiceIsNotRunning(ctx context.Context, s *Scenario, serviceName string) {
	s.T.Helper()
	command := []string{
		"$ErrorActionPreference = \"Continue\"",
		// Print the service status for logging purposes
		fmt.Sprintf("Get-Service -Name %s -ErrorAction SilentlyContinue", serviceName),
		// Check if service exists and is not running
		fmt.Sprintf("$service = Get-Service -Name %s -ErrorAction SilentlyContinue", serviceName),
		"if ($service -and $service.Status -eq 'Running') { throw \"Service is unexpectedly running: $($service.Status)\" }",
		"if ($service -and $service.Status -ne 'Running') { Write-Host \"Service exists but is not running: $($service.Status)\" }",
		"if (-not $service) { Write-Host \"Service does not exist\" }",
	}
	execScriptOnVMForScenarioValidateExitCode(ctx, s, strings.Join(command, "\n"), 0,
		fmt.Sprintf("Windows service %s validation failed", serviceName))
}

func ValidateSystemdUnitIsNotFailed(ctx context.Context, s *Scenario, serviceName string) {
	s.T.Helper()
	command := []string{
		"set -ex",
		fmt.Sprintf("systemctl --no-pager -n 5 status %s || true", serviceName),
		fmt.Sprintf("systemctl is-failed %s", serviceName),
	}
	require.NotEqual(
		s.T,
		"0",
		execScriptOnVMForScenario(ctx, s, strings.Join(command, "\n")).exitCode,
		`expected "systemctl is-failed" to exit with a non-zero exit code for unit %q, unit is in a failed state`,
		serviceName,
	)
}

func ValidateUlimitSettings(ctx context.Context, s *Scenario, ulimits map[string]string) {
	s.T.Helper()
	ulimitKeys := make([]string, 0, len(ulimits))
	for k := range ulimits {
		ulimitKeys = append(ulimitKeys, k)
	}

	command := fmt.Sprintf("sudo systemctl cat containerd.service | grep -E -i '%s'", strings.Join(ulimitKeys, "|"))
	execResult := execScriptOnVMForScenarioValidateExitCode(ctx, s, command, 0, "could not read containerd.service file")

	for name, value := range ulimits {
		require.Contains(s.T, execResult.stdout.String(), fmt.Sprintf("%s=%v", name, value), "expected to find %s set to %v, but was not", name, value)
	}
}

func execOnVMForScenarioOnUnprivilegedPod(ctx context.Context, s *Scenario, cmd string) *podExecResult {
	s.T.Helper()
	nonHostPod, err := s.Runtime.Cluster.Kube.GetPodNetworkDebugPodForNode(ctx, s.Runtime.VM.KubeName)
	require.NoError(s.T, err, "failed to get non host debug pod name")
	execResult, err := execOnUnprivilegedPod(ctx, s.Runtime.Cluster.Kube, nonHostPod.Namespace, nonHostPod.Name, cmd)
	require.NoErrorf(s.T, err, "failed to execute command on pod: %v", cmd)
	return execResult
}

func execScriptOnVMForScenario(ctx context.Context, s *Scenario, cmd string) *podExecResult {
	s.T.Helper()
	result, err := execScriptOnVm(ctx, s, s.Runtime.VM.PrivateIP, s.Runtime.Cluster.DebugPod.Name, cmd)
	require.NoError(s.T, err, "failed to execute command on VM")
	return result
}

func execScriptOnVMForScenarioValidateExitCode(ctx context.Context, s *Scenario, cmd string, expectedExitCode int, additionalErrorMessage string) *podExecResult {
	s.T.Helper()
	execResult := execScriptOnVMForScenario(ctx, s, cmd)

	expectedExitCodeStr := fmt.Sprint(expectedExitCode)
	if expectedExitCodeStr != execResult.exitCode {
		s.T.Logf("Command: %s\nStdout: %s\nStderr: %s", cmd, execResult.stdout.String(), execResult.stderr.String())
		s.T.Fatalf("expected exit code %s, but got %s\nCommand: %s\n%s", expectedExitCodeStr, execResult.exitCode, cmd, additionalErrorMessage)
	}
	return execResult
}

func ValidateInstalledPackageVersion(ctx context.Context, s *Scenario, component, version string) {
	s.T.Helper()
	installedCommand := func() string {
		switch s.VHD.OS {
		case config.OSUbuntu:
			return "sudo apt list --installed"
		case config.OSMariner, config.OSAzureLinux:
			return "sudo dnf list installed"
		default:
			s.T.Fatalf("command to get package list isn't implemented for OS %s", s.VHD.OS)
			return ""
		}
	}()
	execResult := execScriptOnVMForScenarioValidateExitCode(ctx, s, installedCommand, 0, "could not get package list")
	for _, line := range strings.Split(execResult.stdout.String(), "\n") {
		if strings.Contains(line, component) && strings.Contains(line, version) {
			s.T.Logf("found %s %s in the installed packages", component, version)
			return
		}
	}
	s.T.Errorf("expected to find %s %s in the installed packages, but did not", component, version)
}

func ValidateKubeletNodeIP(ctx context.Context, s *Scenario) {
	s.T.Helper()
	execResult := execScriptOnVMForScenarioValidateExitCode(ctx, s, "sudo cat /etc/default/kubelet", 0, "could not read kubelet config")
	stdout := execResult.stdout.String()

	// Search for "--node-ip" flag and its value.
	matches := regexp.MustCompile(`--node-ip=([a-zA-Z0-9.,]*)`).FindStringSubmatch(stdout)
	require.NotNil(s.T, matches, "could not find kubelet flag --node-ip\nStdout: \n%s", stdout)
	require.GreaterOrEqual(s.T, len(matches), 2, "could not find kubelet flag --node-ip.\nStdout: \n%s", stdout)

	ipAddresses := strings.Split(matches[1], ",") // Could be multiple for dual-stack.
	require.GreaterOrEqual(s.T, len(ipAddresses), 1, "expected at least one --node-ip address, but got none\nStdout: \n%s", stdout)
	require.LessOrEqual(s.T, len(ipAddresses), 2, "expected at most two --node-ip addresses, but got %d\nStdout: \n%s", len(ipAddresses), stdout)

	// Check that each IP is a valid address.
	for _, ipAddress := range ipAddresses {
		require.NotNil(s.T, net.ParseIP(ipAddress), "--node-ip value %q is not a valid IP address\nStdout: \n%s", ipAddress, stdout)
	}
}

func ValidateIMDSRestrictionRule(ctx context.Context, s *Scenario, table string) {
	s.T.Helper()
	cmd := fmt.Sprintf("sudo iptables -t %s -S | grep -q 'AKS managed: added by AgentBaker ensureIMDSRestriction for IMDS restriction feature'", table)
	execScriptOnVMForScenarioValidateExitCode(ctx, s, cmd, 0, "expected to find IMDS restriction rule, but did not")
}

func ValidateMultipleKubeProxyVersionsExist(ctx context.Context, s *Scenario) {
	s.T.Helper()
	execResult := execScriptOnVMForScenario(ctx, s, "sudo ctr --namespace k8s.io images list | grep kube-proxy | awk '{print $1}' | grep -oE '[0-9]+\\.[0-9]+\\.[0-9]+'")
	if execResult.exitCode != "0" {
		s.T.Errorf("Failed to list kube-proxy images: %s", execResult.stderr)
		return
	}

	versions := bytes.NewBufferString(strings.TrimSpace(execResult.stdout.String()))
	versionMap := make(map[string]struct{})
	for _, version := range strings.Split(versions.String(), "\n") {
		if version != "" {
			versionMap[version] = struct{}{}
		}
	}

	switch len(versionMap) {
	case 0:
		s.T.Errorf("No kube-proxy versions found.")
	case 1:
		s.T.Errorf("Only one kube-proxy version exists: %v", versionMap)
	default:
		s.T.Logf("Multiple kube-proxy versions exist: %v", versionMap)
	}
}

func ValidateKubeletHasNotStopped(ctx context.Context, s *Scenario) {
	s.T.Helper()
	command := "sudo journalctl -u kubelet"
	execResult := execScriptOnVMForScenarioValidateExitCode(ctx, s, command, 0, "could not retrieve kubelet logs with journalctl")
	stdout := strings.ToLower(execResult.stdout.String())
	assert.NotContains(s.T, stdout, "stopped kubelet")
	assert.Contains(s.T, stdout, "started kubelet")
}

func ValidateServicesDoNotRestartKubelet(ctx context.Context, s *Scenario) {
	s.T.Helper()
	// grep all filesin /etc/systemd/system/ for /restart\s+kubelet/ and count results
	command := "sudo grep -rl 'restart[[:space:]]\\+kubelet' /etc/systemd/system/"
	execScriptOnVMForScenarioValidateExitCode(ctx, s, command, 1, "expected to find no services containing 'restart kubelet' in /etc/systemd/system/")
}

// ValidateKubeletHasFlags checks kubelet is started with the right flags and configs.
func ValidateKubeletHasFlags(ctx context.Context, s *Scenario, filePath string) {
	s.T.Helper()
	execResult := execScriptOnVMForScenarioValidateExitCode(ctx, s, "sudo journalctl -u kubelet", 0, "could not retrieve kubelet logs with journalctl")
	configFileFlags := fmt.Sprintf("FLAG: --config=\"%s\"", filePath)
	require.Containsf(s.T, execResult.stdout.String(), configFileFlags, "expected to find flag %s, but not found", "config")
}

// Waits until the specified resource is available on the given node.
// Returns an error if the resource is not available within the specified timeout period.
func waitUntilResourceAvailable(ctx context.Context, s *Scenario, resourceName string) {
	s.T.Helper()
	nodeName := s.Runtime.VM.KubeName
	ticker := time.NewTicker(time.Second)
	defer ticker.Stop()

	for {
		select {
		case <-ctx.Done():
			s.T.Fatalf("context cancelled: %v", ctx.Err())
		case <-ticker.C:
			node, err := s.Runtime.Cluster.Kube.Typed.CoreV1().Nodes().Get(ctx, nodeName, metav1.GetOptions{})
			require.NoError(s.T, err, "failed to get node %q", nodeName)

			if isResourceAvailable(node, resourceName) {
				s.T.Logf("resource %q is available", resourceName)
				return
			}
		}
	}
}

// Checks if the specified resource is available on the node.
func isResourceAvailable(node *corev1.Node, resourceName string) bool {
	for rn, quantity := range node.Status.Allocatable {
		if rn == corev1.ResourceName(resourceName) && quantity.Cmp(resource.MustParse("1")) >= 0 {
			return true
		}
	}
	return false
}

func ValidateContainerd2Properties(ctx context.Context, s *Scenario, versions []string) {
	s.T.Helper()
	require.Lenf(s.T, versions, 1, "Expected exactly one version for moby-containerd but got %d", len(versions))
	// assert versions[0] value starts with '2.'
	require.Truef(s.T, strings.HasPrefix(versions[0], "2."), "expected moby-containerd version to start with '2.', got %v", versions[0])

	ValidateInstalledPackageVersion(ctx, s, "moby-containerd", versions[0])

	execResult := execOnVMForScenarioOnUnprivilegedPod(ctx, s, "containerd config dump ")
	// validate containerd config dump has no warnings
	require.NotContains(s.T, execResult.stdout.String(), "level=warning", "do not expect warning message when converting config file %", execResult.stdout.String())
}

func ValidateContainerRuntimePlugins(ctx context.Context, s *Scenario) {
	// nri plugin is enabled by default
	ValidateDirectoryContent(ctx, s, "/var/run/nri", []string{"nri.sock"})
}

func ValidateNPDGPUCountPlugin(ctx context.Context, s *Scenario) {
	s.T.Helper()
	command := []string{
		"set -ex",
		// Check NPD GPU count plugin config exists
		"test -f /etc/node-problem-detector.d/custom-plugin-monitor/gpu_checks/custom-plugin-gpu-count.json",
	}
	execScriptOnVMForScenarioValidateExitCode(ctx, s, strings.Join(command, "\n"), 0, "NPD GPU count plugin configuration does not exist")
}

func validateNPDCondition(ctx context.Context, s *Scenario, conditionType, conditionReason string, conditionStatus corev1.ConditionStatus, conditionMessage, conditionMessageErr string) {
	s.T.Helper()
	// Wait for NPD to report initial condition
	var condition *corev1.NodeCondition
	err := wait.PollUntilContextTimeout(ctx, 2*time.Second, 3*time.Minute, true, func(ctx context.Context) (bool, error) {
		node, err := s.Runtime.Cluster.Kube.Typed.CoreV1().Nodes().Get(ctx, s.Runtime.VM.KubeName, metav1.GetOptions{})
		if err != nil {
			s.T.Logf("Failed to get node %q: %v", s.Runtime.VM.KubeName, err)
			return false, nil // Continue polling on transient errors
		}

		// Check for condition with correct reason
		for i := range node.Status.Conditions {
			if string(node.Status.Conditions[i].Type) == conditionType && string(node.Status.Conditions[i].Reason) == conditionReason {
				condition = &node.Status.Conditions[i] // Found the partial condition we are looking for
			}

			if strings.Contains(node.Status.Conditions[i].Message, conditionMessage) {
				condition = &node.Status.Conditions[i]
				return true, nil // Found the exact condition we are looking for
			}
		}

		return false, nil // Continue polling until the condition is found or timeout occurs
	})
	if err != nil && condition == nil {
		require.NoError(s.T, err, "timed out waiting for %s condition with reason %s to appear on node %q", conditionType, conditionReason, s.Runtime.VM.KubeName)
	}

	require.NotNil(s.T, condition, "expected to find %s condition with %s reason on node", conditionType, conditionReason)
	require.Equal(s.T, condition.Status, conditionStatus, "expected %s condition to be %s", conditionType, conditionStatus)
	require.Contains(s.T, condition.Message, conditionMessage, conditionMessageErr)
}

func ValidateNPDGPUCountCondition(ctx context.Context, s *Scenario) {
	s.T.Helper()
	// Validate that NPD is reporting healthy GPU count
	validateNPDCondition(ctx, s, "GPUMissing", "NoGPUMissing", corev1.ConditionFalse,
		"All GPUs are present", "expected GPUMissing message to indicate correct count")
}

func ValidateNPDGPUCountAfterFailure(ctx context.Context, s *Scenario) {
	s.T.Helper()
	command := []string{
		"set -ex",
		// Stop all services that are holding on to the GPUs
		"sudo systemctl stop nvidia-persistenced.service || true",
		"sudo systemctl stop nvidia-fabricmanager || true",
		// Disable and reset the first GPU
		"sudo nvidia-smi -i 0 -pm 0", // Disable persistence mode
		"sudo nvidia-smi -i 0 -c 0",  // Set compute mode to default
		// sed converts the output into the format needed for NVreg_ExcludeDevices
		"PCI_ID=$(sudo nvidia-smi -i 0 --query-gpu=pci.bus_id --format=csv,noheader | sed 's/^0000//')",
		"echo ${PCI_ID} | tee /tmp/npd_test_disabled_pci_id",
		"echo ${PCI_ID} | sudo tee /sys/bus/pci/drivers/nvidia/unbind", // Reset the GPU
	}
	execScriptOnVMForScenarioValidateExitCode(ctx, s, strings.Join(command, "\n"), 0, "failed to disable GPU")

	// Validate that NPD reports the GPU count mismatch
	validateNPDCondition(ctx, s, "GPUMissing", "GPUMissing", corev1.ConditionTrue,
		"Expected to see 8 GPUs but found 7. FaultCode: NHC2009", "expected GPUMissing message to indicate GPU count mismatch")

	command = []string{
		"set -ex",
		"cat /tmp/npd_test_disabled_pci_id | sudo tee /sys/bus/pci/drivers/nvidia/bind",
		"rm -f /tmp/npd_test_disabled_pci_id", // Clean up the temporary file
		"sudo systemctl start nvidia-persistenced.service || true",
	}
	// Put the VM back to the original state, re-enable the GPU.
	execScriptOnVMForScenarioValidateExitCode(ctx, s, strings.Join(command, "\n"), 0, "failed to re-enable GPU")
}

func ValidateNPDIBLinkFlappingCondition(ctx context.Context, s *Scenario) {
	s.T.Helper()
	// Validate that NPD is reporting no IB link flapping
	validateNPDCondition(ctx, s, "IBLinkFlapping", "NoIBLinkFlapping", corev1.ConditionFalse,
		"IB link is stable", "expected IBLinkFlapping message to indicate no flapping")
}

func ValidateNPDIBLinkFlappingAfterFailure(ctx context.Context, s *Scenario) {
	s.T.Helper()

	// Simulate IB link flapping
	command := []string{
		"set -ex",
		"echo \"$(date '+%b %d %H:%M:%S') $(hostname) fake error 0: [12346.123456] ib0: lost carrier\" | sudo tee -a /var/log/syslog",
		"sleep 60",
		"echo \"$(date '+%b %d %H:%M:%S') $(hostname) fake error 1: [12346.123456] ib0: lost carrier\" | sudo tee -a /var/log/syslog",
		"sleep 60",
		"echo \"$(date '+%b %d %H:%M:%S') $(hostname) fake error 2: [12346.123456] ib0: lost carrier\" | sudo tee -a /var/log/syslog",
	}
	execScriptOnVMForScenarioValidateExitCode(ctx, s, strings.Join(command, "\n"), 0, "failed to simulate IB link flapping")

	// Validate that NPD reports IB link flapping
	expectedMessage := "check_ib_link_flapping: IB link flapping detected, multiple IB link flapping events within 6 hours. FaultCode: NHC2005"
	validateNPDCondition(ctx, s, "IBLinkFlapping", "IBLinkFlapping", corev1.ConditionTrue,
		expectedMessage, "expected IBLinkFlapping message to indicate flapping")
}

func ValidateNPDUnhealthyNvidiaDevicePlugin(ctx context.Context, s *Scenario) {
	s.T.Helper()
	command := []string{
		"set -ex",
		// Check NPD unhealthy Nvidia device plugin config exists
		"test -f /etc/node-problem-detector.d/custom-plugin-monitor/gpu_checks/custom-plugin-nvidia-device-plugin.json",
	}
	execScriptOnVMForScenarioValidateExitCode(ctx, s, strings.Join(command, "\n"), 0, "NPD Nvidia device plugin configuration does not exist")
}

func ValidateNPDUnhealthyNvidiaDevicePluginCondition(ctx context.Context, s *Scenario) {
	s.T.Helper()
	// Validate that NPD is reporting healthy Nvidia device plugin
	validateNPDCondition(ctx, s, "UnhealthyNvidiaDevicePlugin", "HealthyNvidiaDevicePlugin", corev1.ConditionFalse,
		"NVIDIA device plugin is running properly", "expected UnhealthyNvidiaDevicePlugin message to indicate healthy status")
}

func ValidateNPDUnhealthyNvidiaDevicePluginAfterFailure(ctx context.Context, s *Scenario) {
	s.T.Helper()
	// Stop Nvidia device plugin systemd service to simulate failure
	command := []string{
		"set -ex",
		"sudo systemctl stop nvidia-device-plugin.service",
	}
	execScriptOnVMForScenarioValidateExitCode(ctx, s, strings.Join(command, "\n"), 0, "failed to stop Nvidia device plugin service")

	// Validate that NPD reports unhealthy Nvidia device plugin
	validateNPDCondition(ctx, s, "UnhealthyNvidiaDevicePlugin", "UnhealthyNvidiaDevicePlugin", corev1.ConditionTrue,
		"Systemd service nvidia-device-plugin is not active", "expected UnhealthyNvidiaDevicePlugin message to indicate unhealthy status")

	// Restart Nvidia device plugin systemd service
	command = []string{
		"set -ex",
		"sudo systemctl restart nvidia-device-plugin.service || true",
	}
	execScriptOnVMForScenarioValidateExitCode(ctx, s, strings.Join(command, "\n"), 0, "failed to restart Nvidia device plugin service")
}

func ValidateNPDUnhealthyNvidiaDCGMServices(ctx context.Context, s *Scenario) {
	s.T.Helper()
	command := []string{
		"set -ex",
		// Check NPD unhealthy Nvidia DCGM services config exists
		"test -f /etc/node-problem-detector.d/custom-plugin-monitor/gpu_checks/custom-plugin-nvidia-dcgm-services.json",
	}
	execScriptOnVMForScenarioValidateExitCode(ctx, s, strings.Join(command, "\n"), 0, "NPD Nvidia DCGM services configuration does not exist")
}

func ValidateNPDUnhealthyNvidiaDCGMServicesCondition(ctx context.Context, s *Scenario) {
	s.T.Helper()
	// Validate that NPD is reporting healthy Nvidia DCGM services
	validateNPDCondition(ctx, s, "UnhealthyNvidiaDCGMServices", "HealthyNvidiaDCGMServices", corev1.ConditionFalse,
		"NVIDIA DCGM services are running properly", "expected UnhealthyNvidiaDCGMServices message to indicate healthy status")
}

func ValidateNPDUnhealthyNvidiaDCGMServicesAfterFailure(ctx context.Context, s *Scenario) {
	s.T.Helper()
	// Stop nvidia-dcgm systemd service to simulate failure
	command := []string{
		"set -ex",
		"sudo systemctl stop nvidia-dcgm.service",
	}
	execScriptOnVMForScenarioValidateExitCode(ctx, s, strings.Join(command, "\n"), 0, "failed to stop Nvidia DCGM service")

	// Validate that NPD reports unhealthy Nvidia DCGM services
	validateNPDCondition(ctx, s, "UnhealthyNvidiaDCGMServices", "UnhealthyNvidiaDCGMServices", corev1.ConditionTrue,
		"Systemd service(s) nvidia-dcgm are not active", "expected UnhealthyNvidiaDCGMServices message to indicate unhealthy status")

	// Stop the nvidia-dcgm-exporter system service to simulate failure
	command = []string{
		"set -ex",
		"sudo systemctl stop nvidia-dcgm-exporter.service",
	}
	execScriptOnVMForScenarioValidateExitCode(ctx, s, strings.Join(command, "\n"), 0, "failed to stop Nvidia DCGM Exporter service")

	// Validate that NPD still reports unhealthy Nvidia DCGM services
	validateNPDCondition(ctx, s, "UnhealthyNvidiaDCGMServices", "UnhealthyNvidiaDCGMServices", corev1.ConditionTrue,
		"Systemd service(s) nvidia-dcgm nvidia-dcgm-exporter are not active", "expected UnhealthyNvidiaDCGMServices message to indicate unhealthy status for both services")

	// Restart Nvidia DCGM services
	command = []string{
		"set -ex",
		"sudo systemctl restart nvidia-dcgm.service || true",
		"sudo systemctl restart nvidia-dcgm-exporter.service || true",
	}
	execScriptOnVMForScenarioValidateExitCode(ctx, s, strings.Join(command, "\n"), 0, "failed to restart Nvidia DCGM services")
}

func ValidateNPDHealthyNvidiaGridLicenseStatus(ctx context.Context, s *Scenario) {
	s.T.Helper()
	command := []string{
		"set -ex",
		// Check NPD unhealthy Nvidia GRID license check config exists
		"test -f /etc/node-problem-detector.d/custom-plugin-monitor/gpu_checks/custom-plugin-nvidia-grid-status.json",
	}
	execScriptOnVMForScenarioValidateExitCode(ctx, s, strings.Join(command, "\n"), 0, "NPD Nvidia Grid License check configuration does not exist")
	// Validate that NPD is reporting healthy Nvidia GRID license status
	validateNPDCondition(ctx, s, "NVIDIAGRIDStatusInvalid", "NVIDIAGRIDStatusValid", corev1.ConditionFalse,
		"NVIDIA Grid Status Valid", "expected NVIDIAGRIDStatusValid message to indicate healthy status")
}

func ValidateNPDUnhealthyNvidiaGridLicenseStatusAfterFailure(ctx context.Context, s *Scenario) {
	s.T.Helper()
	// Stop nvidia-gridd systemd service to simulate failure
	command := []string{
		"set -ex",
		"sudo systemctl stop nvidia-gridd.service",
	}
	execScriptOnVMForScenarioValidateExitCode(ctx, s, strings.Join(command, "\n"), 0, "failed to stop Nvidia GRID service")

	// Validate that NPD reports unhealthy Nvidia GRID services
	validateNPDCondition(ctx, s, "NVIDIA GRID Status Invalid", "NVIDIA GRID Status Valid", corev1.ConditionTrue,
		"nvidia-gridd is not active", "expected UnhealthyNVIDIA GRID Status message to indicate unhealthy status")

	// Restart Nvidia Grid services
	command = []string{
		"set -ex",
		"sudo systemctl restart nvidia-gridd.service || true",
	}
	execScriptOnVMForScenarioValidateExitCode(ctx, s, strings.Join(command, "\n"), 0, "failed to restart Nvidia GRID services")
}

func ValidateRuncVersion(ctx context.Context, s *Scenario, versions []string) {
	s.T.Helper()
	require.Lenf(s.T, versions, 1, "Expected exactly one version for moby-runc but got %d", len(versions))
	// check if versions[0] is great than or equal to 1.2.0
	// check semantic version
	semver, err := semver.ParseTolerant(versions[0])
	require.NoError(s.T, err, "failed to parse semver from moby-runc version")
	require.GreaterOrEqual(s.T, int(semver.Major), 1, "expected moby-runc major version to be at least 1, got %d", semver.Major)
	require.GreaterOrEqual(s.T, int(semver.Minor), 2, "expected moby-runc minor version to be at least 2, got %d", semver.Minor)
	ValidateInstalledPackageVersion(ctx, s, "moby-runc", versions[0])
}

func ValidateWindowsProcessHasCliArguments(ctx context.Context, s *Scenario, processName string, arguments []string) {
	steps := []string{
		fmt.Sprintf("(Get-CimInstance Win32_Process -Filter \"name='%[1]s'\")[0].CommandLine", processName),
	}

	podExecResult := execScriptOnVMForScenarioValidateExitCode(ctx, s, strings.Join(steps, "\n"), 0, "could not validate command has parameters - might mean file does not have params, might mean something went wrong")

	actualArgs := strings.Split(podExecResult.stdout.String(), " ")

	for i := 0; i < len(arguments); i++ {
		expectedArgument := arguments[i]
		require.Contains(s.T, actualArgs, expectedArgument)
	}
}

func ValidateWindowsVersionFromWindowsSettings(ctx context.Context, s *Scenario, windowsVersion string) {
	s.T.Helper()
	steps := []string{
		"(Get-ItemProperty -Path \"HKLM:\\SOFTWARE\\Microsoft\\Windows NT\\CurrentVersion\" -Name BuildLabEx).BuildLabEx",
	}

	jsonBytes := getWindowsSettingsJson()
	osVersion := gjson.GetBytes(jsonBytes, fmt.Sprintf("WindowsBaseVersions.%s.base_image_version", windowsVersion))
	versionSliced := strings.Split(osVersion.String(), ".")
	osMajorVersion := versionSliced[0]

	podExecResult := execScriptOnVMForScenarioValidateExitCode(ctx, s, strings.Join(steps, "\n"), 0, "could not validate command has parameters - might mean file does not have params, might mean something went wrong")
	podExecResultStdout := strings.TrimSpace(podExecResult.stdout.String())

	s.T.Logf("Found windows version in windows_settings: \"%s\": \"%s\" (\"%s\")", windowsVersion, osMajorVersion, osVersion)
	s.T.Logf("Windows version returned from VM \"%s\"", podExecResultStdout)

	require.Contains(s.T, podExecResultStdout, osMajorVersion)
}

func ValidateWindowsProductName(ctx context.Context, s *Scenario, productName string) {
	s.T.Helper()
	steps := []string{
		"(Get-ItemProperty \"HKLM:\\SOFTWARE\\Microsoft\\Windows NT\\CurrentVersion\").ProductName",
	}

	podExecResult := execScriptOnVMForScenarioValidateExitCode(ctx, s, strings.Join(steps, "\n"), 0, "could not validate command has parameters - might mean file does not have params, might mean something went wrong")
	podExecResultStdout := strings.TrimSpace(podExecResult.stdout.String())

	require.Contains(s.T, podExecResultStdout, productName)
}

func ValidateWindowsDisplayVersion(ctx context.Context, s *Scenario, displayVersion string) {
	s.T.Helper()
	steps := []string{
		"(Get-ItemProperty \"HKLM:\\SOFTWARE\\Microsoft\\Windows NT\\CurrentVersion\").DisplayVersion",
	}

	podExecResult := execScriptOnVMForScenarioValidateExitCode(ctx, s, strings.Join(steps, "\n"), 0, "could not validate command has parameters - might mean file does not have params, might mean something went wrong")
	podExecResultStdout := strings.TrimSpace(podExecResult.stdout.String())

	s.T.Logf("Windows display version returned from VM \"%s\". Expected display version \"%s\"", podExecResultStdout, displayVersion)

	require.Contains(s.T, podExecResultStdout, displayVersion)
}

func getWindowsSettingsJson() []byte {
	jsonBytes, _ := os.ReadFile("../vhdbuilder/packer/windows/windows_settings.json")
	return jsonBytes
}

func ValidateCiliumIsRunningWindows(ctx context.Context, s *Scenario) {
	s.T.Helper()
	ValidateJsonFileHasField(ctx, s, "/k/azurecni/netconf/10-azure.conflist", "plugins.ipam.type", "azure-cns")
}

func ValidateCiliumIsNotRunningWindows(ctx context.Context, s *Scenario) {
	s.T.Helper()
	ValidateJsonFileDoesNotHaveField(ctx, s, "/k/azurecni/netconf/10-azure.conflist", "plugins.ipam.type", "azure-cns")
}

func ValidateWindowsCiliumIsRunning(ctx context.Context, s *Scenario) {
	s.T.Helper()

	expectedServices := []string{"ebpfcore", "netebpfext", "neteventebpfext", "xdp", "wtc", "hns"}
	for _, serviceName := range expectedServices {
		ValidateWindowsServiceIsRunning(ctx, s, serviceName)
	}

	expectedDlls := []string{"cncapi.dll", "wcnagent.dll"}
	for _, dllName := range expectedDlls {
		ValidateDllLoadedWindows(ctx, s, dllName)
	}
}

func ValidateWindowsCiliumIsNotRunning(ctx context.Context, s *Scenario) {
	s.T.Helper()

	// some of the services used by windows cilium are dependencies of other services, so they may be running even if cilium is not
	// for example, ebpfcore is used by Guest Proxy Agent (GPA), so it may be running even if cilium is not
	// so, we only check that cilium-specific dlls are not loaded, as that is a stronger indication that cilium is not running
	unexpectedDlls := []string{"cncapi.dll", "wcnagent.dll"}
	for _, dllName := range unexpectedDlls {
		ValidateDllIsNotLoadedWindows(ctx, s, dllName)
	}
}

func ValidateDllLoadedWindows(ctx context.Context, s *Scenario, dllName string) {
	s.T.Helper()
	if !dllLoadedWindows(ctx, s, dllName) {
		s.T.Fatalf("expected DLL %s to be loaded, but it is not", dllName)
	}
}

func ValidateDllIsNotLoadedWindows(ctx context.Context, s *Scenario, dllName string) {
	s.T.Helper()
	if dllLoadedWindows(ctx, s, dllName) {
		s.T.Fatalf("expected DLL %s to not be loaded, but it is", dllName)
	}
}

func dllLoadedWindows(ctx context.Context, s *Scenario, dllName string) bool {
	s.T.Helper()

	steps := []string{
		"$ErrorActionPreference = \"Continue\"",
		fmt.Sprintf("tasklist /m %s", dllName),
	}
	execResult := execScriptOnVMForScenario(ctx, s, strings.Join(steps, "\n"))
	dllLoaded := strings.Contains(execResult.stdout.String(), dllName)

	s.T.Logf("stdout: %s\nstderr: %s", execResult.stdout.String(), execResult.stderr.String())
	return dllLoaded
}

func ValidateJsonFileHasField(ctx context.Context, s *Scenario, fileName string, jsonPath string, expectedValue string) {
	s.T.Helper()
	require.Equal(s.T, GetFieldFromJsonObjectOnNode(ctx, s, fileName, jsonPath), expectedValue)
}

func ValidateJsonFileDoesNotHaveField(ctx context.Context, s *Scenario, fileName string, jsonPath string, valueNotToBe string) {
	s.T.Helper()
	require.NotEqual(s.T, GetFieldFromJsonObjectOnNode(ctx, s, fileName, jsonPath), valueNotToBe)
}

func GetFieldFromJsonObjectOnNode(ctx context.Context, s *Scenario, fileName string, jsonPath string) string {
	steps := []string{
		fmt.Sprintf("Get-Content %[1]s", fileName),
		fmt.Sprintf("$content.%s", jsonPath),
	}

	podExecResult := execScriptOnVMForScenarioValidateExitCode(ctx, s, strings.Join(steps, "\n"), 0, "could not validate command has parameters - might mean file does not have params, might mean something went wrong")

	return podExecResult.stdout.String()
}

// ValidateTaints checks if the node has the expected taints that are set in the kubelet config with --register-with-taints flag
func ValidateTaints(ctx context.Context, s *Scenario, expectedTaints string) {
	s.T.Helper()
	node, err := s.Runtime.Cluster.Kube.Typed.CoreV1().Nodes().Get(ctx, s.Runtime.VM.KubeName, metav1.GetOptions{})
	require.NoError(s.T, err, "failed to get node %q", s.Runtime.VM.KubeName)
	actualTaints := ""
	for i, taint := range node.Spec.Taints {
		actualTaints += fmt.Sprintf("%s=%s:%s", taint.Key, taint.Value, taint.Effect)
		// add a comma if it's not the last element
		if i < len(node.Spec.Taints)-1 {
			actualTaints += ","
		}
	}
	require.Equal(s.T, expectedTaints, actualTaints, "expected node %q to have taint %q, but got %q", s.Runtime.VM.KubeName, expectedTaints, actualTaints)
}

// ValidateLocalDNSService checks if the localdns service is in the expected state (enabled or disabled).
func ValidateLocalDNSService(ctx context.Context, s *Scenario, state string) {
	s.T.Helper()
	serviceName := "localdns"

	var script string
	switch state {
	case "enabled":
		script = fmt.Sprintf(`set -euo pipefail
svc=%q
systemctl status -n 5 "$svc" || true
active=$(systemctl is-active "$svc" 2>/dev/null || true)
enabled=$(systemctl is-enabled "$svc" 2>/dev/null || true)
echo "localdns: active=$active enabled=$enabled"
test "$active" = "active"   || { echo "expected active, got $active"; exit 1; }
test "$enabled" = "enabled" || { echo "expected enabled, got $enabled"; exit 1; }
`, serviceName)

		execScriptOnVMForScenarioValidateExitCode(ctx, s, script, 0, "localdns should be running and enabled")

	case "disabled":
		script = fmt.Sprintf(`set -euo pipefail
svc=%q
systemctl status -n 5 "$svc" || true
active=$(systemctl is-active "$svc" 2>/dev/null || true)
enabled=$(systemctl is-enabled "$svc" 2>/dev/null || true)
echo "localdns: active=$active enabled=$enabled"
test "$active" = "inactive" || { echo "expected inactive, got $active"; exit 1; }
test "$enabled" = "disabled" || { echo "expected disabled, got $enabled"; exit 1; }
`, serviceName)

		execScriptOnVMForScenarioValidateExitCode(ctx, s, script, 0, "localdns should be stopped and disabled")

	default:
		s.T.Fatalf("unknown state %q; expected 'enable' or 'disable'", state)
	}
}

// ValidateLocalDNSResolution checks if the DNS resolution for an external domain is successful from localdns clusterlistenerIP.
// It uses the 'dig' command to check the DNS resolution and expects a successful response.
func ValidateLocalDNSResolution(ctx context.Context, s *Scenario, server string) {
	s.T.Helper()
	testdomain := "bing.com"
	command := fmt.Sprintf("dig %s +timeout=1 +tries=1", testdomain)
	execResult := execScriptOnVMForScenarioValidateExitCode(ctx, s, command, 0, "dns resolution failed")
	assert.Contains(s.T, execResult.stdout.String(), "status: NOERROR")
	assert.Contains(s.T, execResult.stdout.String(), fmt.Sprintf("SERVER: %s", server))
}

// ValidateJournalctlOutput checks if specific content exists in the systemd service logs
func ValidateJournalctlOutput(ctx context.Context, s *Scenario, serviceName string, expectedContent string) {
	s.T.Helper()
	command := []string{
		"set -ex",
		// Get the service logs and check for the expected content
		fmt.Sprintf("sudo journalctl -u %s | grep -q '%s'", serviceName, expectedContent),
	}
	execScriptOnVMForScenarioValidateExitCode(ctx, s, strings.Join(command, "\n"), 0,
		fmt.Sprintf("expected content '%s' not found in %s service logs", expectedContent, serviceName))
}

func ValidateNodeProblemDetector(ctx context.Context, s *Scenario) {
	command := []string{
		"set -ex",
		// Verify node-problem-detector service is running
		"systemctl is-active node-problem-detector",
	}
	execScriptOnVMForScenarioValidateExitCode(ctx, s, strings.Join(command, "\n"), 0, "Node Problem Detector (NPD) service validation failed")
}

func ValidateNPDFilesystemCorruption(ctx context.Context, s *Scenario) {
	command := []string{
		"set -ex",
		// Check if the filesystem corruption monitor NPD plugin configuration file exists
		"test -f /etc/node-problem-detector.d/custom-plugin-monitor/custom-fs-corruption-monitor.json",
	}
	execScriptOnVMForScenarioValidateExitCode(ctx, s, strings.Join(command, "\n"), 0, "NPD Custom Plugin configuration for FilesystemCorruptionProblem not found")

	command = []string{
		"set -ex",
		// Simulate a filesystem corruption problem
		"sudo systemd-run --unit=docker --no-block bash -c 'echo \"structure needs cleaning\"'",
	}
	execScriptOnVMForScenarioValidateExitCode(ctx, s, strings.Join(command, "\n"), 0, "Failed to simulate filesystem corruption problem")

	// Wait for NPD to detect the problem using Kubernetes native waiting
	var filesystemCorruptionProblem *corev1.NodeCondition
	err := wait.PollUntilContextTimeout(ctx, 10*time.Second, 6*time.Minute, true, func(ctx context.Context) (bool, error) {
		node, err := s.Runtime.Cluster.Kube.Typed.CoreV1().Nodes().Get(ctx, s.Runtime.VM.KubeName, metav1.GetOptions{})
		if err != nil {
			s.T.Logf("Failed to get node %q: %v", s.Runtime.VM.KubeName, err)
			return false, nil // Continue polling on transient errors
		}

		for i := range node.Status.Conditions {
			if node.Status.Conditions[i].Type == "FilesystemCorruptionProblem" && node.Status.Conditions[i].Reason == "FilesystemCorruptionDetected" {
				filesystemCorruptionProblem = &node.Status.Conditions[i]
				return true, nil
			}
		}
		return false, nil // Continue polling
	})
	require.NoError(s.T, err, "timed out waiting for FilesystemCorruptionProblem condition to appear on node %q", s.Runtime.VM.KubeName)

	require.NotNil(s.T, filesystemCorruptionProblem, "expected FilesystemCorruptionProblem condition to be present on node")
	require.Equal(s.T, corev1.ConditionTrue, filesystemCorruptionProblem.Status, "expected FilesystemCorruptionProblem condition to be True on node")
	require.Contains(s.T, filesystemCorruptionProblem.Message, "Found 'structure needs cleaning' in Docker journal.", "expected FilesystemCorruptionProblem condition message to contain: Found 'structure needs cleaning' in Docker journal.")
}

func ValidateEnableNvidiaResource(ctx context.Context, s *Scenario) {
	s.T.Logf("waiting for Nvidia GPU resource to be available")
	waitUntilResourceAvailable(ctx, s, "nvidia.com/gpu")
}

func ValidateNvidiaDevicePluginServiceRunning(ctx context.Context, s *Scenario) {
	s.T.Helper()
	s.T.Logf("validating that NVIDIA device plugin systemd service is running")

	command := []string{
		"set -ex",
		"systemctl is-active nvidia-device-plugin.service",
		"systemctl is-enabled nvidia-device-plugin.service",
	}
	execScriptOnVMForScenarioValidateExitCode(ctx, s, strings.Join(command, "\n"), 0, "NVIDIA device plugin systemd service should be active and enabled")
}

func ValidateNodeAdvertisesGPUResources(ctx context.Context, s *Scenario, gpuCountExpected int64) {
	s.T.Helper()
	s.T.Logf("validating that node advertises GPU resources")
	resourceName := "nvidia.com/gpu"

	// First, wait for the nvidia.com/gpu resource to be available
	waitUntilResourceAvailable(ctx, s, resourceName)

	// Get the node using the Kubernetes client from the test framework
	nodeName := s.Runtime.VM.KubeName
	node, err := s.Runtime.Cluster.Kube.Typed.CoreV1().Nodes().Get(ctx, nodeName, metav1.GetOptions{})
	require.NoError(s.T, err, "failed to get node %q", nodeName)

	// Check if the node advertises GPU capacity
	gpuCapacity, exists := node.Status.Capacity[corev1.ResourceName(resourceName)]
	require.True(s.T, exists, "node should advertise resource %s", resourceName)

	gpuCount := gpuCapacity.Value()
	require.Equal(s.T, gpuCount, gpuCountExpected, "node should advertise %s=%d, but got %s=%d", resourceName, gpuCountExpected, resourceName, gpuCount)
	s.T.Logf("node %s advertises %s=%d resources", nodeName, resourceName, gpuCount)
}

func ValidateGPUWorkloadSchedulable(ctx context.Context, s *Scenario, gpuCount int) {
	s.T.Helper()
	s.T.Logf("validating that GPU workloads can be scheduled")

	// Wait for resources to be available and add delay for device health
	waitUntilResourceAvailable(ctx, s, "nvidia.com/gpu")
	time.Sleep(20 * time.Second) // Same delay as existing GPU tests

	// Create a GPU test pod using the same pattern as podRunNvidiaWorkload
	pod := &corev1.Pod{
		ObjectMeta: metav1.ObjectMeta{
			Name:      fmt.Sprintf("%s-gpu-test", s.Runtime.VM.KubeName),
			Namespace: "default",
		},
		Spec: corev1.PodSpec{
			Containers: []corev1.Container{
				{
					Name:  "gpu-test-container",
					Image: "mcr.microsoft.com/azuredocs/samples-tf-mnist-demo:gpu",
					Args: []string{
						"--max-steps", "1",
					},
					Resources: corev1.ResourceRequirements{
						Limits: corev1.ResourceList{
							"nvidia.com/gpu": resource.MustParse(fmt.Sprintf("%d", gpuCount)),
						},
					},
				},
			},
			NodeSelector: map[string]string{
				"kubernetes.io/hostname": s.Runtime.VM.KubeName,
			},
		},
	}

	ValidatePodRunning(ctx, s, pod)

	s.T.Logf("GPU workload is schedulable and runs successfully")
}

// ValidatePubkeySSHDisabled validates that SSH with private key authentication is disabled by checking sshd_config
func ValidatePubkeySSHDisabled(ctx context.Context, s *Scenario) {
	s.T.Helper()

	// Part 1. Use VMSS RunCommand to check sshd_config directly on the node
	resp, err := RunCommand(ctx, s, `#!/bin/bash
# Check if PubkeyAuthentication is disabled in sshd_config
if grep -q "^PubkeyAuthentication no" /etc/ssh/sshd_config; then
    echo "SUCCESS: PubkeyAuthentication is disabled"
    exit 0
else
    echo "FAILED: PubkeyAuthentication is not properly disabled"
    echo "Current sshd_config content related to PubkeyAuthentication:"
    grep -i "PubkeyAuthentication" /etc/ssh/sshd_config || echo "No PubkeyAuthentication setting found"
    exit 1
fi`)
	require.NoError(s.T, err, "Failed to run command to check sshd_config")
	respJson, err := resp.MarshalJSON()
	require.NoError(s.T, err, "Failed to marshal response")
	s.T.Logf("Run command output: %s", string(respJson))

	// Parse the JSON response to extract the output and exit code
	respString := string(respJson)

	// Check if the command execution was successful by looking for our success message in the output
	if !strings.Contains(respString, "SUCCESS: PubkeyAuthentication is disabled") {
		s.T.Fatalf("PubkeyAuthentication is not properly disabled. Full response: %s", respString)
	}

	// Part 2. Check cannot SSH with private key (expect failure)
	err = validateSSHConnectivity(ctx, s)
	require.Error(s.T, err, "Expected SSH connection with private key to fail, but it succeeded")
	if !strings.Contains(err.Error(), "Permission denied") {
		s.T.Fatalf("Expected permission denied error, but got: %v", err)
	}

	s.T.Logf("PubkeyAuthentication is properly disabled as expected")
}

// ValidateSSHServiceDisabled validates that the SSH daemon service is disabled and stopped on the node
func ValidateSSHServiceDisabled(ctx context.Context, s *Scenario) {
	s.T.Helper()

	// Use VMSS RunCommand to check SSH service status directly on the node
	// Ubuntu uses 'ssh' as service name, while AzureLinux and Mariner use 'sshd'
	runPoller, err := config.Azure.VMSSVM.BeginRunCommand(ctx, *s.Runtime.Cluster.Model.Properties.NodeResourceGroup, s.Runtime.VMSSName, *s.Runtime.VM.VM.InstanceID, armcompute.RunCommandInput{
		CommandID: to.Ptr("RunShellScript"),
		Script: []*string{to.Ptr(`#!/bin/bash
# Determine the correct SSH service name based on the distro
# Ubuntu uses 'ssh', AzureLinux and Mariner use 'sshd'
if [ -f /etc/os-release ]; then
    . /etc/os-release
    if [[ "$ID" == "ubuntu" ]]; then
        SSH_SERVICE="ssh"
    else
        SSH_SERVICE="sshd"
    fi
else
    # Default to sshd if we can't determine the OS
    SSH_SERVICE="sshd"
fi

echo "Detected SSH service name: $SSH_SERVICE"

# Check SSH service status
status_output=$(systemctl status "$SSH_SERVICE" 2>&1)
echo "SSH service status output:"
echo "$status_output"

# Check if the service is inactive (dead) and disabled
if echo "$status_output" | grep -q "Active: inactive (dead)"; then
    if echo "$status_output" | grep -q "Loaded:.*disabled"; then
        echo "SUCCESS: SSH service is disabled and stopped"
        exit 0
    else
        echo "FAILED: SSH service is inactive but not disabled"
        exit 1
    fi
else
    echo "FAILED: SSH service is not inactive"
    exit 1
fi`)},
	}, nil)
	require.NoError(s.T, err, "Failed to run command to check SSH service status")

	runResp, err := runPoller.PollUntilDone(ctx, nil)
	require.NoError(s.T, err, "Failed to complete command to check SSH service status")

	// Parse the response to check the result
	respJson, err := runResp.MarshalJSON()
	require.NoError(s.T, err, "Failed to marshal run command response")
	s.T.Logf("Run command output: %s", string(respJson))

	// Parse the JSON response to extract the output
	respString := string(respJson)

	// Check if the command execution was successful by looking for our success message in the output
	if !strings.Contains(respString, "SUCCESS: SSH service is disabled and stopped") {
		s.T.Fatalf("SSH service is not properly disabled and stopped. Full response: %s", respString)
	}

	s.T.Logf("SSH service is properly disabled and stopped as expected")
}

func ValidateNvidiaDCGMExporterSystemDServiceRunning(ctx context.Context, s *Scenario) {
	s.T.Helper()
	command := []string{
		"set -ex",
		// Verify nvidia-dcgm service is running
		"systemctl is-active nvidia-dcgm",
		// Verify nvidia-dcgm-exporter service is running
		"systemctl is-active nvidia-dcgm-exporter",
	}
	execScriptOnVMForScenarioValidateExitCode(ctx, s, strings.Join(command, "\n"), 0, "Nvidia DCGM Exporter service validation failed")
}

func ValidateNvidiaDCGMExporterIsScrapable(ctx context.Context, s *Scenario) {
	s.T.Helper()
	command := []string{
		"set -ex",
		// Check if nvidia-dcgm-exporter is scrapable on port 19400
		"curl -f http://localhost:19400/metrics",
	}
	execScriptOnVMForScenarioValidateExitCode(ctx, s, strings.Join(command, "\n"), 0, "Nvidia DCGM Exporter is not scrapable on port 19400")
}

func ValidateNvidiaDCGMExporterScrapeCommonMetric(ctx context.Context, s *Scenario, metric string) {
	s.T.Helper()
	command := []string{
		"set -ex",
		// Verify the most universal GPU metric is present
		"curl -s http://localhost:19400/metrics | grep -q '" + metric + "'",
	}
	execScriptOnVMForScenarioValidateExitCode(ctx, s, strings.Join(command, "\n"), 0, "Nvidia DCGM Exporter is not returning "+metric)
}

func ValidateMIGModeEnabled(ctx context.Context, s *Scenario) {
	s.T.Helper()
	s.T.Logf("validating that MIG mode is enabled")

	command := []string{
		"set -ex",
		// Grep to verify it contains 'Enabled' - this will fail if MIG is disabled
		"sudo nvidia-smi --query-gpu=mig.mode.current --format=csv,noheader | grep -i 'Enabled'",
	}
	execResult := execScriptOnVMForScenarioValidateExitCode(ctx, s, strings.Join(command, "\n"), 0, "MIG mode is not enabled")

	stdout := strings.TrimSpace(execResult.stdout.String())
	s.T.Logf("MIG mode status: %s", stdout)
	require.Contains(s.T, stdout, "Enabled", "expected MIG mode to be enabled, but got: %s", stdout)
	s.T.Logf("MIG mode is enabled")
}

func ValidateMIGInstancesCreated(ctx context.Context, s *Scenario, migProfile string) {
	s.T.Helper()
	s.T.Logf("validating that MIG instances are created with profile %s", migProfile)

	command := []string{
		"set -ex",
		// List MIG devices using nvidia-smi
		"sudo nvidia-smi mig -lgi",
		// Ensure the output contains the expected MIG profile (will fail if "No MIG-enabled devices found")
		"sudo nvidia-smi mig -lgi | grep -v 'No MIG-enabled devices found' | grep -q '" + migProfile + "'",
	}
	execResult := execScriptOnVMForScenarioValidateExitCode(ctx, s, strings.Join(command, "\n"), 0, "MIG instances with profile "+migProfile+" were not found")

	stdout := execResult.stdout.String()
	require.Contains(s.T, stdout, migProfile, "expected to find MIG profile %s in output, but did not.\nOutput:\n%s", migProfile, stdout)
	require.NotContains(s.T, stdout, "No MIG-enabled devices found", "no MIG devices were created.\nOutput:\n%s", stdout)
	s.T.Logf("MIG instances with profile %s are created", migProfile)
}

// ValidateIPTablesCompatibleWithCiliumEBPF validates that all iptables rules in each table match the provided patterns which are accounted for
// when eBPF host routing is enabled.
func ValidateIPTablesCompatibleWithCiliumEBPF(ctx context.Context, s *Scenario) {
	s.T.Helper()
	tablePatterns, globalPatterns := getIPTablesRulesCompatibleWithEBPFHostRouting()
	tables := []string{"filter", "mangle", "nat", "raw", "security"}
	success := true

	for _, table := range tables {
		// Get the rules for this table
		command := fmt.Sprintf("sudo iptables -t %s -S", table)
		execResult := execScriptOnVMForScenarioValidateExitCode(ctx, s, command, 0, fmt.Sprintf("failed to get iptables rules for table %s", table))

		stdout := execResult.stdout.String()
		rules := strings.Split(strings.TrimSpace(stdout), "\n")

		// Get patterns for this table
		patterns := tablePatterns[table]
		if patterns == nil {
			patterns = []string{}
		}

		// Combine with global patterns
		allPatterns := append([]string{}, globalPatterns...)
		allPatterns = append(allPatterns, patterns...)

		// Check each rule
		for _, rule := range rules {
			rule = strings.TrimSpace(rule)
			if rule == "" {
				continue
			}

			matched := false
			for _, pattern := range allPatterns {
				pattern = strings.TrimSpace(pattern)
				if pattern == "" {
					continue
				}

				// Try regex match
				matched, _ = regexp.MatchString(pattern, rule)
				if matched {
					break
				}

				// Also try exact match for non-regex patterns
				if strings.Contains(rule, pattern) {
					matched = true
					break
				}
			}

			if !matched {
				s.T.Logf("Rule in table %s did not match any pattern: %s", table, rule)
				success = false
			}
		}
	}

	require.True(
		s.T,
		success,
		"Rules found that do not match any of the given patterns. See previous log lines for details. "+
			"This may indicate an unsupported iptables rule when eBPF host routing is enabled. "+
			"Contact acndp@microsoft.com for details.",
	)
}

// getIPTablesRulesCompatibleWithEBPFHostRouting returns the expected iptables patterns that are accounted for when EBPF host routing is enabled.
// If tests are failing due to unexpected iptables rules, it is because an iptables rule has been found, that was not accounted for in the implementation
// of the eBPF host routing feature in Cilium CNI. In eBPF host routing mode, iptables rules in the host network namespace are bypassed for pod
// traffic. So, any functionality that is built using iptables needs an equivalent non-iptables implementation that works in Cilium's eBPF host routing
// mode. For guidance on how this may be done, please contact acndp@microsoft.com (Azure Container Networking Dataplane team). Once the feature
// is supported in eBPF host routing mode, or is blocked from being enabled alongside eBPF host routing mode, you can update this list.
func getIPTablesRulesCompatibleWithEBPFHostRouting() (map[string][]string, []string) {
	tablePatterns := map[string][]string{
		"filter": {
			`-A FORWARD -d 168.63.129.16/32 -p tcp -m tcp --dport 32526 -j DROP`,
			`-A FORWARD -d 168.63.129.16/32 -p tcp -m tcp --dport 80 -j DROP`,
		},
		"mangle": {
			`-A FORWARD -d 168\.63\.129\.16/32 -p tcp -m tcp --dport 80 -j DROP`,
			`-A FORWARD -d 168\.63\.129\.16/32 -p tcp -m tcp --dport 32526 -j DROP`,
		},
		"nat": {
			`-A POSTROUTING -j SWIFT`,
			`-A SWIFT -s`,
			`-A POSTROUTING -j SWIFT-POSTROUTING`,
			`-A SWIFT-POSTROUTING -s`,
		},
		"raw": {
			`^-A (PREROUTING|OUTPUT) -d 169\.254\.10\.(10|11)\/32 -p (tcp|udp) -m comment --comment "localdns: skip conntrack" -m (tcp|udp) --dport 53 -j NOTRACK$`,
		},
		"security": {
			`-A OUTPUT -d 168\.63\.129\.16/32 -p tcp -m tcp --dport 53 -j ACCEPT`,
			`-A OUTPUT -d 168\.63\.129\.16/32 -p tcp -m owner --uid-owner 0 -j ACCEPT`,
			`-A OUTPUT -d 168\.63\.129\.16/32 -p tcp -m conntrack --ctstate INVALID,NEW -j DROP`,
		},
	}

	globalPatterns := []string{
		`^-N .*`,
		`^-P .*`,
		`^-A (KUBE-SERVICES|KUBE-EXTERNAL-SERVICES|KUBE-NODEPORTS|KUBE-POSTROUTING|KUBE-MARK-MASQ|KUBE-FORWARD|KUBE-PROXY-FIREWALL|KUBE-PROXY-CANARY|KUBE-FIREWALL|KUBE-MARK-DROP) .*`,
		`^-A (KUBE-SEP|KUBE-SVC)`,
		`^-A .* -j (KUBE-SEP|KUBE-SVC|KUBE-SERVICES|KUBE-EXTERNAL-SERVICES|KUBE-NODEPORTS|KUBE-POSTROUTING|KUBE-MARK-MASQ|KUBE-FORWARD|KUBE-PROXY-FIREWALL|KUBE-PROXY-CANARY|KUBE-FIREWALL|KUBE-MARK-DROP)`,
		`^-A IP-MASQ-AGENT`,
		`^-A .* -j IP-MASQ-AGENT`,
		`^.*--comment.*cilium:`,
		`^.*--comment.*cilium-feeder:`,
		`-A FORWARD ! -s (?:\d{1,3}\.){3}\d{1,3}/32 -d 169.254.169.254/32 -p tcp -m tcp --dport 80 -m comment --comment "AKS managed: added by AgentBaker ensureIMDSRestriction for IMDS restriction feature" -j DROP`,
	}

	return tablePatterns, globalPatterns
}

// ValidateAppArmorBasic validates that AppArmor is running without requiring aa-status
func ValidateAppArmorBasic(ctx context.Context, s *Scenario) {
	s.T.Helper()

	// Check if AppArmor module is enabled in the kernel
	command := []string{
		"set -ex",
		"cat /sys/module/apparmor/parameters/enabled",
	}
	execResult := execScriptOnVMForScenarioValidateExitCode(ctx, s, strings.Join(command, "\n"), 0, "failed to check AppArmor kernel parameter")
	stdout := strings.TrimSpace(execResult.stdout.String())
	require.Equal(s.T, "Y", stdout, "expected AppArmor to be enabled in kernel")

	// Check if apparmor.service is active
	command = []string{
		"set -ex",
		"systemctl is-active apparmor.service",
	}
	execResult = execScriptOnVMForScenarioValidateExitCode(ctx, s, strings.Join(command, "\n"), 0, "apparmor.service is not active")
	stdout = strings.TrimSpace(execResult.stdout.String())
	require.Equal(s.T, "active", stdout, "expected apparmor.service to be active")

	// Check if AppArmor is enforcing by checking current process profile
	command = []string{
		"set -ex",
		"cat /proc/self/attr/apparmor/current",
	}
<<<<<<< HEAD
	execScriptOnVMForScenarioValidateExitCode(ctx, s, strings.Join(command, "\n"), 0, "failed to check AppArmor current profile")
	// Any output indicates AppArmor is active (profile will be shown)
=======
	execScriptOnVMForScenarioValidateExitCode(ctx, s, strings.Join(command, "\n"), 0, "Nvidia DCGM Exporter is not returning DCGM_FI_DEV_GPU_UTIL")
}

// ValidateContainerdBinaryExists ensures that the containerd binary exists and logs its version.
func ValidateContainerdBinaryExists(ctx context.Context, s *Scenario) {
	execResult := execScriptOnVMForScenarioValidateExitCode(ctx, s, "containerd --version", 0, "could not get containerd version")
	s.T.Logf("containerd version output: %s", execResult.stdout.String())
}

// ValidateRuncBinaryExists ensures that the runc binary exists and logs its version.
func ValidateRuncBinaryExists(ctx context.Context, s *Scenario) {
	execResult := execScriptOnVMForScenarioValidateExitCode(ctx, s, "runc --version", 0, "could not get runc version")
	s.T.Logf("runc version output: %s", execResult.stdout.String())
>>>>>>> d68561ea
}<|MERGE_RESOLUTION|>--- conflicted
+++ resolved
@@ -1412,11 +1412,8 @@
 		"set -ex",
 		"cat /proc/self/attr/apparmor/current",
 	}
-<<<<<<< HEAD
 	execScriptOnVMForScenarioValidateExitCode(ctx, s, strings.Join(command, "\n"), 0, "failed to check AppArmor current profile")
 	// Any output indicates AppArmor is active (profile will be shown)
-=======
-	execScriptOnVMForScenarioValidateExitCode(ctx, s, strings.Join(command, "\n"), 0, "Nvidia DCGM Exporter is not returning DCGM_FI_DEV_GPU_UTIL")
 }
 
 // ValidateContainerdBinaryExists ensures that the containerd binary exists and logs its version.
@@ -1429,5 +1426,4 @@
 func ValidateRuncBinaryExists(ctx context.Context, s *Scenario) {
 	execResult := execScriptOnVMForScenarioValidateExitCode(ctx, s, "runc --version", 0, "could not get runc version")
 	s.T.Logf("runc version output: %s", execResult.stdout.String())
->>>>>>> d68561ea
 }