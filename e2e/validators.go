--- conflicted
+++ resolved
@@ -1,10 +1,7 @@
 package e2e
 
 import (
-<<<<<<< HEAD
-=======
 	"bytes"
->>>>>>> 7aef98e7
 	"context"
 	"fmt"
 	"net"
@@ -22,12 +19,7 @@
 
 func ValidateDirectoryContent(ctx context.Context, s *Scenario, path string, files []string) {
 	command := fmt.Sprintf("ls -la %s", path)
-<<<<<<< HEAD
-	execResult := execOnVMForScenario(ctx, s, command)
-	require.Equal(s.T, "0", execResult.exitCode, "validator command terminated with exit code %q but expected code 0", execResult.exitCode)
-=======
 	execResult := execOnVMForScenarioValidateExitCode(ctx, s, command, 0, "could not get directory contents")
->>>>>>> 7aef98e7
 	for _, file := range files {
 		require.Contains(s.T, execResult.stdout.String(), file, "expected to find file %s within directory %s, but did not", file, path)
 	}
@@ -38,12 +30,7 @@
 	for k := range customSysctls {
 		keysToCheck = append(keysToCheck, k)
 	}
-<<<<<<< HEAD
-	execResult := execOnVMForScenario(ctx, s, fmt.Sprintf("sysctl %s | sed -E 's/([0-9])\\s+([0-9])/\\1 \\2/g'", strings.Join(keysToCheck, " ")))
-	require.Equal(s.T, "0", execResult.exitCode, "sysctl command terminated with exit code %q but expected code 0", execResult.exitCode)
-=======
 	execResult := execOnVMForScenarioValidateExitCode(ctx, s, fmt.Sprintf("sysctl %s | sed -E 's/([0-9])\\s+([0-9])/\\1 \\2/g'", strings.Join(keysToCheck, " ")), 0, "systmctl command failed")
->>>>>>> 7aef98e7
 	for name, value := range customSysctls {
 		require.Contains(s.T, execResult.stdout.String(), fmt.Sprintf("%s = %v", name, value), "expected to find %s set to %v, but was not", name, value)
 	}
@@ -51,43 +38,23 @@
 
 func ValidateNvidiaSMINotInstalled(ctx context.Context, s *Scenario) {
 	command := "nvidia-smi"
-<<<<<<< HEAD
-	execResult := execOnVMForScenario(ctx, s, command)
-	require.Equal(s.T, "1", execResult.exitCode, "expected nvidia-smi not to be installed and return exit code 1, but got %q", execResult.exitCode)
-=======
 	execResult := execOnVMForScenarioValidateExitCode(ctx, s, command, 1, "")
->>>>>>> 7aef98e7
 	require.Contains(s.T, execResult.stderr.String(), "nvidia-smi: command not found", "expected stderr to contain 'nvidia-smi: command not found', but got %q", execResult.stderr.String())
 }
 
 func ValidateNvidiaSMIInstalled(ctx context.Context, s *Scenario) {
 	command := "nvidia-smi"
-<<<<<<< HEAD
-	execResult := execOnVMForScenario(ctx, s, command)
-	require.Equal(s.T, "0", execResult.exitCode, "expected nvidia-smi to be installed and return exit code 0, but got %q", execResult.exitCode)
-=======
 	execOnVMForScenarioValidateExitCode(ctx, s, command, 0, "could not execute nvidia-smi command")
->>>>>>> 7aef98e7
 }
 
 func ValidateNvidiaModProbeInstalled(ctx context.Context, s *Scenario) {
 	command := "nvidia-modprobe"
-<<<<<<< HEAD
-	execResult := execOnVMForScenario(ctx, s, command)
-	require.Equal(s.T, "0", execResult.exitCode, "expected nvidia-modprobe to be installed and return exit code 0, but got %q", execResult.exitCode)
-=======
 	execOnVMForScenarioValidateExitCode(ctx, s, command, 0, "cound not execute nvidia-modprobe command")
->>>>>>> 7aef98e7
 }
 
 func ValidateNonEmptyDirectory(ctx context.Context, s *Scenario, dirName string) {
 	command := fmt.Sprintf("ls -1q %s | grep -q '^.*$' && true || false", dirName)
-<<<<<<< HEAD
-	execResult := execOnVMForScenario(ctx, s, command)
-	require.Equal(s.T, "0", execResult.exitCode, "expected to find a file in directory %s, but did not", dirName)
-=======
 	execOnVMForScenarioValidateExitCode(ctx, s, command, 0, "either could not find expected file, or something went wrong")
->>>>>>> 7aef98e7
 }
 
 func ValidateFileHasContent(ctx context.Context, s *Scenario, fileName string, contents string) {
@@ -98,16 +65,6 @@
 	}
 
 	command := makeExecutableCommand(steps)
-<<<<<<< HEAD
-	execResult := execOnVMForScenario(ctx, s, command)
-	require.Equal(s.T, "0", execResult.exitCode, "expected to find a file '%s' with contents '%s' but did not", fileName, contents)
-}
-
-func ValidateFileExcludesContent(ctx context.Context, s *Scenario, fileName string, contents string, contentsName string) {
-	command := fmt.Sprintf("grep -q -F '%s' '%s'", contents, fileName)
-	execResult := execOnVMForScenario(ctx, s, command)
-	require.NotEqual(s.T, "0", execResult.exitCode, "expected to find a file '%s' without %s but did not", fileName, contentsName)
-=======
 	execOnVMForScenarioValidateExitCode(ctx, s, command, 0, "could not validate file has contents - might mean file does not have contents, might mean something went wrong")
 }
 
@@ -122,7 +79,6 @@
 	}
 	command := makeExecutableCommand(steps)
 	execOnVMForScenarioValidateExitCode(ctx, s, command, 0, "could not validate file excludes contents - might mean file does have contents, might mean something went wrong")
->>>>>>> 7aef98e7
 }
 
 // this function is just used to remove some bash specific tokens so we can echo the command to stdout.
@@ -176,12 +132,7 @@
 	}
 
 	command := makeExecutableCommand(steps)
-<<<<<<< HEAD
-	execResult := execOnVMForScenario(ctx, s, command)
-	require.Equal(s.T, "0", execResult.exitCode, "service kill and check terminated with exit code %q (expected 0)", execResult.exitCode)
-=======
 	execOnVMForScenarioValidateExitCode(ctx, s, command, 0, "command to restart service failed")
->>>>>>> 7aef98e7
 }
 
 func ValidateUlimitSettings(ctx context.Context, s *Scenario, ulimits map[string]string) {
@@ -189,11 +140,9 @@
 	for k := range ulimits {
 		ulimitKeys = append(ulimitKeys, k)
 	}
-<<<<<<< HEAD
 
 	command := fmt.Sprintf("systemctl cat containerd.service | grep -E -i '%s'", strings.Join(ulimitKeys, "|"))
-	execResult := execOnVMForScenario(ctx, s, command)
-	require.Equal(s.T, "0", execResult.exitCode, "validator command terminated with exit code %q but expected code 0", execResult.exitCode)
+	execResult := execOnVMForScenarioValidateExitCode(ctx, s, command, 0, "could not read containerd.service file")
 
 	for name, value := range ulimits {
 		require.Contains(s.T, execResult.stdout.String(), fmt.Sprintf("%s=%v", name, value), "expected to find %s set to %v, but was not", name, value)
@@ -212,28 +161,6 @@
 	result, err := execOnVM(ctx, s.Runtime.Cluster.Kube, s.Runtime.VMPrivateIP, s.Runtime.DebugHostPod, string(s.Runtime.SSHKeyPrivate), cmd)
 	require.NoError(s.T, err, "failed to execute command on VM")
 	return result
-=======
-
-	command := fmt.Sprintf("systemctl cat containerd.service | grep -E -i '%s'", strings.Join(ulimitKeys, "|"))
-	execResult := execOnVMForScenarioValidateExitCode(ctx, s, command, 0, "could not read containerd.service file")
-
-	for name, value := range ulimits {
-		require.Contains(s.T, execResult.stdout.String(), fmt.Sprintf("%s=%v", name, value), "expected to find %s set to %v, but was not", name, value)
-	}
-}
-
-func execOnVMForScenarioOnUnprivilegedPod(ctx context.Context, s *Scenario, cmd string) *podExecResult {
-	nonHostPod, err := s.Runtime.Cluster.Kube.GetPodNetworkDebugPodForNode(ctx, s.Runtime.KubeNodeName, s.T)
-	require.NoError(s.T, err, "failed to get non host debug pod name")
-	execResult, err := execOnUnprivilegedPod(ctx, s.Runtime.Cluster.Kube, nonHostPod.Namespace, nonHostPod.Name, cmd)
-	require.NoErrorf(s.T, err, "failed to execute command on pod: %v", cmd)
-	return execResult
-}
-
-func execOnVMForScenario(ctx context.Context, s *Scenario, cmd string) *podExecResult {
-	result, err := execOnVM(ctx, s.Runtime.Cluster.Kube, s.Runtime.VMPrivateIP, s.Runtime.DebugHostPod, string(s.Runtime.SSHKeyPrivate), cmd)
-	require.NoError(s.T, err, "failed to execute command on VM")
-	return result
 }
 
 func execOnVMForScenarioValidateExitCode(ctx context.Context, s *Scenario, cmd string, expectedExitCode int, additionalErrorMessage string) *podExecResult {
@@ -243,7 +170,6 @@
 	require.Equal(s.T, expectedExitCodeStr, execResult.exitCode, "exec command failed with exit code %q, expected exit code %s\nCommand: %s\nAdditional detail: %s\nSTDOUT:\n%s\n\nSTDERR:\n%s", execResult.exitCode, expectedExitCodeStr, cmd, additionalErrorMessage, execResult.stdout, execResult.stderr)
 
 	return execResult
->>>>>>> 7aef98e7
 }
 
 func ValidateInstalledPackageVersion(ctx context.Context, s *Scenario, component, version string) {
@@ -255,20 +181,11 @@
 		case config.OSMariner, config.OSAzureLinux:
 			return "dnf list installed"
 		default:
-<<<<<<< HEAD
-			s.T.Fatalf("validator isn't implemented for OS %s", s.VHD.OS)
-			return ""
-		}
-	}()
-	execResult := execOnVMForScenario(ctx, s, installedCommand)
-	require.Equal(s.T, "0", execResult.exitCode, "validator command terminated with exit code %q but expected code 0", execResult.exitCode)
-=======
 			s.T.Fatalf("command to get package list isn't implemented for OS %s", s.VHD.OS)
 			return ""
 		}
 	}()
 	execResult := execOnVMForScenarioValidateExitCode(ctx, s, installedCommand, 0, "could not get package list")
->>>>>>> 7aef98e7
 	containsComponent := func() bool {
 		for _, line := range strings.Split(execResult.stdout.String(), "\n") {
 			if strings.Contains(line, component) && strings.Contains(line, version) {
@@ -284,12 +201,7 @@
 }
 
 func ValidateKubeletNodeIP(ctx context.Context, s *Scenario) {
-<<<<<<< HEAD
-	execResult := execOnVMForScenario(ctx, s, "cat /etc/default/kubelet")
-	require.Equal(s.T, "0", execResult.exitCode, "validator command terminated with exit code %q but expected code 0", execResult.exitCode)
-=======
 	execResult := execOnVMForScenarioValidateExitCode(ctx, s, "cat /etc/default/kubelet", 0, "could lot read kubelet config")
->>>>>>> 7aef98e7
 
 	// Search for "--node-ip" flag and its value.
 	matches := regexp.MustCompile(`--node-ip=([a-zA-Z0-9.,]*)`).FindStringSubmatch(execResult.stdout.String())
@@ -303,20 +215,6 @@
 	// Check that each IP is a valid address.
 	for _, ipAddress := range ipAddresses {
 		require.NotNil(s.T, net.ParseIP(ipAddress), "--node-ip value %q is not a valid IP address", ipAddress)
-<<<<<<< HEAD
-	}
-}
-
-func ValidateIMDSRestrictionRule(ctx context.Context, s *Scenario, table string) {
-	cmd := fmt.Sprintf("iptables -t %s -S | grep -q 'AKS managed: added by AgentBaker ensureIMDSRestriction for IMDS restriction feature'", table)
-	execResult := execOnVMForScenario(ctx, s, cmd)
-	require.Equal(s.T, "0", execResult.exitCode, "expected to find IMDS restriction rule, but did not")
-}
-
-func ValidateContainerdWASMShims(ctx context.Context, s *Scenario) {
-	execResult := execOnVMForScenario(ctx, s, "cat /etc/containerd/config.toml")
-	require.Equal(s.T, "0", execResult.exitCode, "expected to find containerd config.toml, but did not")
-=======
 	}
 }
 
@@ -352,7 +250,6 @@
 
 func ValidateContainerdWASMShims(ctx context.Context, s *Scenario) {
 	execResult := execOnVMForScenarioValidateExitCode(ctx, s, "cat /etc/containerd/config.toml", 0, "could not get containerd config content")
->>>>>>> 7aef98e7
 	expectedShims := []string{
 		`[plugins."io.containerd.grpc.v1.cri".containerd.runtimes.spin]`,
 		`runtime_type = "io.containerd.spin.v2"`,
@@ -385,26 +282,11 @@
 
 func ValidateKubeletHasNotStopped(ctx context.Context, s *Scenario) {
 	command := "journalctl -u kubelet"
-<<<<<<< HEAD
-	execResult := execOnVMForScenario(ctx, s, command)
-	require.Equal(s.T, "0", execResult.exitCode, "expected to find kubelet service logs, but did not")
-=======
 	execResult := execOnVMForScenarioValidateExitCode(ctx, s, command, 0, "could not retrieve kubelet logs")
->>>>>>> 7aef98e7
 	assert.NotContains(s.T, execResult.stdout.String(), "Stopped Kubelet")
 	assert.Contains(s.T, execResult.stdout.String(), "Started Kubelet")
 }
 
-<<<<<<< HEAD
-// ValidateKubeletHasFlags checks kubelet is started with the right flags and configs.
-func ValidateKubeletHasFlags(ctx context.Context, s *Scenario, filePath string) {
-	execResult := execOnVMForScenario(ctx, s, `journalctl -u kubelet`)
-	require.Equal(s.T, "0", execResult.exitCode, "expected to find kubelet service logs, but did not")
-	configFileFlags := fmt.Sprintf("FLAG: --config=\"%s\"", filePath)
-	require.Containsf(s.T, execResult.stdout.String(), configFileFlags, "expected to find flag %s, but not found", "config")
-}
-
-=======
 func ValidateServicesDoNotRestartKubelet(ctx context.Context, s *Scenario) {
 	// grep all filesin /etc/systemd/system/ for /restart\s+kubelet/ and count results
 	command := "grep -rl 'restart[[:space:]]\\+kubelet' /etc/systemd/system/"
@@ -418,7 +300,6 @@
 	require.Containsf(s.T, execResult.stdout.String(), configFileFlags, "expected to find flag %s, but not found", "config")
 }
 
->>>>>>> 7aef98e7
 func ValidatePodUsingNVidiaGPU(ctx context.Context, s *Scenario) {
 	s.T.Logf("validating pod using nvidia GPU")
 	// NVidia pod can be ready, but resources may not be available yet
@@ -461,8 +342,6 @@
 		}
 	}
 	return false
-<<<<<<< HEAD
-=======
 }
 
 func ValidateContainerd2Properties(ctx context.Context, s *Scenario, versions []string) {
@@ -485,5 +364,4 @@
 	// assert versions[0] value starts with '1.2.'
 	require.Truef(s.T, strings.HasPrefix(versions[0], "1.2."), "expected moby-runc version to start with '1.2.', got %v", versions[0])
 	ValidateInstalledPackageVersion(ctx, s, "moby-runc", versions[0])
->>>>>>> 7aef98e7
 }