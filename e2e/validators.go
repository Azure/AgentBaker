--- conflicted
+++ resolved
@@ -428,18 +428,6 @@
 	return podExecResult.stdout.String()
 }
 
-<<<<<<< HEAD
-func ValidateAMDGPU(ctx context.Context, s *Scenario) {
-	s.T.Logf("validating pod using AMD GPU")
-
-	execResult := execScriptOnVMForScenario(ctx, s, "lspci -k")
-	require.Equal(s.T, "0", execResult.exitCode, "expected to find lspci command, but did not")
-	assert.Contains(s.T, execResult.stdout.String(), "amdgpu", "expected to see amdgpu kernel module managing a PCI device, but did not")
-
-	ensurePod(ctx, s, podEnableAMDGPUResource(s))
-	waitUntilResourceAvailable(ctx, s, "amd.com/gpu")
-	//ensureJob(ctx, s, jobAMDGPUWorkload(s))
-=======
 // ValidateTaints checks if the node has the expected taints that are set in the kubelet config with --register-with-taints flag
 func ValidateTaints(ctx context.Context, s *Scenario, expectedTaints string) {
 	node, err := s.Runtime.Cluster.Kube.Typed.CoreV1().Nodes().Get(ctx, s.Runtime.KubeNodeName, metav1.GetOptions{})
@@ -453,5 +441,16 @@
 		}
 	}
 	require.Equal(s.T, expectedTaints, actualTaints, "expected node %q to have taint %q, but got %q", s.Runtime.KubeNodeName, expectedTaints, actualTaints)
->>>>>>> 676b7575
+}
+
+func ValidateAMDGPU(ctx context.Context, s *Scenario) {
+	s.T.Logf("validating pod using AMD GPU")
+
+	execResult := execScriptOnVMForScenario(ctx, s, "lspci -k")
+	require.Equal(s.T, "0", execResult.exitCode, "expected to find lspci command, but did not")
+	assert.Contains(s.T, execResult.stdout.String(), "amdgpu", "expected to see amdgpu kernel module managing a PCI device, but did not")
+
+	ensurePod(ctx, s, podEnableAMDGPUResource(s))
+	waitUntilResourceAvailable(ctx, s, "amd.com/gpu")
+	//ensureJob(ctx, s, jobAMDGPUWorkload(s))
 }