--- conflicted
+++ resolved
@@ -531,19 +531,6 @@
 	require.Equal(s.T, expectedTaints, actualTaints, "expected node %q to have taint %q, but got %q", s.Runtime.KubeNodeName, expectedTaints, actualTaints)
 }
 
-<<<<<<< HEAD
-func ValidateAMDGPU(ctx context.Context, s *Scenario) {
-	s.T.Logf("validating pod using AMD GPU")
-
-	execResult := execScriptOnVMForScenario(ctx, s, "lspci -k")
-	require.Equal(s.T, "0", execResult.exitCode, "expected to find lspci command, but did not")
-	assert.Contains(s.T, execResult.stdout.String(), "amdgpu", "expected to see amdgpu kernel module managing a PCI device, but did not")
-
-	ensurePod(ctx, s, podEnableAMDGPUResource(s))
-	s.T.Logf("waiting for AMD GPU to be available")
-	waitUntilResourceAvailable(ctx, s, "amd.com/gpu")
-	//ensureJob(ctx, s, jobAMDGPUWorkload(s))
-=======
 // ValidateLocalDNSService checks if the localdns service is running and active.
 func ValidateLocalDNSService(ctx context.Context, s *Scenario) {
 	serviceName := "localdns"
@@ -564,5 +551,17 @@
 	execResult := execScriptOnVMForScenarioValidateExitCode(ctx, s, command, 0, "dns resolution failed")
 	assert.Contains(s.T, execResult.stdout.String(), "status: NOERROR")
 	assert.Contains(s.T, execResult.stdout.String(), "SERVER: 169.254.10.10")
->>>>>>> 963dc8af
+}
+
+func ValidateAMDGPU(ctx context.Context, s *Scenario) {
+	s.T.Logf("validating pod using AMD GPU")
+
+	execResult := execScriptOnVMForScenario(ctx, s, "lspci -k")
+	require.Equal(s.T, "0", execResult.exitCode, "expected to find lspci command, but did not")
+	assert.Contains(s.T, execResult.stdout.String(), "amdgpu", "expected to see amdgpu kernel module managing a PCI device, but did not")
+
+	ensurePod(ctx, s, podEnableAMDGPUResource(s))
+	s.T.Logf("waiting for AMD GPU to be available")
+	waitUntilResourceAvailable(ctx, s, "amd.com/gpu")
+	//ensureJob(ctx, s, jobAMDGPUWorkload(s))
 }