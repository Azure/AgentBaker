--- conflicted
+++ resolved
@@ -2,6 +2,7 @@
 
 import (
 	"context"
+	"fmt"
 	"time"
 
 	"github.com/Azure/azure-sdk-for-go/sdk/azcore/to"
@@ -13,6 +14,11 @@
 
 func ensurePod(ctx context.Context, s *Scenario, pod *corev1.Pod) {
 	kube := s.Runtime.Cluster.Kube
+	if len(pod.Name) > 63 {
+		pod.Name = pod.Name[:63]
+		s.T.Logf("truncated pod name to %q", pod.Name)
+	}
+	s.T.Logf("creating pod %q", pod.Name)
 	_, err := kube.Typed.CoreV1().Pods(pod.Namespace).Create(ctx, pod, metav1.CreateOptions{})
 	require.NoErrorf(s.T, err, "failed to create pod %q", pod.Name)
 	s.T.Cleanup(func() {
@@ -22,13 +28,10 @@
 		if err != nil {
 			s.T.Logf("couldn't not delete pod %s: %v", pod.Name, err)
 		}
+		s.T.Logf("deleted pod %q", pod.Name)
 	})
-<<<<<<< HEAD
-	err = waitUntilPodReady(ctx, kube, pod.Name, s.T)
-=======
 
 	_, err = kube.WaitUntilPodRunning(ctx, s.T, pod.Namespace, "", "metadata.name="+pod.Name)
->>>>>>> f7ffe602
 	require.NoErrorf(s.T, err, "failed to wait for pod %q to be in running state", pod.Name)
 }
 
