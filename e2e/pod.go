package e2e

import (
	"context"
<<<<<<< HEAD
=======
	"strings"
	"testing"
>>>>>>> c9bb56a3
	"time"

	"github.com/Azure/azure-sdk-for-go/sdk/azcore/to"
	"github.com/stretchr/testify/require"
	corev1 "k8s.io/api/core/v1"
	metav1 "k8s.io/apimachinery/pkg/apis/meta/v1"
)

func ensurePod(ctx context.Context, s *Scenario, pod *corev1.Pod) {
	kube := s.Runtime.Cluster.Kube
<<<<<<< HEAD
	if len(pod.Name) > 63 {
		pod.Name = pod.Name[:63]
		s.T.Logf("truncated pod name to %q", pod.Name)
	}
=======
	truncatePodName(s.T, pod)
>>>>>>> c9bb56a3
	s.T.Logf("creating pod %q", pod.Name)
	_, err := kube.Typed.CoreV1().Pods(pod.Namespace).Create(ctx, pod, metav1.CreateOptions{})
	require.NoErrorf(s.T, err, "failed to create pod %q", pod.Name)
	s.T.Cleanup(func() {
		ctx, cancel := context.WithTimeout(context.WithoutCancel(ctx), time.Minute)
		defer cancel()
		err := kube.Typed.CoreV1().Pods(pod.Namespace).Delete(ctx, pod.Name, metav1.DeleteOptions{GracePeriodSeconds: to.Ptr(int64(0))})
		if err != nil {
			s.T.Logf("couldn't not delete pod %s: %v", pod.Name, err)
		}
		s.T.Logf("deleted pod %q", pod.Name)
	})

	_, err = kube.WaitUntilPodRunning(ctx, s.T, pod.Namespace, "", "metadata.name="+pod.Name)
	require.NoErrorf(s.T, err, "failed to wait for pod %q to be in running state", pod.Name)
<<<<<<< HEAD
=======
}

func truncatePodName(t *testing.T, pod *corev1.Pod) {
	name := pod.Name
	if len(pod.Name) < 63 {
		return
	}
	pod.Name = pod.Name[:63]
	pod.Name = strings.TrimRight(pod.Name, "-")
	t.Logf("truncated pod name %q to %q", name, pod.Name)
>>>>>>> c9bb56a3
}<|MERGE_RESOLUTION|>--- conflicted
+++ resolved
@@ -2,11 +2,8 @@
 
 import (
 	"context"
-<<<<<<< HEAD
-=======
 	"strings"
 	"testing"
->>>>>>> c9bb56a3
 	"time"
 
 	"github.com/Azure/azure-sdk-for-go/sdk/azcore/to"
@@ -17,14 +14,7 @@
 
 func ensurePod(ctx context.Context, s *Scenario, pod *corev1.Pod) {
 	kube := s.Runtime.Cluster.Kube
-<<<<<<< HEAD
-	if len(pod.Name) > 63 {
-		pod.Name = pod.Name[:63]
-		s.T.Logf("truncated pod name to %q", pod.Name)
-	}
-=======
 	truncatePodName(s.T, pod)
->>>>>>> c9bb56a3
 	s.T.Logf("creating pod %q", pod.Name)
 	_, err := kube.Typed.CoreV1().Pods(pod.Namespace).Create(ctx, pod, metav1.CreateOptions{})
 	require.NoErrorf(s.T, err, "failed to create pod %q", pod.Name)
@@ -40,8 +30,6 @@
 
 	_, err = kube.WaitUntilPodRunning(ctx, s.T, pod.Namespace, "", "metadata.name="+pod.Name)
 	require.NoErrorf(s.T, err, "failed to wait for pod %q to be in running state", pod.Name)
-<<<<<<< HEAD
-=======
 }
 
 func truncatePodName(t *testing.T, pod *corev1.Pod) {
@@ -52,5 +40,4 @@
 	pod.Name = pod.Name[:63]
 	pod.Name = strings.TrimRight(pod.Name, "-")
 	t.Logf("truncated pod name %q to %q", name, pod.Name)
->>>>>>> c9bb56a3
 }