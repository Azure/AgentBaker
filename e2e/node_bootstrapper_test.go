package e2e

import (
	"encoding/base64"
	"encoding/json"
	"fmt"
	"os"
	"os/exec"
	"path/filepath"
	"testing"
	"time"

	"github.com/Azure/agentbaker/pkg/agent"
	"github.com/Azure/agentbaker/pkg/agent/datamodel"
	aksnodeconfigv1 "github.com/Azure/agentbaker/pkg/proto/aksnodeconfig/v1"
	"github.com/Azure/agentbakere2e/config"
	"github.com/Azure/azure-sdk-for-go/sdk/azcore/to"
	"github.com/Azure/azure-sdk-for-go/sdk/resourcemanager/compute/armcompute/v6"
	"github.com/barkimedes/go-deepcopy"
	"github.com/stretchr/testify/require"
)

// test aks-node-controller binary without rebuilding VHD images.
// it compiles the aks-node-controller binary and uploads it to Azure Storage.
// the binary is then downloaded and executed on the VM
// the test results are unreliable, as there can be a version mismatch between the binary and the rest content of VHD image
// it's intended to be used for quick testing without rebuilding VHD images
// mostly executed locally
func Test_ubuntu2204AKSNodeController(t *testing.T) {
	ctx := newTestCtx(t)
<<<<<<< HEAD
	if config.Config.NodeBootstrapperTestMode == "" {
		t.Skip("NODE_BOOTSTRAPPER_TEST_MODE not set")
=======
	if !config.Config.EnableAKSNodeControllerTest {
		t.Skip("ENABLE_AKS_NODE_CONTROLLER_TEST is not set")
>>>>>>> 0229dfc5
	}
	// TODO: figure out how to properly parallelize test, maybe move t.Parallel to the top of each test?
	cluster, err := ClusterKubenet(ctx, t)
	require.NoError(t, err)
	t.Cleanup(func() {
		log, err := os.ReadFile("./scenario-logs/" + t.Name() + "/aks-node-controller.stdout.txt")
		if err != nil {
			t.Logf("failed to read aks-node-controller log: %v", err)
		}
		t.Logf("aks-node-controller log: %s", string(log))
	})
	identity, err := config.Azure.CreateVMManagedIdentity(ctx)
	require.NoError(t, err)
	binary := compileAKSNodeController(t)
	url, err := config.Azure.UploadAndGetLink(ctx, time.Now().Format("2006-01-02-15-04-05")+"/aks-node-controller", binary)
	require.NoError(t, err)

	var cse string
	if config.Config.NodeBootstrapperTestMode == "provision" {
		cse = CSENodeBootstrapper(t, cluster)
	} else if config.Config.NodeBootstrapperTestMode == "provision-wait" {
		cse = "./node-bootstrapper provision-wait"
	}

	RunScenario(t, &Scenario{
		Description: "Tests that a node using the Ubuntu 2204 VHD can be properly bootstrapped",
		Config: Config{
			//NodeBootstrappingType: Scriptless,
			Cluster: ClusterKubenet,
			VHD:     config.VHDUbuntu2204Gen2Containerd,
			VMConfigMutator: func(model *armcompute.VirtualMachineScaleSet) {
				model.Identity = &armcompute.VirtualMachineScaleSetIdentity{
					Type: to.Ptr(armcompute.ResourceIdentityTypeSystemAssignedUserAssigned),
					UserAssignedIdentities: map[string]*armcompute.UserAssignedIdentitiesValue{
						fmt.Sprintf("/subscriptions/%s/resourceGroups/%s/providers/Microsoft.ManagedIdentity/userAssignedIdentities/%s", config.Config.SubscriptionID, config.ResourceGroupName, config.VMIdentityName): {},
					},
				}
				model.Properties.VirtualMachineProfile.ExtensionProfile = &armcompute.VirtualMachineScaleSetExtensionProfile{
					Extensions: []*armcompute.VirtualMachineScaleSetExtension{
						{
							Name: to.Ptr("vmssCSE"),
							Properties: &armcompute.VirtualMachineScaleSetExtensionProperties{
								Publisher:               to.Ptr("Microsoft.Azure.Extensions"),
								Type:                    to.Ptr("CustomScript"),
								TypeHandlerVersion:      to.Ptr("2.0"),
								AutoUpgradeMinorVersion: to.Ptr(true),
								Settings:                map[string]any{},
								ProtectedSettings: map[string]any{
									"fileUris":         []string{url},
<<<<<<< HEAD
									"commandToExecute": cse,
=======
									"commandToExecute": CSEAKSNodeController(t, cluster),
>>>>>>> 0229dfc5
									"managedIdentity": map[string]any{
										"clientId": identity,
									},
								},
							},
						},
					},
				}
			},
			LiveVMValidators: []*LiveVMValidator{
				mobyComponentVersionValidator("containerd", getExpectedPackageVersions("containerd", "ubuntu", "r2204")[0], "apt"),
				mobyComponentVersionValidator("runc", getExpectedPackageVersions("runc", "ubuntu", "r2204")[0], "apt"),
				FileHasContentsValidator("/var/log/azure/aks-node-controller.log", "aks-node-controller finished successfully"),
			},
			AKSNodeConfigMutator: func(config *aksnodeconfigv1.Configuration) {},
		},
	})
}

func CSEAKSNodeController(t *testing.T, cluster *Cluster) string {
	nbcAny, err := deepcopy.Anything(cluster.NodeBootstrappingConfiguration)
	require.NoError(t, err)
	nbc := nbcAny.(*datamodel.NodeBootstrappingConfiguration)
	agent.ValidateAndSetLinuxNodeBootstrappingConfiguration(nbc)

	configContent := nbcToNbcContractV1(nbc)

	configJSON, err := json.Marshal(configContent)
	require.NoError(t, err)

	return fmt.Sprintf(`sh -c "(mkdir -p /etc/aks-node-controller && echo '%s' | base64 -d > /etc/aks-node-controller/config.json && ./aks-node-controller provision --provision-config=/etc/aks-node-controller/config.json)"`, base64.StdEncoding.EncodeToString(configJSON))
}

func compileAKSNodeController(t *testing.T) *os.File {
	cmd := exec.Command("go", "build", "-o", "aks-node-controller", "-v")
	cmd.Dir = filepath.Join("..", "aks-node-controller")
	cmd.Env = append(os.Environ(),
		"CGO_ENABLED=0",
		"GOOS=linux",
		"GOARCH=amd64",
	)
	log, err := cmd.CombinedOutput()
	require.NoError(t, err, string(log))
	t.Logf("Compiled aks-node-controller")
	f, err := os.Open(filepath.Join("..", "aks-node-controller", "aks-node-controller"))
	require.NoError(t, err)
	return f
}<|MERGE_RESOLUTION|>--- conflicted
+++ resolved
@@ -28,13 +28,8 @@
 // mostly executed locally
 func Test_ubuntu2204AKSNodeController(t *testing.T) {
 	ctx := newTestCtx(t)
-<<<<<<< HEAD
 	if config.Config.NodeBootstrapperTestMode == "" {
 		t.Skip("NODE_BOOTSTRAPPER_TEST_MODE not set")
-=======
-	if !config.Config.EnableAKSNodeControllerTest {
-		t.Skip("ENABLE_AKS_NODE_CONTROLLER_TEST is not set")
->>>>>>> 0229dfc5
 	}
 	// TODO: figure out how to properly parallelize test, maybe move t.Parallel to the top of each test?
 	cluster, err := ClusterKubenet(ctx, t)
@@ -84,11 +79,7 @@
 								Settings:                map[string]any{},
 								ProtectedSettings: map[string]any{
 									"fileUris":         []string{url},
-<<<<<<< HEAD
 									"commandToExecute": cse,
-=======
-									"commandToExecute": CSEAKSNodeController(t, cluster),
->>>>>>> 0229dfc5
 									"managedIdentity": map[string]any{
 										"clientId": identity,
 									},
