--- conflicted
+++ resolved
@@ -11,12 +11,7 @@
 	"time"
 
 	"github.com/Azure/agentbaker/pkg/agent"
-<<<<<<< HEAD
-	nbcontractv1 "github.com/Azure/agentbaker/pkg/proto/nbcontract/v1"
-=======
-	"github.com/Azure/agentbaker/pkg/agent/datamodel"
 	aksnodeconfigv1 "github.com/Azure/agentbaker/pkg/proto/aksnodeconfig/v1"
->>>>>>> 67bec7f9
 	"github.com/Azure/agentbakere2e/config"
 	"github.com/Azure/azure-sdk-for-go/sdk/azcore/to"
 	"github.com/Azure/azure-sdk-for-go/sdk/resourcemanager/compute/armcompute/v6"
@@ -46,13 +41,8 @@
 	})
 	identity, err := config.Azure.CreateVMManagedIdentity(ctx)
 	require.NoError(t, err)
-<<<<<<< HEAD
-	binary := compileNodeBootstrapper(t)
-	url, err := config.Azure.UploadAndGetLink(ctx, time.Now().UTC().Format("2006-01-02-15-04-05")+"/node-bootstrapper", binary)
-=======
 	binary := compileAKSNodeController(t)
-	url, err := config.Azure.UploadAndGetLink(ctx, time.Now().Format("2006-01-02-15-04-05")+"/aks-node-controller", binary)
->>>>>>> 67bec7f9
+	url, err := config.Azure.UploadAndGetLink(ctx, time.Now().UTC().Format("2006-01-02-15-04-05")+"/aks-node-controller", binary)
 	require.NoError(t, err)
 
 	RunScenario(t, &Scenario{
@@ -80,11 +70,7 @@
 								Settings:                map[string]any{},
 								ProtectedSettings: map[string]any{
 									"fileUris":         []string{url},
-<<<<<<< HEAD
-									"commandToExecute": CSENodeBootstrapper(t, cluster, config.VHDUbuntu2204Gen2Containerd),
-=======
-									"commandToExecute": CSEAKSNodeController(t, cluster),
->>>>>>> 67bec7f9
+									"commandToExecute": CSEAKSNodeController(t, cluster, config.VHDUbuntu2204Gen2Containerd),
 									"managedIdentity": map[string]any{
 										"clientId": identity,
 									},
@@ -104,15 +90,8 @@
 	})
 }
 
-<<<<<<< HEAD
-func CSENodeBootstrapper(t *testing.T, cluster *Cluster, vhd *config.Image) string {
+func CSEAKSNodeController(t *testing.T, cluster *Cluster, vhd *config.Image) string {
 	nbc := getBaseNBC(cluster, vhd)
-=======
-func CSEAKSNodeController(t *testing.T, cluster *Cluster) string {
-	nbcAny, err := deepcopy.Anything(cluster.NodeBootstrappingConfiguration)
-	require.NoError(t, err)
-	nbc := nbcAny.(*datamodel.NodeBootstrappingConfiguration)
->>>>>>> 67bec7f9
 	agent.ValidateAndSetLinuxNodeBootstrappingConfiguration(nbc)
 	config := nbcToNodeConfig(nbc)
 	configJSON, err := json.Marshal(config)
