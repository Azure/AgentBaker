package e2e

import (
	"os"
	"path/filepath"
<<<<<<< HEAD
	"testing"
)
=======
>>>>>>> edd575d3

	"github.com/Azure/agentbakere2e/config"
)

<<<<<<< HEAD
func testDir(t *testing.T) string {
	return filepath.Join(e2eLogsDir, t.Name())
=======
func createDirIfNeeded(dir string) error {
	if _, err := os.Stat(dir); os.IsNotExist(err) {
		if err = os.MkdirAll(dir, os.ModePerm); err != nil {
			return err
		}
	}
	return nil
}

func createE2ELoggingDir() error {
	return createDirIfNeeded(config.E2ELoggingDir)
}

func createScenarioLogsDir(name string) (string, error) {
	logDir := filepath.Join(config.E2ELoggingDir, name)
	return logDir, createDirIfNeeded(logDir)
>>>>>>> edd575d3
}

func writeToFile(t *testing.T, fileName, content string) error {
	dirPath := testDir(t)
	// Create the directory if it doesn't exist
	if err := os.MkdirAll(dirPath, 0755); err != nil {
		return err
	}

	fullPath := filepath.Join(dirPath, fileName)
	return os.WriteFile(fullPath, []byte(content), 0644)
}

func dumpFileMapToDir(t *testing.T, files map[string]string) error {
	for fileName, contents := range files {
		fileName = filepath.Base(fileName)
		if err := writeToFile(t, fileName, contents); err != nil {
			return err
		}
	}

	return nil
}<|MERGE_RESOLUTION|>--- conflicted
+++ resolved
@@ -3,36 +3,13 @@
 import (
 	"os"
 	"path/filepath"
-<<<<<<< HEAD
 	"testing"
-)
-=======
->>>>>>> edd575d3
 
 	"github.com/Azure/agentbakere2e/config"
 )
 
-<<<<<<< HEAD
 func testDir(t *testing.T) string {
-	return filepath.Join(e2eLogsDir, t.Name())
-=======
-func createDirIfNeeded(dir string) error {
-	if _, err := os.Stat(dir); os.IsNotExist(err) {
-		if err = os.MkdirAll(dir, os.ModePerm); err != nil {
-			return err
-		}
-	}
-	return nil
-}
-
-func createE2ELoggingDir() error {
-	return createDirIfNeeded(config.E2ELoggingDir)
-}
-
-func createScenarioLogsDir(name string) (string, error) {
-	logDir := filepath.Join(config.E2ELoggingDir, name)
-	return logDir, createDirIfNeeded(logDir)
->>>>>>> edd575d3
+	return filepath.Join(config.E2ELoggingDir, t.Name())
 }
 
 func writeToFile(t *testing.T, fileName, content string) error {
