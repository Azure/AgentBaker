package e2e

import (
	"context"
	"testing"

	"github.com/Azure/agentbaker/e2e/config"
	"github.com/Azure/agentbaker/pkg/agent/datamodel"
	"github.com/Azure/azure-sdk-for-go/sdk/resourcemanager/compute/armcompute/v6"
)

func EmptyBootstrapConfigMutator(configuration *datamodel.NodeBootstrappingConfiguration) {}
func EmptyVMConfigMutator(vmss *armcompute.VirtualMachineScaleSet)                        {}

func Test_Windows2019Containerd(t *testing.T) {
	RunScenario(t, &Scenario{
		Description: "Windows Server 2019 with Containerd",
		Config: Config{
			Cluster:                ClusterAzureNetwork,
			VHD:                    config.VHDWindows2019Containerd,
			VMConfigMutator:        EmptyVMConfigMutator,
			BootstrapConfigMutator: EmptyBootstrapConfigMutator,
			Validator: func(ctx context.Context, s *Scenario) {
				ValidateWindowsVersionFromWindowsSettings(ctx, s, "2019-containerd")
				ValidateWindowsProductName(ctx, s, "Windows Server 2019 Datacenter")
				// TODO: currently the command used to get the display name returns an empty string on WS2019. Need to find a better command.
				//ValidateWindowsDisplayVersion(ctx, s, "???")
				ValidateFileHasContent(ctx, s, "/k/kubeletstart.ps1", "--container-runtime=remote")
				ValidateWindowsProcessHasCliArguments(ctx, s, "kubelet.exe", []string{"--rotate-certificates=true", "--client-ca-file=c:\\k\\ca.crt"})
				ValidateCiliumIsNotRunningWindows(ctx, s)
				ValidateFileHasContent(ctx, s, "/AzureData/CustomDataSetupScript.log", "CSEScriptsPackageUrl used for provision is https://packages.aks.azure.com/aks/windows/cse/aks-windows-cse-scripts-current.zip")
			},
		},
	})
}

func Test_Windows2022Containerd(t *testing.T) {
	RunScenario(t, &Scenario{
		Description: "Windows Server 2022 with Containerd",
		Config: Config{
			Cluster:                ClusterAzureNetwork,
			VHD:                    config.VHDWindows2022Containerd,
			VMConfigMutator:        EmptyVMConfigMutator,
			BootstrapConfigMutator: EmptyBootstrapConfigMutator,
			Validator: func(ctx context.Context, s *Scenario) {
				ValidateWindowsVersionFromWindowsSettings(ctx, s, "2022-containerd")
				ValidateWindowsProductName(ctx, s, "Windows Server 2022 Datacenter")
				ValidateWindowsDisplayVersion(ctx, s, "21H2")
				ValidateFileHasContent(ctx, s, "/k/kubeletstart.ps1", "--container-runtime=remote")
				ValidateWindowsProcessHasCliArguments(ctx, s, "kubelet.exe", []string{"--rotate-certificates=true", "--client-ca-file=c:\\k\\ca.crt"})
				ValidateCiliumIsNotRunningWindows(ctx, s)
				ValidateFileHasContent(ctx, s, "/k/test.txt", "this is a test file")
			},
		},
	})
}

func Test_Windows2022ContainerdGen2(t *testing.T) {
	RunScenario(t, &Scenario{
		Description: "Windows Server 2022 with Containerd - hyperv gen 2",
		Config: Config{
			Cluster:                ClusterAzureNetwork,
			VHD:                    config.VHDWindows2022ContainerdGen2,
			VMConfigMutator:        EmptyVMConfigMutator,
			BootstrapConfigMutator: EmptyBootstrapConfigMutator,
			Validator: func(ctx context.Context, s *Scenario) {
				ValidateWindowsVersionFromWindowsSettings(ctx, s, "2022-containerd-gen2")
				ValidateWindowsProductName(ctx, s, "Windows Server 2022 Datacenter")
				ValidateWindowsDisplayVersion(ctx, s, "21H2")
				ValidateFileHasContent(ctx, s, "/k/kubeletstart.ps1", "--container-runtime=remote")
				ValidateWindowsProcessHasCliArguments(ctx, s, "kubelet.exe", []string{"--rotate-certificates=true", "--client-ca-file=c:\\k\\ca.crt"})
				ValidateCiliumIsNotRunningWindows(ctx, s)
				ValidateFileHasContent(ctx, s, "/AzureData/CustomDataSetupScript.log", "CSEScriptsPackageUrl used for provision is https://packages.aks.azure.com/aks/windows/cse/aks-windows-cse-scripts-current.zip")
			},
		},
	})
}

func Test_Windows23H2(t *testing.T) {
	RunScenario(t, &Scenario{
		Description: "Windows Server 23H2 with Containerd",
		Config: Config{
			Cluster:                ClusterAzureNetwork,
			VHD:                    config.VHDWindows23H2,
			VMConfigMutator:        EmptyVMConfigMutator,
			BootstrapConfigMutator: EmptyBootstrapConfigMutator,
			Validator: func(ctx context.Context, s *Scenario) {
				ValidateWindowsVersionFromWindowsSettings(ctx, s, "23H2")
				ValidateWindowsProductName(ctx, s, "Windows Server 2022 Datacenter")
				ValidateWindowsDisplayVersion(ctx, s, "23H2")
				ValidateFileHasContent(ctx, s, "/k/kubeletstart.ps1", "--container-runtime=remote")
				ValidateWindowsProcessHasCliArguments(ctx, s, "kubelet.exe", []string{"--rotate-certificates=true", "--client-ca-file=c:\\k\\ca.crt"})
				ValidateCiliumIsNotRunningWindows(ctx, s)
				ValidateFileHasContent(ctx, s, "/k/test.txt", "this is a test file")
			},
		},
	})
}

func Test_Windows23H2Gen2(t *testing.T) {
	RunScenario(t, &Scenario{
		Description: "Windows Server 23H2 with Containerd - hyperv gen2",
		Config: Config{
			Cluster:                ClusterAzureNetwork,
			VHD:                    config.VHDWindows23H2Gen2,
			VMConfigMutator:        EmptyVMConfigMutator,
			BootstrapConfigMutator: EmptyBootstrapConfigMutator,
			Validator: func(ctx context.Context, s *Scenario) {
				ValidateWindowsVersionFromWindowsSettings(ctx, s, "23H2-gen2")
				ValidateWindowsProductName(ctx, s, "Windows Server 2022 Datacenter")
				ValidateWindowsDisplayVersion(ctx, s, "23H2")
				ValidateFileHasContent(ctx, s, "/k/kubeletstart.ps1", "--container-runtime=remote")
				ValidateWindowsProcessHasCliArguments(ctx, s, "kubelet.exe", []string{"--rotate-certificates=true", "--client-ca-file=c:\\k\\ca.crt"})
				ValidateCiliumIsNotRunningWindows(ctx, s)
				ValidateFileHasContent(ctx, s, "/AzureData/CustomDataSetupScript.log", "CSEScriptsPackageUrl used for provision is https://packages.aks.azure.com/aks/windows/cse/aks-windows-cse-scripts-current.zip")
			},
		},
	})
}

func Test_Windows23H2Gen2CachingRegression(t *testing.T) {
	RunScenario(t, &Scenario{
		Description: "Windows 23H2 VHD built before local cache enabled should still work - overwrite the CSE scripts package URL",
		Config: Config{
			Cluster:         ClusterAzureNetwork,
			VHD:             config.VHDWindows23H2Gen2,
			VMConfigMutator: EmptyVMConfigMutator,
			BootstrapConfigMutator: func(nbc *datamodel.NodeBootstrappingConfiguration) {
				nbc.ContainerService.Properties.WindowsProfile.CseScriptsPackageURL = "https://packages.aks.azure.com/aks/windows/cse/aks-windows-cse-scripts-v0.0.52.zip"
			},
			Validator: func(ctx context.Context, s *Scenario) {
				ValidateFileHasContent(ctx, s, "/AzureData/CustomDataSetupScript.log", "CSEScriptsPackageUrl used for provision is https://packages.aks.azure.com/aks/windows/cse/aks-windows-cse-scripts-v0.0.52.zip")
			},
		},
	})
}

func Test_Windows2022CachingRegression(t *testing.T) {
	RunScenario(t, &Scenario{
		Description: "Windows 2022 VHD built before local cache enabled should still work - overwrite the CSE scripts package URL",
		Config: Config{
			Cluster:         ClusterAzureNetwork,
			VHD:             config.VHDWindows2022ContainerdGen2,
			VMConfigMutator: EmptyVMConfigMutator,
			BootstrapConfigMutator: func(nbc *datamodel.NodeBootstrappingConfiguration) {
				nbc.ContainerService.Properties.WindowsProfile.CseScriptsPackageURL = "https://packages.aks.azure.com/aks/windows/cse/aks-windows-cse-scripts-v0.0.52.zip"
			},
			Validator: func(ctx context.Context, s *Scenario) {
				ValidateFileHasContent(ctx, s, "/AzureData/CustomDataSetupScript.log", "CSEScriptsPackageUrl used for provision is https://packages.aks.azure.com/aks/windows/cse/aks-windows-cse-scripts-v0.0.52.zip")
			},
		},
	})
}

func Test_Windows2019CachingRegression(t *testing.T) {
	RunScenario(t, &Scenario{
		Description: "Windows 2019 VHD built before local cache enabled should still work - overwrite the CSE scripts package URL",
		Config: Config{
			Cluster:         ClusterAzureNetwork,
			VHD:             config.VHDWindows2019Containerd,
			VMConfigMutator: EmptyVMConfigMutator,
			BootstrapConfigMutator: func(nbc *datamodel.NodeBootstrappingConfiguration) {
				nbc.ContainerService.Properties.WindowsProfile.CseScriptsPackageURL = "https://packages.aks.azure.com/aks/windows/cse/aks-windows-cse-scripts-v0.0.52.zip"
			},
			Validator: func(ctx context.Context, s *Scenario) {
				ValidateFileHasContent(ctx, s, "/AzureData/CustomDataSetupScript.log", "CSEScriptsPackageUrl used for provision is https://packages.aks.azure.com/aks/windows/cse/aks-windows-cse-scripts-v0.0.52.zip")
			},
		},
	})
}

// TODO: enable this test once containerd2 config is properly updated.
func Test_Windows2025(t *testing.T) {
	t.Skipf("skipping test for Windows 2025, as it is not supported in production AKS yet. Please update the test once the VHD is available and the config is updated.")
	RunScenario(t, &Scenario{
		Description: "Windows Server 2025 with Containerd",
		Config: Config{
			Cluster:                ClusterAzureNetwork,
			VHD:                    config.VHDWindows2025,
			VMConfigMutator:        EmptyVMConfigMutator,
			BootstrapConfigMutator: EmptyBootstrapConfigMutator,
			Validator: func(ctx context.Context, s *Scenario) {
				ValidateWindowsVersionFromWindowsSettings(ctx, s, "2025")
				ValidateWindowsProductName(ctx, s, "Windows Server 2025 Datacenter")
				ValidateWindowsDisplayVersion(ctx, s, "24H2")
				ValidateFileHasContent(ctx, s, "/k/kubeletstart.ps1", "--container-runtime=remote")
				ValidateWindowsProcessHasCliArguments(ctx, s, "kubelet.exe", []string{"--rotate-certificates=true", "--client-ca-file=c:\\k\\ca.crt"})
				ValidateCiliumIsNotRunningWindows(ctx, s)
			},
		},
	})
}

func Test_Windows2025Gen2(t *testing.T) {
	t.Skipf("skipping test for Windows 2025, as it is not supported in production AKS yet. Please update the test once the VHD is available and the config is updated.")
	RunScenario(t, &Scenario{
		Description: "Windows Server 2025 with Containerd - hyperv gen 2",
		Config: Config{
			Cluster:                ClusterAzureNetwork,
			VHD:                    config.VHDWindows2025Gen2,
			VMConfigMutator:        EmptyVMConfigMutator,
			BootstrapConfigMutator: EmptyBootstrapConfigMutator,
			Validator: func(ctx context.Context, s *Scenario) {
				ValidateWindowsVersionFromWindowsSettings(ctx, s, "2025-gen2")
				ValidateWindowsProductName(ctx, s, "Windows Server 2025 Datacenter")
				ValidateWindowsDisplayVersion(ctx, s, "24H2")
				ValidateFileHasContent(ctx, s, "/k/kubeletstart.ps1", "--container-runtime=remote")
				ValidateWindowsProcessHasCliArguments(ctx, s, "kubelet.exe", []string{"--rotate-certificates=true", "--client-ca-file=c:\\k\\ca.crt"})
				ValidateCiliumIsNotRunningWindows(ctx, s)
			},
		},
	})
}

<<<<<<< HEAD
func Test_WindowsActiveBranch(t *testing.T) {
	// TODO: re-enable the tests once the Windows E2E tests are fixed in pipeline
	t.Skip("Skipping testing")
	RunScenario(t, &Scenario{
		Description: "Windows Active Branch",
		Config: Config{
			Cluster:                ClusterAzureNetwork,
			VHD:                    config.VHDWindowsActiveBranch,
			VMConfigMutator:        EmptyVMConfigMutator,
			BootstrapConfigMutator: EmptyBootstrapConfigMutator,
			Validator: func(ctx context.Context, s *Scenario) {
				ValidateWindowsVersionFromWindowsSettings(ctx, s, "2025")
				ValidateWindowsProductName(ctx, s, "Windows Server 2025 Datacenter")
				ValidateWindowsDisplayVersion(ctx, s, "2025")
				ValidateFileHasContent(ctx, s, "/k/kubeletstart.ps1", "--container-runtime=remote")
				ValidateWindowsProcessHasCliArguments(ctx, s, "kubelet.exe", []string{"--rotate-certificates=true", "--client-ca-file=c:\\k\\ca.crt"})
				ValidateCiliumIsNotRunningWindows(ctx, s)
			},
		},
	})
}

// TODO: enable this test once production AKS supports Cilium Windows
/*
=======
>>>>>>> 6a4d3434
func Test_Windows23H2_Cilium2(t *testing.T) {
	t.Skip("skipping test for Cilium on Windows 23H2, as it is not supported in production AKS yet")
	RunScenario(t, &Scenario{
		Description: "Windows Server 2022 with Containerd",
		Config: Config{
			Cluster:         ClusterCiliumNetwork,
			VHD:             config.VHDWindows23H2Gen2,
			VMConfigMutator: EmptyVMConfigMutator,
			BootstrapConfigMutator: func(configuration *datamodel.NodeBootstrappingConfiguration) {
				// cilium is only supported in 1.30 or greater.
				configuration.ContainerService.Properties.OrchestratorProfile.OrchestratorVersion = "1.30.9"
				configuration.ContainerService.Properties.OrchestratorProfile.KubernetesConfig.EbpfDataplane = datamodel.EbpfDataplane_cilium
			},
			Validator: func(ctx context.Context, s *Scenario) {
				ValidateFileHasContent(ctx, s, "/k/kubeletstart.ps1", "--container-runtime=remote")
				ValidateWindowsProcessHasCliArguments(ctx, s, "kubelet.exe", []string{"--rotate-certificates=true", "--client-ca-file=c:\\k\\ca.crt"})
				ValidateCiliumIsRunningWindows(ctx, s)
			},
		},
	})
}<|MERGE_RESOLUTION|>--- conflicted
+++ resolved
@@ -212,7 +212,6 @@
 	})
 }
 
-<<<<<<< HEAD
 func Test_WindowsActiveBranch(t *testing.T) {
 	// TODO: re-enable the tests once the Windows E2E tests are fixed in pipeline
 	t.Skip("Skipping testing")
@@ -235,10 +234,6 @@
 	})
 }
 
-// TODO: enable this test once production AKS supports Cilium Windows
-/*
-=======
->>>>>>> 6a4d3434
 func Test_Windows23H2_Cilium2(t *testing.T) {
 	t.Skip("skipping test for Cilium on Windows 23H2, as it is not supported in production AKS yet")
 	RunScenario(t, &Scenario{
