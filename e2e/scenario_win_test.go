package e2e

import (
	"context"
	"fmt"
	"testing"

	"github.com/Azure/azure-sdk-for-go/sdk/azcore/to"

	"github.com/Azure/agentbaker/e2e/config"
	"github.com/Azure/agentbaker/pkg/agent/datamodel"
	"github.com/Azure/azure-sdk-for-go/sdk/resourcemanager/compute/armcompute/v6"
)

func EmptyBootstrapConfigMutator(configuration *datamodel.NodeBootstrappingConfiguration) {}
func EmptyVMConfigMutator(vmss *armcompute.VirtualMachineScaleSet)                        {}

func DualStackConfigMutator(configuration *datamodel.NodeBootstrappingConfiguration) {
	properties := configuration.ContainerService.Properties
	properties.FeatureFlags.EnableIPv6DualStack = true
}

func DualStackVMConfigMutator(set *armcompute.VirtualMachineScaleSet) {
	ip4Config := set.Properties.VirtualMachineProfile.NetworkProfile.NetworkInterfaceConfigurations[0].Properties.IPConfigurations[0]

	ip6Config := &armcompute.VirtualMachineScaleSetIPConfiguration{
		Name: to.Ptr(fmt.Sprintf("%s_1", *ip4Config.Name)),
		Properties: &armcompute.VirtualMachineScaleSetIPConfigurationProperties{
			Primary:                 to.Ptr(false),
			PrivateIPAddressVersion: to.Ptr(armcompute.IPVersionIPv6),
			Subnet: &armcompute.APIEntityReference{
				ID: ip4Config.Properties.Subnet.ID,
			},
		},
	}

	set.Properties.VirtualMachineProfile.NetworkProfile.NetworkInterfaceConfigurations[0].Properties.IPConfigurations = []*armcompute.VirtualMachineScaleSetIPConfiguration{
		ip4Config,
		ip6Config,
	}
}

// WS2019 doesn't support IPv6, so we don't test it with dual-stack.
func Test_Windows2019AzureNetwork(t *testing.T) {
	RunScenario(t, &Scenario{
		Description: "Windows Server 2019 Azure Network",
		Config: Config{
			Cluster:                ClusterAzureNetwork,
			VHD:                    config.VHDWindows2019Containerd,
			VMConfigMutator:        EmptyVMConfigMutator,
			BootstrapConfigMutator: EmptyBootstrapConfigMutator,
			Validator: func(ctx context.Context, s *Scenario) {
				ValidateWindowsVersionFromWindowsSettings(ctx, s, "2019-containerd")
				ValidateWindowsProductName(ctx, s, "Windows Server 2019 Datacenter")
				ValidateFileHasContent(ctx, s, "/k/kubeletstart.ps1", "--container-runtime=remote")
				ValidateWindowsProcessHasCliArguments(ctx, s, "kubelet.exe", []string{"--rotate-certificates=true", "--client-ca-file=c:\\k\\ca.crt"})
				ValidateCiliumIsNotRunningWindows(ctx, s)
				ValidateFileHasContent(ctx, s, "/AzureData/CustomDataSetupScript.log", "CSEScriptsPackageUrl used for provision is https://packages.aks.azure.com/aks/windows/cse/aks-windows-cse-scripts-current.zip")
			},
		},
	})
}

func Test_Windows2022_AzureNetwork(t *testing.T) {
	RunScenario(t, &Scenario{
		Description: "Windows Server 2022 Azure Network",
		Config: Config{
			Cluster:                ClusterAzureNetwork,
			VHD:                    config.VHDWindows2022Containerd,
			VMConfigMutator:        EmptyVMConfigMutator,
			BootstrapConfigMutator: EmptyBootstrapConfigMutator,
			Validator: func(ctx context.Context, s *Scenario) {
				ValidateWindowsVersionFromWindowsSettings(ctx, s, "2022-containerd")
				ValidateWindowsProductName(ctx, s, "Windows Server 2022 Datacenter")
				ValidateWindowsDisplayVersion(ctx, s, "21H2")
				ValidateFileHasContent(ctx, s, "/k/kubeletstart.ps1", "--container-runtime=remote")
				ValidateWindowsProcessHasCliArguments(ctx, s, "kubelet.exe", []string{"--rotate-certificates=true", "--client-ca-file=c:\\k\\ca.crt"})
				ValidateCiliumIsNotRunningWindows(ctx, s)
			},
		},
	})
}

func Test_Windows2022AzureOverlayNetworkDualStack(t *testing.T) {
	t.Skip("Dual stack tests are not working yet")
	RunScenario(t, &Scenario{
		Description: "Windows Server 2022 Azure Overlay Network Dual Stack",
		Config: Config{
			Cluster:                ClusterAzureOverlayNetworkDualStack,
			VHD:                    config.VHDWindows2022Containerd,
			VMConfigMutator:        DualStackVMConfigMutator,
			BootstrapConfigMutator: DualStackConfigMutator,
			Validator: func(ctx context.Context, s *Scenario) {
				ValidateWindowsVersionFromWindowsSettings(ctx, s, "2022-containerd")
				ValidateWindowsProductName(ctx, s, "Windows Server 2022 Datacenter")
				ValidateWindowsDisplayVersion(ctx, s, "21H2")
				ValidateFileHasContent(ctx, s, "/k/kubeletstart.ps1", "--container-runtime=remote")
				ValidateWindowsProcessHasCliArguments(ctx, s, "kubelet.exe", []string{"--rotate-certificates=true", "--client-ca-file=c:\\k\\ca.crt"})
				ValidateCiliumIsNotRunningWindows(ctx, s)
			},
		},
	})
}

func Test_Windows2022Gen2AzureNetwork(t *testing.T) {
	RunScenario(t, &Scenario{
		Description: "Windows Server 2022 with Azure Network - hyperv gen2",
		Config: Config{
			Cluster:                ClusterAzureNetwork,
			VHD:                    config.VHDWindows2022ContainerdGen2,
			VMConfigMutator:        EmptyVMConfigMutator,
			BootstrapConfigMutator: EmptyBootstrapConfigMutator,
			Validator: func(ctx context.Context, s *Scenario) {
				ValidateWindowsVersionFromWindowsSettings(ctx, s, "2022-containerd-gen2")
				ValidateWindowsProductName(ctx, s, "Windows Server 2022 Datacenter")
				ValidateWindowsDisplayVersion(ctx, s, "21H2")
				ValidateFileHasContent(ctx, s, "/k/kubeletstart.ps1", "--container-runtime=remote")
				ValidateWindowsProcessHasCliArguments(ctx, s, "kubelet.exe", []string{"--rotate-certificates=true", "--client-ca-file=c:\\k\\ca.crt"})
				ValidateCiliumIsNotRunningWindows(ctx, s)
				ValidateFileHasContent(ctx, s, "/AzureData/CustomDataSetupScript.log", "CSEScriptsPackageUrl used for provision is https://packages.aks.azure.com/aks/windows/cse/aks-windows-cse-scripts-current.zip")
			},
		},
	})
}

func Test_Windows2022Gen2AzureOverlayNetworkDualStack(t *testing.T) {
	t.Skip("Dual stack tests are not working yet")
	RunScenario(t, &Scenario{
		Description: "Windows Server 2022 with Azure Overlay Network Dual Stack - hyperv gen 2",
		Config: Config{
			Cluster:                ClusterAzureOverlayNetworkDualStack,
			VHD:                    config.VHDWindows2022ContainerdGen2,
			VMConfigMutator:        DualStackVMConfigMutator,
			BootstrapConfigMutator: DualStackConfigMutator,
			Validator: func(ctx context.Context, s *Scenario) {
				ValidateWindowsVersionFromWindowsSettings(ctx, s, "2022-containerd-gen2")
				ValidateWindowsProductName(ctx, s, "Windows Server 2022 Datacenter")
				ValidateWindowsDisplayVersion(ctx, s, "21H2")
				ValidateFileHasContent(ctx, s, "/k/kubeletstart.ps1", "--container-runtime=remote")
				ValidateWindowsProcessHasCliArguments(ctx, s, "kubelet.exe", []string{"--rotate-certificates=true", "--client-ca-file=c:\\k\\ca.crt"})
				ValidateCiliumIsNotRunningWindows(ctx, s)
				ValidateFileHasContent(ctx, s, "/AzureData/CustomDataSetupScript.log", "CSEScriptsPackageUrl used for provision is https://packages.aks.azure.com/aks/windows/cse/aks-windows-cse-scripts-current.zip")
			},
		},
	})
}

func Test_Windows23H2AzureNetwork(t *testing.T) {
	RunScenario(t, &Scenario{
		Description: "Windows Server 23H2 with Azure Network",
		Config: Config{
			Cluster:                ClusterAzureNetwork,
			VHD:                    config.VHDWindows23H2,
			VMConfigMutator:        EmptyVMConfigMutator,
			BootstrapConfigMutator: EmptyBootstrapConfigMutator,
			Validator: func(ctx context.Context, s *Scenario) {
				ValidateWindowsVersionFromWindowsSettings(ctx, s, "23H2")
				ValidateWindowsProductName(ctx, s, "Windows Server 2022 Datacenter")
				ValidateWindowsDisplayVersion(ctx, s, "23H2")
				ValidateFileHasContent(ctx, s, "/k/kubeletstart.ps1", "--container-runtime=remote")
				ValidateWindowsProcessHasCliArguments(ctx, s, "kubelet.exe", []string{"--rotate-certificates=true", "--client-ca-file=c:\\k\\ca.crt"})
				ValidateCiliumIsNotRunningWindows(ctx, s)
			},
		},
	})
}

func Test_Windows23H2AzureOverlayNetworkDualStack(t *testing.T) {
	t.Skip("Dual stack tests are not working yet")
	RunScenario(t, &Scenario{
		Description: "Windows Server 23H2 with Azure Overlay Network Dual Stack",
		Config: Config{
			Cluster:                ClusterAzureOverlayNetworkDualStack,
			VHD:                    config.VHDWindows23H2,
			VMConfigMutator:        DualStackVMConfigMutator,
			BootstrapConfigMutator: DualStackConfigMutator,
			Validator: func(ctx context.Context, s *Scenario) {
				ValidateWindowsVersionFromWindowsSettings(ctx, s, "23H2")
				ValidateWindowsProductName(ctx, s, "Windows Server 2022 Datacenter")
				ValidateWindowsDisplayVersion(ctx, s, "23H2")
				ValidateFileHasContent(ctx, s, "/k/kubeletstart.ps1", "--container-runtime=remote")
				ValidateWindowsProcessHasCliArguments(ctx, s, "kubelet.exe", []string{"--rotate-certificates=true", "--client-ca-file=c:\\k\\ca.crt"})
				ValidateCiliumIsNotRunningWindows(ctx, s)
			},
		},
	})
}

func Test_Windows23H2Gen2AzureNetwork(t *testing.T) {
	RunScenario(t, &Scenario{
		Description: "Windows Server 23H2 with Azure Network - hyperv gen2",
		Config: Config{
			Cluster:                ClusterAzureNetwork,
			VHD:                    config.VHDWindows23H2Gen2,
			VMConfigMutator:        EmptyVMConfigMutator,
			BootstrapConfigMutator: EmptyBootstrapConfigMutator,
			Validator: func(ctx context.Context, s *Scenario) {
				ValidateWindowsVersionFromWindowsSettings(ctx, s, "23H2-gen2")
				ValidateWindowsProductName(ctx, s, "Windows Server 2022 Datacenter")
				ValidateWindowsDisplayVersion(ctx, s, "23H2")
				ValidateFileHasContent(ctx, s, "/k/kubeletstart.ps1", "--container-runtime=remote")
				ValidateWindowsProcessHasCliArguments(ctx, s, "kubelet.exe", []string{"--rotate-certificates=true", "--client-ca-file=c:\\k\\ca.crt"})
				ValidateCiliumIsNotRunningWindows(ctx, s)
				ValidateFileHasContent(ctx, s, "/AzureData/CustomDataSetupScript.log", "CSEScriptsPackageUrl used for provision is https://packages.aks.azure.com/aks/windows/cse/aks-windows-cse-scripts-current.zip")
			},
		},
	})
}

func Test_Windows23H2Gen2AzureOverlayDualStack(t *testing.T) {
	t.Skip("Dual stack tests are not working yet")
	RunScenario(t, &Scenario{
		Description: "Windows Server 23H2 with Azure Overlay Network Dual Stack - hyperv gen2",
		Config: Config{
			Cluster:                ClusterAzureOverlayNetworkDualStack,
			VHD:                    config.VHDWindows23H2Gen2,
			VMConfigMutator:        DualStackVMConfigMutator,
			BootstrapConfigMutator: DualStackConfigMutator,
			Validator: func(ctx context.Context, s *Scenario) {
				ValidateWindowsVersionFromWindowsSettings(ctx, s, "23H2-gen2")
				ValidateWindowsProductName(ctx, s, "Windows Server 2022 Datacenter")
				ValidateWindowsDisplayVersion(ctx, s, "23H2")
				ValidateFileHasContent(ctx, s, "/k/kubeletstart.ps1", "--container-runtime=remote")
				ValidateWindowsProcessHasCliArguments(ctx, s, "kubelet.exe", []string{"--rotate-certificates=true", "--client-ca-file=c:\\k\\ca.crt"})
				ValidateCiliumIsNotRunningWindows(ctx, s)
				ValidateFileHasContent(ctx, s, "/AzureData/CustomDataSetupScript.log", "CSEScriptsPackageUrl used for provision is https://packages.aks.azure.com/aks/windows/cse/aks-windows-cse-scripts-current.zip")
			},
		},
	})
}

func Test_Windows23H2Gen2CachingRegression(t *testing.T) {
	RunScenario(t, &Scenario{
		Description: "Windows 23H2 VHD built before local cache enabled should still work - overwrite the CSE scripts package URL",
		Config: Config{
			Cluster:         ClusterAzureNetwork,
			VHD:             config.VHDWindows23H2Gen2,
			VMConfigMutator: EmptyVMConfigMutator,
			BootstrapConfigMutator: func(nbc *datamodel.NodeBootstrappingConfiguration) {
				nbc.ContainerService.Properties.WindowsProfile.CseScriptsPackageURL = "https://packages.aks.azure.com/aks/windows/cse/aks-windows-cse-scripts-v0.0.52.zip"
			},
			Validator: func(ctx context.Context, s *Scenario) {
				ValidateFileHasContent(ctx, s, "/AzureData/CustomDataSetupScript.log", "CSEScriptsPackageUrl used for provision is https://packages.aks.azure.com/aks/windows/cse/aks-windows-cse-scripts-v0.0.52.zip")
			},
		},
	})
}

func Test_Windows2022CachingRegression(t *testing.T) {
	RunScenario(t, &Scenario{
		Description: "Windows 2022 VHD built before local cache enabled should still work - overwrite the CSE scripts package URL",
		Config: Config{
			Cluster:         ClusterAzureNetwork,
			VHD:             config.VHDWindows2022ContainerdGen2,
			VMConfigMutator: EmptyVMConfigMutator,
			BootstrapConfigMutator: func(nbc *datamodel.NodeBootstrappingConfiguration) {
				nbc.ContainerService.Properties.WindowsProfile.CseScriptsPackageURL = "https://packages.aks.azure.com/aks/windows/cse/aks-windows-cse-scripts-v0.0.52.zip"
			},
			Validator: func(ctx context.Context, s *Scenario) {
				ValidateFileHasContent(ctx, s, "/AzureData/CustomDataSetupScript.log", "CSEScriptsPackageUrl used for provision is https://packages.aks.azure.com/aks/windows/cse/aks-windows-cse-scripts-v0.0.52.zip")
			},
		},
	})
}

func Test_Windows2019CachingRegression(t *testing.T) {
	RunScenario(t, &Scenario{
		Description: "Windows 2019 VHD built before local cache enabled should still work - overwrite the CSE scripts package URL",
		Config: Config{
			Cluster:         ClusterAzureNetwork,
			VHD:             config.VHDWindows2019Containerd,
			VMConfigMutator: EmptyVMConfigMutator,
			BootstrapConfigMutator: func(nbc *datamodel.NodeBootstrappingConfiguration) {
				nbc.ContainerService.Properties.WindowsProfile.CseScriptsPackageURL = "https://packages.aks.azure.com/aks/windows/cse/aks-windows-cse-scripts-v0.0.52.zip"
			},
			Validator: func(ctx context.Context, s *Scenario) {
				ValidateFileHasContent(ctx, s, "/AzureData/CustomDataSetupScript.log", "CSEScriptsPackageUrl used for provision is https://packages.aks.azure.com/aks/windows/cse/aks-windows-cse-scripts-v0.0.52.zip")
			},
		},
	})
}

func Test_Windows2025(t *testing.T) {
	t.Skip("skipping test for Windows 2025, as we are testing regression issues with k8s 1.31+")
	RunScenario(t, &Scenario{
		Description: "Windows Server 2025 with Containerd",
		Config: Config{
			Cluster:         ClusterAzureNetwork,
			VHD:             config.VHDWindows2025,
			VMConfigMutator: EmptyVMConfigMutator,
			BootstrapConfigMutator: func(configuration *datamodel.NodeBootstrappingConfiguration) {
				// 2025 supported in 1.32+ .
				configuration.ContainerService.Properties.OrchestratorProfile.OrchestratorVersion = "1.32.5"
				configuration.K8sComponents.WindowsPackageURL = fmt.Sprintf("https://packages.aks.azure.com/kubernetes/v%s/windowszip/v%s-1int.zip", "1.32.5", "1.32.5")
			},

			Validator: func(ctx context.Context, s *Scenario) {
				ValidateWindowsVersionFromWindowsSettings(ctx, s, "2025")
				ValidateWindowsProductName(ctx, s, "Windows Server 2025 Datacenter")
				ValidateWindowsDisplayVersion(ctx, s, "24H2")
				ValidateFileHasContent(ctx, s, "/k/kubeletstart.ps1", "--container-runtime=remote")
				ValidateWindowsProcessHasCliArguments(ctx, s, "kubelet.exe", []string{"--rotate-certificates=true", "--client-ca-file=c:\\k\\ca.crt"})
				ValidateCiliumIsNotRunningWindows(ctx, s)
			},
		},
	})
}

func Test_Windows2025Gen2(t *testing.T) {
	t.Skip("skipping test for Windows 2025, as we are testing regression issues with k8s 1.31+")
	RunScenario(t, &Scenario{
		Description: "Windows Server 2025 with Containerd - hyperv gen 2",
		Config: Config{
			Cluster:         ClusterAzureNetwork,
			VHD:             config.VHDWindows2025Gen2,
			VMConfigMutator: EmptyVMConfigMutator,
			// BootstrapConfigMutator: EmptyBootstrapConfigMutator,
			BootstrapConfigMutator: func(configuration *datamodel.NodeBootstrappingConfiguration) {
				// 2025 supported in 1.32+ .
				configuration.ContainerService.Properties.OrchestratorProfile.OrchestratorVersion = "1.32.5"
				configuration.K8sComponents.WindowsPackageURL = fmt.Sprintf("https://packages.aks.azure.com/kubernetes/v%s/windowszip/v%s-1int.zip", "1.32.5", "1.32.5")
			},
			Validator: func(ctx context.Context, s *Scenario) {
				ValidateWindowsVersionFromWindowsSettings(ctx, s, "2025-gen2")
				ValidateWindowsProductName(ctx, s, "Windows Server 2025 Datacenter")
				ValidateWindowsDisplayVersion(ctx, s, "24H2")
				ValidateFileHasContent(ctx, s, "/k/kubeletstart.ps1", "--container-runtime=remote")
				ValidateWindowsProcessHasCliArguments(ctx, s, "kubelet.exe", []string{"--rotate-certificates=true", "--client-ca-file=c:\\k\\ca.crt"})
				ValidateCiliumIsNotRunningWindows(ctx, s)
			},
		},
	})
}

func Test_WindowsActiveBranch(t *testing.T) {
	// TODO: re-enable the tests once the Windows E2E tests are fixed in pipeline
	t.Skip("Skipping testing")
	RunScenario(t, &Scenario{
		Description: "Windows Active Branch",
		Config: Config{
			Cluster:                ClusterAzureNetwork,
			VHD:                    config.VHDWindowsActiveBranch,
			VMConfigMutator:        EmptyVMConfigMutator,
			BootstrapConfigMutator: EmptyBootstrapConfigMutator,
			Validator: func(ctx context.Context, s *Scenario) {
				ValidateWindowsVersionFromWindowsSettings(ctx, s, "2025")
				ValidateWindowsProductName(ctx, s, "Windows Server 2025 Datacenter")
				ValidateWindowsDisplayVersion(ctx, s, "2025")
				ValidateFileHasContent(ctx, s, "/k/kubeletstart.ps1", "--container-runtime=remote")
				ValidateWindowsProcessHasCliArguments(ctx, s, "kubelet.exe", []string{"--rotate-certificates=true", "--client-ca-file=c:\\k\\ca.crt"})
				ValidateCiliumIsNotRunningWindows(ctx, s)
			},
		},
	})
}

<<<<<<< HEAD
func Test_WindowsActiveBranch(t *testing.T) {
	// TODO: re-enable the tests once the Windows E2E tests are fixed in pipeline
	t.Skip("Skipping testing")
	RunScenario(t, &Scenario{
		Description: "Windows Active Branch",
		Config: Config{
			Cluster:                ClusterAzureNetwork,
			VHD:                    config.VHDWindowsActiveBranch,
			VMConfigMutator:        EmptyVMConfigMutator,
			BootstrapConfigMutator: EmptyBootstrapConfigMutator,
			Validator: func(ctx context.Context, s *Scenario) {
				ValidateWindowsVersionFromWindowsSettings(ctx, s, "2025")
				ValidateWindowsProductName(ctx, s, "Windows Server 2025 Datacenter")
				ValidateWindowsDisplayVersion(ctx, s, "2025")
				ValidateFileHasContent(ctx, s, "/k/kubeletstart.ps1", "--container-runtime=remote")
				ValidateWindowsProcessHasCliArguments(ctx, s, "kubelet.exe", []string{"--rotate-certificates=true", "--client-ca-file=c:\\k\\ca.crt"})
=======
// TODO: enable this test once production AKS supports Cilium Windows
func Test_Windows2022Gen2_k8s_133(t *testing.T) {
	t.Skip("skipping test for Windows 2022 Gen2 with k8s 1.33, as we are verifying a regression fix for 1.31+")
	RunScenario(t, &Scenario{
		Description: "Windows Server 2022 with Containerd 2- hyperv gen 2",
		Config: Config{
			Cluster:         ClusterAzureNetwork,
			VHD:             config.VHDWindows2022ContainerdGen2,
			VMConfigMutator: EmptyVMConfigMutator,
			BootstrapConfigMutator: func(configuration *datamodel.NodeBootstrappingConfiguration) {
				// 2025 supported in 1.32+ .
				configuration.ContainerService.Properties.OrchestratorProfile.OrchestratorVersion = "1.33.1"
				configuration.K8sComponents.WindowsPackageURL = fmt.Sprintf("https://packages.aks.azure.com/kubernetes/v%s/windowszip/v%s-1int.zip", "1.33.1", "1.33.1")
			},
			Validator: func(ctx context.Context, s *Scenario) {
				ValidateWindowsVersionFromWindowsSettings(ctx, s, "2022-containerd-gen2")
				ValidateWindowsProductName(ctx, s, "Windows Server 2022 Datacenter")
				ValidateWindowsDisplayVersion(ctx, s, "21H2")
				ValidateFileHasContent(ctx, s, "/k/kubeletstart.ps1", "--container-runtime=remote")
>>>>>>> 80e966d7
				ValidateCiliumIsNotRunningWindows(ctx, s)
			},
		},
	})
}
<<<<<<< HEAD

// TODO: enable this test once production AKS supports Cilium Windows
=======
>>>>>>> 80e966d7
func Test_Windows23H2_Cilium2(t *testing.T) {
	t.Skip("skipping test for Cilium on Windows 23H2, as it is not supported in production AKS yet")
	RunScenario(t, &Scenario{
		Description: "Windows Server 2022 with Containerd",
		Config: Config{
			Cluster:         ClusterCiliumNetwork,
			VHD:             config.VHDWindows23H2Gen2,
			VMConfigMutator: EmptyVMConfigMutator,
			BootstrapConfigMutator: func(configuration *datamodel.NodeBootstrappingConfiguration) {
				// cilium is only supported in 1.30 or greater.
				configuration.ContainerService.Properties.OrchestratorProfile.OrchestratorVersion = "1.30.9"
				configuration.ContainerService.Properties.OrchestratorProfile.KubernetesConfig.EbpfDataplane = datamodel.EbpfDataplane_cilium
			},
			Validator: func(ctx context.Context, s *Scenario) {
				ValidateFileHasContent(ctx, s, "/k/kubeletstart.ps1", "--container-runtime=remote")
				ValidateWindowsProcessHasCliArguments(ctx, s, "kubelet.exe", []string{"--rotate-certificates=true", "--client-ca-file=c:\\k\\ca.crt"})
				ValidateCiliumIsRunningWindows(ctx, s)
			},
		},
	})
}<|MERGE_RESOLUTION|>--- conflicted
+++ resolved
@@ -354,24 +354,6 @@
 	})
 }
 
-<<<<<<< HEAD
-func Test_WindowsActiveBranch(t *testing.T) {
-	// TODO: re-enable the tests once the Windows E2E tests are fixed in pipeline
-	t.Skip("Skipping testing")
-	RunScenario(t, &Scenario{
-		Description: "Windows Active Branch",
-		Config: Config{
-			Cluster:                ClusterAzureNetwork,
-			VHD:                    config.VHDWindowsActiveBranch,
-			VMConfigMutator:        EmptyVMConfigMutator,
-			BootstrapConfigMutator: EmptyBootstrapConfigMutator,
-			Validator: func(ctx context.Context, s *Scenario) {
-				ValidateWindowsVersionFromWindowsSettings(ctx, s, "2025")
-				ValidateWindowsProductName(ctx, s, "Windows Server 2025 Datacenter")
-				ValidateWindowsDisplayVersion(ctx, s, "2025")
-				ValidateFileHasContent(ctx, s, "/k/kubeletstart.ps1", "--container-runtime=remote")
-				ValidateWindowsProcessHasCliArguments(ctx, s, "kubelet.exe", []string{"--rotate-certificates=true", "--client-ca-file=c:\\k\\ca.crt"})
-=======
 // TODO: enable this test once production AKS supports Cilium Windows
 func Test_Windows2022Gen2_k8s_133(t *testing.T) {
 	t.Skip("skipping test for Windows 2022 Gen2 with k8s 1.33, as we are verifying a regression fix for 1.31+")
@@ -391,17 +373,11 @@
 				ValidateWindowsProductName(ctx, s, "Windows Server 2022 Datacenter")
 				ValidateWindowsDisplayVersion(ctx, s, "21H2")
 				ValidateFileHasContent(ctx, s, "/k/kubeletstart.ps1", "--container-runtime=remote")
->>>>>>> 80e966d7
-				ValidateCiliumIsNotRunningWindows(ctx, s)
-			},
-		},
-	})
-}
-<<<<<<< HEAD
-
-// TODO: enable this test once production AKS supports Cilium Windows
-=======
->>>>>>> 80e966d7
+				ValidateCiliumIsNotRunningWindows(ctx, s)
+			},
+		},
+	})
+}
 func Test_Windows23H2_Cilium2(t *testing.T) {
 	t.Skip("skipping test for Cilium on Windows 23H2, as it is not supported in production AKS yet")
 	RunScenario(t, &Scenario{
