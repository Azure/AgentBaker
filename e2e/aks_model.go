--- conflicted
+++ resolved
@@ -68,11 +68,7 @@
 	}
 }
 
-<<<<<<< HEAD
-func addAirgapNetworkSettings(ctx context.Context, t *testing.T, clusterModel *armcontainerservice.ManagedCluster) error {
-=======
 func addAirgapNetworkSettings(ctx context.Context, t *testing.T, clusterModel *armcontainerservice.ManagedCluster, privateACRName string) error {
->>>>>>> c9bb56a3
 	t.Logf("Adding network settings for airgap cluster %s in rg %s", *clusterModel.Name, *clusterModel.Properties.NodeResourceGroup)
 
 	vnet, err := getClusterVNet(ctx, *clusterModel.Properties.NodeResourceGroup)
@@ -156,11 +152,7 @@
 	}, nil
 }
 
-<<<<<<< HEAD
-func addPrivateEndpointForACR(ctx context.Context, t *testing.T, nodeResourceGroup string, vnet VNet) error {
-=======
 func addPrivateEndpointForACR(ctx context.Context, t *testing.T, nodeResourceGroup, privateACRName string, vnet VNet) error {
->>>>>>> c9bb56a3
 	t.Logf("Checking if private endpoint for private container registry is in rg %s", nodeResourceGroup)
 
 	var err error
@@ -211,14 +203,9 @@
 	return false, nil
 }
 
-<<<<<<< HEAD
-func createPrivateAzureContainerRegistry(ctx context.Context, t *testing.T, cluster *armcontainerservice.ManagedCluster, resourceGroup, privateACRName string) error {
-	t.Logf("Creating private Azure Container Registry in rg %s", resourceGroup)
-=======
 func createPrivateAzureContainerRegistry(ctx context.Context, t *testing.T, cluster *armcontainerservice.ManagedCluster, kubeconfig *Kubeclient, resourceGroup string, isNonAnonymousPull bool) error {
 	privateACRName := config.GetPrivateACRName(isNonAnonymousPull)
 	t.Logf("Creating private Azure Container Registry %s in rg %s", privateACRName, resourceGroup)
->>>>>>> c9bb56a3
 
 	acr, err := config.Azure.RegistriesClient.Get(ctx, resourceGroup, privateACRName, nil)
 	if err == nil {
@@ -274,9 +261,6 @@
 	}
 
 	t.Logf("Private Azure Container Registry created")
-<<<<<<< HEAD
-	if err := addCacheRuelsToPrivateAzureContainerRegistry(ctx, t, config.ResourceGroupName, config.PrivateACRName); err != nil {
-=======
 
 	if isNonAnonymousPull {
 		t.Logf("Creating the secret for non-anonymous pull ACR for the e2e debug pods")
@@ -297,7 +281,6 @@
 	}
 
 	if err := addCacheRulesToPrivateAzureContainerRegistry(ctx, t, config.ResourceGroupName, privateACRName); err != nil {
->>>>>>> c9bb56a3
 		return fmt.Errorf("failed to add cache rules to private acr: %w", err)
 	}
 
@@ -356,14 +339,11 @@
 
 	cacheRules, err := config.Azure.CacheRulesClient.Get(ctx, resourceGroup, privateACRName, "aks-managed-rule", nil)
 	if err != nil {
-<<<<<<< HEAD
-=======
 		var azErr *azcore.ResponseError
 		if errors.As(err, &azErr) && azErr.StatusCode == 404 {
 			t.Logf("Private ACR cache not found, need to recreate")
 			return nil, true
 		}
->>>>>>> c9bb56a3
 		return fmt.Errorf("failed to get cache rules: %w", err), false
 	}
 	if cacheRules.Properties != nil && cacheRules.Properties.TargetRepository != nil && *cacheRules.Properties.TargetRepository != config.Config.AzureContainerRegistrytargetRepository {
@@ -374,11 +354,7 @@
 	return nil, false
 }
 
-<<<<<<< HEAD
-func addCacheRuelsToPrivateAzureContainerRegistry(ctx context.Context, t *testing.T, resourceGroup, privateACRName string) error {
-=======
 func addCacheRulesToPrivateAzureContainerRegistry(ctx context.Context, t *testing.T, resourceGroup, privateACRName string) error {
->>>>>>> c9bb56a3
 	t.Logf("Adding cache rules to private Azure Container Registry in rg %s", resourceGroup)
 
 	cacheParams := armcontainerregistry.CacheRule{
@@ -407,15 +383,9 @@
 	return nil
 }
 
-<<<<<<< HEAD
-func createPrivateEndpoint(ctx context.Context, t *testing.T, nodeResourceGroup, privateEndpointName, acrName string, vnet VNet) (armnetwork.PrivateEndpointsClientCreateOrUpdateResponse, error) {
-	t.Logf("Creating Private Endpoint in rg %s", nodeResourceGroup)
-	acrID := fmt.Sprintf("/subscriptions/%s/resourceGroups/%s/providers/Microsoft.ContainerRegistry/registries/%s", config.Config.SubscriptionID, config.ResourceGroupName, acrName)
-=======
 func createPrivateEndpoint(ctx context.Context, t *testing.T, nodeResourceGroup, privateEndpointName, privateACRName string, vnet VNet) (armnetwork.PrivateEndpointsClientCreateOrUpdateResponse, error) {
 	t.Logf("Creating Private Endpoint in rg %s", nodeResourceGroup)
 	acrID := fmt.Sprintf("/subscriptions/%s/resourceGroups/%s/providers/Microsoft.ContainerRegistry/registries/%s", config.Config.SubscriptionID, config.ResourceGroupName, privateACRName)
->>>>>>> c9bb56a3
 
 	peParams := armnetwork.PrivateEndpoint{
 		Location: to.Ptr(config.Config.Location),
