--- conflicted
+++ resolved
@@ -238,29 +238,8 @@
 		s.Runtime.NBC = nbc
 	}
 	if s.AKSNodeConfigMutator != nil {
-<<<<<<< HEAD
 		nodeconfig := nbcToNodeConfig(nbc)
 		s.AKSNodeConfigMutator(nodeconfig)
 		s.Runtime.AKSNodeConfig = nodeconfig
-=======
-		configAny, err := deepcopy.Anything(cluster.AKSNodeConfig)
-		require.NoError(t, err)
-		config := configAny.(*aksnodeconfigv1.Configuration)
-		s.AKSNodeConfigMutator(config)
-		s.Runtime.AKSNodeConfig = config
-	}
-}
-
-// scenario's BootstrapConfigMutator on it, if configured.
-func (s *Scenario) PrepareNodeBootstrappingConfiguration(nbc *datamodel.NodeBootstrappingConfiguration) (*datamodel.NodeBootstrappingConfiguration, error) {
-	// avoid mutating cluster config
-	nbcAny, err := deepcopy.Anything(nbc)
-	if err != nil {
-		return nil, fmt.Errorf("deep copy NodeBootstrappingConfiguration: %w", err)
-	}
-	nbc = nbcAny.(*datamodel.NodeBootstrappingConfiguration)
-	if s.BootstrapConfigMutator != nil {
-		s.BootstrapConfigMutator(nbc)
->>>>>>> 67bec7f9
 	}
 }