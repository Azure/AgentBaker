--- conflicted
+++ resolved
@@ -56,116 +56,7 @@
 	return 0, fmt.Errorf("cluster agentpool profiles were nil or empty: %+v", c.Model)
 }
 
-<<<<<<< HEAD
-func getOrInitializeClusterCache(location string) *ClusterCollection {
-	// First, try with read lock for common case
-	cacheMutex.RLock()
-	if collection, exists := clusterCache[location]; exists {
-		cacheMutex.RUnlock()
-		return collection
-	}
-	cacheMutex.RUnlock()
-
-	// Need to initialize - acquire write lock
-	cacheMutex.Lock()
-	defer cacheMutex.Unlock()
-
-	// Double-check after acquiring write lock
-	if collection, exists := clusterCache[location]; exists {
-		return collection
-	}
-
-	// Initialize new collection
-	collection := &ClusterCollection{
-		latestKubernetesVersion:      &ClusterSingleton{once: &sync.Once{}},
-		kubenet:                      &ClusterSingleton{once: &sync.Once{}},
-		kubenetAirgap:                &ClusterSingleton{once: &sync.Once{}},
-		kubenetNonAnonAirgap:         &ClusterSingleton{once: &sync.Once{}},
-		kubenetNoNvidiaDevicePlugin:  &ClusterSingleton{once: &sync.Once{}},
-		azureNetwork:                 &ClusterSingleton{once: &sync.Once{}},
-		azureOverlayNetwork:          &ClusterSingleton{once: &sync.Once{}},
-		azureOverlayNetworkDualStack: &ClusterSingleton{once: &sync.Once{}},
-		ciliumNetwork:                &ClusterSingleton{once: &sync.Once{}},
-	}
-	clusterCache[location] = collection
-	return collection
-}
-
-// Same cluster can be attempted to be created concurrently by different tests
-// sync.Once is used to ensure that only one cluster for the set of tests is created
-
-func ClusterLatestKubernetesVersion(ctx context.Context, location string, t *testing.T) (*Cluster, error) {
-	collection := getOrInitializeClusterCache(location)
-	collection.latestKubernetesVersion.once.Do(func() {
-		model, error := getLatestKubernetesVersionClusterModel("abe2e-latest-kubernetes-version", location, t)
-		if error != nil {
-			t.Fatalf("failed to get latest kubernetes version cluster model: %v", error)
-		}
-		collection.latestKubernetesVersion.cluster, collection.latestKubernetesVersion.err = prepareCluster(ctx, t, model, false, false)
-	})
-	return collection.latestKubernetesVersion.cluster, collection.latestKubernetesVersion.err
-}
-
-func ClusterKubenet(ctx context.Context, location string, t *testing.T) (*Cluster, error) {
-	collection := getOrInitializeClusterCache(location)
-	collection.kubenet.once.Do(func() {
-		collection.kubenet.cluster, collection.kubenet.err = prepareCluster(ctx, t, getKubenetClusterModel("abe2e-kubenet-v2", location), false, false)
-	})
-	return collection.kubenet.cluster, collection.kubenet.err
-}
-
-func ClusterKubenetAirgap(ctx context.Context, location string, t *testing.T) (*Cluster, error) {
-	collection := getOrInitializeClusterCache(location)
-	collection.kubenetAirgap.once.Do(func() {
-		collection.kubenetAirgap.cluster, collection.kubenetAirgap.err = prepareCluster(ctx, t, getKubenetClusterModel("abe2e-kubenet-airgap", location), true, false)
-	})
-	return collection.kubenetAirgap.cluster, collection.kubenetAirgap.err
-}
-
-func ClusterKubenetAirgapNonAnon(ctx context.Context, location string, t *testing.T) (*Cluster, error) {
-	collection := getOrInitializeClusterCache(location)
-	collection.kubenetNonAnonAirgap.once.Do(func() {
-		collection.kubenetNonAnonAirgap.cluster, collection.kubenetNonAnonAirgap.err = prepareCluster(ctx, t, getKubenetClusterModel("abe2e-kubenet-nonanonpull-airgap", location), true, true)
-	})
-	return collection.kubenetNonAnonAirgap.cluster, collection.kubenetNonAnonAirgap.err
-}
-
-func ClusterAzureNetwork(ctx context.Context, location string, t *testing.T) (*Cluster, error) {
-	collection := getOrInitializeClusterCache(location)
-	collection.azureNetwork.once.Do(func() {
-		collection.azureNetwork.cluster, collection.azureNetwork.err = prepareCluster(ctx, t, getAzureNetworkClusterModel("abe2e-azure-network", location), false, false)
-	})
-	return collection.azureNetwork.cluster, collection.azureNetwork.err
-}
-
-func ClusterAzureOverlayNetwork(ctx context.Context, location string, t *testing.T) (*Cluster, error) {
-	collection := getOrInitializeClusterCache(location)
-	collection.azureOverlayNetwork.once.Do(func() {
-		collection.azureOverlayNetwork.cluster, collection.azureOverlayNetwork.err = prepareCluster(ctx, t, getAzureOverlayNetworkClusterModel("abe2e-azure-overlay-network", location), false, false)
-	})
-	return collection.azureOverlayNetwork.cluster, collection.azureOverlayNetwork.err
-}
-
-func ClusterAzureOverlayNetworkDualStack(ctx context.Context, location string, t *testing.T) (*Cluster, error) {
-	collection := getOrInitializeClusterCache(location)
-	collection.azureOverlayNetworkDualStack.once.Do(func() {
-		collection.azureOverlayNetworkDualStack.cluster, collection.azureOverlayNetworkDualStack.err = prepareCluster(ctx, t, getAzureOverlayNetworkDualStackClusterModel("abe2e-azure-overlay-dualstack", location), false, false)
-	})
-	return collection.azureOverlayNetworkDualStack.cluster, collection.azureOverlayNetworkDualStack.err
-}
-
-func ClusterCiliumNetwork(ctx context.Context, location string, t *testing.T) (*Cluster, error) {
-	collection := getOrInitializeClusterCache(location)
-	collection.ciliumNetwork.once.Do(func() {
-		collection.ciliumNetwork.cluster, collection.ciliumNetwork.err = prepareCluster(ctx, t, getCiliumNetworkClusterModel("abe2e-cilium-network", location), false, false)
-	})
-	return collection.ciliumNetwork.cluster, collection.ciliumNetwork.err
-}
-
-func prepareCluster(ctx context.Context, t *testing.T, cluster *armcontainerservice.ManagedCluster, isAirgap, isNonAnonymousPull bool) (*Cluster, error) {
-=======
 func prepareCluster(ctx context.Context, cluster *armcontainerservice.ManagedCluster, isAirgap, isNonAnonymousPull, installNvidiaDevicePlugin bool) (*Cluster, error) {
->>>>>>> f443c98d
 	ctx, cancel := context.WithTimeout(ctx, config.Config.TestTimeoutCluster)
 	defer cancel()
 	cluster.Name = to.Ptr(fmt.Sprintf("%s-%s", *cluster.Name, hash(cluster)))
@@ -218,11 +109,7 @@
 		}
 	}
 
-<<<<<<< HEAD
-	if err := kube.EnsureDebugDaemonsets(ctx, t, isAirgap, config.GetPrivateACRName(isNonAnonymousPull, *cluster.Location)); err != nil {
-=======
-	if err := kube.EnsureDebugDaemonsets(ctx, isAirgap, config.GetPrivateACRName(isNonAnonymousPull, *cluster.Location), installNvidiaDevicePlugin); err != nil {
->>>>>>> f443c98d
+	if err := kube.EnsureDebugDaemonsets(ctx, isAirgap, config.GetPrivateACRName(isNonAnonymousPull, *cluster.Location)); err != nil {
 		return nil, fmt.Errorf("ensure debug daemonsets for %q: %w", *cluster.Name, err)
 	}
 
@@ -423,13 +310,9 @@
 	return rgExistence.Success, nil
 }
 
-<<<<<<< HEAD
-func createNewAKSCluster(ctx context.Context, t *testing.T, cluster *armcontainerservice.ManagedCluster) (*armcontainerservice.ManagedCluster, error) {
-=======
 func createNewAKSCluster(ctx context.Context, cluster *armcontainerservice.ManagedCluster) (*armcontainerservice.ManagedCluster, error) {
 	logf(ctx, "creating or updating cluster %s in rg %s", *cluster.Name, *cluster.Location)
 	// Note, it seems like the operation still can start a trigger a new operation even if nothing has changes
->>>>>>> f443c98d
 	pollerResp, err := config.Azure.AKS.BeginCreateOrUpdate(
 		ctx,
 		config.ResourceGroupName(*cluster.Location),
