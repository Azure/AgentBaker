--- conflicted
+++ resolved
@@ -69,15 +69,7 @@
 
 func ClusterKubenetAirgap(ctx context.Context, t *testing.T) (*Cluster, error) {
 	clusterKubenetAirgapOnce.Do(func() {
-<<<<<<< HEAD
-		clusterKubenetAirgap, clusterKubenetAirgapError = prepareCluster(ctx, t, getKubenetClusterModel("abe2e-kubenet-airgap"), true)
-=======
-		cluster, err := prepareCluster(ctx, t, getKubenetClusterModel("abe2e-kubenet-airgap-dev"), true) // TODO (alburgess): remove -dev once CCOA is over
-		if err == nil {
-			err = addAirgapNetworkSettings(ctx, t, cluster.Model)
-		}
-		clusterKubenetAirgap, clusterKubenetAirgapError = cluster, err
->>>>>>> c0f8cc26
+		clusterKubenetAirgap, clusterKubenetAirgapError = prepareCluster(ctx, t, getKubenetClusterModel("abe2e-kubenet-airgap-dev"), true) // TODO (alburgess): remove -dev once CCOA is over
 	})
 	return clusterKubenetAirgap, clusterKubenetAirgapError
 }
@@ -93,17 +85,6 @@
 	ctx, cancel := context.WithTimeout(ctx, config.Config.TestTimeoutCluster)
 	defer cancel()
 	cluster.Name = to.Ptr(fmt.Sprintf("%s-%s", *cluster.Name, hash(cluster)))
-<<<<<<< HEAD
-=======
-
-	// private acr must be created before we add the debug daemonsets
-	if isAirgap {
-		if err := createPrivateAzureContainerRegistry(ctx, t, cluster, config.ResourceGroupName, config.PrivateACRName); err != nil {
-			return nil, fmt.Errorf("failed to create private acr: %w", err)
-		}
-	}
-
->>>>>>> c0f8cc26
 	cluster, err := getOrCreateCluster(ctx, t, cluster)
 	if err != nil {
 		return nil, err
@@ -122,7 +103,7 @@
 
 	if isAirgap {
 		// private acr must be created before we add the debug daemonsets
-		if err := createPrivateAzureContainerRegistry(ctx, t, config.ResourceGroupName, config.PrivateACRName); err != nil {
+		if err := createPrivateAzureContainerRegistry(ctx, t, cluster, config.ResourceGroupName, config.PrivateACRName); err != nil {
 			return nil, fmt.Errorf("failed to create private acr: %w", err)
 		}
 
@@ -201,7 +182,30 @@
 	}
 }
 
-<<<<<<< HEAD
+func deleteCluster(ctx context.Context, t *testing.T, cluster *armcontainerservice.ManagedCluster) error {
+	t.Logf("deleting cluster %s in rg %s", *cluster.Name, config.ResourceGroupName)
+	_, err := config.Azure.AKS.Get(ctx, config.ResourceGroupName, *cluster.Name, nil)
+	if err != nil {
+		var azErr *azcore.ResponseError
+		if errors.As(err, &azErr) && azErr.StatusCode == 404 {
+			t.Logf("cluster %s does not exist in rg %s", *cluster.Name, config.ResourceGroupName)
+			return nil
+		}
+		return fmt.Errorf("failed to get cluster %q: %w", *cluster.Name, err)
+	}
+
+	pollerResp, err := config.Azure.AKS.BeginDelete(ctx, config.ResourceGroupName, *cluster.Name, nil)
+	if err != nil {
+		return fmt.Errorf("failed to delete cluster %q: %w", *cluster.Name, err)
+	}
+	_, err = pollerResp.PollUntilDone(ctx, config.DefaultPollUntilDoneOptions)
+	if err != nil {
+		return fmt.Errorf("failed to wait for cluster deletion %w", err)
+	}
+	t.Logf("deleted cluster %s in rg %s", *cluster.Name, config.ResourceGroupName)
+	return nil
+}
+
 func waitUntilClusterReady(ctx context.Context, name string) (*armcontainerservice.ManagedCluster, error) {
 	var cluster armcontainerservice.ManagedClustersClientGetResponse
 	err := wait.PollUntilContextCancel(ctx, time.Second, true, func(ctx context.Context) (bool, error) {
@@ -223,30 +227,6 @@
 		return nil, err
 	}
 	return &cluster.ManagedCluster, err
-=======
-func deleteCluster(ctx context.Context, t *testing.T, cluster *armcontainerservice.ManagedCluster) error {
-	t.Logf("deleting cluster %s in rg %s", *cluster.Name, config.ResourceGroupName)
-	_, err := config.Azure.AKS.Get(ctx, config.ResourceGroupName, *cluster.Name, nil)
-	if err != nil {
-		var azErr *azcore.ResponseError
-		if errors.As(err, &azErr) && azErr.StatusCode == 404 {
-			t.Logf("cluster %s does not exist in rg %s", *cluster.Name, config.ResourceGroupName)
-			return nil
-		}
-		return fmt.Errorf("failed to get cluster %q: %w", *cluster.Name, err)
-	}
-
-	pollerResp, err := config.Azure.AKS.BeginDelete(ctx, config.ResourceGroupName, *cluster.Name, nil)
-	if err != nil {
-		return fmt.Errorf("failed to delete cluster %q: %w", *cluster.Name, err)
-	}
-	_, err = pollerResp.PollUntilDone(ctx, config.DefaultPollUntilDoneOptions)
-	if err != nil {
-		return fmt.Errorf("failed to wait for cluster deletion %w", err)
-	}
-	t.Logf("deleted cluster %s in rg %s", *cluster.Name, config.ResourceGroupName)
-	return nil
->>>>>>> c0f8cc26
 }
 
 func isExistingResourceGroup(ctx context.Context, resourceGroupName string) (bool, error) {
