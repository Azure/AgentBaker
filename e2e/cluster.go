--- conflicted
+++ resolved
@@ -100,16 +100,14 @@
 		}
 	}
 
-<<<<<<< HEAD
 	if addFirewall {
 		if err := addFirewallRules(ctx, cluster, *cluster.Location); err != nil {
 			return nil, fmt.Errorf("add firewall rules: %w", err)
 		}
-=======
+	}
 	kubeletIdentity, err := getClusterKubeletIdentity(cluster)
 	if err != nil {
 		return nil, fmt.Errorf("getting cluster kubelet identity: %w", err)
->>>>>>> 5a33232d
 	}
 
 	if isNonAnonymousPull {
