package e2e

import (
	"context"
	"crypto/sha256"
	"encoding/hex"
	"encoding/json"
	"errors"
	"fmt"
	"net/http"
	"strings"
	"sync"
	"testing"
	"time"

	"github.com/Azure/agentbaker/e2e/config"
	"github.com/Azure/azure-sdk-for-go/sdk/azcore"
	"github.com/Azure/azure-sdk-for-go/sdk/azcore/to"
	"github.com/Azure/azure-sdk-for-go/sdk/resourcemanager/authorization/armauthorization/v2"
	"github.com/Azure/azure-sdk-for-go/sdk/resourcemanager/compute/armcompute/v6"
	"github.com/Azure/azure-sdk-for-go/sdk/resourcemanager/containerservice/armcontainerservice/v6"
	"github.com/Azure/azure-sdk-for-go/sdk/resourcemanager/resources/armresources"
<<<<<<< HEAD
	"k8s.io/apimachinery/pkg/util/wait"
=======
	"github.com/google/uuid"
	"github.com/stretchr/testify/require"
	corev1 "k8s.io/api/core/v1"
	metav1 "k8s.io/apimachinery/pkg/apis/meta/v1"
	"k8s.io/apimachinery/pkg/util/wait"
	"k8s.io/client-go/tools/clientcmd"
>>>>>>> c9bb56a3
)

var (
	clusterKubenet              *Cluster
	clusterKubenetAirgap        *Cluster
	clusterKubenetNonAnonAirgap *Cluster
	clusterAzureNetwork         *Cluster

	clusterKubenetError              error
	clusterKubenetAirgapError        error
	clusterKubenetNonAnonAirgapError error
	clusterAzureNetworkError         error

	clusterKubenetOnce              sync.Once
	clusterKubenetAirgapOnce        sync.Once
	clusterKubenetNonAnonAirgapOnce sync.Once
	clusterAzureNetworkOnce         sync.Once
)

type ClusterParams struct {
	CACert         []byte
	BootstrapToken string
	FQDN           string
}

type Cluster struct {
	Model         *armcontainerservice.ManagedCluster
	Kube          *Kubeclient
	SubnetID      string
	ClusterParams *ClusterParams
	Maintenance   *armcontainerservice.MaintenanceConfiguration
<<<<<<< HEAD
=======
	DebugPod      *corev1.Pod
>>>>>>> c9bb56a3
}

// Returns true if the cluster is configured with Azure CNI
func (c *Cluster) IsAzureCNI() (bool, error) {
	if c.Model.Properties.NetworkProfile != nil {
		return *c.Model.Properties.NetworkProfile.NetworkPlugin == armcontainerservice.NetworkPluginAzure, nil
	}
	return false, fmt.Errorf("cluster network profile was nil: %+v", c.Model)
}

// Returns the maximum number of pods per node of the cluster's agentpool
func (c *Cluster) MaxPodsPerNode() (int, error) {
	if len(c.Model.Properties.AgentPoolProfiles) > 0 {
		return int(*c.Model.Properties.AgentPoolProfiles[0].MaxPods), nil
	}
	return 0, fmt.Errorf("cluster agentpool profiles were nil or empty: %+v", c.Model)
}

// Same cluster can be attempted to be created concurrently by different tests
// sync.Once is used to ensure that only one cluster for the set of tests is created
func ClusterKubenet(ctx context.Context, t *testing.T) (*Cluster, error) {
	clusterKubenetOnce.Do(func() {
		clusterKubenet, clusterKubenetError = prepareCluster(ctx, t, getKubenetClusterModel("abe2e-kubenet"), false, false)
	})
	return clusterKubenet, clusterKubenetError
}

func ClusterKubenetAirgap(ctx context.Context, t *testing.T) (*Cluster, error) {
	clusterKubenetAirgapOnce.Do(func() {
<<<<<<< HEAD
		clusterKubenetAirgap, clusterKubenetAirgapError = prepareCluster(ctx, t, getKubenetClusterModel("abe2e-kubenet-airgap-dev"), true) // TODO (alburgess): remove -dev once CCOA is over
=======
		clusterKubenetAirgap, clusterKubenetAirgapError = prepareCluster(ctx, t, getKubenetClusterModel("abe2e-kubenet-airgap"), true, false)
>>>>>>> c9bb56a3
	})
	return clusterKubenetAirgap, clusterKubenetAirgapError
}

func ClusterKubenetAirgapNonAnon(ctx context.Context, t *testing.T) (*Cluster, error) {
	clusterKubenetNonAnonAirgapOnce.Do(func() {
		clusterKubenetNonAnonAirgap, clusterKubenetNonAnonAirgapError = prepareCluster(ctx, t, getKubenetClusterModel("abe2e-kubenet-nonanonpull-airgap"), true, true)
	})
	return clusterKubenetNonAnonAirgap, clusterKubenetNonAnonAirgapError
}

func ClusterAzureNetwork(ctx context.Context, t *testing.T) (*Cluster, error) {
	clusterAzureNetworkOnce.Do(func() {
		clusterAzureNetwork, clusterAzureNetworkError = prepareCluster(ctx, t, getAzureNetworkClusterModel("abe2e-azure-network"), false, false)
	})
	return clusterAzureNetwork, clusterAzureNetworkError
}

<<<<<<< HEAD
func prepareCluster(ctx context.Context, t *testing.T, cluster *armcontainerservice.ManagedCluster, isAirgap bool) (*Cluster, error) {
=======
func prepareCluster(ctx context.Context, t *testing.T, cluster *armcontainerservice.ManagedCluster, isAirgap, isNonAnonymousPull bool) (*Cluster, error) {
>>>>>>> c9bb56a3
	ctx, cancel := context.WithTimeout(ctx, config.Config.TestTimeoutCluster)
	defer cancel()
	cluster.Name = to.Ptr(fmt.Sprintf("%s-%s", *cluster.Name, hash(cluster)))
	cluster, err := getOrCreateCluster(ctx, t, cluster)
	if err != nil {
		return nil, err
	}

	maintenance, err := getOrCreateMaintenanceConfiguration(ctx, t, cluster)
	if err != nil {
		return nil, fmt.Errorf("get or create maintenance configuration: %w", err)
	}

	t.Logf("node resource group: %s", *cluster.Properties.NodeResourceGroup)
	subnetID, err := getClusterSubnetID(ctx, *cluster.Properties.NodeResourceGroup, t)
	if err != nil {
		return nil, fmt.Errorf("get cluster subnet: %w", err)
	}

	if isAirgap {
		// private acr must be created before we add the debug daemonsets
		if err := createPrivateAzureContainerRegistry(ctx, t, cluster, config.ResourceGroupName, config.PrivateACRName); err != nil {
			return nil, fmt.Errorf("failed to create private acr: %w", err)
		}

		if err := addAirgapNetworkSettings(ctx, t, cluster); err != nil {
			return nil, fmt.Errorf("add airgap network settings: %w", err)
		}
	}

<<<<<<< HEAD
	kube, err := getClusterKubeClient(ctx, config.ResourceGroupName, *cluster.Name)
	if err != nil {
		return nil, fmt.Errorf("get kube client using cluster %q: %w", *cluster.Name, err)
	}

	if err := kube.EnsureDebugDaemonsets(ctx, t, isAirgap); err != nil {
=======
	t.Logf("using private acr %q isAnonyomusPull %v", config.GetPrivateACRName(isNonAnonymousPull), isNonAnonymousPull)
	if isAirgap {
		// private acr must be created before we add the debug daemonsets
		if err := createPrivateAzureContainerRegistry(ctx, t, cluster, kube, config.ResourceGroupName, isNonAnonymousPull); err != nil {
			return nil, fmt.Errorf("failed to create private acr: %w", err)
		}

		if err := addAirgapNetworkSettings(ctx, t, cluster, config.GetPrivateACRName(isNonAnonymousPull)); err != nil {
			return nil, fmt.Errorf("add airgap network settings: %w", err)
		}
	}

	if isNonAnonymousPull {
		identity, err := config.Azure.UserAssignedIdentities.Get(ctx, config.ResourceGroupName, config.VMIdentityName, nil)
		if err != nil {
			t.Fatalf("failed to get VM identity: %v", err)
		}
		if err := assignACRPullToIdentity(ctx, t, config.GetPrivateACRName(isNonAnonymousPull), *identity.Properties.PrincipalID); err != nil {
			return nil, fmt.Errorf("assign acr pull to the managed identity: %w", err)
		}
	}

	if err := kube.EnsureDebugDaemonsets(ctx, t, isAirgap, config.GetPrivateACRName(isNonAnonymousPull)); err != nil {
>>>>>>> c9bb56a3
		return nil, fmt.Errorf("ensure debug daemonsets for %q: %w", *cluster.Name, err)
	}

	// sometimes tests can be interrupted and vmss are left behind
	// don't waste resource and delete them
	if err := collectGarbageVMSS(ctx, t, cluster); err != nil {
		return nil, fmt.Errorf("collect garbage vmss: %w", err)
	}
<<<<<<< HEAD
=======

	clusterParams, err := extractClusterParameters(ctx, t, kube, cluster)
	if err != nil {
		return nil, fmt.Errorf("extracting cluster parameters: %w", err)
	}

	hostPod, err := kube.GetHostNetworkDebugPod(ctx, t)
	if err != nil {
		return nil, fmt.Errorf("get host network debug pod: %w", err)
	}
>>>>>>> c9bb56a3

	return &Cluster{
		Model:         cluster,
		Kube:          kube,
		SubnetID:      subnetID,
		Maintenance:   maintenance,
<<<<<<< HEAD
		ClusterParams: extractClusterParameters(ctx, t, kube),
=======
		ClusterParams: clusterParams,
		DebugPod:      hostPod,
	}, nil
}

func extractClusterParameters(ctx context.Context, t *testing.T, kube *Kubeclient, cluster *armcontainerservice.ManagedCluster) (*ClusterParams, error) {
	kubeconfig, err := clientcmd.Load(kube.KubeConfig)
	if err != nil {
		return nil, fmt.Errorf("loading cluster kubeconfig: %w", err)
	}
	clusterConfig := kubeconfig.Clusters[*cluster.Name]
	if clusterConfig == nil {
		return nil, fmt.Errorf("cluster kubeconfig missing configuration for %s", *cluster.Name)
	}
	return &ClusterParams{
		CACert:         clusterConfig.CertificateAuthorityData,
		BootstrapToken: getBootstrapToken(ctx, t, kube),
		FQDN:           *cluster.Properties.Fqdn,
>>>>>>> c9bb56a3
	}, nil
}

func assignACRPullToIdentity(ctx context.Context, t *testing.T, privateACRName, principalID string) error {
	t.Logf("assigning ACR-Pull role to %s", principalID)
	scope := fmt.Sprintf("/subscriptions/%s/resourceGroups/%s/providers/Microsoft.ContainerRegistry/registries/%s", config.Config.SubscriptionID, config.ResourceGroupName, privateACRName)

	uid := uuid.New().String()
	_, err := config.Azure.RoleAssignments.Create(ctx, scope, uid, armauthorization.RoleAssignmentCreateParameters{
		Properties: &armauthorization.RoleAssignmentProperties{
			PrincipalID: to.Ptr(principalID),
			// ACR-Pull role definition ID
			RoleDefinitionID: to.Ptr("/providers/Microsoft.Authorization/roleDefinitions/7f951dda-4ed3-4680-a7ca-43fe172d538d"),
			PrincipalType:    to.Ptr(armauthorization.PrincipalTypeServicePrincipal),
		},
	}, nil)
	var respError *azcore.ResponseError
	if err != nil {
		// if the role assignment already exists, ignore the error
		if errors.As(err, &respError) && respError.StatusCode == http.StatusConflict {
			return nil
		}
		t.Logf("failed to assign ACR-Pull role to identity %s, error: %v", config.VMIdentityName, err)
		return err
	}
	return nil
}

func getBootstrapToken(ctx context.Context, t *testing.T, kube *Kubeclient) string {
	secrets, err := kube.Typed.CoreV1().Secrets("kube-system").List(ctx, metav1.ListOptions{})
	require.NoError(t, err)
	secret := func() *corev1.Secret {
		for _, secret := range secrets.Items {
			if strings.HasPrefix(secret.Name, "bootstrap-token-") {
				return &secret
			}
		}
		t.Fatal("could not find secret with bootstrap-token- prefix")
		return nil
	}()
	id := secret.Data["token-id"]
	token := secret.Data["token-secret"]
	return fmt.Sprintf("%s.%s", id, token)
}

func hash(cluster *armcontainerservice.ManagedCluster) string {
	jsonData, err := json.Marshal(cluster)
	if err != nil {
		panic(err)
	}
	hasher := sha256.New()
	_, err = hasher.Write(jsonData)
	if err != nil {
		panic(err)
	}
	hexHash := hex.EncodeToString(hasher.Sum(nil))
	return hexHash[:5]
}

func getOrCreateCluster(ctx context.Context, t *testing.T, cluster *armcontainerservice.ManagedCluster) (*armcontainerservice.ManagedCluster, error) {
	existingCluster, err := config.Azure.AKS.Get(ctx, config.ResourceGroupName, *cluster.Name, nil)
	var azErr *azcore.ResponseError
	if errors.As(err, &azErr) && azErr.StatusCode == 404 {
		return createNewAKSClusterWithRetry(ctx, t, cluster)
	}
	if err != nil {
		return nil, fmt.Errorf("failed to get cluster %q: %w", *cluster.Name, err)
	}
	t.Logf("cluster %s already exists in rg %s", *cluster.Name, config.ResourceGroupName)
	switch *existingCluster.Properties.ProvisioningState {
	case "Succeeded":
		nodeRGExists, err := isExistingResourceGroup(ctx, *existingCluster.Properties.NodeResourceGroup)
		if err != nil {
			return nil, fmt.Errorf("checking node resource group existence of cluster %s: %w", *cluster.Name, err)
		}
		if !nodeRGExists {
			// we need to recreate in the case where the cluster is in the "Succeeded" provisioning state,
			// though it's corresponding node resource group has been garbage collected
			t.Logf("node resource group of cluster %s does not exist, will attempt to recreate", *cluster.Name)
			return createNewAKSClusterWithRetry(ctx, t, cluster)
		}
		return &existingCluster.ManagedCluster, nil
	case "Creating", "Updating":
		return waitUntilClusterReady(ctx, *cluster.Name)
	default:
		// this operation will try to update the cluster if it's in a failed state
		return createNewAKSClusterWithRetry(ctx, t, cluster)
<<<<<<< HEAD
=======
	}
}

func deleteCluster(ctx context.Context, t *testing.T, cluster *armcontainerservice.ManagedCluster) error {
	t.Logf("deleting cluster %s in rg %s", *cluster.Name, config.ResourceGroupName)
	_, err := config.Azure.AKS.Get(ctx, config.ResourceGroupName, *cluster.Name, nil)
	if err != nil {
		var azErr *azcore.ResponseError
		if errors.As(err, &azErr) && azErr.StatusCode == 404 {
			t.Logf("cluster %s does not exist in rg %s", *cluster.Name, config.ResourceGroupName)
			return nil
		}
		return fmt.Errorf("failed to get cluster %q: %w", *cluster.Name, err)
	}

	pollerResp, err := config.Azure.AKS.BeginDelete(ctx, config.ResourceGroupName, *cluster.Name, nil)
	if err != nil {
		return fmt.Errorf("failed to delete cluster %q: %w", *cluster.Name, err)
	}
	_, err = pollerResp.PollUntilDone(ctx, config.DefaultPollUntilDoneOptions)
	if err != nil {
		return fmt.Errorf("failed to wait for cluster deletion %w", err)
	}
	t.Logf("deleted cluster %s in rg %s", *cluster.Name, config.ResourceGroupName)
	return nil
}

func waitUntilClusterReady(ctx context.Context, name string) (*armcontainerservice.ManagedCluster, error) {
	var cluster armcontainerservice.ManagedClustersClientGetResponse
	err := wait.PollUntilContextCancel(ctx, time.Second, true, func(ctx context.Context) (bool, error) {
		var err error
		cluster, err = config.Azure.AKS.Get(ctx, config.ResourceGroupName, name, nil)
		if err != nil {
			return false, err
		}
		switch *cluster.ManagedCluster.Properties.ProvisioningState {
		case "Succeeded":
			return true, nil
		case "Updating", "Assigned", "Creating":
			return false, nil
		default:
			return false, fmt.Errorf("cluster %s is in state %s", name, *cluster.ManagedCluster.Properties.ProvisioningState)
		}
	})
	if err != nil {
		return nil, err
	}
	return &cluster.ManagedCluster, err
}

func isExistingResourceGroup(ctx context.Context, resourceGroupName string) (bool, error) {
	rgExistence, err := config.Azure.ResourceGroup.CheckExistence(ctx, resourceGroupName, nil)
	if err != nil {
		return false, fmt.Errorf("failed to get RG %q: %w", resourceGroupName, err)
>>>>>>> c9bb56a3
	}

	return rgExistence.Success, nil
}

func deleteCluster(ctx context.Context, t *testing.T, cluster *armcontainerservice.ManagedCluster) error {
	t.Logf("deleting cluster %s in rg %s", *cluster.Name, config.ResourceGroupName)
	_, err := config.Azure.AKS.Get(ctx, config.ResourceGroupName, *cluster.Name, nil)
	if err != nil {
		var azErr *azcore.ResponseError
		if errors.As(err, &azErr) && azErr.StatusCode == 404 {
			t.Logf("cluster %s does not exist in rg %s", *cluster.Name, config.ResourceGroupName)
			return nil
		}
		return fmt.Errorf("failed to get cluster %q: %w", *cluster.Name, err)
	}

	pollerResp, err := config.Azure.AKS.BeginDelete(ctx, config.ResourceGroupName, *cluster.Name, nil)
	if err != nil {
		return fmt.Errorf("failed to delete cluster %q: %w", *cluster.Name, err)
	}
	_, err = pollerResp.PollUntilDone(ctx, config.DefaultPollUntilDoneOptions)
	if err != nil {
		return fmt.Errorf("failed to wait for cluster deletion %w", err)
	}
	t.Logf("deleted cluster %s in rg %s", *cluster.Name, config.ResourceGroupName)
	return nil
}

func waitUntilClusterReady(ctx context.Context, name string) (*armcontainerservice.ManagedCluster, error) {
	var cluster armcontainerservice.ManagedClustersClientGetResponse
	err := wait.PollUntilContextCancel(ctx, time.Second, true, func(ctx context.Context) (bool, error) {
		var err error
		cluster, err = config.Azure.AKS.Get(ctx, config.ResourceGroupName, name, nil)
		if err != nil {
			return false, err
		}
		switch *cluster.ManagedCluster.Properties.ProvisioningState {
		case "Succeeded":
			return true, nil
		case "Updating", "Assigned", "Creating":
			return false, nil
		default:
			return false, fmt.Errorf("cluster %s is in state %s", name, *cluster.ManagedCluster.Properties.ProvisioningState)
		}
	})
	if err != nil {
		return nil, err
	}
	return &cluster.ManagedCluster, err
}

func isExistingResourceGroup(ctx context.Context, resourceGroupName string) (bool, error) {
	rgExistence, err := config.Azure.ResourceGroup.CheckExistence(ctx, resourceGroupName, nil)
	if err != nil {
		return false, fmt.Errorf("failed to get RG %q: %w", resourceGroupName, err)
	}

	return rgExistence.Success, nil
}

func createNewAKSCluster(ctx context.Context, t *testing.T, cluster *armcontainerservice.ManagedCluster) (*armcontainerservice.ManagedCluster, error) {
	t.Logf("creating or updating cluster %s in rg %s", *cluster.Name, *cluster.Location)
	// Note, it seems like the operation still can start a trigger a new operation even if nothing has changes
	pollerResp, err := config.Azure.AKS.BeginCreateOrUpdate(
		ctx,
		config.ResourceGroupName,
		*cluster.Name,
		*cluster,
		nil,
	)
	if err != nil {
		return nil, fmt.Errorf("failed to begin aks cluster creation: %w", err)
	}

	clusterResp, err := pollerResp.PollUntilDone(ctx, config.DefaultPollUntilDoneOptions)
	if err != nil {
		return nil, fmt.Errorf("failed to wait for aks cluster creation %w", err)
	}

	return &clusterResp.ManagedCluster, nil
}

// createNewAKSClusterWithRetry is a wrapper around createNewAKSCluster
// that retries creating a cluster if it fails with a 409 Conflict error
// clusters are reused, and sometimes a cluster can be in UPDATING or DELETING state
// simple retry should be sufficient to avoid such conflicts
func createNewAKSClusterWithRetry(ctx context.Context, t *testing.T, cluster *armcontainerservice.ManagedCluster) (*armcontainerservice.ManagedCluster, error) {
	maxRetries := 10
	retryInterval := 30 * time.Second
	var lastErr error
	for attempt := 0; attempt < maxRetries; attempt++ {
		t.Logf("Attempt %d: creating or updating cluster %s in region %s and rg %s", attempt+1, *cluster.Name, *cluster.Location, config.ResourceGroupName)

		createdCluster, err := createNewAKSCluster(ctx, t, cluster)
		if err == nil {
			return createdCluster, nil
		}

		// Check if the error is a 409 Conflict
		var respErr *azcore.ResponseError
		if errors.As(err, &respErr) && respErr.StatusCode == 409 {
			lastErr = err
			t.Logf("Attempt %d failed with 409 Conflict: %v. Retrying in %v...", attempt+1, err, retryInterval)

			select {
			case <-time.After(retryInterval):
				// Continue to next iteration
			case <-ctx.Done():
				return nil, fmt.Errorf("context canceled while retrying cluster creation: %w", ctx.Err())
			}
		} else {
			// If it's not a 409 error, return immediately
			return nil, fmt.Errorf("failed to create cluster: %w", err)
		}
	}

	return nil, fmt.Errorf("failed to create cluster after %d attempts due to persistent 409 Conflict: %w", maxRetries, lastErr)
}

func getOrCreateMaintenanceConfiguration(ctx context.Context, t *testing.T, cluster *armcontainerservice.ManagedCluster) (*armcontainerservice.MaintenanceConfiguration, error) {
	existingMaintenance, err := config.Azure.Maintenance.Get(ctx, config.ResourceGroupName, *cluster.Name, "default", nil)
	var azErr *azcore.ResponseError
	if errors.As(err, &azErr) && azErr.StatusCode == 404 {
		return createNewMaintenanceConfiguration(ctx, t, cluster)
	}
	if err != nil {
		return nil, fmt.Errorf("failed to get maintenance configuration 'default' for cluster %q: %w", *cluster.Name, err)
	}
	return &existingMaintenance.MaintenanceConfiguration, nil
}

func createNewMaintenanceConfiguration(ctx context.Context, t *testing.T, cluster *armcontainerservice.ManagedCluster) (*armcontainerservice.MaintenanceConfiguration, error) {
	t.Logf("creating maintenance configuration for cluster %s in rg %s", *cluster.Name, config.ResourceGroupName)
	maintenance := armcontainerservice.MaintenanceConfiguration{
		Properties: &armcontainerservice.MaintenanceConfigurationProperties{
			MaintenanceWindow: &armcontainerservice.MaintenanceWindow{
				NotAllowedDates: []*armcontainerservice.DateSpan{ // no maintenance till 2100
					{
						End:   to.Ptr(func() time.Time { t, _ := time.Parse("2006-01-02", "2100-01-01"); return t }()),
						Start: to.Ptr(func() time.Time { t, _ := time.Parse("2006-01-02", "2000-01-01"); return t }()),
					}},
				DurationHours: to.Ptr[int32](4),
				StartTime:     to.Ptr("00:00"),  //PST
				UTCOffset:     to.Ptr("+08:00"), //PST
				Schedule: &armcontainerservice.Schedule{
					RelativeMonthly: &armcontainerservice.RelativeMonthlySchedule{
						DayOfWeek:      to.Ptr(armcontainerservice.WeekDayMonday),
						IntervalMonths: to.Ptr[int32](3),
						WeekIndex:      to.Ptr(armcontainerservice.TypeFirst),
					},
				},
			},
		},
	}

	_, err := config.Azure.Maintenance.CreateOrUpdate(ctx, config.ResourceGroupName, *cluster.Name, "default", maintenance, nil)
	if err != nil {
		return nil, fmt.Errorf("failed to create maintenance configuration: %w", err)
	}

	return &maintenance, nil
}

type VNet struct {
	name     string
	subnetId string
}

func getClusterVNet(ctx context.Context, mcResourceGroupName string) (VNet, error) {
	pager := config.Azure.VNet.NewListPager(mcResourceGroupName, nil)
	for pager.More() {
		nextResult, err := pager.NextPage(ctx)
		if err != nil {
			return VNet{}, fmt.Errorf("failed to advance page: %w", err)
		}
		for _, v := range nextResult.Value {
			if v == nil {
				return VNet{}, fmt.Errorf("aks vnet was empty")
			}
			return VNet{name: *v.Name, subnetId: fmt.Sprintf("%s/subnets/%s", *v.ID, "aks-subnet")}, nil
		}
	}
	return VNet{}, fmt.Errorf("failed to find aks vnet")
}

func collectGarbageVMSS(ctx context.Context, t *testing.T, cluster *armcontainerservice.ManagedCluster) error {
	rg := *cluster.Properties.NodeResourceGroup
	pager := config.Azure.VMSS.NewListPager(rg, nil)
	for pager.More() {
		page, err := pager.NextPage(ctx)
		if err != nil {
			return fmt.Errorf("failed to get next page of VMSS: %w", err)
		}
		for _, vmss := range page.Value {
			if _, ok := vmss.Tags["KEEP_VMSS"]; ok {
				continue
			}
			// don't delete managed pools
			if _, ok := vmss.Tags["aks-managed-poolName"]; ok {
				continue
			}

			// don't delete VMSS created in the last hour. They might be currently used in tests
			// extra 10 minutes is a buffer for test cleanup, clock drift and timeout adjustments
			if config.Config.TestTimeout == 0 || time.Since(*vmss.Properties.TimeCreated) < config.Config.TestTimeout+10*time.Minute {
				continue
			}

			_, err := config.Azure.VMSS.BeginDelete(ctx, rg, *vmss.Name, &armcompute.VirtualMachineScaleSetsClientBeginDeleteOptions{
				ForceDeletion: to.Ptr(true),
			})
			if err != nil {
				t.Logf("failed to delete vmss %q: %s", *vmss.Name, err)
				continue
			}
			t.Logf("deleted garbage vmss %q", *vmss.ID)
		}
	}

	return nil
}

func ensureResourceGroup(ctx context.Context) error {
	_, err := config.Azure.ResourceGroup.CreateOrUpdate(
		ctx,
		config.ResourceGroupName,
		armresources.ResourceGroup{
			Location: to.Ptr(config.Config.Location),
			Name:     to.Ptr(config.ResourceGroupName),
		},
		nil)

	if err != nil {
		return fmt.Errorf("failed to create RG %q: %w", config.ResourceGroupName, err)
	}
	return nil
}<|MERGE_RESOLUTION|>--- conflicted
+++ resolved
@@ -20,16 +20,12 @@
 	"github.com/Azure/azure-sdk-for-go/sdk/resourcemanager/compute/armcompute/v6"
 	"github.com/Azure/azure-sdk-for-go/sdk/resourcemanager/containerservice/armcontainerservice/v6"
 	"github.com/Azure/azure-sdk-for-go/sdk/resourcemanager/resources/armresources"
-<<<<<<< HEAD
-	"k8s.io/apimachinery/pkg/util/wait"
-=======
 	"github.com/google/uuid"
 	"github.com/stretchr/testify/require"
 	corev1 "k8s.io/api/core/v1"
 	metav1 "k8s.io/apimachinery/pkg/apis/meta/v1"
 	"k8s.io/apimachinery/pkg/util/wait"
 	"k8s.io/client-go/tools/clientcmd"
->>>>>>> c9bb56a3
 )
 
 var (
@@ -61,10 +57,7 @@
 	SubnetID      string
 	ClusterParams *ClusterParams
 	Maintenance   *armcontainerservice.MaintenanceConfiguration
-<<<<<<< HEAD
-=======
 	DebugPod      *corev1.Pod
->>>>>>> c9bb56a3
 }
 
 // Returns true if the cluster is configured with Azure CNI
@@ -94,11 +87,7 @@
 
 func ClusterKubenetAirgap(ctx context.Context, t *testing.T) (*Cluster, error) {
 	clusterKubenetAirgapOnce.Do(func() {
-<<<<<<< HEAD
-		clusterKubenetAirgap, clusterKubenetAirgapError = prepareCluster(ctx, t, getKubenetClusterModel("abe2e-kubenet-airgap-dev"), true) // TODO (alburgess): remove -dev once CCOA is over
-=======
 		clusterKubenetAirgap, clusterKubenetAirgapError = prepareCluster(ctx, t, getKubenetClusterModel("abe2e-kubenet-airgap"), true, false)
->>>>>>> c9bb56a3
 	})
 	return clusterKubenetAirgap, clusterKubenetAirgapError
 }
@@ -117,11 +106,7 @@
 	return clusterAzureNetwork, clusterAzureNetworkError
 }
 
-<<<<<<< HEAD
-func prepareCluster(ctx context.Context, t *testing.T, cluster *armcontainerservice.ManagedCluster, isAirgap bool) (*Cluster, error) {
-=======
 func prepareCluster(ctx context.Context, t *testing.T, cluster *armcontainerservice.ManagedCluster, isAirgap, isNonAnonymousPull bool) (*Cluster, error) {
->>>>>>> c9bb56a3
 	ctx, cancel := context.WithTimeout(ctx, config.Config.TestTimeoutCluster)
 	defer cancel()
 	cluster.Name = to.Ptr(fmt.Sprintf("%s-%s", *cluster.Name, hash(cluster)))
@@ -141,25 +126,11 @@
 		return nil, fmt.Errorf("get cluster subnet: %w", err)
 	}
 
-	if isAirgap {
-		// private acr must be created before we add the debug daemonsets
-		if err := createPrivateAzureContainerRegistry(ctx, t, cluster, config.ResourceGroupName, config.PrivateACRName); err != nil {
-			return nil, fmt.Errorf("failed to create private acr: %w", err)
-		}
-
-		if err := addAirgapNetworkSettings(ctx, t, cluster); err != nil {
-			return nil, fmt.Errorf("add airgap network settings: %w", err)
-		}
-	}
-
-<<<<<<< HEAD
 	kube, err := getClusterKubeClient(ctx, config.ResourceGroupName, *cluster.Name)
 	if err != nil {
 		return nil, fmt.Errorf("get kube client using cluster %q: %w", *cluster.Name, err)
 	}
 
-	if err := kube.EnsureDebugDaemonsets(ctx, t, isAirgap); err != nil {
-=======
 	t.Logf("using private acr %q isAnonyomusPull %v", config.GetPrivateACRName(isNonAnonymousPull), isNonAnonymousPull)
 	if isAirgap {
 		// private acr must be created before we add the debug daemonsets
@@ -183,7 +154,6 @@
 	}
 
 	if err := kube.EnsureDebugDaemonsets(ctx, t, isAirgap, config.GetPrivateACRName(isNonAnonymousPull)); err != nil {
->>>>>>> c9bb56a3
 		return nil, fmt.Errorf("ensure debug daemonsets for %q: %w", *cluster.Name, err)
 	}
 
@@ -192,8 +162,6 @@
 	if err := collectGarbageVMSS(ctx, t, cluster); err != nil {
 		return nil, fmt.Errorf("collect garbage vmss: %w", err)
 	}
-<<<<<<< HEAD
-=======
 
 	clusterParams, err := extractClusterParameters(ctx, t, kube, cluster)
 	if err != nil {
@@ -204,16 +172,12 @@
 	if err != nil {
 		return nil, fmt.Errorf("get host network debug pod: %w", err)
 	}
->>>>>>> c9bb56a3
 
 	return &Cluster{
 		Model:         cluster,
 		Kube:          kube,
 		SubnetID:      subnetID,
 		Maintenance:   maintenance,
-<<<<<<< HEAD
-		ClusterParams: extractClusterParameters(ctx, t, kube),
-=======
 		ClusterParams: clusterParams,
 		DebugPod:      hostPod,
 	}, nil
@@ -232,7 +196,6 @@
 		CACert:         clusterConfig.CertificateAuthorityData,
 		BootstrapToken: getBootstrapToken(ctx, t, kube),
 		FQDN:           *cluster.Properties.Fqdn,
->>>>>>> c9bb56a3
 	}, nil
 }
 
@@ -320,66 +283,7 @@
 	default:
 		// this operation will try to update the cluster if it's in a failed state
 		return createNewAKSClusterWithRetry(ctx, t, cluster)
-<<<<<<< HEAD
-=======
-	}
-}
-
-func deleteCluster(ctx context.Context, t *testing.T, cluster *armcontainerservice.ManagedCluster) error {
-	t.Logf("deleting cluster %s in rg %s", *cluster.Name, config.ResourceGroupName)
-	_, err := config.Azure.AKS.Get(ctx, config.ResourceGroupName, *cluster.Name, nil)
-	if err != nil {
-		var azErr *azcore.ResponseError
-		if errors.As(err, &azErr) && azErr.StatusCode == 404 {
-			t.Logf("cluster %s does not exist in rg %s", *cluster.Name, config.ResourceGroupName)
-			return nil
-		}
-		return fmt.Errorf("failed to get cluster %q: %w", *cluster.Name, err)
-	}
-
-	pollerResp, err := config.Azure.AKS.BeginDelete(ctx, config.ResourceGroupName, *cluster.Name, nil)
-	if err != nil {
-		return fmt.Errorf("failed to delete cluster %q: %w", *cluster.Name, err)
-	}
-	_, err = pollerResp.PollUntilDone(ctx, config.DefaultPollUntilDoneOptions)
-	if err != nil {
-		return fmt.Errorf("failed to wait for cluster deletion %w", err)
-	}
-	t.Logf("deleted cluster %s in rg %s", *cluster.Name, config.ResourceGroupName)
-	return nil
-}
-
-func waitUntilClusterReady(ctx context.Context, name string) (*armcontainerservice.ManagedCluster, error) {
-	var cluster armcontainerservice.ManagedClustersClientGetResponse
-	err := wait.PollUntilContextCancel(ctx, time.Second, true, func(ctx context.Context) (bool, error) {
-		var err error
-		cluster, err = config.Azure.AKS.Get(ctx, config.ResourceGroupName, name, nil)
-		if err != nil {
-			return false, err
-		}
-		switch *cluster.ManagedCluster.Properties.ProvisioningState {
-		case "Succeeded":
-			return true, nil
-		case "Updating", "Assigned", "Creating":
-			return false, nil
-		default:
-			return false, fmt.Errorf("cluster %s is in state %s", name, *cluster.ManagedCluster.Properties.ProvisioningState)
-		}
-	})
-	if err != nil {
-		return nil, err
-	}
-	return &cluster.ManagedCluster, err
-}
-
-func isExistingResourceGroup(ctx context.Context, resourceGroupName string) (bool, error) {
-	rgExistence, err := config.Azure.ResourceGroup.CheckExistence(ctx, resourceGroupName, nil)
-	if err != nil {
-		return false, fmt.Errorf("failed to get RG %q: %w", resourceGroupName, err)
->>>>>>> c9bb56a3
-	}
-
-	return rgExistence.Success, nil
+	}
 }
 
 func deleteCluster(ctx context.Context, t *testing.T, cluster *armcontainerservice.ManagedCluster) error {
