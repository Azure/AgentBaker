package e2e

import (
	"context"
	"encoding/base64"
	"encoding/json"
	"fmt"
	"strings"
	"testing"
	"time"

	"github.com/Azure/agentbaker/e2e/config"
	"github.com/Azure/azure-sdk-for-go/sdk/azcore/to"
	"github.com/stretchr/testify/require"
	appsv1 "k8s.io/api/apps/v1"
	batchv1 "k8s.io/api/batch/v1"
	corev1 "k8s.io/api/core/v1"
	"k8s.io/apimachinery/pkg/api/resource"
	metav1 "k8s.io/apimachinery/pkg/apis/meta/v1"
	"k8s.io/apimachinery/pkg/runtime/schema"
	"k8s.io/apimachinery/pkg/runtime/serializer"
	"k8s.io/apimachinery/pkg/util/intstr"
	"k8s.io/apimachinery/pkg/watch"
	"k8s.io/client-go/kubernetes"
	"k8s.io/client-go/kubernetes/scheme"
	"k8s.io/client-go/rest"
	"k8s.io/client-go/tools/clientcmd"
	"sigs.k8s.io/controller-runtime/pkg/client"
	"sigs.k8s.io/controller-runtime/pkg/controller/controllerutil"
	"sigs.k8s.io/yaml"
)

type Kubeclient struct {
	Dynamic    client.Client
	Typed      kubernetes.Interface
	RESTConfig *rest.Config
	KubeConfig []byte
}

const (
	hostNetworkDebugAppLabel = "debug-mariner"
	podNetworkDebugAppLabel  = "debugnonhost-mariner"
)

func (k *Kubeclient) clientCertificate() string {
	var kc map[string]any
	if err := yaml.Unmarshal(k.KubeConfig, &kc); err != nil {
		return ""
	}
	encoded := kc["users"].([]interface{})[0].(map[string]any)["user"].(map[string]any)["client-certificate-data"].(string)
	cert, _ := base64.URLEncoding.DecodeString(encoded)
	return string(cert)
}

func getClusterKubeClient(ctx context.Context, resourceGroupName, clusterName string) (*Kubeclient, error) {
	data, err := getClusterKubeconfigBytes(ctx, resourceGroupName, clusterName)
	if err != nil {
		return nil, fmt.Errorf("get cluster kubeconfig bytes: %w", err)
	}

	config, err := clientcmd.RESTConfigFromKubeConfig(data)
	if err != nil {
		return nil, fmt.Errorf("convert kubeconfig bytes to rest config: %w", err)
	}
	config.NegotiatedSerializer = serializer.WithoutConversionCodecFactory{CodecFactory: scheme.Codecs}
	config.APIPath = "/api"
	config.GroupVersion = &schema.GroupVersion{
		Version: "v1",
	}
	// it's test cluster avoid unnecessary rate limiting
	config.QPS = 200
	config.Burst = 400

	dynamic, err := client.New(config, client.Options{})
	if err != nil {
		return nil, fmt.Errorf("create dynamic Kubeclient: %w", err)
	}

	restClient, err := rest.RESTClientFor(config)
	if err != nil {
		return nil, fmt.Errorf("create rest kube client: %w", err)
	}

	typed := kubernetes.New(restClient)

	return &Kubeclient{
		Dynamic:    dynamic,
		Typed:      typed,
		RESTConfig: config,
		KubeConfig: data,
	}, nil
}

func (k *Kubeclient) WaitUntilPodRunning(ctx context.Context, t *testing.T, namespace string, labelSelector string, fieldSelector string) (*corev1.Pod, error) {
	t.Logf("waiting for pod %s %s in %q namespace to be ready", labelSelector, fieldSelector, namespace)

	watcher, err := k.Typed.CoreV1().Pods(namespace).Watch(ctx, metav1.ListOptions{
		FieldSelector: fieldSelector,
		LabelSelector: labelSelector,
	})

	if err != nil {
		return nil, fmt.Errorf("failed to start watching pod: %v", err)
	}
	defer watcher.Stop()

	logTicker := time.NewTicker(5 * time.Minute)
	var pod *corev1.Pod
	for {
		select {
		case <-ctx.Done():
			return nil, ctx.Err()
		case <-logTicker.C:
			if deadline, ok := ctx.Deadline(); ok {
				remaining := time.Until(deadline)
				t.Logf("time before timeout: %v\n", remaining)
			}
			if pod != nil {
				logPodDebugInfo(ctx, k, pod, t)
			}
		case event := <-watcher.ResultChan():
			if event.Type != "ADDED" && event.Type != "MODIFIED" {
				continue
			}
			pod = event.Object.(*corev1.Pod)

			for _, containerStatus := range pod.Status.ContainerStatuses {
				if containerStatus.State.Waiting != nil && containerStatus.State.Waiting.Reason == "CrashLoopBackOff" {
					logPodDebugInfo(ctx, k, pod, t)
					return nil, fmt.Errorf("pod %s is in CrashLoopBackOff state", pod.Name)
				}
			}

			switch pod.Status.Phase {
			case corev1.PodPending:
				continue
			case corev1.PodSucceeded:
				//return pod, nil
			case corev1.PodRunning:
				// Check if the pod is ready
				for _, cond := range pod.Status.Conditions {
					if cond.Type == "Ready" && cond.Status == "True" {
						t.Logf("pod %s is ready", pod.Name)
						return pod, nil
					}
				}
			default:
				logPodDebugInfo(ctx, k, pod, t)
				return nil, fmt.Errorf("pod %s is in %s phase", pod.Name, pod.Status.Phase)
			}
		}
	}
}

func (k *Kubeclient) WaitUntilNodeReady(ctx context.Context, t *testing.T, vmssName string) string {
	nodeStatus := corev1.NodeStatus{}
<<<<<<< HEAD

=======
>>>>>>> eec1cb95
	t.Logf("waiting for node %s to be ready", vmssName)

	watcher, err := k.Typed.CoreV1().Nodes().Watch(ctx, metav1.ListOptions{})
	require.NoError(t, err, "failed to start watching nodes")
	defer watcher.Stop()

	for event := range watcher.ResultChan() {
		if event.Type != watch.Added && event.Type != watch.Modified {
			continue
		}
		node := event.Object.(*corev1.Node)

		if !strings.HasPrefix(node.Name, vmssName) {
			continue
		}
		nodeStatus = node.Status
		if len(node.Spec.Taints) > 0 {
			continue
		}

		for _, cond := range node.Status.Conditions {
			if cond.Type == corev1.NodeReady && cond.Status == corev1.ConditionTrue {
				t.Logf("node %s is ready", node.Name)
				return node.Name
			}
		}
	}
<<<<<<< HEAD
	require.FailNow(t, "failed to find or wait for %q to be ready %+v", vmssName, nodeStatus)
=======

	t.Fatalf("failed to find or wait for %q to be ready %+v", vmssName, nodeStatus)
>>>>>>> eec1cb95
	return ""
}

// GetHostNetworkDebugPod returns a pod that's a member of the 'debug' daemonset, running on an aks-nodepool node.
func (k *Kubeclient) GetHostNetworkDebugPod(ctx context.Context, t *testing.T) (*corev1.Pod, error) {
	return k.WaitUntilPodRunning(ctx, t, defaultNamespace, fmt.Sprintf("app=%s", hostNetworkDebugAppLabel), "")
}

// GetPodNetworkDebugPodForNode returns a pod that's a member of the 'debugnonhost' daemonset running in the cluster - this will return
// the name of the pod that is running on the node created for specifically for the test case which is running validation checks.
func (k *Kubeclient) GetPodNetworkDebugPodForNode(ctx context.Context, kubeNodeName string, t *testing.T) (*corev1.Pod, error) {
	return k.WaitUntilPodRunning(ctx, t, defaultNamespace, fmt.Sprintf("app=%s", podNetworkDebugAppLabel), "spec.nodeName="+kubeNodeName)
}

func logPodDebugInfo(ctx context.Context, kube *Kubeclient, pod *corev1.Pod, t *testing.T) {
	if pod == nil {
		return
	}
	logs, _ := kube.Typed.CoreV1().Pods(pod.Namespace).GetLogs(pod.Name, &corev1.PodLogOptions{TailLines: to.Ptr(int64(5))}).DoRaw(ctx)
	type Condition struct {
		Reason  string
		Message string
	}
	type Container struct {
		Name  string
		Image string
		Ports []corev1.ContainerPort
	}
	type Event struct {
		Reason        string
		Message       string
		Count         int32
		LastTimestamp metav1.Time
	}
	type Pod struct {
		Name       string
		Namespace  string
		Containers []Container
		Conditions []Condition
		Phase      corev1.PodPhase
		StartTime  *metav1.Time
		Events     []Event
		Logs       string
	}
	var formattedEvents []Event

	events, err := kube.Typed.CoreV1().Events(pod.Namespace).List(ctx, metav1.ListOptions{FieldSelector: "involvedObject.name=" + pod.Name})
	if err == nil {
		formattedEvents = make([]Event, 0, len(events.Items))
		for _, event := range events.Items {
			formattedEvents = append(formattedEvents, Event{
				Reason:        event.Reason,
				Message:       event.Message,
				Count:         event.Count,
				LastTimestamp: event.LastTimestamp,
			})
		}
	}

	conditions := make([]Condition, 0)
	for _, cond := range pod.Status.Conditions {
		conditions = append(conditions, Condition{Reason: cond.Reason, Message: cond.Message})
	}

	containers := make([]Container, 0)
	for _, container := range pod.Spec.Containers {
		containers = append(containers, Container{
			Name:  container.Name,
			Image: container.Image,
			Ports: container.Ports,
		})
	}

	info, err := json.MarshalIndent(Pod{
		Name:       pod.Name,
		Namespace:  pod.Namespace,
		Phase:      pod.Status.Phase,
		StartTime:  pod.Status.StartTime,
		Events:     formattedEvents,
		Containers: containers,
		Logs:       string(logs),
	}, "", "  ")
	if err != nil {
		t.Logf("couldn't debug info: %s", info)
	}
	t.Log(string(info))
}

func getClusterKubeconfigBytes(ctx context.Context, resourceGroupName, clusterName string) ([]byte, error) {
	credentialList, err := config.Azure.AKS.ListClusterAdminCredentials(ctx, resourceGroupName, clusterName, nil)
	if err != nil {
		return nil, fmt.Errorf("list cluster admin credentials: %w", err)
	}

	if len(credentialList.Kubeconfigs) < 1 {
		return nil, fmt.Errorf("no kubeconfigs available for the managed cluster cluster")
	}

	return credentialList.Kubeconfigs[0].Value, nil
}

// this is a bit ugly, but we don't want to execute this piece concurrently with other tests
func (k *Kubeclient) EnsureDebugDaemonsets(ctx context.Context, t *testing.T, isAirgap bool) error {
	ds := daemonsetDebug(t, hostNetworkDebugAppLabel, "nodepool1", true, isAirgap)
	err := k.CreateDaemonset(ctx, ds)
	if err != nil {
		return err
	}

	nonHostDS := daemonsetDebug(t, podNetworkDebugAppLabel, "nodepool2", false, isAirgap)
	err = k.CreateDaemonset(ctx, nonHostDS)
	if err != nil {
		return err
	}

	err = k.CreateDaemonset(ctx, nvidiaDevicePluginDaemonSet())
	if err != nil {
		return err
	}
	return nil
}

func (k *Kubeclient) CreateDaemonset(ctx context.Context, ds *appsv1.DaemonSet) error {
	desired := ds.DeepCopy()
	_, err := controllerutil.CreateOrUpdate(ctx, k.Dynamic, ds, func() error {
		ds = desired
		return nil
	})
	if err != nil {
		return err
	}
	return nil
}

func daemonsetDebug(t *testing.T, deploymentName, targetNodeLabel string, isHostNetwork, isAirgap bool) *appsv1.DaemonSet {
	image := "mcr.microsoft.com/cbl-mariner/base/core:2.0"
	if isAirgap {
		image = fmt.Sprintf("%s.azurecr.io/cbl-mariner/base/core:2.0", config.PrivateACRName)
	}
	t.Logf("Creating daemonset %s with image %s", deploymentName, image)

	return &appsv1.DaemonSet{
		TypeMeta: metav1.TypeMeta{
			Kind:       "DaemonSet",
			APIVersion: "apps/v1",
		},
		ObjectMeta: metav1.ObjectMeta{
			Name:      deploymentName,
			Namespace: "default",
			Labels: map[string]string{
				"app": deploymentName,
			},
		},
		Spec: appsv1.DaemonSetSpec{
			Selector: &metav1.LabelSelector{
				MatchLabels: map[string]string{
					"app": deploymentName,
				},
			},
			Template: corev1.PodTemplateSpec{
				ObjectMeta: metav1.ObjectMeta{
					Labels: map[string]string{
						"app": deploymentName,
					},
				},
				Spec: corev1.PodSpec{
					HostNetwork: isHostNetwork,
					NodeSelector: map[string]string{
						"kubernetes.azure.com/agentpool": targetNodeLabel,
					},
					HostPID: true,
					Containers: []corev1.Container{
						{
							Image:   image,
							Name:    "mariner",
							Command: []string{"sleep", "infinity"},
							SecurityContext: &corev1.SecurityContext{
								Privileged: to.Ptr(true),
								Capabilities: &corev1.Capabilities{
									Add: []corev1.Capability{"SYS_PTRACE", "SYS_RAWIO"},
								},
							},
						},
					},
				},
			},
		},
	}
}

func getClusterSubnetID(ctx context.Context, mcResourceGroupName string, t *testing.T) (string, error) {
	pager := config.Azure.VNet.NewListPager(mcResourceGroupName, nil)
	for pager.More() {
		nextResult, err := pager.NextPage(ctx)
		if err != nil {
			return "", fmt.Errorf("advance page: %w", err)
		}
		for _, v := range nextResult.Value {
			if v == nil {
				return "", fmt.Errorf("aks vnet was empty")
			}
			return fmt.Sprintf("%s/subnets/%s", *v.ID, "aks-subnet"), nil
		}
	}
	return "", fmt.Errorf("failed to find aks vnet")
}

func podHTTPServerLinux(s *Scenario) *corev1.Pod {
	image := "mcr.microsoft.com/cbl-mariner/busybox:2.0"
	if s.Tags.Airgap {
		image = fmt.Sprintf("%s.azurecr.io/cbl-mariner/busybox:2.0", config.PrivateACRName)
	}
	return &corev1.Pod{
		ObjectMeta: metav1.ObjectMeta{
			Name:      fmt.Sprintf("%s-test-pod", s.Runtime.KubeNodeName),
			Namespace: "default",
		},
		Spec: corev1.PodSpec{
			Containers: []corev1.Container{
				{
					Name:  "mariner",
					Image: image,
					Ports: []corev1.ContainerPort{
						{
							ContainerPort: 80,
						},
					},
					Command: []string{"sh", "-c"},
					Args: []string{
						"mkdir -p /www && echo '<!DOCTYPE html><html><head><title></title></head><body></body></html>' > /www/index.html && httpd -f -p 80 -h /www",
					},
				},
			},
			NodeSelector: map[string]string{
				"kubernetes.io/hostname": s.Runtime.KubeNodeName,
			},
		},
	}
}

func podHTTPServerWindows(s *Scenario) *corev1.Pod {
	return &corev1.Pod{
		ObjectMeta: metav1.ObjectMeta{
			Name:      fmt.Sprintf("%s-test-pod", s.Runtime.KubeNodeName),
			Namespace: "default",
		},
		Spec: corev1.PodSpec{
			Containers: []corev1.Container{
				{
					Name:  "iis-container",
					Image: "mcr.microsoft.com/windows/servercore/iis",
					Ports: []corev1.ContainerPort{
						{
							ContainerPort: 80,
						},
					},
					ReadinessProbe: &corev1.Probe{
						PeriodSeconds: 1,
						ProbeHandler: corev1.ProbeHandler{
							HTTPGet: &corev1.HTTPGetAction{
								Path: "/",
								Port: intstr.FromInt32(80),
							},
						},
					},
				},
			},
			NodeSelector: map[string]string{
				"kubernetes.io/hostname": s.Runtime.KubeNodeName,
			},
		},
	}
}

func podWASMSpin(s *Scenario) *corev1.Pod {
	return &corev1.Pod{
		ObjectMeta: metav1.ObjectMeta{
			Name:      fmt.Sprintf("%s-wasm-spin", s.Runtime.KubeNodeName),
			Namespace: "default",
		},
		Spec: corev1.PodSpec{
			NodeSelector: map[string]string{
				"kubernetes.io/hostname": s.Runtime.KubeNodeName,
			},
			RuntimeClassName: to.Ptr("wasmtime-spin"),
			Containers: []corev1.Container{
				{
					Name:    "spin-hello",
					Image:   "ghcr.io/spinkube/containerd-shim-spin/examples/spin-rust-hello:v0.15.1",
					Command: []string{"/"},
					ReadinessProbe: &corev1.Probe{
						PeriodSeconds: 1,
						ProbeHandler: corev1.ProbeHandler{
							HTTPGet: &corev1.HTTPGetAction{
								Path: "/hello",
								Port: intstr.FromInt32(80),
							},
						},
					},
				},
			},
		},
	}
}

func podRunNvidiaWorkload(s *Scenario) *corev1.Pod {
	return &corev1.Pod{
		ObjectMeta: metav1.ObjectMeta{
			Name:      fmt.Sprintf("%s-gpu-validation", s.Runtime.KubeNodeName),
			Namespace: defaultNamespace,
		},
		Spec: corev1.PodSpec{
			Containers: []corev1.Container{
				{
					Name:  "gpu-validation-container",
					Image: "mcr.microsoft.com/azuredocs/samples-tf-mnist-demo:gpu",
					Args: []string{
						"--max-steps", "1",
					},
					Resources: corev1.ResourceRequirements{
						Limits: corev1.ResourceList{
							"nvidia.com/gpu": resource.MustParse("1"),
						},
					},
				},
			},
		},
	}
}

func podAMDGPUWorkload(s *Scenario) *corev1.Pod {
	return &corev1.Pod{
		ObjectMeta: metav1.ObjectMeta{
			Name:      fmt.Sprintf("%s-gpu-validation-pod", s.Runtime.KubeNodeName),
			Namespace: defaultNamespace,
		},
		Spec: corev1.PodSpec{
			Containers: []corev1.Container{
				{
					Name:  "gpu-validation-container",
					Image: "mcr.microsoft.com/azuredocs/samples-tf-mnist-demo:gpu",
					Args: []string{
						"--max-steps", "1",
					},
					Resources: corev1.ResourceRequirements{
						Limits: corev1.ResourceList{
							"amd.com/gpu": resource.MustParse("1"),
						},
					},
				},
			},
			RestartPolicy: corev1.RestartPolicyNever,
		},
	}
}

func nvidiaDevicePluginDaemonSet() *appsv1.DaemonSet {
	return &appsv1.DaemonSet{
		ObjectMeta: metav1.ObjectMeta{
			Name:      "nvidia-device-plugin-daemonset",
			Namespace: "kube-system",
		},
		Spec: appsv1.DaemonSetSpec{
			Selector: &metav1.LabelSelector{
				MatchLabels: map[string]string{
					"name": "nvidia-device-plugin-ds",
				},
			},
			Template: corev1.PodTemplateSpec{
				ObjectMeta: metav1.ObjectMeta{
					Labels: map[string]string{
						"name": "nvidia-device-plugin-ds",
					},
				},
				Spec: corev1.PodSpec{
					Tolerations: []corev1.Toleration{
						{
							Key:      "sku",
							Operator: corev1.TolerationOpEqual,
							Value:    "gpu",
							Effect:   corev1.TaintEffectNoSchedule,
						},
					},
					PriorityClassName: "system-node-critical",
					Containers: []corev1.Container{
						{
							Image: "nvcr.io/nvidia/k8s-device-plugin:v0.15.0",
							Name:  "nvidia-device-plugin-ctr",
							Env: []corev1.EnvVar{
								{
									Name:  "FAIL_ON_INIT_ERROR",
									Value: "false",
								},
							},
							SecurityContext: &corev1.SecurityContext{
								AllowPrivilegeEscalation: to.Ptr(false),
								Capabilities: &corev1.Capabilities{
									Drop: []corev1.Capability{"ALL"},
								},
							},
							VolumeMounts: []corev1.VolumeMount{
								{
									Name:      "device-plugin",
									MountPath: "/var/lib/kubelet/device-plugins",
								},
							},
						},
					},
					Volumes: []corev1.Volume{
						{
							Name: "device-plugin",
							VolumeSource: corev1.VolumeSource{
								HostPath: &corev1.HostPathVolumeSource{
									Path: "/var/lib/kubelet/device-plugins",
								},
							},
						},
					},
				},
			},
		},
	}
}

func podEnableAMDGPUResource(s *Scenario) *corev1.Pod {
	return &corev1.Pod{
		ObjectMeta: metav1.ObjectMeta{
			Name:      fmt.Sprintf("%s-enable-amd-gpu-device-plugin", s.Runtime.KubeNodeName),
			Namespace: defaultNamespace,
		},
		Spec: corev1.PodSpec{
			PriorityClassName: "system-node-critical",
			Containers: []corev1.Container{
				{
					Name:  "amdgpu-device-plugin-container",
					Image: "rocm/k8s-device-plugin",
					VolumeMounts: []corev1.VolumeMount{
						{
							Name:      "device-plugin",
							MountPath: "/var/lib/kubelet/device-plugins",
						},
						{
							Name:      "sys",
							MountPath: "/sys",
						},
					},
				},
			},
			Volumes: []corev1.Volume{
				{
					Name: "device-plugin",
					VolumeSource: corev1.VolumeSource{
						HostPath: &corev1.HostPathVolumeSource{
							Path: "/var/lib/kubelet/device-plugins",
						},
					},
				},
				{
					Name: "sys",
					VolumeSource: corev1.VolumeSource{
						HostPath: &corev1.HostPathVolumeSource{
							Path: "/sys",
						},
					},
				},
			},
		},
	}
}

func jobAMDGPUWorkload(s *Scenario) *batchv1.Job {
	return &batchv1.Job{
		ObjectMeta: metav1.ObjectMeta{
			Name:      fmt.Sprintf("%s-gpu-validation-job", s.Runtime.KubeNodeName),
			Namespace: defaultNamespace,
		},
		Spec: batchv1.JobSpec{
			Template: corev1.PodTemplateSpec{
				Spec: corev1.PodSpec{
					Containers: []corev1.Container{
						{
							Name:  "gpu-validation-container",
							Image: "mcr.microsoft.com/azuredocs/samples-tf-mnist-demo:gpu",
							Args: []string{
								"--max-steps", "1",
							},
							Resources: corev1.ResourceRequirements{
								Limits: corev1.ResourceList{
									"amd.com/gpu": resource.MustParse("1"),
								},
							},
						},
					},
					RestartPolicy: corev1.RestartPolicyNever,
				},
			},
			BackoffLimit: to.Ptr(int32(0)), // No retries, fail immediately if something goes wrong
		},
	}
}<|MERGE_RESOLUTION|>--- conflicted
+++ resolved
@@ -154,10 +154,6 @@
 
 func (k *Kubeclient) WaitUntilNodeReady(ctx context.Context, t *testing.T, vmssName string) string {
 	nodeStatus := corev1.NodeStatus{}
-<<<<<<< HEAD
-
-=======
->>>>>>> eec1cb95
 	t.Logf("waiting for node %s to be ready", vmssName)
 
 	watcher, err := k.Typed.CoreV1().Nodes().Watch(ctx, metav1.ListOptions{})
@@ -185,12 +181,8 @@
 			}
 		}
 	}
-<<<<<<< HEAD
-	require.FailNow(t, "failed to find or wait for %q to be ready %+v", vmssName, nodeStatus)
-=======
 
 	t.Fatalf("failed to find or wait for %q to be ready %+v", vmssName, nodeStatus)
->>>>>>> eec1cb95
 	return ""
 }
 
