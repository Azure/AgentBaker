package e2e

import (
	"context"
	"encoding/base64"
	"encoding/json"
	"fmt"
	"strings"
	"testing"
	"time"

	"github.com/Azure/agentbaker/e2e/config"
	"github.com/Azure/azure-sdk-for-go/sdk/azcore/to"
	"github.com/stretchr/testify/require"
	appsv1 "k8s.io/api/apps/v1"
	batchv1 "k8s.io/api/batch/v1"
	corev1 "k8s.io/api/core/v1"
	"k8s.io/apimachinery/pkg/api/resource"
	metav1 "k8s.io/apimachinery/pkg/apis/meta/v1"
	"k8s.io/apimachinery/pkg/runtime/schema"
	"k8s.io/apimachinery/pkg/runtime/serializer"
	"k8s.io/apimachinery/pkg/util/intstr"
	"k8s.io/apimachinery/pkg/watch"
	"k8s.io/client-go/kubernetes"
	"k8s.io/client-go/kubernetes/scheme"
	"k8s.io/client-go/rest"
	"k8s.io/client-go/tools/clientcmd"
	"sigs.k8s.io/controller-runtime/pkg/client"
	"sigs.k8s.io/controller-runtime/pkg/controller/controllerutil"
	"sigs.k8s.io/yaml"
)

type Kubeclient struct {
	Dynamic    client.Client
	Typed      kubernetes.Interface
	RESTConfig *rest.Config
	KubeConfig []byte
}

const (
	hostNetworkDebugAppLabel = "debug-mariner"
	podNetworkDebugAppLabel  = "debugnonhost-mariner"
)

func (k *Kubeclient) clientCertificate() string {
	var kc map[string]any
	if err := yaml.Unmarshal(k.KubeConfig, &kc); err != nil {
		return ""
	}
	encoded := kc["users"].([]interface{})[0].(map[string]any)["user"].(map[string]any)["client-certificate-data"].(string)
	cert, _ := base64.URLEncoding.DecodeString(encoded)
	return string(cert)
}

func getClusterKubeClient(ctx context.Context, resourceGroupName, clusterName string) (*Kubeclient, error) {
	data, err := getClusterKubeconfigBytes(ctx, resourceGroupName, clusterName)
	if err != nil {
		return nil, fmt.Errorf("get cluster kubeconfig bytes: %w", err)
	}

	config, err := clientcmd.RESTConfigFromKubeConfig(data)
	if err != nil {
		return nil, fmt.Errorf("convert kubeconfig bytes to rest config: %w", err)
	}
	config.NegotiatedSerializer = serializer.WithoutConversionCodecFactory{CodecFactory: scheme.Codecs}
	config.APIPath = "/api"
	config.GroupVersion = &schema.GroupVersion{
		Version: "v1",
	}
	// it's test cluster avoid unnecessary rate limiting
	config.QPS = 200
	config.Burst = 400

	dynamic, err := client.New(config, client.Options{})
	if err != nil {
		return nil, fmt.Errorf("create dynamic Kubeclient: %w", err)
	}

	restClient, err := rest.RESTClientFor(config)
	if err != nil {
		return nil, fmt.Errorf("create rest kube client: %w", err)
	}

	typed := kubernetes.New(restClient)

	return &Kubeclient{
		Dynamic:    dynamic,
		Typed:      typed,
		RESTConfig: config,
		KubeConfig: data,
	}, nil
}

func (k *Kubeclient) WaitUntilPodRunning(ctx context.Context, t *testing.T, namespace string, labelSelector string, fieldSelector string) (*corev1.Pod, error) {
	t.Logf("waiting for pod %s %s in %q namespace to be ready", labelSelector, fieldSelector, namespace)

	watcher, err := k.Typed.CoreV1().Pods(namespace).Watch(ctx, metav1.ListOptions{
		FieldSelector: fieldSelector,
		LabelSelector: labelSelector,
	})

	if err != nil {
		return nil, fmt.Errorf("failed to start watching pod: %v", err)
	}
	defer watcher.Stop()

	logTicker := time.NewTicker(5 * time.Minute)
	var pod *corev1.Pod
	for {
		select {
		case <-ctx.Done():
			return nil, ctx.Err()
		case <-logTicker.C:
			if deadline, ok := ctx.Deadline(); ok {
				remaining := time.Until(deadline)
				t.Logf("time before timeout: %v\n", remaining)
			}
			if pod != nil {
				logPodDebugInfo(ctx, k, pod, t)
			}
		case event := <-watcher.ResultChan():
			if event.Type != "ADDED" && event.Type != "MODIFIED" {
				continue
			}
			pod = event.Object.(*corev1.Pod)

			for _, containerStatus := range pod.Status.ContainerStatuses {
				if containerStatus.State.Waiting != nil && containerStatus.State.Waiting.Reason == "CrashLoopBackOff" {
					logPodDebugInfo(ctx, k, pod, t)
					return nil, fmt.Errorf("pod %s is in CrashLoopBackOff state", pod.Name)
				}
			}

			switch pod.Status.Phase {
			case corev1.PodPending:
				continue
			case corev1.PodSucceeded:
				//return pod, nil
			case corev1.PodRunning:
				// Check if the pod is ready
				for _, cond := range pod.Status.Conditions {
					if cond.Type == "Ready" && cond.Status == "True" {
						t.Logf("pod %s is ready", pod.Name)
						return pod, nil
					}
				}
			default:
				logPodDebugInfo(ctx, k, pod, t)
				return nil, fmt.Errorf("pod %s is in %s phase", pod.Name, pod.Status.Phase)
			}
		}
	}
}

func (k *Kubeclient) WaitUntilNodeReady(ctx context.Context, t *testing.T, vmssName string) string {
	nodeStatus := corev1.NodeStatus{}
	found := false

	t.Logf("waiting for node %s to be ready", vmssName)

	watcher, err := k.Typed.CoreV1().Nodes().Watch(ctx, metav1.ListOptions{})
	require.NoError(t, err, "failed to start watching nodes")
	defer watcher.Stop()

	for event := range watcher.ResultChan() {
		if event.Type != watch.Added && event.Type != watch.Modified {
			continue
		}
		node := event.Object.(*corev1.Node)

		if !strings.HasPrefix(node.Name, vmssName) {
			continue
		}
		found = true
		nodeStatus = node.Status
		if len(node.Spec.Taints) > 0 {
			continue
		}

		for _, cond := range node.Status.Conditions {
			if cond.Type == corev1.NodeReady && cond.Status == corev1.ConditionTrue {
				t.Logf("node %s is ready", node.Name)
				return node.Name
			}
		}
	}

	if !found {
		t.Logf("node %q isn't connected to the AKS cluster", vmssName)
	}
	require.NoError(t, err, "failed to find or wait for %q to be ready %+v", vmssName, nodeStatus)
	return ""
}

// GetHostNetworkDebugPod returns a pod that's a member of the 'debug' daemonset, running on an aks-nodepool node.
func (k *Kubeclient) GetHostNetworkDebugPod(ctx context.Context, t *testing.T) (*corev1.Pod, error) {
	return k.WaitUntilPodRunning(ctx, t, defaultNamespace, fmt.Sprintf("app=%s", hostNetworkDebugAppLabel), "")
}

// GetPodNetworkDebugPodForNode returns a pod that's a member of the 'debugnonhost' daemonset running in the cluster - this will return
// the name of the pod that is running on the node created for specifically for the test case which is running validation checks.
func (k *Kubeclient) GetPodNetworkDebugPodForNode(ctx context.Context, kubeNodeName string, t *testing.T) (*corev1.Pod, error) {
	return k.WaitUntilPodRunning(ctx, t, defaultNamespace, fmt.Sprintf("app=%s", podNetworkDebugAppLabel), "spec.nodeName="+kubeNodeName)
}

func logPodDebugInfo(ctx context.Context, kube *Kubeclient, pod *corev1.Pod, t *testing.T) {
	if pod == nil {
		return
	}
	logs, _ := kube.Typed.CoreV1().Pods(pod.Namespace).GetLogs(pod.Name, &corev1.PodLogOptions{TailLines: to.Ptr(int64(5))}).DoRaw(ctx)
	type Condition struct {
		Reason  string
		Message string
	}
	type Container struct {
		Name  string
		Image string
		Ports []corev1.ContainerPort
	}
	type Event struct {
		Reason        string
		Message       string
		Count         int32
		LastTimestamp metav1.Time
	}
	type Pod struct {
		Name       string
		Namespace  string
		Containers []Container
		Conditions []Condition
		Phase      corev1.PodPhase
		StartTime  *metav1.Time
		Events     []Event
		Logs       string
	}
	var formattedEvents []Event

	events, err := kube.Typed.CoreV1().Events(pod.Namespace).List(ctx, metav1.ListOptions{FieldSelector: "involvedObject.name=" + pod.Name})
	if err == nil {
		formattedEvents = make([]Event, 0, len(events.Items))
		for _, event := range events.Items {
			formattedEvents = append(formattedEvents, Event{
				Reason:        event.Reason,
				Message:       event.Message,
				Count:         event.Count,
				LastTimestamp: event.LastTimestamp,
			})
		}
	}

	conditions := make([]Condition, 0)
	for _, cond := range pod.Status.Conditions {
		conditions = append(conditions, Condition{Reason: cond.Reason, Message: cond.Message})
	}

	containers := make([]Container, 0)
	for _, container := range pod.Spec.Containers {
		containers = append(containers, Container{
			Name:  container.Name,
			Image: container.Image,
			Ports: container.Ports,
		})
	}

	info, err := json.MarshalIndent(Pod{
		Name:       pod.Name,
		Namespace:  pod.Namespace,
		Phase:      pod.Status.Phase,
		StartTime:  pod.Status.StartTime,
		Events:     formattedEvents,
		Containers: containers,
		Logs:       string(logs),
	}, "", "  ")
	if err != nil {
		t.Logf("couldn't debug info: %s", info)
	}
	t.Log(string(info))
}

func getClusterKubeconfigBytes(ctx context.Context, resourceGroupName, clusterName string) ([]byte, error) {
	credentialList, err := config.Azure.AKS.ListClusterAdminCredentials(ctx, resourceGroupName, clusterName, nil)
	if err != nil {
		return nil, fmt.Errorf("list cluster admin credentials: %w", err)
	}

	if len(credentialList.Kubeconfigs) < 1 {
		return nil, fmt.Errorf("no kubeconfigs available for the managed cluster cluster")
	}

	return credentialList.Kubeconfigs[0].Value, nil
}

// this is a bit ugly, but we don't want to execute this piece concurrently with other tests
<<<<<<< HEAD
func ensureDebugDaemonsets(ctx context.Context, t *testing.T, kube *Kubeclient, isAirgap bool) error {
	ds := daemonsetDebug(hostNetworkDebugAppLabel, "nodepool1", true, isAirgap)
	err := createDaemonset(ctx, kube, ds)
=======
func (k *Kubeclient) EnsureDebugDaemonsets(ctx context.Context, t *testing.T, isAirgap bool) error {
	ds := daemonsetDebug(t, hostNetworkDebugAppLabel, "nodepool1", true, isAirgap)
	err := k.CreateDaemonset(ctx, ds)
>>>>>>> f7ffe602
	if err != nil {
		return err
	}

<<<<<<< HEAD
	nonHostDS := daemonsetDebug(podNetworkDebugAppLabel, "nodepool2", false, isAirgap)
	err = createDaemonset(ctx, kube, nonHostDS)
=======
	nonHostDS := daemonsetDebug(t, podNetworkDebugAppLabel, "nodepool2", false, isAirgap)
	err = k.CreateDaemonset(ctx, nonHostDS)
	if err != nil {
		return err
	}

	err = k.CreateDaemonset(ctx, nvidiaDevicePluginDaemonSet())
>>>>>>> f7ffe602
	if err != nil {
		return err
	}
	return nil
}

func (k *Kubeclient) CreateDaemonset(ctx context.Context, ds *appsv1.DaemonSet) error {
	desired := ds.DeepCopy()
	_, err := controllerutil.CreateOrUpdate(ctx, k.Dynamic, ds, func() error {
		ds = desired
		return nil
	})
	if err != nil {
		return err
	}
	return nil
}

func daemonsetDebug(deploymentName, targetNodeLabel string, isHostNetwork, isAirgap bool) *appsv1.DaemonSet {
	image := "mcr.microsoft.com/cbl-mariner/base/core:2.0"
	if isAirgap {
		image = fmt.Sprintf("%s.azurecr.io/cbl-mariner/base/core:2.0", config.PrivateACRName)
	}

	return &appsv1.DaemonSet{
		TypeMeta: metav1.TypeMeta{
			Kind:       "DaemonSet",
			APIVersion: "apps/v1",
		},
		ObjectMeta: metav1.ObjectMeta{
			Name:      deploymentName,
			Namespace: "default",
			Labels: map[string]string{
				"app": deploymentName,
			},
		},
		Spec: appsv1.DaemonSetSpec{
			Selector: &metav1.LabelSelector{
				MatchLabels: map[string]string{
					"app": deploymentName,
				},
			},
			Template: corev1.PodTemplateSpec{
				ObjectMeta: metav1.ObjectMeta{
					Labels: map[string]string{
						"app": deploymentName,
					},
				},
				Spec: corev1.PodSpec{
					HostNetwork: isHostNetwork,
					NodeSelector: map[string]string{
						"kubernetes.azure.com/agentpool": targetNodeLabel,
					},
					HostPID: true,
					Containers: []corev1.Container{
						{
							Image:   image,
							Name:    "mariner",
							Command: []string{"sleep", "infinity"},
							SecurityContext: &corev1.SecurityContext{
								Privileged: to.Ptr(true),
								Capabilities: &corev1.Capabilities{
									Add: []corev1.Capability{"SYS_PTRACE", "SYS_RAWIO"},
								},
							},
						},
					},
				},
			},
		},
	}
}

func getClusterSubnetID(ctx context.Context, mcResourceGroupName string, t *testing.T) (string, error) {
	pager := config.Azure.VNet.NewListPager(mcResourceGroupName, nil)
	for pager.More() {
		nextResult, err := pager.NextPage(ctx)
		if err != nil {
			return "", fmt.Errorf("advance page: %w", err)
		}
		for _, v := range nextResult.Value {
			if v == nil {
				return "", fmt.Errorf("aks vnet was empty")
			}
			return fmt.Sprintf("%s/subnets/%s", *v.ID, "aks-subnet"), nil
		}
	}
	return "", fmt.Errorf("failed to find aks vnet")
}

func podHTTPServerLinux(s *Scenario) *corev1.Pod {
	image := "mcr.microsoft.com/cbl-mariner/busybox:2.0"
	if s.Tags.Airgap {
		image = fmt.Sprintf("%s.azurecr.io/cbl-mariner/busybox:2.0", config.PrivateACRName)
	}
	return &corev1.Pod{
		ObjectMeta: metav1.ObjectMeta{
			Name:      fmt.Sprintf("%s-test-pod", s.Runtime.KubeNodeName),
			Namespace: "default",
		},
		Spec: corev1.PodSpec{
			Containers: []corev1.Container{
				{
					Name:  "mariner",
					Image: image,
					Ports: []corev1.ContainerPort{
						{
							ContainerPort: 80,
						},
					},
					Command: []string{"sh", "-c"},
					Args: []string{
						"mkdir -p /www && echo '<!DOCTYPE html><html><head><title></title></head><body></body></html>' > /www/index.html && httpd -f -p 80 -h /www",
					},
				},
			},
			NodeSelector: map[string]string{
				"kubernetes.io/hostname": s.Runtime.KubeNodeName,
			},
		},
	}
}

func podHTTPServerWindows(s *Scenario) *corev1.Pod {
	return &corev1.Pod{
		ObjectMeta: metav1.ObjectMeta{
			Name:      fmt.Sprintf("%s-test-pod", s.Runtime.KubeNodeName),
			Namespace: "default",
		},
		Spec: corev1.PodSpec{
			Containers: []corev1.Container{
				{
					Name:  "iis-container",
					Image: "mcr.microsoft.com/windows/servercore/iis",
					Ports: []corev1.ContainerPort{
						{
							ContainerPort: 80,
						},
					},
					ReadinessProbe: &corev1.Probe{
						PeriodSeconds: 1,
						ProbeHandler: corev1.ProbeHandler{
							HTTPGet: &corev1.HTTPGetAction{
								Path: "/",
								Port: intstr.FromInt32(80),
							},
						},
					},
				},
			},
			NodeSelector: map[string]string{
				"kubernetes.io/hostname": s.Runtime.KubeNodeName,
			},
		},
	}
}

func podWASMSpin(s *Scenario) *corev1.Pod {
	return &corev1.Pod{
		ObjectMeta: metav1.ObjectMeta{
			Name:      fmt.Sprintf("%s-wasm-spin", s.Runtime.KubeNodeName),
			Namespace: "default",
		},
		Spec: corev1.PodSpec{
			NodeSelector: map[string]string{
				"kubernetes.io/hostname": s.Runtime.KubeNodeName,
			},
			RuntimeClassName: to.Ptr("wasmtime-spin"),
			Containers: []corev1.Container{
				{
					Name:    "spin-hello",
					Image:   "ghcr.io/spinkube/containerd-shim-spin/examples/spin-rust-hello:v0.15.1",
					Command: []string{"/"},
					ReadinessProbe: &corev1.Probe{
						PeriodSeconds: 1,
						ProbeHandler: corev1.ProbeHandler{
							HTTPGet: &corev1.HTTPGetAction{
								Path: "/hello",
								Port: intstr.FromInt32(80),
							},
						},
					},
				},
			},
		},
	}
}

func podRunNvidiaWorkload(s *Scenario) *corev1.Pod {
	return &corev1.Pod{
		ObjectMeta: metav1.ObjectMeta{
			Name:      fmt.Sprintf("%s-gpu-validation", s.Runtime.KubeNodeName),
			Namespace: defaultNamespace,
		},
		Spec: corev1.PodSpec{
			Containers: []corev1.Container{
				{
					Name:  "gpu-validation-container",
					Image: "mcr.microsoft.com/azuredocs/samples-tf-mnist-demo:gpu",
					Args: []string{
						"--max-steps", "1",
					},
					Resources: corev1.ResourceRequirements{
						Limits: corev1.ResourceList{
							"nvidia.com/gpu": resource.MustParse("1"),
						},
					},
				},
			},
		},
	}
}

<<<<<<< HEAD
func podAMDGPUWorkload(s *Scenario) *corev1.Pod {
	return &corev1.Pod{
		ObjectMeta: metav1.ObjectMeta{
			Name:      fmt.Sprintf("%s-gpu-validation-pod", s.Runtime.KubeNodeName),
			Namespace: defaultNamespace,
		},
		Spec: corev1.PodSpec{
			Containers: []corev1.Container{
				{
					Name:  "gpu-validation-container",
					Image: "mcr.microsoft.com/azuredocs/samples-tf-mnist-demo:gpu",
					Args: []string{
						"--max-steps", "1",
					},
					Resources: corev1.ResourceRequirements{
						Limits: corev1.ResourceList{
							"amd.com/gpu": resource.MustParse("1"),
						},
					},
				},
			},
			RestartPolicy: corev1.RestartPolicyNever,
		},
	}
}

func podEnableNvidiaResource(s *Scenario) *corev1.Pod {
	enableNvidiaPod := &corev1.Pod{
=======
func nvidiaDevicePluginDaemonSet() *appsv1.DaemonSet {
	return &appsv1.DaemonSet{
>>>>>>> f7ffe602
		ObjectMeta: metav1.ObjectMeta{
			Name:      "nvidia-device-plugin-daemonset",
			Namespace: "kube-system",
		},
		Spec: appsv1.DaemonSetSpec{
			Selector: &metav1.LabelSelector{
				MatchLabels: map[string]string{
					"name": "nvidia-device-plugin-ds",
				},
			},
			Template: corev1.PodTemplateSpec{
				ObjectMeta: metav1.ObjectMeta{
					Labels: map[string]string{
						"name": "nvidia-device-plugin-ds",
					},
				},
				Spec: corev1.PodSpec{
					Tolerations: []corev1.Toleration{
						{
							Key:      "sku",
							Operator: corev1.TolerationOpEqual,
							Value:    "gpu",
							Effect:   corev1.TaintEffectNoSchedule,
						},
					},
					PriorityClassName: "system-node-critical",
					Containers: []corev1.Container{
						{
							Image: "nvcr.io/nvidia/k8s-device-plugin:v0.15.0",
							Name:  "nvidia-device-plugin-ctr",
							Env: []corev1.EnvVar{
								{
									Name:  "FAIL_ON_INIT_ERROR",
									Value: "false",
								},
							},
							SecurityContext: &corev1.SecurityContext{
								AllowPrivilegeEscalation: to.Ptr(false),
								Capabilities: &corev1.Capabilities{
									Drop: []corev1.Capability{"ALL"},
								},
							},
							VolumeMounts: []corev1.VolumeMount{
								{
									Name:      "device-plugin",
									MountPath: "/var/lib/kubelet/device-plugins",
								},
							},
						},
					},
					Volumes: []corev1.Volume{
						{
							Name: "device-plugin",
							VolumeSource: corev1.VolumeSource{
								HostPath: &corev1.HostPathVolumeSource{
									Path: "/var/lib/kubelet/device-plugins",
								},
							},
						},
					},
				},
			},
		},
	}
<<<<<<< HEAD
	return enableNvidiaPod
}

func podEnableAMDGPUResource(s *Scenario) *corev1.Pod {
	return &corev1.Pod{
		ObjectMeta: metav1.ObjectMeta{
			Name:      fmt.Sprintf("%s-enable-amd-gpu-device-plugin", s.Runtime.KubeNodeName),
			Namespace: defaultNamespace,
		},
		Spec: corev1.PodSpec{
			PriorityClassName: "system-node-critical",
			Containers: []corev1.Container{
				{
					Name:  "amdgpu-device-plugin-container",
					Image: "rocm/k8s-device-plugin",
					VolumeMounts: []corev1.VolumeMount{
						{
							Name:      "device-plugin",
							MountPath: "/var/lib/kubelet/device-plugins",
						},
						{
							Name:      "sys",
							MountPath: "/sys",
						},
					},
				},
			},
			Volumes: []corev1.Volume{
				{
					Name: "device-plugin",
					VolumeSource: corev1.VolumeSource{
						HostPath: &corev1.HostPathVolumeSource{
							Path: "/var/lib/kubelet/device-plugins",
						},
					},
				},
				{
					Name: "sys",
					VolumeSource: corev1.VolumeSource{
						HostPath: &corev1.HostPathVolumeSource{
							Path: "/sys",
						},
					},
				},
			},
		},
	}
}

func jobAMDGPUWorkload(s *Scenario) *batchv1.Job {
	return &batchv1.Job{
		ObjectMeta: metav1.ObjectMeta{
			Name:      fmt.Sprintf("%s-gpu-validation-job", s.Runtime.KubeNodeName),
			Namespace: defaultNamespace,
		},
		Spec: batchv1.JobSpec{
			Template: corev1.PodTemplateSpec{
				Spec: corev1.PodSpec{
					Containers: []corev1.Container{
						{
							Name:  "gpu-validation-container",
							Image: "mcr.microsoft.com/azuredocs/samples-tf-mnist-demo:gpu",
							Args: []string{
								"--max-steps", "1",
							},
							Resources: corev1.ResourceRequirements{
								Limits: corev1.ResourceList{
									"amd.com/gpu": resource.MustParse("1"),
								},
							},
						},
					},
					RestartPolicy: corev1.RestartPolicyNever,
				},
			},
			BackoffLimit: to.Ptr(int32(0)), // No retries, fail immediately if something goes wrong
		},
	}
=======
>>>>>>> f7ffe602
}<|MERGE_RESOLUTION|>--- conflicted
+++ resolved
@@ -291,23 +291,13 @@
 }
 
 // this is a bit ugly, but we don't want to execute this piece concurrently with other tests
-<<<<<<< HEAD
-func ensureDebugDaemonsets(ctx context.Context, t *testing.T, kube *Kubeclient, isAirgap bool) error {
-	ds := daemonsetDebug(hostNetworkDebugAppLabel, "nodepool1", true, isAirgap)
-	err := createDaemonset(ctx, kube, ds)
-=======
 func (k *Kubeclient) EnsureDebugDaemonsets(ctx context.Context, t *testing.T, isAirgap bool) error {
 	ds := daemonsetDebug(t, hostNetworkDebugAppLabel, "nodepool1", true, isAirgap)
 	err := k.CreateDaemonset(ctx, ds)
->>>>>>> f7ffe602
 	if err != nil {
 		return err
 	}
 
-<<<<<<< HEAD
-	nonHostDS := daemonsetDebug(podNetworkDebugAppLabel, "nodepool2", false, isAirgap)
-	err = createDaemonset(ctx, kube, nonHostDS)
-=======
 	nonHostDS := daemonsetDebug(t, podNetworkDebugAppLabel, "nodepool2", false, isAirgap)
 	err = k.CreateDaemonset(ctx, nonHostDS)
 	if err != nil {
@@ -315,7 +305,6 @@
 	}
 
 	err = k.CreateDaemonset(ctx, nvidiaDevicePluginDaemonSet())
->>>>>>> f7ffe602
 	if err != nil {
 		return err
 	}
@@ -334,11 +323,12 @@
 	return nil
 }
 
-func daemonsetDebug(deploymentName, targetNodeLabel string, isHostNetwork, isAirgap bool) *appsv1.DaemonSet {
+func daemonsetDebug(t *testing.T, deploymentName, targetNodeLabel string, isHostNetwork, isAirgap bool) *appsv1.DaemonSet {
 	image := "mcr.microsoft.com/cbl-mariner/base/core:2.0"
 	if isAirgap {
 		image = fmt.Sprintf("%s.azurecr.io/cbl-mariner/base/core:2.0", config.PrivateACRName)
 	}
+	t.Logf("Creating daemonset %s with image %s", deploymentName, image)
 
 	return &appsv1.DaemonSet{
 		TypeMeta: metav1.TypeMeta{
@@ -529,7 +519,6 @@
 	}
 }
 
-<<<<<<< HEAD
 func podAMDGPUWorkload(s *Scenario) *corev1.Pod {
 	return &corev1.Pod{
 		ObjectMeta: metav1.ObjectMeta{
@@ -556,12 +545,8 @@
 	}
 }
 
-func podEnableNvidiaResource(s *Scenario) *corev1.Pod {
-	enableNvidiaPod := &corev1.Pod{
-=======
 func nvidiaDevicePluginDaemonSet() *appsv1.DaemonSet {
 	return &appsv1.DaemonSet{
->>>>>>> f7ffe602
 		ObjectMeta: metav1.ObjectMeta{
 			Name:      "nvidia-device-plugin-daemonset",
 			Namespace: "kube-system",
@@ -626,8 +611,6 @@
 			},
 		},
 	}
-<<<<<<< HEAD
-	return enableNvidiaPod
 }
 
 func podEnableAMDGPUResource(s *Scenario) *corev1.Pod {
@@ -705,6 +688,4 @@
 			BackoffLimit: to.Ptr(int32(0)), // No retries, fail immediately if something goes wrong
 		},
 	}
-=======
->>>>>>> f7ffe602
 }