package e2e

import (
	"context"
	"encoding/base64"
	"encoding/json"
	"fmt"
	"strings"
	"testing"
	"time"

	"github.com/Azure/agentbaker/e2e/config"
	"github.com/Azure/azure-sdk-for-go/sdk/azcore/to"
	"github.com/stretchr/testify/require"
	appsv1 "k8s.io/api/apps/v1"
	corev1 "k8s.io/api/core/v1"
	"k8s.io/apimachinery/pkg/api/resource"
	metav1 "k8s.io/apimachinery/pkg/apis/meta/v1"
	"k8s.io/apimachinery/pkg/runtime/schema"
	"k8s.io/apimachinery/pkg/runtime/serializer"
	"k8s.io/apimachinery/pkg/util/intstr"
	"k8s.io/apimachinery/pkg/watch"
	"k8s.io/client-go/kubernetes"
	"k8s.io/client-go/kubernetes/scheme"
	"k8s.io/client-go/rest"
	"k8s.io/client-go/tools/clientcmd"
	"sigs.k8s.io/controller-runtime/pkg/client"
	"sigs.k8s.io/controller-runtime/pkg/controller/controllerutil"
	"sigs.k8s.io/yaml"
)

type Kubeclient struct {
	Dynamic    client.Client
	Typed      kubernetes.Interface
	RESTConfig *rest.Config
	KubeConfig []byte
}

const (
	hostNetworkDebugAppLabel = "debug-mariner"
	podNetworkDebugAppLabel  = "debugnonhost-mariner"
)

func (k *Kubeclient) clientCertificate() string {
	var kc map[string]any
	if err := yaml.Unmarshal(k.KubeConfig, &kc); err != nil {
		return ""
	}
	encoded := kc["users"].([]interface{})[0].(map[string]any)["user"].(map[string]any)["client-certificate-data"].(string)
	cert, _ := base64.URLEncoding.DecodeString(encoded)
	return string(cert)
}

func getClusterKubeClient(ctx context.Context, resourceGroupName, clusterName string) (*Kubeclient, error) {
	data, err := getClusterKubeconfigBytes(ctx, resourceGroupName, clusterName)
	if err != nil {
		return nil, fmt.Errorf("get cluster kubeconfig bytes: %w", err)
	}

	config, err := clientcmd.RESTConfigFromKubeConfig(data)
	if err != nil {
		return nil, fmt.Errorf("convert kubeconfig bytes to rest config: %w", err)
	}
	config.NegotiatedSerializer = serializer.WithoutConversionCodecFactory{CodecFactory: scheme.Codecs}
	config.APIPath = "/api"
	config.GroupVersion = &schema.GroupVersion{
		Version: "v1",
	}
	// it's test cluster avoid unnecessary rate limiting
	config.QPS = 200
	config.Burst = 400

	dynamic, err := client.New(config, client.Options{})
	if err != nil {
		return nil, fmt.Errorf("create dynamic Kubeclient: %w", err)
	}

	restClient, err := rest.RESTClientFor(config)
	if err != nil {
		return nil, fmt.Errorf("create rest kube client: %w", err)
	}

	typed := kubernetes.New(restClient)

	return &Kubeclient{
		Dynamic:    dynamic,
		Typed:      typed,
		RESTConfig: config,
		KubeConfig: data,
	}, nil
}

func (k *Kubeclient) WaitUntilPodRunning(ctx context.Context, t *testing.T, namespace string, labelSelector string, fieldSelector string) (*corev1.Pod, error) {
	t.Logf("waiting for pod %s %s in %q namespace to be ready", labelSelector, fieldSelector, namespace)

	watcher, err := k.Typed.CoreV1().Pods(namespace).Watch(ctx, metav1.ListOptions{
		FieldSelector: fieldSelector,
		LabelSelector: labelSelector,
	})

	if err != nil {
		return nil, fmt.Errorf("failed to start watching pod: %v", err)
	}
	defer watcher.Stop()

	logTicker := time.NewTicker(5 * time.Minute)
	var pod *corev1.Pod
	for {
		select {
		case <-ctx.Done():
			return nil, ctx.Err()
		case <-logTicker.C:
			if deadline, ok := ctx.Deadline(); ok {
				remaining := time.Until(deadline)
				t.Logf("time before timeout: %v\n", remaining)
			}
			if pod != nil {
				logPodDebugInfo(ctx, k, pod, t)
			}
		case event := <-watcher.ResultChan():
			if event.Type != "ADDED" && event.Type != "MODIFIED" {
				continue
			}
			pod = event.Object.(*corev1.Pod)

			for _, containerStatus := range pod.Status.ContainerStatuses {
				if containerStatus.State.Waiting != nil && containerStatus.State.Waiting.Reason == "CrashLoopBackOff" {
					logPodDebugInfo(ctx, k, pod, t)
					return nil, fmt.Errorf("pod %s is in CrashLoopBackOff state", pod.Name)
				}
			}

			switch pod.Status.Phase {
			case corev1.PodPending:
				continue
			case corev1.PodSucceeded:
				//return pod, nil
			case corev1.PodRunning:
				// Check if the pod is ready
				for _, cond := range pod.Status.Conditions {
					if cond.Type == "Ready" && cond.Status == "True" {
						t.Logf("pod %s is ready", pod.Name)
						return pod, nil
					}
				}
			default:
				logPodDebugInfo(ctx, k, pod, t)
				return nil, fmt.Errorf("pod %s is in %s phase", pod.Name, pod.Status.Phase)
			}
		}
	}
}

func (k *Kubeclient) WaitUntilNodeReady(ctx context.Context, t *testing.T, vmssName string) string {
	nodeStatus := corev1.NodeStatus{}
	t.Logf("waiting for node %s to be ready", vmssName)

	watcher, err := k.Typed.CoreV1().Nodes().Watch(ctx, metav1.ListOptions{})
	require.NoError(t, err, "failed to start watching nodes")
	defer watcher.Stop()

	for event := range watcher.ResultChan() {
		if event.Type != watch.Added && event.Type != watch.Modified {
			continue
		}
		node := event.Object.(*corev1.Node)

		if !strings.HasPrefix(node.Name, vmssName) {
			continue
		}
		nodeStatus = node.Status
		if len(node.Spec.Taints) > 0 {
			continue
		}

		for _, cond := range node.Status.Conditions {
			if cond.Type == corev1.NodeReady && cond.Status == corev1.ConditionTrue {
				t.Logf("node %s is ready", node.Name)
				return node.Name
			}
		}
	}

	t.Fatalf("failed to find or wait for %q to be ready %+v", vmssName, nodeStatus)
	return ""
}

// GetHostNetworkDebugPod returns a pod that's a member of the 'debug' daemonset, running on an aks-nodepool node.
func (k *Kubeclient) GetHostNetworkDebugPod(ctx context.Context, t *testing.T) (*corev1.Pod, error) {
	return k.WaitUntilPodRunning(ctx, t, defaultNamespace, fmt.Sprintf("app=%s", hostNetworkDebugAppLabel), "")
}

// GetPodNetworkDebugPodForNode returns a pod that's a member of the 'debugnonhost' daemonset running in the cluster - this will return
// the name of the pod that is running on the node created for specifically for the test case which is running validation checks.
func (k *Kubeclient) GetPodNetworkDebugPodForNode(ctx context.Context, kubeNodeName string, t *testing.T) (*corev1.Pod, error) {
	return k.WaitUntilPodRunning(ctx, t, defaultNamespace, fmt.Sprintf("app=%s", podNetworkDebugAppLabel), "spec.nodeName="+kubeNodeName)
}

func logPodDebugInfo(ctx context.Context, kube *Kubeclient, pod *corev1.Pod, t *testing.T) {
	if pod == nil {
		return
	}
	logs, _ := kube.Typed.CoreV1().Pods(pod.Namespace).GetLogs(pod.Name, &corev1.PodLogOptions{TailLines: to.Ptr(int64(5))}).DoRaw(ctx)
	type Condition struct {
		Reason  string
		Message string
	}
	type Container struct {
		Name  string
		Image string
		Ports []corev1.ContainerPort
	}
	type Event struct {
		Reason        string
		Message       string
		Count         int32
		LastTimestamp metav1.Time
	}
	type Pod struct {
		Name       string
		Namespace  string
		Containers []Container
		Conditions []Condition
		Phase      corev1.PodPhase
		StartTime  *metav1.Time
		Events     []Event
		Logs       string
	}
	var formattedEvents []Event

	events, err := kube.Typed.CoreV1().Events(pod.Namespace).List(ctx, metav1.ListOptions{FieldSelector: "involvedObject.name=" + pod.Name})
	if err == nil {
		formattedEvents = make([]Event, 0, len(events.Items))
		for _, event := range events.Items {
			formattedEvents = append(formattedEvents, Event{
				Reason:        event.Reason,
				Message:       event.Message,
				Count:         event.Count,
				LastTimestamp: event.LastTimestamp,
			})
		}
	}

	conditions := make([]Condition, 0)
	for _, cond := range pod.Status.Conditions {
		conditions = append(conditions, Condition{Reason: cond.Reason, Message: cond.Message})
	}

	containers := make([]Container, 0)
	for _, container := range pod.Spec.Containers {
		containers = append(containers, Container{
			Name:  container.Name,
			Image: container.Image,
			Ports: container.Ports,
		})
	}

	info, err := json.MarshalIndent(Pod{
		Name:       pod.Name,
		Namespace:  pod.Namespace,
		Phase:      pod.Status.Phase,
		StartTime:  pod.Status.StartTime,
		Events:     formattedEvents,
		Containers: containers,
		Logs:       string(logs),
	}, "", "  ")
	if err != nil {
		t.Logf("couldn't debug info: %s", info)
	}
	t.Log(string(info))
}

func getClusterKubeconfigBytes(ctx context.Context, resourceGroupName, clusterName string) ([]byte, error) {
	credentialList, err := config.Azure.AKS.ListClusterAdminCredentials(ctx, resourceGroupName, clusterName, nil)
	if err != nil {
		return nil, fmt.Errorf("list cluster admin credentials: %w", err)
	}

	if len(credentialList.Kubeconfigs) < 1 {
		return nil, fmt.Errorf("no kubeconfigs available for the managed cluster cluster")
	}

	return credentialList.Kubeconfigs[0].Value, nil
}

// this is a bit ugly, but we don't want to execute this piece concurrently with other tests
func (k *Kubeclient) EnsureDebugDaemonsets(ctx context.Context, t *testing.T, isAirgap bool) error {
	ds := daemonsetDebug(t, hostNetworkDebugAppLabel, "nodepool1", true, isAirgap)
	err := k.CreateDaemonset(ctx, ds)
	if err != nil {
		return err
	}

	nonHostDS := daemonsetDebug(t, podNetworkDebugAppLabel, "nodepool2", false, isAirgap)
	err = k.CreateDaemonset(ctx, nonHostDS)
	if err != nil {
		return err
	}

<<<<<<< HEAD
func getDebugDaemonsetTemplate(t *testing.T, deploymentName, targetNodeLabel string, isHostNetwork, isAirgap bool) string {
	image := "mcr.microsoft.com/cbl-mariner/base/core:2.0"
	if isAirgap {
		image = fmt.Sprintf("%s.azurecr.io/cbl-mariner/base/core:2.0", config.PrivateACRName)
	}
	t.Logf("using image %s for debug daemonset", image)

	return fmt.Sprintf(`apiVersion: apps/v1
kind: DaemonSet
metadata:
  name: &name %[1]s 
  namespace: default
  labels:
    app: *name
spec:
  replicas: 1
  selector:
    matchLabels:
      app: *name
  template:
    metadata:
      labels:
        app: *name
    spec:
      hostNetwork: %[2]t 
      nodeSelector:
        kubernetes.azure.com/agentpool: %[3]s 
      hostPID: true
      containers:
      - image: %[4]s
        name: mariner
        command: ["sleep", "infinity"]
        resources:
          requests: {}
          limits: {}
        securityContext:
          privileged: true
          capabilities:
            add: ["SYS_PTRACE", "SYS_RAWIO"]
`, deploymentName, isHostNetwork, targetNodeLabel, image)
}

func createDebugDaemonset(ctx context.Context, kube *Kubeclient, manifest string) error {
	var ds v1.DaemonSet

	if err := yaml.Unmarshal([]byte(manifest), &ds); err != nil {
		return fmt.Errorf("failed to unmarshal debug daemonset manifest: %w", err)
=======
	err = k.CreateDaemonset(ctx, nvidiaDevicePluginDaemonSet())
	if err != nil {
		return err
>>>>>>> 97637de2
	}
	return nil
}

func (k *Kubeclient) CreateDaemonset(ctx context.Context, ds *appsv1.DaemonSet) error {
	desired := ds.DeepCopy()
	_, err := controllerutil.CreateOrUpdate(ctx, k.Dynamic, ds, func() error {
		ds = desired
		return nil
	})
	if err != nil {
		return err
	}
	return nil
}

func daemonsetDebug(t *testing.T, deploymentName, targetNodeLabel string, isHostNetwork, isAirgap bool) *appsv1.DaemonSet {
	image := "mcr.microsoft.com/cbl-mariner/base/core:2.0"
	if isAirgap {
		image = fmt.Sprintf("%s.azurecr.io/cbl-mariner/base/core:2.0", config.PrivateACRName)
	}
	t.Logf("Creating daemonset %s with image %s", deploymentName, image)

	return &appsv1.DaemonSet{
		TypeMeta: metav1.TypeMeta{
			Kind:       "DaemonSet",
			APIVersion: "apps/v1",
		},
		ObjectMeta: metav1.ObjectMeta{
			Name:      deploymentName,
			Namespace: "default",
			Labels: map[string]string{
				"app": deploymentName,
			},
		},
		Spec: appsv1.DaemonSetSpec{
			Selector: &metav1.LabelSelector{
				MatchLabels: map[string]string{
					"app": deploymentName,
				},
			},
			Template: corev1.PodTemplateSpec{
				ObjectMeta: metav1.ObjectMeta{
					Labels: map[string]string{
						"app": deploymentName,
					},
				},
				Spec: corev1.PodSpec{
					HostNetwork: isHostNetwork,
					NodeSelector: map[string]string{
						"kubernetes.azure.com/agentpool": targetNodeLabel,
					},
					HostPID: true,
					Containers: []corev1.Container{
						{
							Image:   image,
							Name:    "mariner",
							Command: []string{"sleep", "infinity"},
							SecurityContext: &corev1.SecurityContext{
								Privileged: to.Ptr(true),
								Capabilities: &corev1.Capabilities{
									Add: []corev1.Capability{"SYS_PTRACE", "SYS_RAWIO"},
								},
							},
						},
					},
				},
			},
		},
	}
}

func getClusterSubnetID(ctx context.Context, mcResourceGroupName string, t *testing.T) (string, error) {
	pager := config.Azure.VNet.NewListPager(mcResourceGroupName, nil)
	for pager.More() {
		nextResult, err := pager.NextPage(ctx)
		if err != nil {
			return "", fmt.Errorf("advance page: %w", err)
		}
		for _, v := range nextResult.Value {
			if v == nil {
				return "", fmt.Errorf("aks vnet was empty")
			}
			return fmt.Sprintf("%s/subnets/%s", *v.ID, "aks-subnet"), nil
		}
	}
	return "", fmt.Errorf("failed to find aks vnet")
}

func podHTTPServerLinux(s *Scenario) *corev1.Pod {
	image := "mcr.microsoft.com/cbl-mariner/busybox:2.0"
	if s.Tags.Airgap {
		image = fmt.Sprintf("%s.azurecr.io/cbl-mariner/busybox:2.0", config.PrivateACRName)
	}
	return &corev1.Pod{
		ObjectMeta: metav1.ObjectMeta{
			Name:      fmt.Sprintf("%s-test-pod", s.Runtime.KubeNodeName),
			Namespace: "default",
		},
		Spec: corev1.PodSpec{
			Containers: []corev1.Container{
				{
					Name:  "mariner",
					Image: image,
					Ports: []corev1.ContainerPort{
						{
							ContainerPort: 80,
						},
					},
					Command: []string{"sh", "-c"},
					Args: []string{
						"mkdir -p /www && echo '<!DOCTYPE html><html><head><title></title></head><body></body></html>' > /www/index.html && httpd -f -p 80 -h /www",
					},
				},
			},
			NodeSelector: map[string]string{
				"kubernetes.io/hostname": s.Runtime.KubeNodeName,
			},
		},
	}
}

func podHTTPServerWindows(s *Scenario) *corev1.Pod {
	return &corev1.Pod{
		ObjectMeta: metav1.ObjectMeta{
			Name:      fmt.Sprintf("%s-test-pod", s.Runtime.KubeNodeName),
			Namespace: "default",
		},
		Spec: corev1.PodSpec{
			Containers: []corev1.Container{
				{
					Name:  "iis-container",
					Image: "mcr.microsoft.com/windows/servercore/iis",
					Ports: []corev1.ContainerPort{
						{
							ContainerPort: 80,
						},
					},
					ReadinessProbe: &corev1.Probe{
						PeriodSeconds: 1,
						ProbeHandler: corev1.ProbeHandler{
							HTTPGet: &corev1.HTTPGetAction{
								Path: "/",
								Port: intstr.FromInt32(80),
							},
						},
					},
				},
			},
			NodeSelector: map[string]string{
				"kubernetes.io/hostname": s.Runtime.KubeNodeName,
			},
		},
	}
}

func podWASMSpin(s *Scenario) *corev1.Pod {
	return &corev1.Pod{
		ObjectMeta: metav1.ObjectMeta{
			Name:      fmt.Sprintf("%s-wasm-spin", s.Runtime.KubeNodeName),
			Namespace: "default",
		},
		Spec: corev1.PodSpec{
			NodeSelector: map[string]string{
				"kubernetes.io/hostname": s.Runtime.KubeNodeName,
			},
			RuntimeClassName: to.Ptr("wasmtime-spin"),
			Containers: []corev1.Container{
				{
					Name:    "spin-hello",
					Image:   "ghcr.io/spinkube/containerd-shim-spin/examples/spin-rust-hello:v0.15.1",
					Command: []string{"/"},
					ReadinessProbe: &corev1.Probe{
						PeriodSeconds: 1,
						ProbeHandler: corev1.ProbeHandler{
							HTTPGet: &corev1.HTTPGetAction{
								Path: "/hello",
								Port: intstr.FromInt32(80),
							},
						},
					},
				},
			},
		},
	}
}

func podRunNvidiaWorkload(s *Scenario) *corev1.Pod {
	return &corev1.Pod{
		ObjectMeta: metav1.ObjectMeta{
			Name:      fmt.Sprintf("%s-gpu-validation", s.Runtime.KubeNodeName),
			Namespace: defaultNamespace,
		},
		Spec: corev1.PodSpec{
			Containers: []corev1.Container{
				{
					Name:  "gpu-validation-container",
					Image: "mcr.microsoft.com/azuredocs/samples-tf-mnist-demo:gpu",
					Args: []string{
						"--max-steps", "1",
					},
					Resources: corev1.ResourceRequirements{
						Limits: corev1.ResourceList{
							"nvidia.com/gpu": resource.MustParse("1"),
						},
					},
				},
			},
		},
	}
}

func nvidiaDevicePluginDaemonSet() *appsv1.DaemonSet {
	return &appsv1.DaemonSet{
		ObjectMeta: metav1.ObjectMeta{
			Name:      "nvidia-device-plugin-daemonset",
			Namespace: "kube-system",
		},
		Spec: appsv1.DaemonSetSpec{
			Selector: &metav1.LabelSelector{
				MatchLabels: map[string]string{
					"name": "nvidia-device-plugin-ds",
				},
			},
			Template: corev1.PodTemplateSpec{
				ObjectMeta: metav1.ObjectMeta{
					Labels: map[string]string{
						"name": "nvidia-device-plugin-ds",
					},
				},
				Spec: corev1.PodSpec{
					Tolerations: []corev1.Toleration{
						{
							Key:      "sku",
							Operator: corev1.TolerationOpEqual,
							Value:    "gpu",
							Effect:   corev1.TaintEffectNoSchedule,
						},
					},
					PriorityClassName: "system-node-critical",
					Containers: []corev1.Container{
						{
							Image: "nvcr.io/nvidia/k8s-device-plugin:v0.15.0",
							Name:  "nvidia-device-plugin-ctr",
							Env: []corev1.EnvVar{
								{
									Name:  "FAIL_ON_INIT_ERROR",
									Value: "false",
								},
							},
							SecurityContext: &corev1.SecurityContext{
								AllowPrivilegeEscalation: to.Ptr(false),
								Capabilities: &corev1.Capabilities{
									Drop: []corev1.Capability{"ALL"},
								},
							},
							VolumeMounts: []corev1.VolumeMount{
								{
									Name:      "device-plugin",
									MountPath: "/var/lib/kubelet/device-plugins",
								},
							},
						},
					},
					Volumes: []corev1.Volume{
						{
							Name: "device-plugin",
							VolumeSource: corev1.VolumeSource{
								HostPath: &corev1.HostPathVolumeSource{
									Path: "/var/lib/kubelet/device-plugins",
								},
							},
						},
					},
				},
			},
		},
	}
}<|MERGE_RESOLUTION|>--- conflicted
+++ resolved
@@ -297,59 +297,9 @@
 		return err
 	}
 
-<<<<<<< HEAD
-func getDebugDaemonsetTemplate(t *testing.T, deploymentName, targetNodeLabel string, isHostNetwork, isAirgap bool) string {
-	image := "mcr.microsoft.com/cbl-mariner/base/core:2.0"
-	if isAirgap {
-		image = fmt.Sprintf("%s.azurecr.io/cbl-mariner/base/core:2.0", config.PrivateACRName)
-	}
-	t.Logf("using image %s for debug daemonset", image)
-
-	return fmt.Sprintf(`apiVersion: apps/v1
-kind: DaemonSet
-metadata:
-  name: &name %[1]s 
-  namespace: default
-  labels:
-    app: *name
-spec:
-  replicas: 1
-  selector:
-    matchLabels:
-      app: *name
-  template:
-    metadata:
-      labels:
-        app: *name
-    spec:
-      hostNetwork: %[2]t 
-      nodeSelector:
-        kubernetes.azure.com/agentpool: %[3]s 
-      hostPID: true
-      containers:
-      - image: %[4]s
-        name: mariner
-        command: ["sleep", "infinity"]
-        resources:
-          requests: {}
-          limits: {}
-        securityContext:
-          privileged: true
-          capabilities:
-            add: ["SYS_PTRACE", "SYS_RAWIO"]
-`, deploymentName, isHostNetwork, targetNodeLabel, image)
-}
-
-func createDebugDaemonset(ctx context.Context, kube *Kubeclient, manifest string) error {
-	var ds v1.DaemonSet
-
-	if err := yaml.Unmarshal([]byte(manifest), &ds); err != nil {
-		return fmt.Errorf("failed to unmarshal debug daemonset manifest: %w", err)
-=======
 	err = k.CreateDaemonset(ctx, nvidiaDevicePluginDaemonSet())
 	if err != nil {
 		return err
->>>>>>> 97637de2
 	}
 	return nil
 }
