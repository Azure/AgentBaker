--- conflicted
+++ resolved
@@ -38,17 +38,10 @@
 	s.T.Logf("creating VMSS %q in resource group %q", s.Runtime.VMSSName, *cluster.Model.Properties.NodeResourceGroup)
 	var nodeBootstrapping *datamodel.NodeBootstrapping
 	ab, err := agent.NewAgentBaker()
-<<<<<<< HEAD
 	require.NoError(s.T, err)
 	if s.AKSNodeConfigMutator != nil {
-		builder := aksnodeconfigv1.NewNBContractBuilder()
+		builder := aksnodeconfigv1.NewAKSNodeConfigBuilder()
 		builder.ApplyConfiguration(s.Runtime.AKSNodeConfig)
-=======
-	require.NoError(t, err)
-	if scenario.AKSNodeConfigMutator != nil {
-		builder := aksnodeconfigv1.NewAKSNodeConfigBuilder()
-		builder.ApplyConfiguration(scenario.Runtime.AKSNodeConfig)
->>>>>>> 4c84beec
 		nodeBootstrapping, err = builder.GetNodeBootstrapping()
 		require.NoError(s.T, err)
 	} else {
