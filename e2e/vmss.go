package e2e

import (
	"context"
	crand "crypto/rand"
	"crypto/rsa"
	"crypto/x509"
	"encoding/json"
	"encoding/pem"
	"fmt"
	"io"
	"log"
	"strings"
	"testing"
	"time"

	"github.com/Azure/agentbakere2e/config"
	"github.com/Azure/azure-sdk-for-go/sdk/azcore/runtime"
	"github.com/Azure/azure-sdk-for-go/sdk/azcore/to"
	"github.com/Azure/azure-sdk-for-go/sdk/resourcemanager/compute/armcompute"
	"golang.org/x/crypto/ssh"
)

const (
	listVMSSNetworkInterfaceURLTemplate      = "https://management.azure.com/subscriptions/%s/resourceGroups/%s/providers/Microsoft.Compute/virtualMachineScaleSets/%s/virtualMachines/%d/networkInterfaces?api-version=2018-10-01"
	loadBalancerBackendAddressPoolIDTemplate = "/subscriptions/%s/resourceGroups/%s/providers/Microsoft.Network/loadBalancers/kubernetes/backendAddressPools/aksOutboundBackendPool"
	vmssNamePrefix                           = "abtest"
)

func bootstrapVMSS(ctx context.Context, t *testing.T, vmssName string, opts *scenarioRunOpts, publicKeyBytes []byte) (*armcompute.VirtualMachineScaleSet, error) {
	nodeBootstrapping, err := getNodeBootstrapping(ctx, opts.nbc)
	if err != nil {
		return nil, fmt.Errorf("unable to get node bootstrapping: %w", err)
	}

	vmssModel, err := createVMSSWithPayload(ctx, t, nodeBootstrapping.CustomData, nodeBootstrapping.CSE, vmssName, publicKeyBytes, opts)
	if err != nil {
		return nil, fmt.Errorf("unable to create VMSS with payload: %w", err)
	}

	if !config.KeepVMSS {
		t.Cleanup(func() {
			_, err := config.Azure.VMSS.BeginDelete(ctx, *opts.clusterConfig.Model.Properties.NodeResourceGroup, vmssName, &armcompute.VirtualMachineScaleSetsClientBeginDeleteOptions{
				ForceDeletion: to.Ptr(true),
			})
			if err != nil {
				t.Logf("failed to delete vmss %q: %s", vmssName, err)
			}
		})
	}

	return vmssModel, nil
}

func createVMSSWithPayload(ctx context.Context, t *testing.T, customData, cseCmd, vmssName string, publicKeyBytes []byte, opts *scenarioRunOpts) (*armcompute.VirtualMachineScaleSet, error) {
	log.Printf("creating VMSS %q in resource group %q", vmssName, *opts.clusterConfig.Model.Properties.NodeResourceGroup)
	ctx, cancel := context.WithTimeout(ctx, 10*time.Minute)
	defer cancel()
<<<<<<< HEAD
=======

>>>>>>> 3f7a58eb
	model := getBaseVMSSModel(vmssName, string(publicKeyBytes), customData, cseCmd, opts)

	if config.BuildID != "" {
		if model.Tags == nil {
			model.Tags = map[string]*string{}
		}
		model.Tags[buildIDTagKey] = &config.BuildID
	}

	isAzureCNI, err := opts.clusterConfig.IsAzureCNI()
	if err != nil {
		return nil, fmt.Errorf("determine whether chosen cluster uses Azure CNI from cluster model: %w", err)
	}

	if isAzureCNI {
		if err := addPodIPConfigsForAzureCNI(ctx, &model, vmssName, opts); err != nil {
			return nil, fmt.Errorf("create pod IP configs for azure CNI scenario: %w", err)
		}
	}

<<<<<<< HEAD
	if err := opts.scenario.PrepareVMSSModel(t, &model); err != nil {
		return nil, fmt.Errorf(" prepare model for VMSS %q: %w", vmssName, err)
=======
	if err := opts.scenario.PrepareVMSSModel(&model); err != nil {
		return nil, fmt.Errorf("prepare VMSS model %q: %w", vmssName, err)
>>>>>>> 3f7a58eb
	}

	operation, err := config.Azure.VMSS.BeginCreateOrUpdate(
		ctx,
		*opts.clusterConfig.Model.Properties.NodeResourceGroup,
		vmssName,
		model,
		nil,
	)
	if err != nil {
		return nil, fmt.Errorf("begin create VMSS %q: %w", vmssName, err)
	}
	vmssResp, err := operation.PollUntilDone(ctx, &runtime.PollUntilDoneOptions{
		Frequency: 10 * time.Second,
	})
	if err != nil {
		return nil, fmt.Errorf("poll until done for VMSS %q: %w", vmssName, err)
	}
	return &vmssResp.VirtualMachineScaleSet, nil
}

// Adds additional IP configs to the passed in vmss model based on the chosen cluster's setting of "maxPodsPerNode",
// as we need be able to allow AKS to allocate an additional IP config for each pod running on the given node.
// Additional info: https://learn.microsoft.com/en-us/azure/aks/configure-azure-cni
func addPodIPConfigsForAzureCNI(ctx context.Context, vmss *armcompute.VirtualMachineScaleSet, vmssName string, opts *scenarioRunOpts) error {
	maxPodsPerNode, err := opts.clusterConfig.MaxPodsPerNode()
	if err != nil {
		return fmt.Errorf("failed to read agentpool MaxPods value from chosen cluster model: %w", err)
	}

	var podIPConfigs []*armcompute.VirtualMachineScaleSetIPConfiguration
	for i := 1; i <= maxPodsPerNode; i++ {
		ipConfig := &armcompute.VirtualMachineScaleSetIPConfiguration{
			Name: to.Ptr(fmt.Sprintf("%s%d", vmssName, i)),
			Properties: &armcompute.VirtualMachineScaleSetIPConfigurationProperties{
				Subnet: &armcompute.APIEntityReference{
					ID: to.Ptr(opts.clusterConfig.SubnetID),
				},
			},
		}
		podIPConfigs = append(podIPConfigs, ipConfig)
	}
	vmssNICConfig, err := getVMSSNICConfig(vmss)
	if err != nil {
		return fmt.Errorf("unable to get vmss nic: %w", err)
	}
	vmss.Properties.VirtualMachineProfile.NetworkProfile.NetworkInterfaceConfigurations[0].Properties.IPConfigurations =
		append(vmssNICConfig.Properties.IPConfigurations, podIPConfigs...)
	return nil
}

func getVMPrivateIPAddress(ctx context.Context, mcResourceGroupName, vmssName string) (string, error) {
	pl := config.Azure.Core.Pipeline()
	url := fmt.Sprintf(listVMSSNetworkInterfaceURLTemplate,
		config.SubscriptionID,
		mcResourceGroupName,
		vmssName,
		0,
	)
	req, err := runtime.NewRequest(ctx, "GET", url)
	if err != nil {
		return "", err
	}

	resp, err := pl.Do(req)
	if err != nil {
		return "", err
	}

	defer resp.Body.Close()

	respBytes, err := io.ReadAll(resp.Body)
	if err != nil {
		return "", err
	}

	var instanceNICResult listVMSSVMNetworkInterfaceResult

	if err := json.Unmarshal(respBytes, &instanceNICResult); err != nil {
		return "", err
	}

	privateIP, err := getPrivateIP(instanceNICResult)
	if err != nil {
		return "", err
	}

	return privateIP, nil
}

// Returns a newly generated RSA public/private key pair with the private key in PEM format.
func getNewRSAKeyPair() (privatePEMBytes []byte, publicKeyBytes []byte, e error) {
	privateKey, err := rsa.GenerateKey(crand.Reader, 4096)
	if err != nil {
		return nil, nil, fmt.Errorf("failed to create rsa private key: %w", err)
	}

	err = privateKey.Validate()
	if err != nil {
		return nil, nil, fmt.Errorf("failed to validate rsa private key: %w", err)
	}

	publicRsaKey, err := ssh.NewPublicKey(&privateKey.PublicKey)
	if err != nil {
		return nil, nil, fmt.Errorf("failed to convert private to public key: %w", err)
	}

	publicKeyBytes = ssh.MarshalAuthorizedKey(publicRsaKey)

	// Get ASN.1 DER format
	privDER := x509.MarshalPKCS1PrivateKey(privateKey)

	// pem.Block
	privBlock := pem.Block{
		Type:    "RSA PRIVATE KEY",
		Headers: nil,
		Bytes:   privDER,
	}

	// Private key in PEM format
	privatePEMBytes = pem.EncodeToMemory(&privBlock)

	return
}

<<<<<<< HEAD
func getVmssName(t *testing.T) string {
	name := fmt.Sprintf("%s-%s-%s-%s", vmssNamePrefix, time.Now().Format(time.DateOnly), randomLowercaseString(4), t.Name())
	// delete invalid characters like _ and /
	name = strings.ReplaceAll(name, "_", "")
	name = strings.ReplaceAll(name, "/", "")
	name = strings.ReplaceAll(name, "Test", "")
	// truncate to 58 characters
	if len(name) > 58 {
		name = name[:58]
=======
func getVmssName() string {
	return fmt.Sprintf(vmssNameTemplate, randomLowercaseString(4))
}

func getBaseVMSSModel(name, sshPublicKey, customData, cseCmd string, opts *scenarioRunOpts) armcompute.VirtualMachineScaleSet {
	resourceID, err := config.VHDUbuntu1804Gen2Containerd()
	if err != nil {
		log.Printf("get resource ID for VHD, will not set default VHD within base VMSS model: %s", err)
>>>>>>> 3f7a58eb
	}
	return name
}

func getBaseVMSSModel(name, sshPublicKey, customData, cseCmd string, opts *scenarioRunOpts) armcompute.VirtualMachineScaleSet {
	return armcompute.VirtualMachineScaleSet{
		Location: to.Ptr(config.Location),
		SKU: &armcompute.SKU{
			Name:     to.Ptr("Standard_DS2_v2"),
			Capacity: to.Ptr[int64](1),
		},
		Properties: &armcompute.VirtualMachineScaleSetProperties{
			Overprovision: to.Ptr(false),
			UpgradePolicy: &armcompute.UpgradePolicy{
				Mode: to.Ptr(armcompute.UpgradeModeAutomatic),
			},
			VirtualMachineProfile: &armcompute.VirtualMachineScaleSetVMProfile{
				ExtensionProfile: &armcompute.VirtualMachineScaleSetExtensionProfile{
					Extensions: []*armcompute.VirtualMachineScaleSetExtension{
						{
							Name: to.Ptr("vmssCSE"),
							Properties: &armcompute.VirtualMachineScaleSetExtensionProperties{
								Publisher:               to.Ptr("Microsoft.Azure.Extensions"),
								Type:                    to.Ptr("CustomScript"),
								TypeHandlerVersion:      to.Ptr("2.0"),
								AutoUpgradeMinorVersion: to.Ptr(true),
								Settings:                map[string]interface{}{},
								ProtectedSettings: map[string]interface{}{
									"commandToExecute": cseCmd,
								},
							},
						},
					},
				},
				OSProfile: &armcompute.VirtualMachineScaleSetOSProfile{
					ComputerNamePrefix: to.Ptr(name),
					AdminUsername:      to.Ptr("azureuser"),
					CustomData:         &customData,
					LinuxConfiguration: &armcompute.LinuxConfiguration{
						SSH: &armcompute.SSHConfiguration{
							PublicKeys: []*armcompute.SSHPublicKey{
								{
									KeyData: to.Ptr(sshPublicKey),
									Path:    to.Ptr("/home/azureuser/.ssh/authorized_keys"),
								},
							},
						},
					},
				},
				StorageProfile: &armcompute.VirtualMachineScaleSetStorageProfile{
					OSDisk: &armcompute.VirtualMachineScaleSetOSDisk{
						CreateOption: to.Ptr(armcompute.DiskCreateOptionTypesFromImage),
						DiskSizeGB:   to.Ptr(int32(512)),
						OSType:       to.Ptr(armcompute.OperatingSystemTypesLinux),
					},
				},
				NetworkProfile: &armcompute.VirtualMachineScaleSetNetworkProfile{
					NetworkInterfaceConfigurations: []*armcompute.VirtualMachineScaleSetNetworkConfiguration{
						{
							Name: to.Ptr(name),
							Properties: &armcompute.VirtualMachineScaleSetNetworkConfigurationProperties{
								Primary:            to.Ptr(true),
								EnableIPForwarding: to.Ptr(true),
								IPConfigurations: []*armcompute.VirtualMachineScaleSetIPConfiguration{
									{
										Name: to.Ptr(fmt.Sprintf("%s0", name)),
										Properties: &armcompute.VirtualMachineScaleSetIPConfigurationProperties{
											Primary: to.Ptr(true),
											LoadBalancerBackendAddressPools: []*armcompute.SubResource{
												{
													ID: to.Ptr(
														fmt.Sprintf(
															loadBalancerBackendAddressPoolIDTemplate,
															config.SubscriptionID,
															*opts.clusterConfig.Model.Properties.NodeResourceGroup,
														),
													),
												},
											},
											Subnet: &armcompute.APIEntityReference{
												ID: to.Ptr(opts.clusterConfig.SubnetID),
											},
										},
									},
								},
							},
						},
					},
				},
			},
		},
	}
}

func getPrivateIP(res listVMSSVMNetworkInterfaceResult) (string, error) {
	if len(res.Value) > 0 {
		v := res.Value[0]
		if len(v.Properties.IPConfigurations) > 0 {
			ipconfig := v.Properties.IPConfigurations[0]
			return ipconfig.Properties.PrivateIPAddress, nil
		}
	}
	return "", fmt.Errorf("unable to extract private IP address from listVMSSNetworkInterfaceResult:\n%+v", res)
}

func getVMSSNICConfig(vmss *armcompute.VirtualMachineScaleSet) (*armcompute.VirtualMachineScaleSetNetworkConfiguration, error) {
	if vmss != nil && vmss.Properties != nil &&
		vmss.Properties.VirtualMachineProfile != nil && vmss.Properties.VirtualMachineProfile.NetworkProfile != nil {
		networkProfile := vmss.Properties.VirtualMachineProfile.NetworkProfile
		if len(networkProfile.NetworkInterfaceConfigurations) > 0 {
			return networkProfile.NetworkInterfaceConfigurations[0], nil
		}
	}
	return nil, fmt.Errorf("unable to extract vmss nic info, vmss model or vmss model properties were nil/empty:\n%+v", vmss)
}

type listVMSSVMNetworkInterfaceResult struct {
	Value []struct {
		Name       string `json:"name,omitempty"`
		ID         string `json:"id,omitempty"`
		Properties struct {
			ProvisioningState string `json:"provisioningState,omitempty"`
			IPConfigurations  []struct {
				Name       string `json:"name,omitempty"`
				ID         string `json:"id,omitempty"`
				Properties struct {
					ProvisioningState         string `json:"provisioningState,omitempty"`
					PrivateIPAddress          string `json:"privateIPAddress,omitempty"`
					PrivateIPAllocationMethod string `json:"privateIPAllocationMethod,omitempty"`
					PublicIPAddress           struct {
						ID string `json:"id,omitempty"`
					} `json:"publicIPAddress,omitempty"`
					Subnet struct {
						ID string `json:"id,omitempty"`
					} `json:"subnet,omitempty"`
					Primary                         bool   `json:"primary,omitempty"`
					PrivateIPAddressVersion         string `json:"privateIPAddressVersion,omitempty"`
					LoadBalancerBackendAddressPools []struct {
						ID string `json:"id,omitempty"`
					} `json:"loadBalancerBackendAddressPools,omitempty"`
					LoadBalancerInboundNatRules []struct {
						ID string `json:"id,omitempty"`
					} `json:"loadBalancerInboundNatRules,omitempty"`
				} `json:"properties,omitempty"`
			} `json:"ipConfigurations,omitempty"`
			DNSSettings struct {
				DNSServers               []interface{} `json:"dnsServers,omitempty"`
				AppliedDNSServers        []interface{} `json:"appliedDnsServers,omitempty"`
				InternalDomainNameSuffix string        `json:"internalDomainNameSuffix,omitempty"`
			} `json:"dnsSettings,omitempty"`
			MacAddress                  string `json:"macAddress,omitempty"`
			EnableAcceleratedNetworking bool   `json:"enableAcceleratedNetworking,omitempty"`
			EnableIPForwarding          bool   `json:"enableIPForwarding,omitempty"`
			NetworkSecurityGroup        struct {
				ID string `json:"id,omitempty"`
			} `json:"networkSecurityGroup,omitempty"`
			Primary        bool `json:"primary,omitempty"`
			VirtualMachine struct {
				ID string `json:"id,omitempty"`
			} `json:"virtualMachine,omitempty"`
		} `json:"properties,omitempty"`
	} `json:"value,omitempty"`
}<|MERGE_RESOLUTION|>--- conflicted
+++ resolved
@@ -56,10 +56,6 @@
 	log.Printf("creating VMSS %q in resource group %q", vmssName, *opts.clusterConfig.Model.Properties.NodeResourceGroup)
 	ctx, cancel := context.WithTimeout(ctx, 10*time.Minute)
 	defer cancel()
-<<<<<<< HEAD
-=======
-
->>>>>>> 3f7a58eb
 	model := getBaseVMSSModel(vmssName, string(publicKeyBytes), customData, cseCmd, opts)
 
 	if config.BuildID != "" {
@@ -80,13 +76,8 @@
 		}
 	}
 
-<<<<<<< HEAD
 	if err := opts.scenario.PrepareVMSSModel(t, &model); err != nil {
-		return nil, fmt.Errorf(" prepare model for VMSS %q: %w", vmssName, err)
-=======
-	if err := opts.scenario.PrepareVMSSModel(&model); err != nil {
 		return nil, fmt.Errorf("prepare VMSS model %q: %w", vmssName, err)
->>>>>>> 3f7a58eb
 	}
 
 	operation, err := config.Azure.VMSS.BeginCreateOrUpdate(
@@ -212,7 +203,6 @@
 	return
 }
 
-<<<<<<< HEAD
 func getVmssName(t *testing.T) string {
 	name := fmt.Sprintf("%s-%s-%s-%s", vmssNamePrefix, time.Now().Format(time.DateOnly), randomLowercaseString(4), t.Name())
 	// delete invalid characters like _ and /
@@ -222,16 +212,6 @@
 	// truncate to 58 characters
 	if len(name) > 58 {
 		name = name[:58]
-=======
-func getVmssName() string {
-	return fmt.Sprintf(vmssNameTemplate, randomLowercaseString(4))
-}
-
-func getBaseVMSSModel(name, sshPublicKey, customData, cseCmd string, opts *scenarioRunOpts) armcompute.VirtualMachineScaleSet {
-	resourceID, err := config.VHDUbuntu1804Gen2Containerd()
-	if err != nil {
-		log.Printf("get resource ID for VHD, will not set default VHD within base VMSS model: %s", err)
->>>>>>> 3f7a58eb
 	}
 	return name
 }
