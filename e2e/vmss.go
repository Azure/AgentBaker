--- conflicted
+++ resolved
@@ -47,15 +47,6 @@
 
 	opts.scenario.PrepareVMSSModel(ctx, t, &model)
 
-<<<<<<< HEAD
-func createVMSSWithPayload(ctx context.Context, customData, cseCmd, vmssName string, publicKeyBytes []byte, opts *scenarioRunOpts) (*armcompute.VirtualMachineScaleSet, error) {
-	var model armcompute.VirtualMachineScaleSet
-	if opts.suiteConfig.IsSelfContainedVHD {
-		model = getBaseVMSSModelSelfContained(vmssName, string(publicKeyBytes), opts)
-	} else {
-		model = getBaseVMSSModel(vmssName, string(publicKeyBytes), customData, cseCmd, opts)
-	}
-=======
 	operation, err := config.Azure.VMSS.BeginCreateOrUpdate(
 		ctx,
 		*opts.clusterConfig.Model.Properties.NodeResourceGroup,
@@ -74,7 +65,46 @@
 	require.NoError(t, err, "create vmss %q, check %s for vm logs", vmssName, testDir(t))
 	return &vmssResp.VirtualMachineScaleSet
 }
->>>>>>> 3425fe5f
+
+func createVMSSWithPayload(ctx context.Context, t *testing.T, vmssName string, opts *scenarioRunOpts, privateKeyBytes []byte, publicKeyBytes []byte) *armcompute.VirtualMachineScaleSet {
+	t.Logf("creating VMSS %q in resource group %q", vmssName, *opts.clusterConfig.Model.Properties.NodeResourceGroup)
+	nodeBootstrapping, err := getNodeBootstrapping(ctx, opts.nbc)
+	require.NoError(t, err)
+
+	model := getBaseVMSSModel(vmssName, string(publicKeyBytes), nodeBootstrapping.CustomData, nodeBootstrapping.CSE, opts)
+
+	if opts.isSelfContainedVHD {
+		model = getBaseVMSSModelSelfContained(vmssName, string(publicKeyBytes), opts)
+	}
+
+	isAzureCNI, err := opts.clusterConfig.IsAzureCNI()
+	require.NoError(t, err, vmssName, opts)
+
+	if isAzureCNI {
+		err = addPodIPConfigsForAzureCNI(&model, vmssName, opts)
+		require.NoError(t, err)
+	}
+
+	opts.scenario.PrepareVMSSModel(ctx, t, &model)
+
+	operation, err := config.Azure.VMSS.BeginCreateOrUpdate(
+		ctx,
+		*opts.clusterConfig.Model.Properties.NodeResourceGroup,
+		vmssName,
+		model,
+		nil,
+	)
+	skipTestIfSKUNotAvailableErr(t, err)
+	require.NoError(t, err)
+	t.Cleanup(func() {
+		cleanupVMSS(ctx, t, vmssName, opts, privateKeyBytes)
+	})
+
+	vmssResp, err := operation.PollUntilDone(ctx, config.DefaultPollUntilDoneOptions)
+	// fail test, but continue to extract debug information
+	require.NoError(t, err, "create vmss %q, check %s for vm logs", vmssName, testDir(t))
+	return &vmssResp.VirtualMachineScaleSet
+}
 
 func skipTestIfSKUNotAvailableErr(t *testing.T, err error) {
 	// sometimes the SKU is not available and we can't do anything. Skip the test in this case.
@@ -250,7 +280,7 @@
 	}
 	encodedNbc := base64.StdEncoding.EncodeToString(nbc)
 	return armcompute.VirtualMachineScaleSet{
-		Location: to.Ptr(opts.suiteConfig.Location),
+		Location: to.Ptr(config.Config.Location),
 		SKU: &armcompute.SKU{
 			Name:     to.Ptr("Standard_DS2_v2"),
 			Capacity: to.Ptr[int64](1),
@@ -277,9 +307,6 @@
 				},
 				UserData: &encodedNbc,
 				StorageProfile: &armcompute.VirtualMachineScaleSetStorageProfile{
-					ImageReference: &armcompute.ImageReference{
-						ID: to.Ptr(string(scenario.BaseVHDCatalog.Ubuntu1804.Gen2Containerd.ResourceID)),
-					},
 					OSDisk: &armcompute.VirtualMachineScaleSetOSDisk{
 						CreateOption: to.Ptr(armcompute.DiskCreateOptionTypesFromImage),
 						DiskSizeGB:   to.Ptr(int32(512)),
@@ -303,14 +330,14 @@
 													ID: to.Ptr(
 														fmt.Sprintf(
 															loadBalancerBackendAddressPoolIDTemplate,
-															opts.suiteConfig.Subscription,
-															*opts.clusterConfig.cluster.Properties.NodeResourceGroup,
+															config.Config.SubscriptionID,
+															*opts.clusterConfig.Model.Properties.NodeResourceGroup,
 														),
 													),
 												},
 											},
 											Subnet: &armcompute.APIEntityReference{
-												ID: to.Ptr(opts.clusterConfig.subnetId),
+												ID: to.Ptr(opts.clusterConfig.SubnetID),
 											},
 										},
 									},
