--- conflicted
+++ resolved
@@ -231,11 +231,7 @@
 	return armcompute.VirtualMachineScaleSet{
 		Location: to.Ptr(config.Location),
 		SKU: &armcompute.SKU{
-<<<<<<< HEAD
-			Name:     to.Ptr(defaultAgentPoolVMSize),
-=======
 			Name:     to.Ptr("Standard_DS2_v2"),
->>>>>>> 952c143d
 			Capacity: to.Ptr[int64](1),
 		},
 		Properties: &armcompute.VirtualMachineScaleSetProperties{
