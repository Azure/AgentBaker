package e2e

import (
	"context"
	crand "crypto/rand"
	"crypto/rsa"
	"crypto/x509"
	"encoding/json"
	"encoding/pem"
	"errors"
	"fmt"
	"io"
	"math/big"
	"os"
	"path/filepath"
	"strings"
	"testing"
	"time"

	"github.com/Azure/agentbaker/aks-node-controller/pkg/nodeconfigutils"
	"github.com/Azure/agentbaker/e2e/config"
	"github.com/Azure/agentbaker/pkg/agent"
	"github.com/Azure/agentbaker/pkg/agent/datamodel"
	"github.com/Azure/azure-sdk-for-go/sdk/azcore"
	"github.com/Azure/azure-sdk-for-go/sdk/azcore/runtime"
	"github.com/Azure/azure-sdk-for-go/sdk/azcore/to"
	"github.com/Azure/azure-sdk-for-go/sdk/resourcemanager/compute/armcompute/v6"
	"github.com/stretchr/testify/require"
	"golang.org/x/crypto/ssh"
)

const (
	listVMSSNetworkInterfaceURLTemplate      = "https://management.azure.com/subscriptions/%s/resourceGroups/%s/providers/Microsoft.Compute/virtualMachineScaleSets/%s/virtualMachines/%d/networkInterfaces?api-version=2018-10-01"
	loadBalancerBackendAddressPoolIDTemplate = "/subscriptions/%s/resourceGroups/%s/providers/Microsoft.Network/loadBalancers/kubernetes/backendAddressPools/aksOutboundBackendPool"
)

func createVMSS(ctx context.Context, s *Scenario) *armcompute.VirtualMachineScaleSet {
	cluster := s.Runtime.Cluster
	s.T.Logf("creating VMSS %q in resource group %q", s.Runtime.VMSSName, *cluster.Model.Properties.NodeResourceGroup)
	var nodeBootstrapping *datamodel.NodeBootstrapping
	ab, err := agent.NewAgentBaker()
	require.NoError(s.T, err)
	var cse, customData string
	if s.AKSNodeConfigMutator != nil {
		cse = nodeconfigutils.CSE
		customData, err = nodeconfigutils.CustomData(s.Runtime.AKSNodeConfig)
		require.NoError(s.T, err)
	} else {
		nodeBootstrapping, err = ab.GetNodeBootstrapping(ctx, s.Runtime.NBC)
		require.NoError(s.T, err)
		cse = nodeBootstrapping.CSE
		customData = nodeBootstrapping.CustomData
	}

	model := getBaseVMSSModel(s, customData, cse)
<<<<<<< HEAD
=======
	if s.Tags.NonAnonymousACR {
		// add acr pull identity
		userAssignedIdentity := fmt.Sprintf("/subscriptions/%s/resourceGroups/%s/providers/Microsoft.ManagedIdentity/userAssignedIdentities/%s", config.Config.SubscriptionID, config.ResourceGroupName, config.VMIdentityName)
		model.Identity = &armcompute.VirtualMachineScaleSetIdentity{
			Type: to.Ptr(armcompute.ResourceIdentityTypeSystemAssignedUserAssigned),
			UserAssignedIdentities: map[string]*armcompute.UserAssignedIdentitiesValue{
				userAssignedIdentity: {},
			},
		}
	}
>>>>>>> c9bb56a3

	isAzureCNI, err := cluster.IsAzureCNI()
	require.NoError(s.T, err, "checking if cluster is using Azure CNI")

	if isAzureCNI {
		err = addPodIPConfigsForAzureCNI(&model, s.Runtime.VMSSName, cluster)
		require.NoError(s.T, err)
	}

	s.PrepareVMSSModel(ctx, s.T, &model)

<<<<<<< HEAD
	operation, err := config.Azure.VMSS.BeginCreateOrUpdate(
		ctx,
		*cluster.Model.Properties.NodeResourceGroup,
		s.Runtime.VMSSName,
		model,
		nil,
	)
	skipTestIfSKUNotAvailableErr(s.T, err)
	require.NoError(s.T, err)
=======
	vmss, err := config.Azure.CreateVMSSWithRetry(ctx, s.T, *cluster.Model.Properties.NodeResourceGroup, s.Runtime.VMSSName, model)
>>>>>>> c9bb56a3
	s.T.Cleanup(func() {
		cleanupVMSS(ctx, s)
	})
	skipTestIfSKUNotAvailableErr(s.T, err)
	// fail test, but continue to extract debug information
	require.NoError(s.T, err, "create vmss %q, check %s for vm logs", s.Runtime.VMSSName, testDir(s.T))
<<<<<<< HEAD
	return &vmssResp.VirtualMachineScaleSet
=======
	return vmss
>>>>>>> c9bb56a3
}

func skipTestIfSKUNotAvailableErr(t *testing.T, err error) {
	// sometimes the SKU is not available and we can't do anything. Skip the test in this case.
	var respErr *azcore.ResponseError
	if config.Config.SkipTestsWithSKUCapacityIssue &&
		errors.As(err, &respErr) &&
		respErr.StatusCode == 409 &&
		respErr.ErrorCode == "SkuNotAvailable" {
		t.Skip("skipping scenario SKU not available", t.Name(), err)
	}
}

func cleanupVMSS(ctx context.Context, s *Scenario) {
	// original context can be cancelled, but we still want to collect the logs
	ctx, cancel := context.WithTimeout(context.WithoutCancel(ctx), 5*time.Minute)
<<<<<<< HEAD
	defer cancel()
	defer deleteVMSS(ctx, s)
	extractLogsFromVM(ctx, s)
}

func extractLogsFromVM(ctx context.Context, s *Scenario) {
	if s.VHD.OS == config.OSWindows {
		extractLogsFromVMWindows(ctx, s)
	} else {
		extractLogsFromVMLinux(ctx, s)
	}
}

func extractLogsFromVMLinux(ctx context.Context, s *Scenario) {
	privateIP, err := getVMPrivateIPAddress(ctx, s)
	require.NoError(s.T, err)

	commandList := map[string]string{
		"cluster-provision.log":            "cat /var/log/azure/cluster-provision.log",
		"kubelet.log":                      "journalctl -u kubelet",
		"cluster-provision-cse-output.log": "cat /var/log/azure/cluster-provision-cse-output.log",
		"sysctl-out.log":                   "sysctl -a",
		"aks-node-controller.log":          "cat /var/log/azure/aks-node-controller.log",
	}

	pod, err := s.Runtime.Cluster.Kube.GetHostNetworkDebugPod(ctx, s.T)
	if err != nil {
		require.NoError(s.T, err)
	}

	var logFiles = map[string]string{}
	for file, sourceCmd := range commandList {
		execResult, err := execOnVM(ctx, s.Runtime.Cluster.Kube, privateIP, pod.Name, string(s.Runtime.SSHKeyPrivate), sourceCmd)
		if err != nil {
			s.T.Logf("error executing %s: %s", sourceCmd, err)
			continue
		}
		logFiles[file] = execResult.String()
	}
	err = dumpFileMapToDir(s.T, logFiles)
	require.NoError(s.T, err)
}

const uploadLogsPowershellScript = `
param(
    [string]$arg1,
    [string]$arg2,
    [string]$arg3
)

Invoke-WebRequest -UseBasicParsing https://aka.ms/downloadazcopy-v10-windows -OutFile azcopy.zip
Expand-Archive azcopy.zip
cd .\azcopy\*
$env:AZCOPY_AUTO_LOGIN_TYPE="MSI"
$env:AZCOPY_MSI_RESOURCE_STRING=$arg3
C:\k\debug\collect-windows-logs.ps1
$CollectedLogs=(Get-ChildItem . -Filter "*_logs.zip" -File)[0].Name
.\azcopy.exe copy $CollectedLogs "$arg1/collected-node-logs.zip"
.\azcopy.exe copy "C:\azuredata\CustomDataSetupScript.log" "$arg1/cse.log"
.\azcopy.exe copy "C:\AzureData\provision.complete" "$arg1/provision.complete"
.\azcopy.exe copy "C:\k\kubelet.err.log" "$arg1/kubelet.err.log"
.\azcopy.exe copy "C:\k\containerd.err.log" "$arg1/containerd.err.log"
`

// extractLogsFromVMWindows runs a script on windows VM to collect logs and upload them to a blob storage
// it then lists the blobs in the container and prints the content of each blob
func extractLogsFromVMWindows(ctx context.Context, s *Scenario) {
	if !s.T.Failed() {
		s.T.Logf("skipping logs extraction from windows VM, as the test didn't fail")
		return
	}

	ctx, cancel := context.WithTimeout(ctx, 4*time.Minute)
	defer cancel()
=======
	defer cancel()
	defer deleteVMSS(ctx, s)
	extractLogsFromVM(ctx, s)
}

func extractLogsFromVM(ctx context.Context, s *Scenario) {
	if s.VHD.OS == config.OSWindows {
		extractLogsFromVMWindows(ctx, s)
	} else {
		extractLogsFromVMLinux(ctx, s)
	}
}

func extractLogsFromVMLinux(ctx context.Context, s *Scenario) {
	privateIP, err := getVMPrivateIPAddress(ctx, s)
	require.NoError(s.T, err)

	commandList := map[string]string{
		"cluster-provision.log":            "sudo cat /var/log/azure/cluster-provision.log",
		"kubelet.log":                      "sudo journalctl -u kubelet",
		"cluster-provision-cse-output.log": "sudo cat /var/log/azure/cluster-provision-cse-output.log",
		"sysctl-out.log":                   "sudo sysctl -a",
		"aks-node-controller.log":          "sudo cat /var/log/azure/aks-node-controller.log",
	}

	pod, err := s.Runtime.Cluster.Kube.GetHostNetworkDebugPod(ctx, s.T)
	if err != nil {
		require.NoError(s.T, err)
	}

	var logFiles = map[string]string{}
	for file, sourceCmd := range commandList {
		execResult, err := execBashCommandOnVM(ctx, s, privateIP, pod.Name, string(s.Runtime.SSHKeyPrivate), sourceCmd)
		if err != nil {
			s.T.Logf("error executing %s: %s", sourceCmd, err)
			continue
		}
		logFiles[file] = execResult.String()
	}
	err = dumpFileMapToDir(s.T, logFiles)
	if err != nil {
		s.T.Logf("error dumping file to directory  %d: %s", len(logFiles), err)
	}
	require.NoError(s.T, err)
}

func execBashCommandOnVM(ctx context.Context, s *Scenario, vmPrivateIP, jumpboxPodName, sshPrivateKey, command string) (*podExecResult, error) {
	script := Script{
		interpreter: Bash,
		script:      command,
	}
	return execScriptOnVm(ctx, s, vmPrivateIP, jumpboxPodName, sshPrivateKey, script)
}

const uploadLogsPowershellScript = `
param(
    [string]$arg1,
    [string]$arg2,
    [string]$arg3
)

Invoke-WebRequest -UseBasicParsing https://aka.ms/downloadazcopy-v10-windows -OutFile azcopy.zip
Expand-Archive azcopy.zip
cd .\azcopy\*
$env:AZCOPY_AUTO_LOGIN_TYPE="MSI"
$env:AZCOPY_MSI_RESOURCE_STRING=$arg3
C:\k\debug\collect-windows-logs.ps1
$CollectedLogs=(Get-ChildItem . -Filter "*_logs.zip" -File)[0].Name
.\azcopy.exe copy $CollectedLogs "$arg1/collected-node-logs.zip"
.\azcopy.exe copy "C:\azuredata\CustomDataSetupScript.log" "$arg1/cse.log"
.\azcopy.exe copy "C:\AzureData\provision.complete" "$arg1/provision.complete"
.\azcopy.exe copy "C:\k\kubelet.err.log" "$arg1/kubelet.err.log"
.\azcopy.exe copy "C:\k\containerd.err.log" "$arg1/containerd.err.log"
`

// extractLogsFromVMWindows runs a script on windows VM to collect logs and upload them to a blob storage
// it then lists the blobs in the container and prints the content of each blob
func extractLogsFromVMWindows(ctx context.Context, s *Scenario) {
	if !s.T.Failed() {
		s.T.Logf("skipping logs extraction from windows VM, as the test didn't fail")
		return
	}

	ctx, cancel := context.WithTimeout(ctx, 4*time.Minute)
	defer cancel()
>>>>>>> c9bb56a3
	pager := config.Azure.VMSSVM.NewListPager(*s.Runtime.Cluster.Model.Properties.NodeResourceGroup, s.Runtime.VMSSName, nil)
	page, err := pager.NextPage(ctx)
	if err != nil {
		s.T.Logf("failed to list VMSS instances: %s", err)
		return
	}
	if len(page.Value) == 0 {
		s.T.Logf("no VMSS instances found")
		return
	}
	instanceID := *page.Value[0].InstanceID
	blobPrefix := s.Runtime.VMSSName
	blobUrl := config.Config.BlobStorageAccountURL() + "/" + config.Config.BlobContainer + "/" + blobPrefix
<<<<<<< HEAD

	client := config.Azure.VMSSVMRunCommands

	// Invoke the RunCommand on the VMSS instance
	s.T.Log("uploading windows logs to blob storage, may take a few minutes")
=======

	client := config.Azure.VMSSVMRunCommands

	// Invoke the RunCommand on the VMSS instance
	s.T.Logf("uploading windows logs to blob storage at %s, may take a few minutes", blobUrl)
>>>>>>> c9bb56a3

	pollerResp, err := client.BeginCreateOrUpdate(
		ctx,
		*s.Runtime.Cluster.Model.Properties.NodeResourceGroup,
		s.Runtime.VMSSName,
		instanceID,
		"RunPowerShellScript",
		armcompute.VirtualMachineRunCommand{
			Properties: &armcompute.VirtualMachineRunCommandProperties{
				Source: &armcompute.VirtualMachineRunCommandScriptSource{
					//CommandID: to.Ptr("RunPowerShellScript"),
					Script: to.Ptr(uploadLogsPowershellScript),
				},
				Parameters: []*armcompute.RunCommandInputParameter{
					{
						Name:  to.Ptr("arg1"),
						Value: to.Ptr(blobUrl),
					},
					{
						Name:  to.Ptr("arg2"),
						Value: to.Ptr(s.Runtime.VMSSName),
					},
					{
						Name:  to.Ptr("arg3"),
						Value: to.Ptr(config.Config.VMIdentityResourceID()),
					},
				},
			},
		},
		nil,
	)
	if err != nil {
		s.T.Logf("failed to initiate run command on VMSS instance: %s", err)
		return
	}

	// Poll the result until the operation is completed
	runCommandResp, err := pollerResp.PollUntilDone(ctx, config.DefaultPollUntilDoneOptions)
	if err != nil {
		s.T.Logf("failed to execute run command on VMSS instance: %s", err)
		return
	}
	s.T.Logf("run command executed successfully: %v", runCommandResp)

	s.T.Logf("uploaded logs to %s", blobUrl)

	downloadBlob := func(blobSuffix string) {
		fileName := filepath.Join(testDir(s.T), blobSuffix)
		err := os.MkdirAll(testDir(s.T), 0755)
		if err != nil {
			s.T.Logf("failed to create directory %q: %s", testDir(s.T), err)
			return
		}
		file, err := os.Create(fileName)
		if err != nil {
			s.T.Logf("failed to create file %q: %s", fileName, err)
			return
		}
		// NOTE, read after write is possible, list blobs is eventually consistent and may fail
		_, err = config.Azure.Blob.DownloadFile(ctx, config.Config.BlobContainer, blobPrefix+"/"+blobSuffix, file, nil)
		if err != nil {
			s.T.Logf("failed to download collected logs: %s", err)
			err = os.Remove(file.Name())
			if err != nil {
				s.T.Logf("failed to remove file: %s", err)
			}
			return
		}
	}
	downloadBlob("collected-node-logs.zip")
	downloadBlob("cse.log")
	downloadBlob("provision.complete")
	s.T.Logf("logs collected to %s", testDir(s.T))
}

func deleteVMSS(ctx context.Context, s *Scenario) {
	// original context can be cancelled, but we still want to delete the VM
	ctx, cancel := context.WithTimeout(context.WithoutCancel(ctx), time.Minute)
	defer cancel()
	if config.Config.KeepVMSS {
		s.T.Logf("vmss %q will be retained for debugging purposes, please make sure to manually delete it later", s.Runtime.VMSSName)
		if err := writeToFile(s.T, "sshkey", string(s.Runtime.SSHKeyPrivate)); err != nil {
			s.T.Logf("failed to write retained vmss %s private ssh key to disk: %s", s.Runtime.VMSSName, err)
		}
		return
	}
	_, err := config.Azure.VMSS.BeginDelete(ctx, *s.Runtime.Cluster.Model.Properties.NodeResourceGroup, s.Runtime.VMSSName, &armcompute.VirtualMachineScaleSetsClientBeginDeleteOptions{
		ForceDeletion: to.Ptr(true),
	})
	if err != nil {
		s.T.Logf("failed to delete vmss %q: %s", s.Runtime.VMSSName, err)
		return
	}
	s.T.Logf("vmss %q deleted successfully", s.Runtime.VMSSName)
}

// Adds additional IP configs to the passed in vmss model based on the chosen cluster's setting of "maxPodsPerNode",
// as we need be able to allow AKS to allocate an additional IP config for each pod running on the given node.
// Additional info: https://learn.microsoft.com/en-us/azure/aks/configure-azure-cni
func addPodIPConfigsForAzureCNI(vmss *armcompute.VirtualMachineScaleSet, vmssName string, cluster *Cluster) error {
	maxPodsPerNode, err := cluster.MaxPodsPerNode()
	if err != nil {
		return fmt.Errorf("failed to read agentpool MaxPods value from chosen cluster model: %w", err)
	}

	var podIPConfigs []*armcompute.VirtualMachineScaleSetIPConfiguration
	for i := 1; i <= maxPodsPerNode; i++ {
		ipConfig := &armcompute.VirtualMachineScaleSetIPConfiguration{
			Name: to.Ptr(fmt.Sprintf("%s%d", vmssName, i)),
			Properties: &armcompute.VirtualMachineScaleSetIPConfigurationProperties{
				Subnet: &armcompute.APIEntityReference{
					ID: to.Ptr(cluster.SubnetID),
				},
			},
		}
		podIPConfigs = append(podIPConfigs, ipConfig)
	}
	vmssNICConfig, err := getVMSSNICConfig(vmss)
	if err != nil {
		return fmt.Errorf("unable to get vmss nic: %w", err)
	}
	vmss.Properties.VirtualMachineProfile.NetworkProfile.NetworkInterfaceConfigurations[0].Properties.IPConfigurations =
		append(vmssNICConfig.Properties.IPConfigurations, podIPConfigs...)
	return nil
}

func getVMPrivateIPAddress(ctx context.Context, s *Scenario) (string, error) {
	pl := config.Azure.Core.Pipeline()
	url := fmt.Sprintf(listVMSSNetworkInterfaceURLTemplate,
		config.Config.SubscriptionID,
		*s.Runtime.Cluster.Model.Properties.NodeResourceGroup,
		s.Runtime.VMSSName,
		0,
	)
	req, err := runtime.NewRequest(ctx, "GET", url)
	if err != nil {
		return "", err
	}

	resp, err := pl.Do(req)
	if err != nil {
		return "", err
	}

	defer resp.Body.Close()

	respBytes, err := io.ReadAll(resp.Body)
	if err != nil {
		return "", err
	}

	var instanceNICResult listVMSSVMNetworkInterfaceResult

	if err := json.Unmarshal(respBytes, &instanceNICResult); err != nil {
		return "", err
	}

	privateIP, err := getPrivateIP(instanceNICResult)
	if err != nil {
		return "", err
	}

	return privateIP, nil
}

// Returns a newly generated RSA public/private key pair with the private key in PEM format.
func getNewRSAKeyPair() (privatePEMBytes []byte, publicKeyBytes []byte, e error) {
	privateKey, err := rsa.GenerateKey(crand.Reader, 4096)
	if err != nil {
		return nil, nil, fmt.Errorf("failed to create rsa private key: %w", err)
	}

	err = privateKey.Validate()
	if err != nil {
		return nil, nil, fmt.Errorf("failed to validate rsa private key: %w", err)
	}

	publicRsaKey, err := ssh.NewPublicKey(&privateKey.PublicKey)
	if err != nil {
		return nil, nil, fmt.Errorf("failed to convert private to public key: %w", err)
	}

	publicKeyBytes = ssh.MarshalAuthorizedKey(publicRsaKey)

	// Get ASN.1 DER format
	privDER := x509.MarshalPKCS1PrivateKey(privateKey)

	// pem.Block
	privBlock := pem.Block{
		Type:    "RSA PRIVATE KEY",
		Headers: nil,
		Bytes:   privDER,
	}

	// Private key in PEM format
	privatePEMBytes = pem.EncodeToMemory(&privBlock)

	return
}

func generateVMSSNameLinux(t *testing.T) string {
	name := fmt.Sprintf("%s-%s-%s", randomLowercaseString(4), time.Now().Format(time.DateOnly), t.Name())
	name = strings.ReplaceAll(name, "_", "")
	name = strings.ReplaceAll(name, "/", "")
	name = strings.ReplaceAll(name, "Test", "")
	name = strings.ToLower(name)
	if len(name) > 57 { // a limit for VMSS name
		name = name[:57]
	}
	return name
}

func generateVMSSNameWindows(t *testing.T) string {
	// windows has a limit of 9 characters for VMSS name
	// and doesn't allow "-"
	return fmt.Sprintf("win%s", randomLowercaseString(4))
}

func generateVMSSName(s *Scenario) string {
	if s.VHD.OS == config.OSWindows {
		return generateVMSSNameWindows(s.T)
	}
	return generateVMSSNameLinux(s.T)
}

func getBaseVMSSModel(s *Scenario, customData, cseCmd string) armcompute.VirtualMachineScaleSet {
	model := armcompute.VirtualMachineScaleSet{
		Location: to.Ptr(config.Config.Location),
		SKU: &armcompute.SKU{
			Name:     to.Ptr("Standard_D2ds_v5"),
			Capacity: to.Ptr[int64](1),
		},
		Properties: &armcompute.VirtualMachineScaleSetProperties{
			Overprovision: to.Ptr(false),
			UpgradePolicy: &armcompute.UpgradePolicy{
				Mode: to.Ptr(armcompute.UpgradeModeAutomatic),
			},
			VirtualMachineProfile: &armcompute.VirtualMachineScaleSetVMProfile{
				OSProfile: &armcompute.VirtualMachineScaleSetOSProfile{
					ComputerNamePrefix: to.Ptr(s.Runtime.VMSSName),
					AdminUsername:      to.Ptr("azureuser"),
					CustomData:         &customData,
					LinuxConfiguration: &armcompute.LinuxConfiguration{
						SSH: &armcompute.SSHConfiguration{
							PublicKeys: []*armcompute.SSHPublicKey{
								{
									KeyData: to.Ptr(string(s.Runtime.SSHKeyPublic)),
									Path:    to.Ptr("/home/azureuser/.ssh/authorized_keys"),
								},
							},
						},
					},
				},
				StorageProfile: &armcompute.VirtualMachineScaleSetStorageProfile{
					OSDisk: &armcompute.VirtualMachineScaleSetOSDisk{
						CreateOption: to.Ptr(armcompute.DiskCreateOptionTypesFromImage),
						DiskSizeGB:   to.Ptr(int32(50)),
						OSType:       to.Ptr(armcompute.OperatingSystemTypesLinux),
						Caching:      to.Ptr(armcompute.CachingTypesReadOnly),
						DiffDiskSettings: &armcompute.DiffDiskSettings{
							Option: to.Ptr(armcompute.DiffDiskOptionsLocal),
						},
					},
				},
				NetworkProfile: &armcompute.VirtualMachineScaleSetNetworkProfile{
					NetworkInterfaceConfigurations: []*armcompute.VirtualMachineScaleSetNetworkConfiguration{
						{
							Name: to.Ptr(s.Runtime.VMSSName),
							Properties: &armcompute.VirtualMachineScaleSetNetworkConfigurationProperties{
								Primary:            to.Ptr(true),
								EnableIPForwarding: to.Ptr(true),
								IPConfigurations: []*armcompute.VirtualMachineScaleSetIPConfiguration{
									{
										Name: to.Ptr(fmt.Sprintf("%s0", s.Runtime.VMSSName)),
										Properties: &armcompute.VirtualMachineScaleSetIPConfigurationProperties{
											Primary: to.Ptr(true),
											LoadBalancerBackendAddressPools: []*armcompute.SubResource{
												{
													ID: to.Ptr(
														fmt.Sprintf(
															loadBalancerBackendAddressPoolIDTemplate,
															config.Config.SubscriptionID,
															*s.Runtime.Cluster.Model.Properties.NodeResourceGroup,
														),
													),
												},
											},
											Subnet: &armcompute.APIEntityReference{
												ID: to.Ptr(s.Runtime.Cluster.SubnetID),
											},
										},
									},
								},
							},
						},
					},
				},
			},
		},
	}
	if cseCmd != "" {
		model.Properties.VirtualMachineProfile.ExtensionProfile = &armcompute.VirtualMachineScaleSetExtensionProfile{
			Extensions: []*armcompute.VirtualMachineScaleSetExtension{
				{
					Name: to.Ptr("vmssCSE"),
					Properties: &armcompute.VirtualMachineScaleSetExtensionProperties{
						Publisher:               to.Ptr("Microsoft.Azure.Extensions"),
						Type:                    to.Ptr("CustomScript"),
						TypeHandlerVersion:      to.Ptr("2.0"),
						AutoUpgradeMinorVersion: to.Ptr(true),
						Settings:                map[string]interface{}{},
						ProtectedSettings: map[string]interface{}{
							"commandToExecute": cseCmd,
						},
					},
				},
			},
		}
	}
	if s.VHD.OS == config.OSWindows {
		model.Identity = &armcompute.VirtualMachineScaleSetIdentity{
			Type: to.Ptr(armcompute.ResourceIdentityTypeSystemAssignedUserAssigned),
			UserAssignedIdentities: map[string]*armcompute.UserAssignedIdentitiesValue{
				config.Config.VMIdentityResourceID(): {},
			},
		}
		model.Properties.VirtualMachineProfile.StorageProfile.OSDisk.OSType = to.Ptr(armcompute.OperatingSystemTypesWindows)
		model.Properties.VirtualMachineProfile.OSProfile.LinuxConfiguration = nil
		model.Properties.VirtualMachineProfile.ExtensionProfile.Extensions[0].Properties.Publisher = to.Ptr("Microsoft.Compute")
		model.Properties.VirtualMachineProfile.ExtensionProfile.Extensions[0].Properties.Type = to.Ptr("CustomScriptExtension")
		model.Properties.VirtualMachineProfile.ExtensionProfile.Extensions[0].Properties.TypeHandlerVersion = to.Ptr("1.10")
		model.Properties.VirtualMachineProfile.OSProfile.AdminUsername = to.Ptr("azureuser")
		model.Properties.VirtualMachineProfile.OSProfile.AdminPassword = to.Ptr(generateWindowsPassword())
	}
	return model
}

func generateWindowsPassword() string {
	if config.Config.WindowsAdminPassword != "" {
		return config.Config.WindowsAdminPassword
	}
	return randomStringWithDigitsAndSymbols(16)
}

func randomStringWithDigitsAndSymbols(length int) string {
	const charset = "abcdefghijklmnopqrstuvwxyzABCDEFGHIJKLMNOPQRSTUVWXYZ"
	const digits = "0123456789"
	const symbols = "!@#$%^&*()-_+="
	b := make([]byte, length)

	for i := range b {
		if i < (length - 2) { // Ensure at least 2 characters are symbols
			b[i] = charset[randomInt(len(charset))]
		} else if i == (length - 2) {
			b[i] = digits[randomInt(len(digits))]
		} else {
			b[i] = symbols[randomInt(len(symbols))]
		}
	}
	return string(b)
}

func randomInt(bound int) int {
	n, err := crand.Int(crand.Reader, big.NewInt(int64(bound)))
	if err != nil {
		panic(err) // Intentionally panic for simplicity; handle errors as needed
	}
	return int(n.Int64())
}

func getPrivateIP(res listVMSSVMNetworkInterfaceResult) (string, error) {
	if len(res.Value) > 0 {
		v := res.Value[0]
		if len(v.Properties.IPConfigurations) > 0 {
			ipconfig := v.Properties.IPConfigurations[0]
			return ipconfig.Properties.PrivateIPAddress, nil
		}
	}
	return "", fmt.Errorf("unable to extract private IP address from listVMSSNetworkInterfaceResult:\n%+v", res)
}

func getVMSSNICConfig(vmss *armcompute.VirtualMachineScaleSet) (*armcompute.VirtualMachineScaleSetNetworkConfiguration, error) {
	if vmss != nil && vmss.Properties != nil &&
		vmss.Properties.VirtualMachineProfile != nil && vmss.Properties.VirtualMachineProfile.NetworkProfile != nil {
		networkProfile := vmss.Properties.VirtualMachineProfile.NetworkProfile
		if len(networkProfile.NetworkInterfaceConfigurations) > 0 {
			return networkProfile.NetworkInterfaceConfigurations[0], nil
		}
	}
	return nil, fmt.Errorf("unable to extract vmss nic info, vmss model or vmss model properties were nil/empty:\n%+v", vmss)
}

type listVMSSVMNetworkInterfaceResult struct {
	Value []struct {
		Name       string `json:"name,omitempty"`
		ID         string `json:"id,omitempty"`
		Properties struct {
			ProvisioningState string `json:"provisioningState,omitempty"`
			IPConfigurations  []struct {
				Name       string `json:"name,omitempty"`
				ID         string `json:"id,omitempty"`
				Properties struct {
					ProvisioningState         string `json:"provisioningState,omitempty"`
					PrivateIPAddress          string `json:"privateIPAddress,omitempty"`
					PrivateIPAllocationMethod string `json:"privateIPAllocationMethod,omitempty"`
					PublicIPAddress           struct {
						ID string `json:"id,omitempty"`
					} `json:"publicIPAddress,omitempty"`
					Subnet struct {
						ID string `json:"id,omitempty"`
					} `json:"subnet,omitempty"`
					Primary                         bool   `json:"primary,omitempty"`
					PrivateIPAddressVersion         string `json:"privateIPAddressVersion,omitempty"`
					LoadBalancerBackendAddressPools []struct {
						ID string `json:"id,omitempty"`
					} `json:"loadBalancerBackendAddressPools,omitempty"`
					LoadBalancerInboundNatRules []struct {
						ID string `json:"id,omitempty"`
					} `json:"loadBalancerInboundNatRules,omitempty"`
				} `json:"properties,omitempty"`
			} `json:"ipConfigurations,omitempty"`
			DNSSettings struct {
				DNSServers               []interface{} `json:"dnsServers,omitempty"`
				AppliedDNSServers        []interface{} `json:"appliedDnsServers,omitempty"`
				InternalDomainNameSuffix string        `json:"internalDomainNameSuffix,omitempty"`
			} `json:"dnsSettings,omitempty"`
			MacAddress                  string `json:"macAddress,omitempty"`
			EnableAcceleratedNetworking bool   `json:"enableAcceleratedNetworking,omitempty"`
			EnableIPForwarding          bool   `json:"enableIPForwarding,omitempty"`
			NetworkSecurityGroup        struct {
				ID string `json:"id,omitempty"`
			} `json:"networkSecurityGroup,omitempty"`
			Primary        bool `json:"primary,omitempty"`
			VirtualMachine struct {
				ID string `json:"id,omitempty"`
			} `json:"virtualMachine,omitempty"`
		} `json:"properties,omitempty"`
	} `json:"value,omitempty"`
}<|MERGE_RESOLUTION|>--- conflicted
+++ resolved
@@ -53,8 +53,6 @@
 	}
 
 	model := getBaseVMSSModel(s, customData, cse)
-<<<<<<< HEAD
-=======
 	if s.Tags.NonAnonymousACR {
 		// add acr pull identity
 		userAssignedIdentity := fmt.Sprintf("/subscriptions/%s/resourceGroups/%s/providers/Microsoft.ManagedIdentity/userAssignedIdentities/%s", config.Config.SubscriptionID, config.ResourceGroupName, config.VMIdentityName)
@@ -65,7 +63,6 @@
 			},
 		}
 	}
->>>>>>> c9bb56a3
 
 	isAzureCNI, err := cluster.IsAzureCNI()
 	require.NoError(s.T, err, "checking if cluster is using Azure CNI")
@@ -77,30 +74,14 @@
 
 	s.PrepareVMSSModel(ctx, s.T, &model)
 
-<<<<<<< HEAD
-	operation, err := config.Azure.VMSS.BeginCreateOrUpdate(
-		ctx,
-		*cluster.Model.Properties.NodeResourceGroup,
-		s.Runtime.VMSSName,
-		model,
-		nil,
-	)
-	skipTestIfSKUNotAvailableErr(s.T, err)
-	require.NoError(s.T, err)
-=======
 	vmss, err := config.Azure.CreateVMSSWithRetry(ctx, s.T, *cluster.Model.Properties.NodeResourceGroup, s.Runtime.VMSSName, model)
->>>>>>> c9bb56a3
 	s.T.Cleanup(func() {
 		cleanupVMSS(ctx, s)
 	})
 	skipTestIfSKUNotAvailableErr(s.T, err)
 	// fail test, but continue to extract debug information
 	require.NoError(s.T, err, "create vmss %q, check %s for vm logs", s.Runtime.VMSSName, testDir(s.T))
-<<<<<<< HEAD
-	return &vmssResp.VirtualMachineScaleSet
-=======
 	return vmss
->>>>>>> c9bb56a3
 }
 
 func skipTestIfSKUNotAvailableErr(t *testing.T, err error) {
@@ -117,7 +98,6 @@
 func cleanupVMSS(ctx context.Context, s *Scenario) {
 	// original context can be cancelled, but we still want to collect the logs
 	ctx, cancel := context.WithTimeout(context.WithoutCancel(ctx), 5*time.Minute)
-<<<<<<< HEAD
 	defer cancel()
 	defer deleteVMSS(ctx, s)
 	extractLogsFromVM(ctx, s)
@@ -136,11 +116,11 @@
 	require.NoError(s.T, err)
 
 	commandList := map[string]string{
-		"cluster-provision.log":            "cat /var/log/azure/cluster-provision.log",
-		"kubelet.log":                      "journalctl -u kubelet",
-		"cluster-provision-cse-output.log": "cat /var/log/azure/cluster-provision-cse-output.log",
-		"sysctl-out.log":                   "sysctl -a",
-		"aks-node-controller.log":          "cat /var/log/azure/aks-node-controller.log",
+		"cluster-provision.log":            "sudo cat /var/log/azure/cluster-provision.log",
+		"kubelet.log":                      "sudo journalctl -u kubelet",
+		"cluster-provision-cse-output.log": "sudo cat /var/log/azure/cluster-provision-cse-output.log",
+		"sysctl-out.log":                   "sudo sysctl -a",
+		"aks-node-controller.log":          "sudo cat /var/log/azure/aks-node-controller.log",
 	}
 
 	pod, err := s.Runtime.Cluster.Kube.GetHostNetworkDebugPod(ctx, s.T)
@@ -150,7 +130,7 @@
 
 	var logFiles = map[string]string{}
 	for file, sourceCmd := range commandList {
-		execResult, err := execOnVM(ctx, s.Runtime.Cluster.Kube, privateIP, pod.Name, string(s.Runtime.SSHKeyPrivate), sourceCmd)
+		execResult, err := execBashCommandOnVM(ctx, s, privateIP, pod.Name, string(s.Runtime.SSHKeyPrivate), sourceCmd)
 		if err != nil {
 			s.T.Logf("error executing %s: %s", sourceCmd, err)
 			continue
@@ -158,7 +138,18 @@
 		logFiles[file] = execResult.String()
 	}
 	err = dumpFileMapToDir(s.T, logFiles)
+	if err != nil {
+		s.T.Logf("error dumping file to directory  %d: %s", len(logFiles), err)
+	}
 	require.NoError(s.T, err)
+}
+
+func execBashCommandOnVM(ctx context.Context, s *Scenario, vmPrivateIP, jumpboxPodName, sshPrivateKey, command string) (*podExecResult, error) {
+	script := Script{
+		interpreter: Bash,
+		script:      command,
+	}
+	return execScriptOnVm(ctx, s, vmPrivateIP, jumpboxPodName, sshPrivateKey, script)
 }
 
 const uploadLogsPowershellScript = `
@@ -192,93 +183,6 @@
 
 	ctx, cancel := context.WithTimeout(ctx, 4*time.Minute)
 	defer cancel()
-=======
-	defer cancel()
-	defer deleteVMSS(ctx, s)
-	extractLogsFromVM(ctx, s)
-}
-
-func extractLogsFromVM(ctx context.Context, s *Scenario) {
-	if s.VHD.OS == config.OSWindows {
-		extractLogsFromVMWindows(ctx, s)
-	} else {
-		extractLogsFromVMLinux(ctx, s)
-	}
-}
-
-func extractLogsFromVMLinux(ctx context.Context, s *Scenario) {
-	privateIP, err := getVMPrivateIPAddress(ctx, s)
-	require.NoError(s.T, err)
-
-	commandList := map[string]string{
-		"cluster-provision.log":            "sudo cat /var/log/azure/cluster-provision.log",
-		"kubelet.log":                      "sudo journalctl -u kubelet",
-		"cluster-provision-cse-output.log": "sudo cat /var/log/azure/cluster-provision-cse-output.log",
-		"sysctl-out.log":                   "sudo sysctl -a",
-		"aks-node-controller.log":          "sudo cat /var/log/azure/aks-node-controller.log",
-	}
-
-	pod, err := s.Runtime.Cluster.Kube.GetHostNetworkDebugPod(ctx, s.T)
-	if err != nil {
-		require.NoError(s.T, err)
-	}
-
-	var logFiles = map[string]string{}
-	for file, sourceCmd := range commandList {
-		execResult, err := execBashCommandOnVM(ctx, s, privateIP, pod.Name, string(s.Runtime.SSHKeyPrivate), sourceCmd)
-		if err != nil {
-			s.T.Logf("error executing %s: %s", sourceCmd, err)
-			continue
-		}
-		logFiles[file] = execResult.String()
-	}
-	err = dumpFileMapToDir(s.T, logFiles)
-	if err != nil {
-		s.T.Logf("error dumping file to directory  %d: %s", len(logFiles), err)
-	}
-	require.NoError(s.T, err)
-}
-
-func execBashCommandOnVM(ctx context.Context, s *Scenario, vmPrivateIP, jumpboxPodName, sshPrivateKey, command string) (*podExecResult, error) {
-	script := Script{
-		interpreter: Bash,
-		script:      command,
-	}
-	return execScriptOnVm(ctx, s, vmPrivateIP, jumpboxPodName, sshPrivateKey, script)
-}
-
-const uploadLogsPowershellScript = `
-param(
-    [string]$arg1,
-    [string]$arg2,
-    [string]$arg3
-)
-
-Invoke-WebRequest -UseBasicParsing https://aka.ms/downloadazcopy-v10-windows -OutFile azcopy.zip
-Expand-Archive azcopy.zip
-cd .\azcopy\*
-$env:AZCOPY_AUTO_LOGIN_TYPE="MSI"
-$env:AZCOPY_MSI_RESOURCE_STRING=$arg3
-C:\k\debug\collect-windows-logs.ps1
-$CollectedLogs=(Get-ChildItem . -Filter "*_logs.zip" -File)[0].Name
-.\azcopy.exe copy $CollectedLogs "$arg1/collected-node-logs.zip"
-.\azcopy.exe copy "C:\azuredata\CustomDataSetupScript.log" "$arg1/cse.log"
-.\azcopy.exe copy "C:\AzureData\provision.complete" "$arg1/provision.complete"
-.\azcopy.exe copy "C:\k\kubelet.err.log" "$arg1/kubelet.err.log"
-.\azcopy.exe copy "C:\k\containerd.err.log" "$arg1/containerd.err.log"
-`
-
-// extractLogsFromVMWindows runs a script on windows VM to collect logs and upload them to a blob storage
-// it then lists the blobs in the container and prints the content of each blob
-func extractLogsFromVMWindows(ctx context.Context, s *Scenario) {
-	if !s.T.Failed() {
-		s.T.Logf("skipping logs extraction from windows VM, as the test didn't fail")
-		return
-	}
-
-	ctx, cancel := context.WithTimeout(ctx, 4*time.Minute)
-	defer cancel()
->>>>>>> c9bb56a3
 	pager := config.Azure.VMSSVM.NewListPager(*s.Runtime.Cluster.Model.Properties.NodeResourceGroup, s.Runtime.VMSSName, nil)
 	page, err := pager.NextPage(ctx)
 	if err != nil {
@@ -292,19 +196,11 @@
 	instanceID := *page.Value[0].InstanceID
 	blobPrefix := s.Runtime.VMSSName
 	blobUrl := config.Config.BlobStorageAccountURL() + "/" + config.Config.BlobContainer + "/" + blobPrefix
-<<<<<<< HEAD
-
-	client := config.Azure.VMSSVMRunCommands
-
-	// Invoke the RunCommand on the VMSS instance
-	s.T.Log("uploading windows logs to blob storage, may take a few minutes")
-=======
 
 	client := config.Azure.VMSSVMRunCommands
 
 	// Invoke the RunCommand on the VMSS instance
 	s.T.Logf("uploading windows logs to blob storage at %s, may take a few minutes", blobUrl)
->>>>>>> c9bb56a3
 
 	pollerResp, err := client.BeginCreateOrUpdate(
 		ctx,
