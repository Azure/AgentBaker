package e2e_test

import (
	"context"
	"crypto/rsa"
	"crypto/x509"
	"encoding/pem"
	"fmt"
	mrand "math/rand"

	"github.com/Azure/agentbakere2e/scenario"
	"github.com/Azure/azure-sdk-for-go/sdk/azcore/to"
	"github.com/Azure/azure-sdk-for-go/sdk/resourcemanager/compute/armcompute"
	"golang.org/x/crypto/ssh"
)

// Returns a newly generated RSA public/private key pair with the private key in PEM format.
func getNewRSAKeyPair(r *mrand.Rand) (privatePEMBytes []byte, publicKeyBytes []byte, e error) {
	privateKey, err := rsa.GenerateKey(r, 4096)
	if err != nil {
		return nil, nil, fmt.Errorf("failed to create rsa private key: %q", err)
	}

	err = privateKey.Validate()
	if err != nil {
		return nil, nil, fmt.Errorf("failed to validate rsa private key: %q", err)
	}

	publicRsaKey, err := ssh.NewPublicKey(&privateKey.PublicKey)
	if err != nil {
		return nil, nil, fmt.Errorf("failed to convert private to public key: %q", err)
	}

	publicKeyBytes = ssh.MarshalAuthorizedKey(publicRsaKey)

	// Get ASN.1 DER format
	privDER := x509.MarshalPKCS1PrivateKey(privateKey)

	// pem.Block
	privBlock := pem.Block{
		Type:    "RSA PRIVATE KEY",
		Headers: nil,
		Bytes:   privDER,
	}

	// Private key in PEM format
	privatePEMBytes = pem.EncodeToMemory(&privBlock)

	return
}

func createVMSSWithPayload(ctx context.Context, publicKeyBytes []byte, cloud *azureClient, location, mcResourceGroupName, name, subnetID, customData, cseCmd string, mutator func(*armcompute.VirtualMachineScaleSet)) error {
	model := getBaseVMSSModel(name, location, subnetID, string(publicKeyBytes), customData, cseCmd)

	if mutator != nil {
		mutator(&model)
	}

	pollerResp, err := cloud.vmssClient.BeginCreateOrUpdate(
		ctx,
		mcResourceGroupName,
		name,
		model,
		nil,
	)
	if err != nil {
		return err
	}

	_, err = pollerResp.PollUntilDone(ctx, nil)
	if err != nil {
		return err
	}

	return nil
}

func getBaseVMSSModel(name, location, subnetID, sshPublicKey, customData, cseCmd string) armcompute.VirtualMachineScaleSet {
	return armcompute.VirtualMachineScaleSet{
		Location: to.Ptr(location),
		SKU: &armcompute.SKU{
			Name:     to.Ptr("Standard_DS2_v2"),
			Capacity: to.Ptr[int64](1),
		},
		Properties: &armcompute.VirtualMachineScaleSetProperties{
			Overprovision: to.Ptr(false),
			UpgradePolicy: &armcompute.UpgradePolicy{
				Mode: to.Ptr(armcompute.UpgradeModeManual),
			},
			VirtualMachineProfile: &armcompute.VirtualMachineScaleSetVMProfile{
				ExtensionProfile: &armcompute.VirtualMachineScaleSetExtensionProfile{
					Extensions: []*armcompute.VirtualMachineScaleSetExtension{
						{
							Name: to.Ptr("vmssCSE"),
							Properties: &armcompute.VirtualMachineScaleSetExtensionProperties{
								Publisher:               to.Ptr("Microsoft.Azure.Extensions"),
								Type:                    to.Ptr("CustomScript"),
								TypeHandlerVersion:      to.Ptr("2.0"),
								AutoUpgradeMinorVersion: to.Ptr(true),
								Settings:                map[string]interface{}{},
								ProtectedSettings: map[string]interface{}{
									"commandToExecute": cseCmd,
								},
							},
						},
					},
				},
				OSProfile: &armcompute.VirtualMachineScaleSetOSProfile{
					ComputerNamePrefix: to.Ptr(name),
					AdminUsername:      to.Ptr("azureuser"),
					CustomData:         &customData,
					LinuxConfiguration: &armcompute.LinuxConfiguration{
						SSH: &armcompute.SSHConfiguration{
							PublicKeys: []*armcompute.SSHPublicKey{
								{
									KeyData: to.Ptr(sshPublicKey),
									Path:    to.Ptr("/home/azureuser/.ssh/authorized_keys"),
								},
							},
						},
					},
				},
				StorageProfile: &armcompute.VirtualMachineScaleSetStorageProfile{
					ImageReference: &armcompute.ImageReference{
<<<<<<< HEAD
						ID: to.Ptr(scenario.DefaultImageVersionIDs["ubuntu1804"]),
=======
						ID: to.Ptr(defaultUbuntuImageVersionIDs["1804gen2"]),
>>>>>>> 6e0d96df
					},
					OSDisk: &armcompute.VirtualMachineScaleSetOSDisk{
						CreateOption: to.Ptr(armcompute.DiskCreateOptionTypesFromImage),
						DiskSizeGB:   to.Ptr(int32(512)),
						OSType:       to.Ptr(armcompute.OperatingSystemTypesLinux),
					},
				},
				NetworkProfile: &armcompute.VirtualMachineScaleSetNetworkProfile{
					NetworkInterfaceConfigurations: []*armcompute.VirtualMachineScaleSetNetworkConfiguration{
						{
							Name: to.Ptr(name),
							Properties: &armcompute.VirtualMachineScaleSetNetworkConfigurationProperties{
								Primary:            to.Ptr(true),
								EnableIPForwarding: to.Ptr(true),
								IPConfigurations: []*armcompute.VirtualMachineScaleSetIPConfiguration{
									{
										Name: to.Ptr(name),
										Properties: &armcompute.VirtualMachineScaleSetIPConfigurationProperties{
											LoadBalancerBackendAddressPools: []*armcompute.SubResource{
												{
													ID: to.Ptr("/subscriptions/8ecadfc9-d1a3-4ea4-b844-0d9f87e4d7c8/resourceGroups/MC_agentbaker-e2e-tests_agentbaker-e2e-test-cluster_eastus/providers/Microsoft.Network/loadBalancers/kubernetes/backendAddressPools/aksOutboundBackendPool"),
												},
											},
											Subnet: &armcompute.APIEntityReference{
												ID: to.Ptr(subnetID),
											},
										},
									},
								},
							},
						},
					},
				},
			},
		},
	}
}<|MERGE_RESOLUTION|>--- conflicted
+++ resolved
@@ -122,11 +122,7 @@
 				},
 				StorageProfile: &armcompute.VirtualMachineScaleSetStorageProfile{
 					ImageReference: &armcompute.ImageReference{
-<<<<<<< HEAD
 						ID: to.Ptr(scenario.DefaultImageVersionIDs["ubuntu1804"]),
-=======
-						ID: to.Ptr(defaultUbuntuImageVersionIDs["1804gen2"]),
->>>>>>> 6e0d96df
 					},
 					OSDisk: &armcompute.VirtualMachineScaleSetOSDisk{
 						CreateOption: to.Ptr(armcompute.DiskCreateOptionTypesFromImage),
