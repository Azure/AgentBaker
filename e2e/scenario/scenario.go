package scenario

import (
	"context"
	"log"

	"github.com/Azure/agentbakere2e/suite"
)

// GetScenarios returns the set of scenarios comprising the AgentBaker E2E suite.
func GetScenariosForSuite(ctx context.Context, suiteConfig *suite.Config) (Table, error) {
	var (
		tmpl      = NewTemplate()
		scenarios []*Scenario
	)

	for _, scenario := range tmpl.allScenarios() {
		if suiteConfig.ScenariosToRun != nil && !suiteConfig.ScenariosToRun[scenario.Name] {
			continue
		} else if suiteConfig.ScenariosToExclude != nil && suiteConfig.ScenariosToExclude[scenario.Name] {
			continue
		}
		scenarios = append(scenarios, scenario)
	}

	if suiteConfig.UseVHDsFromBuild() {
		log.Printf("will use VHDs from specified build: %d", suiteConfig.VHDBuildID)
		if err := getVHDsFromBuild(ctx, suiteConfig, tmpl, scenarios); err != nil {
			return nil, err
		}
	}

	table := make(Table, len(scenarios))
	for _, scenario := range scenarios {
		table[scenario.Name] = scenario
		log.Printf("will run E2E scenario %q: %s; with VHD: %s", scenario.Name, scenario.Description, scenario.VHDSelector().ResourceID.Short())
	}

	return table, nil
}

// This function is called internally by the scenario package to get each e2e scenario's respective config as one long slice.
// To add a sceneario, implement a new method on the Template type in a separate file that returns a *Scenario and add
// its return value to the slice returned by this function.
func (t *Template) scenarios() []*Scenario {
	return []*Scenario{
		t.ubuntu1804(),
		t.ubuntu2204(),
		t.marinerv2(),
		t.azurelinuxv2(),
		t.ubuntu2204ARM64(),
		t.marinerv2ARM64(),
		t.azurelinuxv2ARM64(),
		t.ubuntu1804gpu(),
		t.marinerv2gpu(),
		t.azurelinuxv2gpu(),
		t.ubuntu2204CustomSysctls(),
		t.marinerv2CustomSysctls(),
		t.azurelinuxv2CustomSysctls(),
		t.ubuntu2204Wasm(),
		t.marinerv2Wasm(),
		t.azurelinuxv2Wasm(),
		t.ubuntu1804_azurecni(),
		t.marinerv2_azurecni(),
		t.azurelinuxv2_azurecni(),
		t.ubuntu1804gpu_azurecni(),
		t.marinerv2gpu_azurecni(),
		t.azurelinuxv2gpu_azurecni(),
		t.ubuntu2204gpuNoDriver(),
		t.ubuntu2204CustomCATrust(),
		t.ubuntu2204ArtifactStreaming(),
		t.ubuntu2204privatekubepkg(),
<<<<<<< HEAD
		t.ubuntu2204AirGap(),
=======
		t.ubuntu2204ContainerdURL(),
		t.ubuntu2204ContainerdVersion(),
>>>>>>> ff48eaa0
	}
}

func (t *Template) gpuVMSizeScenarios() []*Scenario {
	var scenarios []*Scenario
	for gpuSeries := range DefaultGPUSeriesVMSizes {
		scenarios = append(scenarios, t.ubuntu2204gpu(gpuSeries))
	}
	return scenarios
}

func (t *Template) allScenarios() []*Scenario {
	return append(t.scenarios(), t.gpuVMSizeScenarios()...)
}<|MERGE_RESOLUTION|>--- conflicted
+++ resolved
@@ -70,12 +70,9 @@
 		t.ubuntu2204CustomCATrust(),
 		t.ubuntu2204ArtifactStreaming(),
 		t.ubuntu2204privatekubepkg(),
-<<<<<<< HEAD
 		t.ubuntu2204AirGap(),
-=======
 		t.ubuntu2204ContainerdURL(),
 		t.ubuntu2204ContainerdVersion(),
->>>>>>> ff48eaa0
 	}
 }
 
