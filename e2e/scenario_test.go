--- conflicted
+++ resolved
@@ -1251,8 +1251,6 @@
 				if !strings.HasPrefix(containerdVersions[0], "2.") {
 					t.Errorf("expected containerd version to start with '2.', got %v", containerdVersions[0])
 				}
-<<<<<<< HEAD
-
 				runcVersions := getExpectedPackageVersions("runc", "ubuntu", "r2404")
 				if len(runcVersions) != 1 {
 					t.Errorf("expected exactly one version for containerd, got %v", runcVersions)
@@ -1261,14 +1259,10 @@
 				if !strings.HasPrefix(runcVersions[0], "1.2.") {
 					t.Errorf("expected containerd version to start with '1.2.', got %v", containerdVersions[0])
 				}
-				ValidateInstalledPackageVersion(ctx, s, "moby-containerd", containerdVersions[0])
-				ValidateInstalledPackageVersion(ctx, s, "moby-runc", getExpectedPackageVersions("runc", "ubuntu", "r2404")[0])
-=======
 				ValidateInstalledPackageVersion(ctx, s, "moby-containerd", containerdVersions[0])
 				ValidateInstalledPackageVersion(ctx, s, "moby-runc", getExpectedPackageVersions("runc", "ubuntu", "r2404")[0])
 				// assert that /etc/containerd/config.toml exists and does not contain deprecated properties from 1.7
 				ValidateFileExcludesContent(ctx, s, "/etc/containerd/config.toml", "CriuPath", "CriuPath")
->>>>>>> 1c9cc292
 			},
 		},
 	})
@@ -1297,12 +1291,9 @@
 			Cluster: ClusterKubenet,
 			VHD:     config.VHDUbuntu2404ArmContainerd,
 			BootstrapConfigMutator: func(nbc *datamodel.NodeBootstrappingConfiguration) {
-<<<<<<< HEAD
-=======
 			},
 			VMConfigMutator: func(vmss *armcompute.VirtualMachineScaleSet) {
 				vmss.SKU.Name = to.Ptr("Standard_D2pds_V5")
->>>>>>> 1c9cc292
 			},
 			Validator: func(ctx context.Context, s *Scenario) {
 				ValidateInstalledPackageVersion(ctx, s, "moby-containerd", getExpectedPackageVersions("containerd", "ubuntu", "r2404")[0])
