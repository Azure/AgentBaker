package e2e

import (
	"context"
	"fmt"
	"strings"
	"testing"

	aksnodeconfigv1 "github.com/Azure/agentbaker/aks-node-controller/pkg/gen/aksnodeconfig/v1"
	"github.com/Azure/agentbaker/e2e/config"
	"github.com/Azure/agentbaker/e2e/toolkit"
	"github.com/Azure/agentbaker/pkg/agent/datamodel"
	"github.com/Azure/azure-sdk-for-go/sdk/azcore/to"
	"github.com/Azure/azure-sdk-for-go/sdk/resourcemanager/compute/armcompute/v6"
	"github.com/Azure/azure-sdk-for-go/sdk/resourcemanager/containerservice/armcontainerservice/v6"
)

func Test_AzureLinuxV2(t *testing.T) {
	RunScenario(t, &Scenario{
		Description: "Tests that a node using a AzureLinuxV2 (CgroupV2) VHD can be properly bootstrapped",
		Config: Config{
			Cluster: ClusterKubenet,
			VHD:     config.VHDAzureLinuxV2Gen2,
			BootstrapConfigMutator: func(nbc *datamodel.NodeBootstrappingConfiguration) {
			},
			Validator: func(ctx context.Context, s *Scenario) {
				ValidateInstalledPackageVersion(ctx, s, "moby-containerd", getExpectedPackageVersions("containerd", "mariner", "current")[0])
			},
		},
	})
}

func Test_AzureLinuxV2_AirGap(t *testing.T) {
	RunScenario(t, &Scenario{
		Description: "Tests that a node using a AzureLinuxV2 (CgroupV2) VHD can be properly bootstrapped",
		Tags: Tags{
			Airgap: true,
		},
		Config: Config{
			Cluster: ClusterKubenetAirgap,
			VHD:     config.VHDAzureLinuxV2Gen2,
			BootstrapConfigMutator: func(nbc *datamodel.NodeBootstrappingConfiguration) {
				nbc.OutboundType = datamodel.OutboundTypeBlock
				nbc.ContainerService.Properties.SecurityProfile = &datamodel.SecurityProfile{
					PrivateEgress: &datamodel.PrivateEgress{
						Enabled:                 true,
						ContainerRegistryServer: fmt.Sprintf("%s.azurecr.io", config.PrivateACRName),
					},
				}
			},
		},
	})
}

func Test_AzureLinuxV2_ARM64(t *testing.T) {
	RunScenario(t, &Scenario{
		Description: "Tests that a node using a AzureLinuxV2 (CgroupV2) VHD on ARM64 architecture can be properly bootstrapped",
		Config: Config{
			Cluster: ClusterKubenet,
			VHD:     config.VHDAzureLinuxV2Gen2Arm64,
			BootstrapConfigMutator: func(nbc *datamodel.NodeBootstrappingConfiguration) {
				nbc.ContainerService.Properties.OrchestratorProfile.KubernetesConfig.CustomKubeBinaryURL = "https://acs-mirror.azureedge.net/kubernetes/v1.24.9/binaries/kubernetes-node-linux-arm64.tar.gz"
				nbc.AgentPoolProfile.VMSize = "Standard_D2pds_V5"
				nbc.IsARM64 = true
			},
			VMConfigMutator: func(vmss *armcompute.VirtualMachineScaleSet) {
				vmss.SKU.Name = to.Ptr("Standard_D2pds_V5")
			},
		},
	})
}

func Test_AzureLinuxV2_ARM64AirGap(t *testing.T) {
	RunScenario(t, &Scenario{
		Description: "Tests that a node using a AzureLinuxV2 (CgroupV2) VHD on ARM64 architecture can be properly bootstrapped",
		Tags: Tags{
			Airgap: true,
		},
		Config: Config{
			Cluster: ClusterKubenetAirgap,
			VHD:     config.VHDAzureLinuxV2Gen2Arm64,
			BootstrapConfigMutator: func(nbc *datamodel.NodeBootstrappingConfiguration) {
				nbc.ContainerService.Properties.OrchestratorProfile.KubernetesConfig.CustomKubeBinaryURL = "https://acs-mirror.azureedge.net/kubernetes/v1.24.9/binaries/kubernetes-node-linux-arm64.tar.gz"
				nbc.AgentPoolProfile.VMSize = "Standard_D2pds_V5"
				nbc.IsARM64 = true

				nbc.OutboundType = datamodel.OutboundTypeBlock
				nbc.ContainerService.Properties.SecurityProfile = &datamodel.SecurityProfile{
					PrivateEgress: &datamodel.PrivateEgress{
						Enabled:                 true,
						ContainerRegistryServer: fmt.Sprintf("%s.azurecr.io", config.PrivateACRName),
					},
				}
			},
			VMConfigMutator: func(vmss *armcompute.VirtualMachineScaleSet) {
				vmss.SKU.Name = to.Ptr("Standard_D2pds_V5")
			},
		},
	})
}

func Test_AzureLinuxV2_AzureCNI(t *testing.T) {
	RunScenario(t, &Scenario{
		Description: "azurelinuxv2 scenario on a cluster configured with Azure CNI",
		Config: Config{
			Cluster: ClusterAzureNetwork,
			VHD:     config.VHDAzureLinuxV2Gen2,
			BootstrapConfigMutator: func(nbc *datamodel.NodeBootstrappingConfiguration) {
				nbc.ContainerService.Properties.OrchestratorProfile.KubernetesConfig.NetworkPlugin = string(armcontainerservice.NetworkPluginAzure)
				nbc.AgentPoolProfile.KubernetesConfig.NetworkPlugin = string(armcontainerservice.NetworkPluginAzure)
			},
		},
	})
}

func Test_AzureLinuxV2_ChronyRestarts(t *testing.T) {
	RunScenario(t, &Scenario{
		Description: "Tests that the chrony service restarts if it is killed",
		Config: Config{
			Cluster: ClusterKubenet,
			VHD:     config.VHDAzureLinuxV2Gen2,
			BootstrapConfigMutator: func(nbc *datamodel.NodeBootstrappingConfiguration) {
			},
			Validator: func(ctx context.Context, s *Scenario) {
				ValidateFileHasContent(ctx, s, "/etc/systemd/system/chronyd.service.d/10-chrony-restarts.conf", "Restart=always")
				ValidateFileHasContent(ctx, s, "/etc/systemd/system/chronyd.service.d/10-chrony-restarts.conf", "RestartSec=5")
				ServiceCanRestartValidator(ctx, s, "chronyd", 10)
			},
		},
	})
}

func Test_AzureLinuxV2_CustomSysctls(t *testing.T) {
	customSysctls := map[string]string{
		"net.ipv4.ip_local_port_range":       "32768 62535",
		"net.netfilter.nf_conntrack_max":     "2097152",
		"net.netfilter.nf_conntrack_buckets": "524288",
		"net.ipv4.tcp_keepalive_intvl":       "90",
		"net.ipv4.ip_local_reserved_ports":   "",
	}
	customContainerdUlimits := map[string]string{
		"LimitMEMLOCK": "75000",
		"LimitNOFILE":  "1048",
	}
	RunScenario(t, &Scenario{
		Description: "tests that a AzureLinuxV2 (CgroupV2) VHD can be properly bootstrapped when supplied custom node config that contains custom sysctl settings",
		Config: Config{
			Cluster: ClusterKubenet,
			VHD:     config.VHDAzureLinuxV2Gen2,
			BootstrapConfigMutator: func(nbc *datamodel.NodeBootstrappingConfiguration) {
				customLinuxConfig := &datamodel.CustomLinuxOSConfig{
					Sysctls: &datamodel.SysctlConfig{
						NetNetfilterNfConntrackMax:     to.Ptr(toolkit.StrToInt32(customSysctls["net.netfilter.nf_conntrack_max"])),
						NetNetfilterNfConntrackBuckets: to.Ptr(toolkit.StrToInt32(customSysctls["net.netfilter.nf_conntrack_buckets"])),
						NetIpv4IpLocalPortRange:        customSysctls["net.ipv4.ip_local_port_range"],
						NetIpv4TcpkeepaliveIntvl:       to.Ptr(toolkit.StrToInt32(customSysctls["net.ipv4.tcp_keepalive_intvl"])),
					},
					UlimitConfig: &datamodel.UlimitConfig{
						MaxLockedMemory: customContainerdUlimits["LimitMEMLOCK"],
						NoFile:          customContainerdUlimits["LimitNOFILE"],
					},
				}
				nbc.AgentPoolProfile.CustomLinuxOSConfig = customLinuxConfig
			},
			Validator: func(ctx context.Context, s *Scenario) {
				ValidateUlimitSettings(ctx, s, customContainerdUlimits)
				ValidateSysctlConfig(ctx, s, customSysctls)
			},
		},
	})
}

// Returns config for the 'gpu' E2E scenario
func Test_AzureLinuxV2_GPU(t *testing.T) {
	RunScenario(t, &Scenario{
		Description: "Tests that a GPU-enabled node using a AzureLinuxV2 (CgroupV2) VHD can be properly bootstrapped",
		Tags: Tags{
			GPU: true,
		},
		Config: Config{
			Cluster: ClusterKubenet,
			VHD:     config.VHDAzureLinuxV2Gen2,
			BootstrapConfigMutator: func(nbc *datamodel.NodeBootstrappingConfiguration) {
				nbc.AgentPoolProfile.VMSize = "Standard_NC6s_v3"
				nbc.ConfigGPUDriverIfNeeded = true
				nbc.EnableGPUDevicePluginIfNeeded = false
				nbc.EnableNvidia = true
			},
			VMConfigMutator: func(vmss *armcompute.VirtualMachineScaleSet) {
				vmss.SKU.Name = to.Ptr("Standard_NC6s_v3")
			},
			Validator: func(ctx context.Context, s *Scenario) {
			},
		},
	})
}

func Test_AzureLinuxV2_GPUAzureCNI(t *testing.T) {
	RunScenario(t, &Scenario{
		Description: "AzureLinux V2 (CgroupV2) gpu scenario on cluster configured with Azure CNI",
		Tags: Tags{
			GPU: true,
		},
		Config: Config{
			Cluster: ClusterAzureNetwork,
			VHD:     config.VHDAzureLinuxV2Gen2,
			BootstrapConfigMutator: func(nbc *datamodel.NodeBootstrappingConfiguration) {
				nbc.ContainerService.Properties.OrchestratorProfile.KubernetesConfig.NetworkPlugin = string(armcontainerservice.NetworkPluginAzure)
				nbc.AgentPoolProfile.KubernetesConfig.NetworkPlugin = string(armcontainerservice.NetworkPluginAzure)
				nbc.AgentPoolProfile.VMSize = "Standard_NC6s_v3"
				nbc.ConfigGPUDriverIfNeeded = true
				nbc.EnableGPUDevicePluginIfNeeded = false
				nbc.EnableNvidia = true
			},
			VMConfigMutator: func(vmss *armcompute.VirtualMachineScaleSet) {
				vmss.SKU.Name = to.Ptr("Standard_NC6s_v3")
			},
			Validator: func(ctx context.Context, s *Scenario) {
			},
		},
	})
}

func Test_AzureLinuxV2_WASM(t *testing.T) {
	RunScenario(t, &Scenario{
		Description: "tests that a new AzureLinuxV2 (CgroupV2) node using krustlet can be properly bootstrapped",
		Tags: Tags{
			WASM: true,
		},
		Config: Config{
			Cluster: ClusterKubenet,
			VHD:     config.VHDAzureLinuxV2Gen2,
			BootstrapConfigMutator: func(nbc *datamodel.NodeBootstrappingConfiguration) {
				nbc.AgentPoolProfile.WorkloadRuntime = datamodel.WasmWasi
			},
			Validator: func(ctx context.Context, s *Scenario) {
				ValidateContainerdWASMShims(ctx, s)
			},
		},
	})
}

func Test_MarinerV2(t *testing.T) {
	RunScenario(t, &Scenario{
		Description: "Tests that a node using a MarinerV2 VHD can be properly bootstrapped",
		Config: Config{
			Cluster: ClusterKubenet,
			VHD:     config.VHDCBLMarinerV2Gen2,
			BootstrapConfigMutator: func(nbc *datamodel.NodeBootstrappingConfiguration) {
			},
			Validator: func(ctx context.Context, s *Scenario) {
				ValidateInstalledPackageVersion(ctx, s, "moby-containerd", getExpectedPackageVersions("containerd", "mariner", "current")[0])
			},
		},
	})
}

func Test_MarinerV2_AirGap(t *testing.T) {
	RunScenario(t, &Scenario{
		Description: "Tests that a node using a MarinerV2 VHD can be properly bootstrapped",
		Tags: Tags{
			Airgap: true,
		},
		Config: Config{
			Cluster: ClusterKubenetAirgap,
			VHD:     config.VHDCBLMarinerV2Gen2,
			BootstrapConfigMutator: func(nbc *datamodel.NodeBootstrappingConfiguration) {

				nbc.OutboundType = datamodel.OutboundTypeBlock
				nbc.ContainerService.Properties.SecurityProfile = &datamodel.SecurityProfile{
					PrivateEgress: &datamodel.PrivateEgress{
						Enabled:                 true,
						ContainerRegistryServer: fmt.Sprintf("%s.azurecr.io", config.PrivateACRName),
					},
				}
			},
		},
	})
}

func Test_MarinerV2_ARM64(t *testing.T) {
	RunScenario(t, &Scenario{
		Description: "Tests that a node using a MarinerV2 VHD on ARM64 architecture can be properly bootstrapped",
		Config: Config{
			Cluster: ClusterKubenet,
			VHD:     config.VHDCBLMarinerV2Gen2Arm64,
			BootstrapConfigMutator: func(nbc *datamodel.NodeBootstrappingConfiguration) {
				nbc.ContainerService.Properties.OrchestratorProfile.KubernetesConfig.CustomKubeBinaryURL = "https://acs-mirror.azureedge.net/kubernetes/v1.24.9/binaries/kubernetes-node-linux-arm64.tar.gz"
				nbc.AgentPoolProfile.VMSize = "Standard_D2pds_V5"
				nbc.IsARM64 = true
			},
			VMConfigMutator: func(vmss *armcompute.VirtualMachineScaleSet) {
				vmss.SKU.Name = to.Ptr("Standard_D2pds_V5")
			},
		},
	})
}

func Test_MarinerV2_ARM64AirGap(t *testing.T) {
	RunScenario(t, &Scenario{
		Description: "Tests that a node using a MarinerV2 VHD on ARM64 architecture can be properly bootstrapped",
		Tags: Tags{
			Airgap: true,
		},
		Config: Config{
			Cluster: ClusterKubenetAirgap,
			VHD:     config.VHDCBLMarinerV2Gen2Arm64,
			BootstrapConfigMutator: func(nbc *datamodel.NodeBootstrappingConfiguration) {
				nbc.ContainerService.Properties.OrchestratorProfile.KubernetesConfig.CustomKubeBinaryURL = "https://acs-mirror.azureedge.net/kubernetes/v1.24.9/binaries/kubernetes-node-linux-arm64.tar.gz"
				nbc.AgentPoolProfile.VMSize = "Standard_D2pds_V5"
				nbc.IsARM64 = true

				nbc.OutboundType = datamodel.OutboundTypeBlock
				nbc.ContainerService.Properties.SecurityProfile = &datamodel.SecurityProfile{
					PrivateEgress: &datamodel.PrivateEgress{
						Enabled:                 true,
						ContainerRegistryServer: fmt.Sprintf("%s.azurecr.io", config.PrivateACRName),
					},
				}

			},
			VMConfigMutator: func(vmss *armcompute.VirtualMachineScaleSet) {
				vmss.SKU.Name = to.Ptr("Standard_D2pds_V5")
			},
		},
	})
}

func Test_MarinerV2_AzureCNI(t *testing.T) {
	RunScenario(t, &Scenario{
		Description: "marinerv2 scenario on a cluster configured with Azure CNI",
		Config: Config{
			Cluster: ClusterAzureNetwork,
			VHD:     config.VHDCBLMarinerV2Gen2,
			BootstrapConfigMutator: func(nbc *datamodel.NodeBootstrappingConfiguration) {
				nbc.ContainerService.Properties.OrchestratorProfile.KubernetesConfig.NetworkPlugin = string(armcontainerservice.NetworkPluginAzure)
				nbc.AgentPoolProfile.KubernetesConfig.NetworkPlugin = string(armcontainerservice.NetworkPluginAzure)
			},
		},
	})
}

func Test_MarinerV2_ChronyRestarts(t *testing.T) {
	RunScenario(t, &Scenario{
		Description: "Tests that the chrony service restarts if it is killed",
		Config: Config{
			Cluster: ClusterKubenet,
			VHD:     config.VHDCBLMarinerV2Gen2,
			BootstrapConfigMutator: func(nbc *datamodel.NodeBootstrappingConfiguration) {
			},
			Validator: func(ctx context.Context, s *Scenario) {
				ServiceCanRestartValidator(ctx, s, "chronyd", 10)
				ValidateFileHasContent(ctx, s, "/etc/systemd/system/chronyd.service.d/10-chrony-restarts.conf", "Restart=always")
				ValidateFileHasContent(ctx, s, "/etc/systemd/system/chronyd.service.d/10-chrony-restarts.conf", "RestartSec=5")
			},
		},
	})
}

func Test_MarinerV2_CustomSysctls(t *testing.T) {
	customSysctls := map[string]string{
		"net.ipv4.ip_local_port_range":       "32768 62535",
		"net.netfilter.nf_conntrack_max":     "2097152",
		"net.netfilter.nf_conntrack_buckets": "524288",
		"net.ipv4.tcp_keepalive_intvl":       "90",
		"net.ipv4.ip_local_reserved_ports":   "",
	}
	customContainerdUlimits := map[string]string{
		"LimitMEMLOCK": "75000",
		"LimitNOFILE":  "1048",
	}
	RunScenario(t, &Scenario{
		Description: "tests that a MarinerV2 VHD can be properly bootstrapped when supplied custom node config that contains custom sysctl settings",
		Config: Config{
			Cluster: ClusterKubenet,
			VHD:     config.VHDCBLMarinerV2Gen2,
			BootstrapConfigMutator: func(nbc *datamodel.NodeBootstrappingConfiguration) {
				customLinuxConfig := &datamodel.CustomLinuxOSConfig{
					Sysctls: &datamodel.SysctlConfig{
						NetNetfilterNfConntrackMax:     to.Ptr(toolkit.StrToInt32(customSysctls["net.netfilter.nf_conntrack_max"])),
						NetNetfilterNfConntrackBuckets: to.Ptr(toolkit.StrToInt32(customSysctls["net.netfilter.nf_conntrack_buckets"])),
						NetIpv4IpLocalPortRange:        customSysctls["net.ipv4.ip_local_port_range"],
						NetIpv4TcpkeepaliveIntvl:       to.Ptr(toolkit.StrToInt32(customSysctls["net.ipv4.tcp_keepalive_intvl"])),
					},
					UlimitConfig: &datamodel.UlimitConfig{
						MaxLockedMemory: customContainerdUlimits["LimitMEMLOCK"],
						NoFile:          customContainerdUlimits["LimitNOFILE"],
					},
				}
				nbc.AgentPoolProfile.CustomLinuxOSConfig = customLinuxConfig
			},
			Validator: func(ctx context.Context, s *Scenario) {
				ValidateUlimitSettings(ctx, s, customContainerdUlimits)
				ValidateSysctlConfig(ctx, s, customSysctls)
			},
		},
	})
}

func Test_MarinerV2_GPU(t *testing.T) {
	RunScenario(t, &Scenario{
		Description: "Tests that a GPU-enabled node using a MarinerV2 VHD can be properly bootstrapped",
		Tags: Tags{
			GPU: true,
		},
		Config: Config{
			Cluster: ClusterKubenet,
			VHD:     config.VHDCBLMarinerV2Gen2,
			BootstrapConfigMutator: func(nbc *datamodel.NodeBootstrappingConfiguration) {
				nbc.AgentPoolProfile.VMSize = "Standard_NC6s_v3"
				nbc.ConfigGPUDriverIfNeeded = true
				nbc.EnableGPUDevicePluginIfNeeded = false
				nbc.EnableNvidia = true
			},
			VMConfigMutator: func(vmss *armcompute.VirtualMachineScaleSet) {
				vmss.SKU.Name = to.Ptr("Standard_NC6s_v3")
			},
			Validator: func(ctx context.Context, s *Scenario) {
			},
		},
	})
}

func Test_MarinerV2_GPUAzureCNI(t *testing.T) {
	RunScenario(t, &Scenario{
		Description: "MarinerV2 gpu scenario on cluster configured with Azure CNI",
		Tags: Tags{
			GPU: true,
		},
		Config: Config{
			Cluster: ClusterAzureNetwork,
			VHD:     config.VHDCBLMarinerV2Gen2,
			BootstrapConfigMutator: func(nbc *datamodel.NodeBootstrappingConfiguration) {
				nbc.ContainerService.Properties.OrchestratorProfile.KubernetesConfig.NetworkPlugin = string(armcontainerservice.NetworkPluginAzure)
				nbc.AgentPoolProfile.KubernetesConfig.NetworkPlugin = string(armcontainerservice.NetworkPluginAzure)
				nbc.AgentPoolProfile.VMSize = "Standard_NC6s_v3"
				nbc.ConfigGPUDriverIfNeeded = true
				nbc.EnableGPUDevicePluginIfNeeded = false
				nbc.EnableNvidia = true
			},
			VMConfigMutator: func(vmss *armcompute.VirtualMachineScaleSet) {
				vmss.SKU.Name = to.Ptr("Standard_NC6s_v3")
			},
			Validator: func(ctx context.Context, s *Scenario) {
			},
		},
	})
}

func Test_MarinerV2_WASM(t *testing.T) {
	RunScenario(t, &Scenario{
		Description: "tests that a new marinerv2 node using krustlet can be properly bootstrapped",
		Tags: Tags{
			WASM: true,
		},
		Config: Config{
			Cluster: ClusterKubenet,
			VHD:     config.VHDCBLMarinerV2Gen2,
			BootstrapConfigMutator: func(nbc *datamodel.NodeBootstrappingConfiguration) {
				nbc.AgentPoolProfile.WorkloadRuntime = datamodel.WasmWasi
			},
			Validator: func(ctx context.Context, s *Scenario) {
				ValidateContainerdWASMShims(ctx, s)
			},
		},
	})
}

// Returns config for the 'base' E2E scenario
func Test_Ubuntu1804(t *testing.T) {
	// for ubuntu1804 containerd version is frozen and its using outdated versioning style, hence this modification
	expected1804ContainredVersion := strings.Replace(getExpectedPackageVersions("containerd", "ubuntu", "r1804")[0], "-", "+azure-ubuntu18.04u", 1)
	RunScenario(t, &Scenario{
		Description: "Tests that a node using an Ubuntu 1804 VHD can be properly bootstrapped",
		Config: Config{
			Cluster: ClusterKubenet,
			VHD:     config.VHDUbuntu1804Gen2Containerd,
			Validator: func(ctx context.Context, s *Scenario) {
				ValidateInstalledPackageVersion(ctx, s, "moby-containerd", expected1804ContainredVersion)
				ValidateInstalledPackageVersion(ctx, s, "moby-runc", getExpectedPackageVersions("runc", "ubuntu", "r1804")[0])
			},

			BootstrapConfigMutator: func(nbc *datamodel.NodeBootstrappingConfiguration) {},
		},
	})
}

func Test_Ubuntu1804_AzureCNI(t *testing.T) {
	RunScenario(t, &Scenario{
		Description: "ubuntu1804 scenario on cluster configured with Azure CNI",
		Config: Config{
			Cluster: ClusterAzureNetwork,
			VHD:     config.VHDUbuntu1804Gen2Containerd,
			BootstrapConfigMutator: func(nbc *datamodel.NodeBootstrappingConfiguration) {
				nbc.ContainerService.Properties.OrchestratorProfile.KubernetesConfig.NetworkPlugin = string(armcontainerservice.NetworkPluginAzure)
				nbc.AgentPoolProfile.KubernetesConfig.NetworkPlugin = string(armcontainerservice.NetworkPluginAzure)
			},
		},
	})
}

func Test_Ubuntu1804_ChronyRestarts(t *testing.T) {
	RunScenario(t, &Scenario{
		Description: "Tests that the chrony service restarts if it is killed",
		Config: Config{
			Cluster: ClusterKubenet,
			VHD:     config.VHDUbuntu1804Gen2Containerd,
			BootstrapConfigMutator: func(nbc *datamodel.NodeBootstrappingConfiguration) {
			},
			Validator: func(ctx context.Context, s *Scenario) {
				ServiceCanRestartValidator(ctx, s, "chronyd", 10)
				ValidateFileHasContent(ctx, s, "/etc/systemd/system/chrony.service.d/10-chrony-restarts.conf", "Restart=always")
				ValidateFileHasContent(ctx, s, "/etc/systemd/system/chrony.service.d/10-chrony-restarts.conf", "RestartSec=5")
			},
		},
	})
}

func Test_Ubuntu2204_ScriptlessInstaller(t *testing.T) {
	RunScenario(t, &Scenario{
		Description: "tests that a new ubuntu 2204 node using self contained installer can be properly bootstrapped",
		Config: Config{
			Cluster: ClusterKubenet,
			VHD:     config.VHDUbuntu2204Gen2Containerd,
			Validator: func(ctx context.Context, s *Scenario) {
				ValidateFileHasContent(ctx, s, "/var/log/azure/aks-node-controller.log", "aks-node-controller finished successfully")
			},
			AKSNodeConfigMutator: func(config *aksnodeconfigv1.Configuration) {},
		},
	})
}

// Returns config for the 'gpu' E2E scenario
func Test_Ubuntu1804_GPU(t *testing.T) {
	RunScenario(t, &Scenario{
		Description: "Tests that a GPU-enabled node using an Ubuntu 1804 VHD can be properly bootstrapped",
		Tags: Tags{
			GPU: true,
		},
		Config: Config{
			Cluster: ClusterKubenet,
			VHD:     config.VHDUbuntu1804Gen2Containerd,
			BootstrapConfigMutator: func(nbc *datamodel.NodeBootstrappingConfiguration) {
				nbc.AgentPoolProfile.VMSize = "Standard_NC6s_v3"
				nbc.ConfigGPUDriverIfNeeded = true
				nbc.EnableGPUDevicePluginIfNeeded = false
				nbc.EnableNvidia = true
			},
			VMConfigMutator: func(vmss *armcompute.VirtualMachineScaleSet) {
				vmss.SKU.Name = to.Ptr("Standard_NC6s_v3")
			},
			Validator: func(ctx context.Context, s *Scenario) {
			},
		},
	})
}

func Test_Ubuntu1804_GPUAzureCNI(t *testing.T) {
	RunScenario(t, &Scenario{
		Description: "Ubuntu1804 gpu scenario on cluster configured with Azure CNI",
		Tags: Tags{
			GPU: true,
		},
		Config: Config{
			Cluster: ClusterAzureNetwork,
			VHD:     config.VHDUbuntu1804Gen2Containerd,
			BootstrapConfigMutator: func(nbc *datamodel.NodeBootstrappingConfiguration) {
				nbc.ContainerService.Properties.OrchestratorProfile.KubernetesConfig.NetworkPlugin = string(armcontainerservice.NetworkPluginAzure)
				nbc.AgentPoolProfile.KubernetesConfig.NetworkPlugin = string(armcontainerservice.NetworkPluginAzure)
				nbc.AgentPoolProfile.VMSize = "Standard_NC6s_v3"
				nbc.ConfigGPUDriverIfNeeded = true
				nbc.EnableGPUDevicePluginIfNeeded = false
				nbc.EnableNvidia = true
			},
			VMConfigMutator: func(vmss *armcompute.VirtualMachineScaleSet) {
				vmss.SKU.Name = to.Ptr("Standard_NC6s_v3")
			},
			Validator: func(ctx context.Context, s *Scenario) {
			},
		},
	})
}

func Test_Ubuntu2204(t *testing.T) {
	RunScenario(t, &Scenario{
		Description: "Tests that a node using the Ubuntu 2204 VHD can be properly bootstrapped",
		Config: Config{
			Cluster: ClusterKubenet,
			VHD:     config.VHDUbuntu2204Gen2Containerd,
			BootstrapConfigMutator: func(nbc *datamodel.NodeBootstrappingConfiguration) {
				// Check that we don't leak these secrets if they're
				// set (which they mostly aren't in these scenarios).
				nbc.ContainerService.Properties.CertificateProfile.ClientPrivateKey = "client cert private key"
				nbc.ContainerService.Properties.ServicePrincipalProfile.Secret = "SP secret"
			},
			Validator: func(ctx context.Context, s *Scenario) {
				ValidateInstalledPackageVersion(ctx, s, "moby-containerd", getExpectedPackageVersions("containerd", "ubuntu", "r2204")[0])
				ValidateInstalledPackageVersion(ctx, s, "moby-runc", getExpectedPackageVersions("runc", "ubuntu", "r2204")[0])
			},
		},
	})
}

func Test_Ubuntu2204_AirGap(t *testing.T) {
	RunScenario(t, &Scenario{
		Description: "Tests that a node using the Ubuntu 2204 VHD and is airgap can be properly bootstrapped",
		Tags: Tags{
			Airgap: true,
		},
		Config: Config{
			Cluster: ClusterKubenetAirgap,
			VHD:     config.VHDUbuntu2204Gen2Containerd,
			BootstrapConfigMutator: func(nbc *datamodel.NodeBootstrappingConfiguration) {
				nbc.OutboundType = datamodel.OutboundTypeBlock
				nbc.ContainerService.Properties.SecurityProfile = &datamodel.SecurityProfile{
					PrivateEgress: &datamodel.PrivateEgress{
						Enabled:                 true,
						ContainerRegistryServer: fmt.Sprintf("%s.azurecr.io", config.PrivateACRName),
					},
				}
			},
		},
	})
}

func Test_Ubuntu2204Gen2_ContainerdAirgappedK8sNotCached(t *testing.T) {
	RunScenario(t, &Scenario{
		Description: "Tests that a node using the Ubuntu 2204 VHD without k8s binary and is airgap can be properly bootstrapped",
		Tags: Tags{
			Airgap: true,
		},
		Config: Config{
			Cluster: ClusterKubenetAirgap,
			VHD:     config.VHDUbuntu2204Gen2ContainerdAirgappedK8sNotCached,
			BootstrapConfigMutator: func(nbc *datamodel.NodeBootstrappingConfiguration) {
				nbc.OutboundType = datamodel.OutboundTypeBlock
				nbc.ContainerService.Properties.SecurityProfile = &datamodel.SecurityProfile{
					PrivateEgress: &datamodel.PrivateEgress{
						Enabled:                 true,
						ContainerRegistryServer: fmt.Sprintf("%s.azurecr.io", config.PrivateACRName),
					},
				}
			},
		},
	})
}

func Test_Ubuntu2204ARM64(t *testing.T) {
	RunScenario(t, &Scenario{
		Description: "Tests that an Ubuntu 2204 Node using ARM64 architecture can be properly bootstrapped",
		Config: Config{
			Cluster: ClusterKubenet,
			VHD:     config.VHDUbuntu2204Gen2Arm64Containerd,
			BootstrapConfigMutator: func(nbc *datamodel.NodeBootstrappingConfiguration) {
				// This needs to be set based on current CSE implementation...
				nbc.ContainerService.Properties.OrchestratorProfile.KubernetesConfig.CustomKubeBinaryURL = "https://acs-mirror.azureedge.net/kubernetes/v1.24.9/binaries/kubernetes-node-linux-arm64.tar.gz"
				nbc.AgentPoolProfile.VMSize = "Standard_D2pds_V5"
				nbc.IsARM64 = true
			},
			VMConfigMutator: func(vmss *armcompute.VirtualMachineScaleSet) {
				vmss.SKU.Name = to.Ptr("Standard_D2pds_V5")
			},
		},
	})
}

func Test_Ubuntu2204_ArtifactStreaming(t *testing.T) {
	RunScenario(t, &Scenario{
		Description: "tests that a new ubuntu 2204 node using artifact streaming can be properly bootstrapepd",
		Config: Config{
			Cluster: ClusterKubenet,
			VHD:     config.VHDUbuntu2204Gen2Containerd,
			BootstrapConfigMutator: func(nbc *datamodel.NodeBootstrappingConfiguration) {
				nbc.EnableArtifactStreaming = true
			},
			Validator: func(ctx context.Context, s *Scenario) {
				ValidateNonEmptyDirectory(ctx, s, "/etc/overlaybd")
			},
		},
	})
}

func Test_Ubuntu2204_ChronyRestarts(t *testing.T) {
	RunScenario(t, &Scenario{
		Description: "Tests that the chrony service restarts if it is killed",
		Config: Config{
			Cluster: ClusterKubenet,
			VHD:     config.VHDUbuntu2204Gen2Containerd,
			BootstrapConfigMutator: func(nbc *datamodel.NodeBootstrappingConfiguration) {
			},
			Validator: func(ctx context.Context, s *Scenario) {
				ValidateFileHasContent(ctx, s, "/etc/systemd/system/chronyd.service.d/10-chrony-restarts.conf", "Restart=always")
				ValidateFileHasContent(ctx, s, "/etc/systemd/system/chronyd.service.d/10-chrony-restarts.conf", "RestartSec=5")
				ServiceCanRestartValidator(ctx, s, "chronyd", 10)
			},
		},
	})
}

func Test_Ubuntu2204_CustomCATrust(t *testing.T) {
	const encodedTestCert = "LS0tLS1CRUdJTiBDRVJUSUZJQ0FURS0tLS0tCk1JSUgvVENDQmVXZ0F3SUJBZ0lRYUJZRTMvTTA4WEhZQ25OVm1jRkJjakFOQmdrcWhraUc5dzBCQVFzRkFEQnkKTVFzd0NRWURWUVFHRXdKVlV6RU9NQXdHQTFVRUNBd0ZWR1Y0WVhNeEVEQU9CZ05WQkFjTUIwaHZkWE4wYjI0eApFVEFQQmdOVkJBb01DRk5UVENCRGIzSndNUzR3TEFZRFZRUUREQ1ZUVTB3dVkyOXRJRVZXSUZOVFRDQkpiblJsCmNtMWxaR2xoZEdVZ1EwRWdVbE5CSUZJek1CNFhEVEl3TURRd01UQXdOVGd6TTFvWERUSXhNRGN4TmpBd05UZ3oKTTFvd2diMHhDekFKQmdOVkJBWVRBbFZUTVE0d0RBWURWUVFJREFWVVpYaGhjekVRTUE0R0ExVUVCd3dIU0c5MQpjM1J2YmpFUk1BOEdBMVVFQ2d3SVUxTk1JRU52Y25BeEZqQVVCZ05WQkFVVERVNVdNakF3T0RFMk1UUXlORE14CkZEQVNCZ05WQkFNTUMzZDNkeTV6YzJ3dVkyOXRNUjB3R3dZRFZRUVBEQlJRY21sMllYUmxJRTl5WjJGdWFYcGgKZEdsdmJqRVhNQlVHQ3lzR0FRUUJnamM4QWdFQ0RBWk9aWFpoWkdFeEV6QVJCZ3NyQmdFRUFZSTNQQUlCQXhNQwpWVk13Z2dFaU1BMEdDU3FHU0liM0RRRUJBUVVBQTRJQkR3QXdnZ0VLQW9JQkFRREhoZVJrYmIxRkNjN3hSS3N0CndLMEpJR2FLWTh0N0piUzJiUTJiNllJSkRnbkh1SVlIcUJyQ1VWNzlvZWxpa2tva1JrRnZjdnBhS2luRkhEUUgKVXBXRUk2UlVFUlltU0NnM084V2k0MnVPY1YyQjVaYWJtWENrd2R4WTVFY2w1MUJiTThVbkdkb0FHYmRObWlSbQpTbVRqY3MrbGhNeGc0ZkZZNmxCcGlFVkZpR1VqR1JSKzYxUjY3THo2VTRLSmVMTmNDbTA3UXdGWUtCbXBpMDhnCmR5Z1N2UmRVdzU1Sm9wcmVkaitWR3RqVWtCNGhGVDRHUVgvZ2h0NjlSbHF6Lys4dTBkRVFraHVVdXVjcnFhbG0KU0d5NDNIUndCZkRLRndZZVdNN0NQTWQ1ZS9kTyt0MDh0OFBianpWVFR2NWhRRENzRVlJVjJUN0FGSTlTY054TQpraDcvQWdNQkFBR2pnZ05CTUlJRFBUQWZCZ05WSFNNRUdEQVdnQlMvd1ZxSC95ajZRVDM5dDAva0hhK2dZVmdwCnZUQi9CZ2dyQmdFRkJRY0JBUVJ6TUhFd1RRWUlLd1lCQlFVSE1BS0dRV2gwZEhBNkx5OTNkM2N1YzNOc0xtTnYKYlM5eVpYQnZjMmwwYjNKNUwxTlRUR052YlMxVGRXSkRRUzFGVmkxVFUwd3RVbE5CTFRRd09UWXRVak11WTNKMApNQ0FHQ0NzR0FRVUZCekFCaGhSb2RIUndPaTh2YjJOemNITXVjM05zTG1OdmJUQWZCZ05WSFJFRUdEQVdnZ3QzCmQzY3VjM05zTG1OdmJZSUhjM05zTG1OdmJUQmZCZ05WSFNBRVdEQldNQWNHQldlQkRBRUJNQTBHQ3lxRWFBR0cKOW5jQ0JRRUJNRHdHRENzR0FRUUJncWt3QVFNQkJEQXNNQ29HQ0NzR0FRVUZCd0lCRmg1b2RIUndjem92TDNkMwpkeTV6YzJ3dVkyOXRMM0psY0c5emFYUnZjbmt3SFFZRFZSMGxCQll3RkFZSUt3WUJCUVVIQXdJR0NDc0dBUVVGCkJ3TUJNRWdHQTFVZEh3UkJNRDh3UGFBN29EbUdOMmgwZEhBNkx5OWpjbXh6TG5OemJDNWpiMjB2VTFOTVkyOXQKTFZOMVlrTkJMVVZXTFZOVFRDMVNVMEV0TkRBNU5pMVNNeTVqY213d0hRWURWUjBPQkJZRUZBREFGVUlhenc1cgpaSUhhcG5SeElVbnB3K0dMTUE0R0ExVWREd0VCL3dRRUF3SUZvRENDQVgwR0Npc0dBUVFCMW5rQ0JBSUVnZ0Z0CkJJSUJhUUZuQUhjQTlseVVMOUYzTUNJVVZCZ0lNSlJXanVOTkV4a3p2OThNTHlBTHpFN3haT01BQUFGeE0waG8KYndBQUJBTUFTREJHQWlFQTZ4ZWxpTlI4R2svNjNwWWRuUy92T3gvQ2pwdEVNRXY4OVdXaDEvdXJXSUVDSVFEeQpCcmVIVTI1RHp3dWtRYVJRandXNjU1WkxrcUNueGJ4UVdSaU9lbWo5SkFCMUFKUWd2QjZPMVkxc2lITWZnb3NpCkxBM1IyazFlYkUrVVBXSGJUaTlZVGFMQ0FBQUJjVE5JYU53QUFBUURBRVl3UkFJZ0dSRTR3emFiTlJkRDhrcS8KdkZQM3RRZTJobTB4NW5YdWxvd2g0SWJ3M2xrQ0lGWWIvM2xTRHBsUzdBY1I0citYcFd0RUtTVEZXSm1OQ1JiYwpYSnVyMlJHQkFIVUE3c0NWN28xeVpBK1M0OE81RzhjU28ybHFDWHRMYWhvVU9PWkhzc3Z0eGZrQUFBRnhNMGhvCjh3QUFCQU1BUmpCRUFpQjZJdmJvV3NzM1I0SXRWd2plYmw3RDN5b0ZhWDBORGgyZFdoaGd3Q3hySHdJZ0NmcTcKb2NNQzV0KzFqaTVNNXhhTG1QQzRJK1dYM0kvQVJrV1N5aU83SVFjd0RRWUpLb1pJaHZjTkFRRUxCUUFEZ2dJQgpBQ2V1dXI0UW51anFtZ3VTckhVM21oZitjSm9kelRRTnFvNHRkZStQRDEvZUZkWUFFTHU4eEYrMEF0N3hKaVBZCmk1Ukt3aWx5UDU2diszaVkyVDlsdzdTOFRKMDQxVkxoYUlLcDE0TXpTVXpSeWVvT0FzSjdRQURNQ2xIS1VEbEgKVVUycE51bzg4WTZpZ292VDNic253Sk5pRVFOcXltU1NZaGt0dzB0YWR1b3FqcVhuMDZnc1Zpb1dUVkRYeXNkNQpxRXg0dDZzSWdJY01tMjZZSDF2SnBDUUVoS3BjMnkwN2dSa2tsQlpSdE1qVGh2NGNYeXlNWDd1VGNkVDdBSkJQCnVlaWZDb1YyNUp4WHVvOGQ1MTM5Z3dQMUJBZTdJQlZQeDJ1N0tOL1V5T1hkWm13TWYvVG1GR3dEZENmc3lIZi8KWnNCMndMSG96VFlvQVZtUTlGb1UxSkxnY1ZpdnFKK3ZObEJoSFhobHhNZE4wajgwUjlOejZFSWdsUWplSzNPOApJL2NGR20vQjgrNDJoT2xDSWQ5WmR0bmRKY1JKVmppMHdEMHF3ZXZDYWZBOWpKbEh2L2pzRStJOVV6NmNwQ3loCnN3K2xyRmR4VWdxVTU4YXhxZUs4OUZSK05vNHEwSUlPK0ppMXJKS3I5bmtTQjBCcVhvelZuRTFZQi9LTHZkSXMKdVlaSnVxYjJwS2t1K3p6VDZnVXdIVVRadkJpTk90WEw0Tnh3Yy9LVDdXek9TZDJ3UDEwUUk4REtnNHZmaU5EcwpIV21CMWM0S2ppNmdPZ0E1dVNVemFHbXEvdjRWbmNLNVVyK245TGJmbmZMYzI4SjVmdC9Hb3Rpbk15RGszaWFyCkYxMFlscWNPbWVYMXVGbUtiZGkvWG9yR2xrQ29NRjNURHg4cm1wOURCaUIvCi0tLS0tRU5EIENFUlRJRklDQVRFLS0tLS0=" //nolint:lll
	RunScenario(t, &Scenario{
		Description: "Tests that a node using the Ubuntu 2204 VHD can be properly bootstrapped and custom CA was correctly added",
		Config: Config{
			Cluster: ClusterKubenet,
			VHD:     config.VHDUbuntu2204Gen2Containerd,
			BootstrapConfigMutator: func(nbc *datamodel.NodeBootstrappingConfiguration) {
				nbc.CustomCATrustConfig = &datamodel.CustomCATrustConfig{
					CustomCATrustCerts: []string{
						encodedTestCert,
					},
				}
			},
			Validator: func(ctx context.Context, s *Scenario) {
				ValidateNonEmptyDirectory(ctx, s, "/usr/local/share/ca-certificates/certs")
			},
		},
	})
}

func Test_Ubuntu2204_CustomSysctls(t *testing.T) {
	customSysctls := map[string]string{
		"net.ipv4.ip_local_port_range":       "32768 65535",
		"net.netfilter.nf_conntrack_max":     "2097152",
		"net.netfilter.nf_conntrack_buckets": "524288",
		"net.ipv4.tcp_keepalive_intvl":       "90",
		"net.ipv4.ip_local_reserved_ports":   "65330",
	}
	customContainerdUlimits := map[string]string{
		"LimitMEMLOCK": "75000",
		"LimitNOFILE":  "1048",
	}
	RunScenario(t, &Scenario{
		Description: "tests that an ubuntu 2204 VHD can be properly bootstrapped when supplied custom node config that contains custom sysctl settings",
		Config: Config{
			Cluster: ClusterKubenet,
			VHD:     config.VHDUbuntu2204Gen2Containerd,
			BootstrapConfigMutator: func(nbc *datamodel.NodeBootstrappingConfiguration) {
				customLinuxConfig := &datamodel.CustomLinuxOSConfig{
					Sysctls: &datamodel.SysctlConfig{
						NetNetfilterNfConntrackMax:     to.Ptr(toolkit.StrToInt32(customSysctls["net.netfilter.nf_conntrack_max"])),
						NetNetfilterNfConntrackBuckets: to.Ptr(toolkit.StrToInt32(customSysctls["net.netfilter.nf_conntrack_buckets"])),
						NetIpv4IpLocalPortRange:        customSysctls["net.ipv4.ip_local_port_range"],
						NetIpv4TcpkeepaliveIntvl:       to.Ptr(toolkit.StrToInt32(customSysctls["net.ipv4.tcp_keepalive_intvl"])),
					},
					UlimitConfig: &datamodel.UlimitConfig{
						MaxLockedMemory: "75000",
						NoFile:          "1048",
					},
				}
				nbc.AgentPoolProfile.CustomLinuxOSConfig = customLinuxConfig
			},
			Validator: func(ctx context.Context, s *Scenario) {
				ValidateUlimitSettings(ctx, s, customContainerdUlimits)
				ValidateSysctlConfig(ctx, s, customSysctls)
			},
		},
	})
}

func Test_Ubuntu2204_GPUNC(t *testing.T) {
	runScenarioUbuntu2204GPU(t, "Standard_NC6s_v3")
}

func Test_Ubuntu2204_GPUA100(t *testing.T) {
	runScenarioUbuntu2204GPU(t, "Standard_NC24ads_A100_v4")
}

func Test_Ubuntu2204_GPUA10(t *testing.T) {
	runScenarioUbuntu2204GPU(t, "Standard_NV6ads_A10_v5")
}

// Returns config for the 'gpu' E2E scenario
func runScenarioUbuntu2204GPU(t *testing.T, vmSize string) {
	RunScenario(t, &Scenario{
		Description: fmt.Sprintf("Tests that a GPU-enabled node with VM size %s using an Ubuntu 2204 VHD can be properly bootstrapped", vmSize),
		Tags: Tags{
			GPU: true,
		},
		Config: Config{
			Cluster: ClusterKubenet,
			VHD:     config.VHDUbuntu2204Gen2Containerd,
			BootstrapConfigMutator: func(nbc *datamodel.NodeBootstrappingConfiguration) {
				nbc.AgentPoolProfile.VMSize = vmSize
				nbc.ConfigGPUDriverIfNeeded = true
				nbc.EnableGPUDevicePluginIfNeeded = false
				nbc.EnableNvidia = true
			},
			VMConfigMutator: func(vmss *armcompute.VirtualMachineScaleSet) {
				vmss.SKU.Name = to.Ptr(vmSize)
			},
			Validator: func(ctx context.Context, s *Scenario) {
				// Ensure nvidia-modprobe install does not restart kubelet and temporarily cause node to be unschedulable
				ValidateNvidiaModProbeInstalled(ctx, s)
				ValidateKubeletHasNotStopped(ctx, s)
				ValidateServicesDoNotRestartKubelet(ctx, s)
			},
		},
	})
}

func Test_Ubuntu2204_GPUGridDriver(t *testing.T) {
	RunScenario(t, &Scenario{
		Description: "Tests that a GPU-enabled node using the Ubuntu 2204 VHD with grid driver can be properly bootstrapped",
		Tags: Tags{
			GPU: true,
		},
		Config: Config{
			Cluster: ClusterKubenet,
			VHD:     config.VHDUbuntu2204Gen2Containerd,
			BootstrapConfigMutator: func(nbc *datamodel.NodeBootstrappingConfiguration) {
				nbc.AgentPoolProfile.VMSize = "Standard_NV6ads_A10_v5"
				nbc.ConfigGPUDriverIfNeeded = true
				nbc.EnableGPUDevicePluginIfNeeded = false
				nbc.EnableNvidia = true
			},
			VMConfigMutator: func(vmss *armcompute.VirtualMachineScaleSet) {
				vmss.SKU.Name = to.Ptr("Standard_NV6ads_A10_v5")
			},
			Validator: func(ctx context.Context, s *Scenario) {
				ValidateNvidiaModProbeInstalled(ctx, s)
				ValidateKubeletHasNotStopped(ctx, s)
				ValidateNvidiaSMIInstalled(ctx, s)
			},
		},
	})
}

func Test_Ubuntu2204_GPUNoDriver(t *testing.T) {
	RunScenario(t, &Scenario{
		Description: "Tests that a GPU-enabled node using the Ubuntu 2204 VHD opting for skipping gpu driver installation can be properly bootstrapped",
		Tags: Tags{
			GPU: true,
		},
		Config: Config{
			Cluster: ClusterKubenet,
			VHD:     config.VHDUbuntu2204Gen2Containerd,
			BootstrapConfigMutator: func(nbc *datamodel.NodeBootstrappingConfiguration) {
				nbc.AgentPoolProfile.VMSize = "Standard_NC6s_v3"
				nbc.ConfigGPUDriverIfNeeded = true
				nbc.EnableGPUDevicePluginIfNeeded = false
				nbc.EnableNvidia = true
			},
			VMConfigMutator: func(vmss *armcompute.VirtualMachineScaleSet) {
				vmss.Tags = map[string]*string{
					// deliberately case mismatched to agentbaker logic to check case insensitivity
					"SkipGPUDriverInstall": to.Ptr("true"),
				}
				vmss.SKU.Name = to.Ptr("Standard_NC6s_v3")
			},
			Validator: func(ctx context.Context, s *Scenario) {
				ValidateNvidiaSMINotInstalled(ctx, s)
			},
		},
	})
}

func Test_Ubuntu2204_PrivateKubePkg(t *testing.T) {
	RunScenario(t, &Scenario{
		Description: "Tests that a node using the Ubuntu 2204 VHD that was built with private kube packages can be properly bootstrapped with the specified kube version",
		Config: Config{
			Cluster: ClusterKubenet,
			VHD:     config.VHDUbuntu2204Gen2ContainerdPrivateKubePkg,
			BootstrapConfigMutator: func(nbc *datamodel.NodeBootstrappingConfiguration) {
				nbc.ContainerService.Properties.OrchestratorProfile.OrchestratorVersion = "1.25.6"
				nbc.K8sComponents.LinuxPrivatePackageURL = "https://privatekube.blob.core.windows.net/kubernetes/v1.25.6-hotfix.20230612/binaries/v1.25.6-hotfix.20230612.tar.gz"
			},
		},
	})
}

// These tests were created to verify that the apt-get call in downloadContainerdFromVersion is not executed.
// The code path is not hit in either of these tests. In the future, testing with some kind of firewall to ensure no egress
// calls are made would be beneficial for airgap testing.

func Test_Ubuntu2204_ContainerdURL(t *testing.T) {
	RunScenario(t, &Scenario{
		Description: "tests that a node using the Ubuntu 2204 VHD with the ContainerdPackageURL override bootstraps with the provided URL and not the components.json containerd version",
		Config: Config{
			Cluster: ClusterKubenet,
			VHD:     config.VHDUbuntu2204Gen2Containerd,
			BootstrapConfigMutator: func(nbc *datamodel.NodeBootstrappingConfiguration) {
				nbc.ContainerdPackageURL = "https://packages.microsoft.com/ubuntu/22.04/prod/pool/main/m/moby-containerd/moby-containerd_1.6.9+azure-ubuntu22.04u1_amd64.deb"
			},
			Validator: func(ctx context.Context, s *Scenario) {
				ValidateInstalledPackageVersion(ctx, s, "containerd", "1.6.9")
			},
		},
	})
}

func Test_Ubuntu2204_ContainerdHasCurrentVersion(t *testing.T) {
	RunScenario(t, &Scenario{
		Description: "tests that a node using an Ubuntu2204 VHD and the ContainerdVersion override bootstraps with the correct components.json containerd version and ignores the override",
		Config: Config{
			Cluster: ClusterKubenet,
			VHD:     config.VHDUbuntu2204Gen2Containerd,
			BootstrapConfigMutator: func(nbc *datamodel.NodeBootstrappingConfiguration) {
				nbc.ContainerdVersion = "1.6.9"
			},
			Validator: func(ctx context.Context, s *Scenario) {
				ValidateInstalledPackageVersion(ctx, s, "moby-containerd", getExpectedPackageVersions("containerd", "ubuntu", "r2204")[0])
			},
		},
	})
}

func Test_Ubuntu2204_WASM(t *testing.T) {
	RunScenario(t, &Scenario{
		Description: "tests that a new ubuntu 2204 node using krustlet can be properly bootstrapepd",
		Config: Config{
			Cluster: ClusterKubenet,
			VHD:     config.VHDUbuntu2204Gen2Containerd,
			BootstrapConfigMutator: func(nbc *datamodel.NodeBootstrappingConfiguration) {
				nbc.AgentPoolProfile.WorkloadRuntime = datamodel.WasmWasi
			},
			Validator: func(ctx context.Context, s *Scenario) {
				ValidateContainerdWASMShims(ctx, s)
			},
		},
	})
}

func Test_Ubuntu2204_DisableKubeletServingCertificateRotationWithTags(t *testing.T) {
	RunScenario(t, &Scenario{
		Tags: Tags{
			ServerTLSBootstrapping: true,
		},
		Description: "tests that a node on ubuntu 2204 bootstrapped with kubelet serving certificate rotation enabled will disable certificate rotation due to nodepool tags",
		Config: Config{
			Cluster: ClusterKubenet,
			VHD:     config.VHDUbuntu2204Gen2Containerd,
			BootstrapConfigMutator: func(nbc *datamodel.NodeBootstrappingConfiguration) {
				if nbc.KubeletConfig == nil {
					nbc.KubeletConfig = map[string]string{}
				}
				nbc.KubeletConfig["--rotate-server-certificates"] = "true"
			},
			VMConfigMutator: func(vmss *armcompute.VirtualMachineScaleSet) {
				if vmss.Tags == nil {
					vmss.Tags = map[string]*string{}
				}
				vmss.Tags["aks-disable-kubelet-serving-certificate-rotation"] = to.Ptr("true")
			},
			Validator: func(ctx context.Context, s *Scenario) {
				ValidateFileHasContent(ctx, s, "/etc/default/kubelet", "\\-\\-rotate-server-certificates=false")
				ValidateFileExcludesContent(ctx, s, "/etc/default/kubelet", "\\-\\-rotate-server-certificates=true", "\\-\\-rotate-server-certificates=true")
				ValidateFileExcludesContent(ctx, s, "/etc/default/kubelet", "kubernetes.azure.com/kubelet-serving-ca=cluster", "kubernetes.azure.com/kubelet-serving-ca=cluster")
			},
		},
	})
}

func Test_Ubuntu2204_DisableKubeletServingCertificateRotationWithTagsCustomKubeletConfig(t *testing.T) {
	RunScenario(t, &Scenario{
		Tags: Tags{
			ServerTLSBootstrapping: true,
		},
		Description: "tests that a node on ubuntu 2204 bootstrapped with custom kubelet config and kubelet serving certificate rotation enabled will disable certificate rotation due to nodepool tags",
		Config: Config{
			Cluster: ClusterKubenet,
			VHD:     config.VHDUbuntu2204Gen2Containerd,
			BootstrapConfigMutator: func(nbc *datamodel.NodeBootstrappingConfiguration) {

				// to force kubelet config file
				customKubeletConfig := &datamodel.CustomKubeletConfig{
					FailSwapOn:           to.Ptr(true),
					AllowedUnsafeSysctls: &[]string{"kernel.msg*", "net.ipv4.route.min_pmtu"},
				}
				nbc.AgentPoolProfile.CustomKubeletConfig = customKubeletConfig

				if nbc.KubeletConfig == nil {
					nbc.KubeletConfig = map[string]string{}
				}
				nbc.KubeletConfig["--rotate-server-certificates"] = "true"
			},
			VMConfigMutator: func(vmss *armcompute.VirtualMachineScaleSet) {
				if vmss.Tags == nil {
					vmss.Tags = map[string]*string{}
				}
				vmss.Tags["aks-disable-kubelet-serving-certificate-rotation"] = to.Ptr("true")
			},
			Validator: func(ctx context.Context, s *Scenario) {
				ValidateFileHasContent(ctx, s, "/etc/default/kubeletconfig.json", "\"serverTLSBootstrap\": false")
				ValidateFileExcludesContent(ctx, s, "/etc/default/kubelet", "\\-\\-rotate-server-certificates=true", "\\-\\-rotate-server-certificates=true")
				ValidateFileExcludesContent(ctx, s, "/etc/default/kubelet", "kubernetes.azure.com/kubelet-serving-ca=cluster", "kubernetes.azure.com/kubelet-serving-ca=cluster")
				ValidateFileExcludesContent(ctx, s, "/etc/default/kubeletconfig.json", "\"serverTLSBootstrap\": true", "serverTLSBootstrap: true")
			},
		},
	})
}

func Test_Ubuntu2204_DisableKubeletServingCertificateRotationWithTags_AlreadyDisabled(t *testing.T) {
	RunScenario(t, &Scenario{
		Tags: Tags{
			ServerTLSBootstrapping: true,
		},
		Description: "tests that a node on ubuntu 2204 bootstrapped with kubelet serving certificate rotation disabled will disable certificate rotation regardless of nodepool tags",
		Config: Config{
			Cluster: ClusterKubenet,
			VHD:     config.VHDUbuntu2204Gen2Containerd,
			BootstrapConfigMutator: func(nbc *datamodel.NodeBootstrappingConfiguration) {
			},
			VMConfigMutator: func(vmss *armcompute.VirtualMachineScaleSet) {
				if vmss.Tags == nil {
					vmss.Tags = map[string]*string{}
				}
				vmss.Tags["aks-disable-kubelet-serving-certificate-rotation"] = to.Ptr("true")
			},
			Validator: func(ctx context.Context, s *Scenario) {
				ValidateFileExcludesContent(ctx, s, "/etc/default/kubelet", "\\-\\-rotate-server-certificates=true", "\\-\\-rotate-server-certificates=true")
				ValidateFileExcludesContent(ctx, s, "/etc/default/kubelet", "kubernetes.azure.com/kubelet-serving-ca=cluster", "kubernetes.azure.com/kubelet-serving-ca=cluster")
				ValidateFileExcludesContent(ctx, s, "/etc/default/kubeletconfig.json", "\"serverTLSBootstrap\": true", "serverTLSBootstrap: true")
			},
		},
	})
}

func Test_Ubuntu2204_DisableKubeletServingCertificateRotationWithTags_AlreadyDisabled_CustomKubeletConfig(t *testing.T) {
	RunScenario(t, &Scenario{
		Tags: Tags{
			ServerTLSBootstrapping: true,
		},
		Description: "tests that a node on ubuntu 2204 bootstrapped with kubelet serving certificate rotation disabled and custom kubelet config will disable certificate rotation regardless of nodepool tags",
		Config: Config{
			Cluster: ClusterKubenet,
			VHD:     config.VHDUbuntu2204Gen2Containerd,
			BootstrapConfigMutator: func(nbc *datamodel.NodeBootstrappingConfiguration) {

				// to force kubelet config file
				customKubeletConfig := &datamodel.CustomKubeletConfig{
					FailSwapOn:           to.Ptr(true),
					AllowedUnsafeSysctls: &[]string{"kernel.msg*", "net.ipv4.route.min_pmtu"},
				}
				nbc.AgentPoolProfile.CustomKubeletConfig = customKubeletConfig
			},
			VMConfigMutator: func(vmss *armcompute.VirtualMachineScaleSet) {
				if vmss.Tags == nil {
					vmss.Tags = map[string]*string{}
				}
				vmss.Tags["aks-disable-kubelet-serving-certificate-rotation"] = to.Ptr("true")
			},
			Validator: func(ctx context.Context, s *Scenario) {
				ValidateFileExcludesContent(ctx, s, "/etc/default/kubelet", "\\-\\-rotate-server-certificates=true", "\\-\\-rotate-server-certificates=true")
				ValidateFileExcludesContent(ctx, s, "/etc/default/kubelet", "kubernetes.azure.com/kubelet-serving-ca=cluster", "kubernetes.azure.com/kubelet-serving-ca=cluster")
				ValidateFileExcludesContent(ctx, s, "/etc/default/kubeletconfig.json", "\"serverTLSBootstrap\": true", "serverTLSBootstrap: true")
			},
		},
	})
}

func Test_Ubuntu2204_WASMAirGap(t *testing.T) {
	RunScenario(t, &Scenario{
		Description: "tests that a new ubuntu 2204 node using krustlet can be properly bootstrapepd when it is network isolated cluster",
		Tags: Tags{
			Airgap: true,
		},
		Config: Config{
			Cluster: ClusterKubenetAirgap,
			VHD:     config.VHDUbuntu2204Gen2Containerd,
			BootstrapConfigMutator: func(nbc *datamodel.NodeBootstrappingConfiguration) {
				nbc.AgentPoolProfile.WorkloadRuntime = datamodel.WasmWasi

				nbc.OutboundType = datamodel.OutboundTypeBlock
				nbc.ContainerService.Properties.SecurityProfile = &datamodel.SecurityProfile{
					PrivateEgress: &datamodel.PrivateEgress{
						Enabled:                 true,
						ContainerRegistryServer: fmt.Sprintf("%s.azurecr.io", config.PrivateACRName),
					},
				}
			},
			Validator: func(ctx context.Context, s *Scenario) {
				ValidateContainerdWASMShims(ctx, s)
			},
		},
	})
}

func Test_Ubuntu2204_IMDSRestrictionFilterTable(t *testing.T) {
	RunScenario(t, &Scenario{
		Description: "tests that the imds restriction filter table is properly set",
		Config: Config{
			Cluster: ClusterKubenet,
			VHD:     config.VHDUbuntu2204Gen2Containerd,
			BootstrapConfigMutator: func(nbc *datamodel.NodeBootstrappingConfiguration) {
				nbc.EnableIMDSRestriction = true
				nbc.InsertIMDSRestrictionRuleToMangleTable = false
			},
			Validator: func(ctx context.Context, s *Scenario) {
				ValidateIMDSRestrictionRule(ctx, s, "filter")
			},
		},
	})
}

func Test_Ubuntu1804IMDS_RestrictionMangleTable(t *testing.T) {
	RunScenario(t, &Scenario{
		Description: "tests that the imds restriction mangle table is properly set",
		Config: Config{
			Cluster: ClusterAzureNetwork,
			VHD:     config.VHDUbuntu1804Gen2Containerd,
			BootstrapConfigMutator: func(nbc *datamodel.NodeBootstrappingConfiguration) {
				nbc.ContainerService.Properties.OrchestratorProfile.KubernetesConfig.NetworkPlugin = string(armcontainerservice.NetworkPluginAzure)
				nbc.AgentPoolProfile.KubernetesConfig.NetworkPlugin = string(armcontainerservice.NetworkPluginAzure)
				nbc.EnableIMDSRestriction = true
				nbc.InsertIMDSRestrictionRuleToMangleTable = true
			},
			Validator: func(ctx context.Context, s *Scenario) {
				ValidateIMDSRestrictionRule(ctx, s, "mangle")
			},
		},
	})
}

func Test_Ubuntu2204_MessageOfTheDay(t *testing.T) {
	RunScenario(t, &Scenario{
		Description: "tests that a node on ubuntu 2204 bootstrapped and message of the day is properly added to the node",
		Config: Config{
			Cluster: ClusterKubenet,
			VHD:     config.VHDUbuntu2204Gen2Containerd,
			BootstrapConfigMutator: func(nbc *datamodel.NodeBootstrappingConfiguration) {
				nbc.AgentPoolProfile.MessageOfTheDay = "Zm9vYmFyDQo=" // base64 for foobar
			},
			Validator: func(ctx context.Context, s *Scenario) {
				ValidateFileHasContent(ctx, s, "/etc/motd", "foobar")
				ValidateFileHasContent(ctx, s, "/etc/update-motd.d/99-aks-custom-motd", "cat /etc/motd")
			},
		},
	})
}

func Test_AzureLinuxV2_MessageOfTheDay(t *testing.T) {
	RunScenario(t, &Scenario{
		Description: "Tests that a node using a AzureLinuxV2 can be bootstrapped and message of the day is added to the node",
		Config: Config{
			Cluster: ClusterKubenet,
			VHD:     config.VHDAzureLinuxV2Gen2,
			BootstrapConfigMutator: func(nbc *datamodel.NodeBootstrappingConfiguration) {
				nbc.AgentPoolProfile.MessageOfTheDay = "Zm9vYmFyDQo=" // base64 for foobar
			},
			Validator: func(ctx context.Context, s *Scenario) {
				ValidateFileHasContent(ctx, s, "/etc/motd", "foobar")
				ValidateFileHasContent(ctx, s, "/etc/dnf/automatic.conf", "emit_via = stdio")
			},
		},
	})
}

func Test_Ubuntu2204_KubeletCustomConfig(t *testing.T) {
	RunScenario(t, &Scenario{
		Tags: Tags{
			KubeletCustomConfig: true,
		},
		Description: "tests that a node on ubuntu 2204 bootstrapped with kubelet custom config for seccomp set to non default values",
		Config: Config{
			Cluster: ClusterKubenet,
			VHD:     config.VHDUbuntu2204Gen2Containerd,
			BootstrapConfigMutator: func(nbc *datamodel.NodeBootstrappingConfiguration) {
				nbc.ContainerService.Properties.AgentPoolProfiles[0].Distro = "aks-ubuntu-containerd-22.04-gen2"
				nbc.AgentPoolProfile.Distro = "aks-ubuntu-containerd-22.04-gen2"
				customKubeletConfig := &datamodel.CustomKubeletConfig{
					SeccompDefault: to.Ptr(true),
				}
				nbc.AgentPoolProfile.CustomKubeletConfig = customKubeletConfig
				nbc.ContainerService.Properties.AgentPoolProfiles[0].CustomKubeletConfig = customKubeletConfig
			},
			Validator: func(ctx context.Context, s *Scenario) {
				kubeletConfigFilePath := "/etc/default/kubeletconfig.json"
				ValidateFileHasContent(ctx, s, kubeletConfigFilePath, `"seccompDefault": true`)
				ValidateKubeletHasFlags(ctx, s, kubeletConfigFilePath)
			},
		},
	})
}

func Test_AzureLinuxV2_KubeletCustomConfig(t *testing.T) {
	RunScenario(t, &Scenario{
		Tags: Tags{
			KubeletCustomConfig: true,
		},
		Description: "tests that a node on azure linux v2 bootstrapped with kubelet custom config for seccomp set to non default values",
		Config: Config{
			Cluster: ClusterKubenet,
			VHD:     config.VHDAzureLinuxV2Gen2,
			BootstrapConfigMutator: func(nbc *datamodel.NodeBootstrappingConfiguration) {
				nbc.ContainerService.Properties.AgentPoolProfiles[0].Distro = "aks-azurelinux-v2-gen2"
				nbc.AgentPoolProfile.Distro = "aks-azurelinux-v2-gen2"
				customKubeletConfig := &datamodel.CustomKubeletConfig{
					SeccompDefault: to.Ptr(true),
				}
				nbc.AgentPoolProfile.CustomKubeletConfig = customKubeletConfig
				nbc.ContainerService.Properties.AgentPoolProfiles[0].CustomKubeletConfig = customKubeletConfig
			},
			Validator: func(ctx context.Context, s *Scenario) {
				kubeletConfigFilePath := "/etc/default/kubeletconfig.json"
				ValidateFileHasContent(ctx, s, kubeletConfigFilePath, `"seccompDefault": true`)
				ValidateKubeletHasFlags(ctx, s, kubeletConfigFilePath)
			},
		},
	})
}

func Test_Ubuntu2204ARM64_KubeletCustomConfig(t *testing.T) {
	RunScenario(t, &Scenario{
		Tags: Tags{
			KubeletCustomConfig: true,
		},
		Description: "tests that a node on ubuntu 2204 ARM64 bootstrapped with kubelet custom config",
		Config: Config{
			Cluster: ClusterKubenet,
			VHD:     config.VHDUbuntu2204Gen2Arm64Containerd,
			BootstrapConfigMutator: func(nbc *datamodel.NodeBootstrappingConfiguration) {
				nbc.IsARM64 = true
				nbc.AgentPoolProfile.Distro = "aks-ubuntu-arm64-containerd-22.04-gen2"
				nbc.ContainerService.Properties.AgentPoolProfiles[0].VMSize = "Standard_D2pds_V5"
				nbc.AgentPoolProfile.VMSize = "Standard_D2pds_V5"

				customKubeletConfig := &datamodel.CustomKubeletConfig{
					SeccompDefault: to.Ptr(true),
				}
				nbc.AgentPoolProfile.CustomKubeletConfig = customKubeletConfig
				nbc.ContainerService.Properties.AgentPoolProfiles[0].CustomKubeletConfig = customKubeletConfig
			},
			VMConfigMutator: func(vmss *armcompute.VirtualMachineScaleSet) {
				vmss.SKU.Name = to.Ptr("Standard_D2pds_V5")
			},

			Validator: func(ctx context.Context, s *Scenario) {
				kubeletConfigFilePath := "/etc/default/kubeletconfig.json"
				ValidateFileHasContent(ctx, s, kubeletConfigFilePath, `"seccompDefault": true`)
				ValidateKubeletHasFlags(ctx, s, kubeletConfigFilePath)
			},
		},
	})

}

func Test_Ubuntu2404(t *testing.T) {
	RunScenario(t, &Scenario{
		Description: "Tests that a node using the Ubuntu 2404 VHD can be properly bootstrapped",
		Config: Config{
			Cluster: ClusterKubenet,
			VHD:     config.VHDUbuntu2404Gen2Containerd,
			BootstrapConfigMutator: func(nbc *datamodel.NodeBootstrappingConfiguration) {
				// Check that we don't leak these secrets if they're
				// set (which they mostly aren't in these scenarios).
<<<<<<< HEAD
				nbc.ContainerService.Properties.CertificateProfile.ClientPrivateKey = "client cert private key"
				nbc.ContainerService.Properties.ServicePrincipalProfile.Secret = "SP secret"
=======
>>>>>>> 3615195f
			},
			Validator: func(ctx context.Context, s *Scenario) {
				ValidateInstalledPackageVersion(ctx, s, "moby-containerd", getExpectedPackageVersions("containerd", "ubuntu", "r2404")[0])
				ValidateInstalledPackageVersion(ctx, s, "moby-runc", getExpectedPackageVersions("runc", "ubuntu", "r2404")[0])
			},
		},
	})
}<|MERGE_RESOLUTION|>--- conflicted
+++ resolved
@@ -1242,13 +1242,6 @@
 			Cluster: ClusterKubenet,
 			VHD:     config.VHDUbuntu2404Gen2Containerd,
 			BootstrapConfigMutator: func(nbc *datamodel.NodeBootstrappingConfiguration) {
-				// Check that we don't leak these secrets if they're
-				// set (which they mostly aren't in these scenarios).
-<<<<<<< HEAD
-				nbc.ContainerService.Properties.CertificateProfile.ClientPrivateKey = "client cert private key"
-				nbc.ContainerService.Properties.ServicePrincipalProfile.Secret = "SP secret"
-=======
->>>>>>> 3615195f
 			},
 			Validator: func(ctx context.Context, s *Scenario) {
 				ValidateInstalledPackageVersion(ctx, s, "moby-containerd", getExpectedPackageVersions("containerd", "ubuntu", "r2404")[0])
