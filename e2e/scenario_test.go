--- conflicted
+++ resolved
@@ -14,18 +14,6 @@
 	"github.com/Azure/azure-sdk-for-go/sdk/resourcemanager/containerservice/armcontainerservice/v6"
 )
 
-<<<<<<< HEAD
-=======
-func TestMain(m *testing.M) {
-	fmt.Printf("using E2E environment configuration:\n%s\n", config.Config)
-	// delete scenario-logs folder if it exists
-	if _, err := os.Stat("scenario-logs"); err == nil {
-		_ = os.RemoveAll("scenario-logs")
-	}
-	m.Run()
-}
-
->>>>>>> 67bec7f9
 func Test_azurelinuxv2(t *testing.T) {
 	RunScenario(t, &Scenario{
 		Description: "Tests that a node using a AzureLinuxV2 (CgroupV2) VHD can be properly bootstrapped",
