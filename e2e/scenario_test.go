package e2e

import (
	"context"
	"fmt"
	"strings"
	"testing"

	aksnodeconfigv1 "github.com/Azure/agentbaker/aks-node-controller/pkg/gen/aksnodeconfig/v1"
	"github.com/Azure/agentbaker/e2e/config"
	"github.com/Azure/agentbaker/e2e/toolkit"
	"github.com/Azure/agentbaker/pkg/agent/datamodel"
	"github.com/Azure/azure-sdk-for-go/sdk/azcore/to"
	"github.com/Azure/azure-sdk-for-go/sdk/resourcemanager/compute/armcompute/v6"
	"github.com/Azure/azure-sdk-for-go/sdk/resourcemanager/containerservice/armcontainerservice/v6"
)

func Test_AzureLinuxV2(t *testing.T) {
	RunScenario(t, &Scenario{
		Description: "Tests that a node using a AzureLinuxV2 (CgroupV2) VHD can be properly bootstrapped",
		Config: Config{
			Cluster: ClusterKubenet,
			VHD:     config.VHDAzureLinuxV2Gen2,
			BootstrapConfigMutator: func(nbc *datamodel.NodeBootstrappingConfiguration) {
			},
			Validator: func(ctx context.Context, s *Scenario) {
				ValidateInstalledPackageVersion(ctx, s, "moby-containerd", getExpectedPackageVersions("containerd", "mariner", "current")[0])
			},
		},
	})
}

func Test_AzureLinuxV2_AirGap(t *testing.T) {
	RunScenario(t, &Scenario{
		Description: "Tests that a node using a AzureLinuxV2 (CgroupV2) VHD can be properly bootstrapped",
		Tags: Tags{
			Airgap: true,
		},
		Config: Config{
			Cluster: ClusterKubenetAirgap,
			VHD:     config.VHDAzureLinuxV2Gen2,
			BootstrapConfigMutator: func(nbc *datamodel.NodeBootstrappingConfiguration) {
				nbc.OutboundType = datamodel.OutboundTypeBlock
				nbc.ContainerService.Properties.SecurityProfile = &datamodel.SecurityProfile{
					PrivateEgress: &datamodel.PrivateEgress{
						Enabled:                 true,
						ContainerRegistryServer: fmt.Sprintf("%s.azurecr.io", config.PrivateACRName),
					},
				}
			},
		},
	})
}

func Test_AzureLinuxV2_ARM64(t *testing.T) {
	RunScenario(t, &Scenario{
		Description: "Tests that a node using a AzureLinuxV2 (CgroupV2) VHD on ARM64 architecture can be properly bootstrapped",
		Config: Config{
			Cluster: ClusterKubenet,
			VHD:     config.VHDAzureLinuxV2Gen2Arm64,
			BootstrapConfigMutator: func(nbc *datamodel.NodeBootstrappingConfiguration) {
				nbc.ContainerService.Properties.OrchestratorProfile.KubernetesConfig.CustomKubeBinaryURL = "https://acs-mirror.azureedge.net/kubernetes/v1.24.9/binaries/kubernetes-node-linux-arm64.tar.gz"
				nbc.AgentPoolProfile.VMSize = "Standard_D2pds_V5"
				nbc.IsARM64 = true
			},
			VMConfigMutator: func(vmss *armcompute.VirtualMachineScaleSet) {
				vmss.SKU.Name = to.Ptr("Standard_D2pds_V5")
			},
		},
	})
}

func Test_AzureLinuxV2_ARM64AirGap(t *testing.T) {
	RunScenario(t, &Scenario{
		Description: "Tests that a node using a AzureLinuxV2 (CgroupV2) VHD on ARM64 architecture can be properly bootstrapped",
		Tags: Tags{
			Airgap: true,
		},
		Config: Config{
			Cluster: ClusterKubenetAirgap,
			VHD:     config.VHDAzureLinuxV2Gen2Arm64,
			BootstrapConfigMutator: func(nbc *datamodel.NodeBootstrappingConfiguration) {
				nbc.ContainerService.Properties.OrchestratorProfile.KubernetesConfig.CustomKubeBinaryURL = "https://acs-mirror.azureedge.net/kubernetes/v1.24.9/binaries/kubernetes-node-linux-arm64.tar.gz"
				nbc.AgentPoolProfile.VMSize = "Standard_D2pds_V5"
				nbc.IsARM64 = true

				nbc.OutboundType = datamodel.OutboundTypeBlock
				nbc.ContainerService.Properties.SecurityProfile = &datamodel.SecurityProfile{
					PrivateEgress: &datamodel.PrivateEgress{
						Enabled:                 true,
						ContainerRegistryServer: fmt.Sprintf("%s.azurecr.io", config.PrivateACRName),
					},
				}
			},
			VMConfigMutator: func(vmss *armcompute.VirtualMachineScaleSet) {
				vmss.SKU.Name = to.Ptr("Standard_D2pds_V5")
			},
		},
	})
}

func Test_AzureLinuxV2_AzureCNI(t *testing.T) {
	RunScenario(t, &Scenario{
		Description: "azurelinuxv2 scenario on a cluster configured with Azure CNI",
		Config: Config{
			Cluster: ClusterAzureNetwork,
			VHD:     config.VHDAzureLinuxV2Gen2,
			BootstrapConfigMutator: func(nbc *datamodel.NodeBootstrappingConfiguration) {
				nbc.ContainerService.Properties.OrchestratorProfile.KubernetesConfig.NetworkPlugin = string(armcontainerservice.NetworkPluginAzure)
				nbc.AgentPoolProfile.KubernetesConfig.NetworkPlugin = string(armcontainerservice.NetworkPluginAzure)
			},
		},
	})
}

func Test_AzureLinuxV2_ChronyRestarts(t *testing.T) {
	RunScenario(t, &Scenario{
		Description: "Tests that the chrony service restarts if it is killed",
		Config: Config{
			Cluster: ClusterKubenet,
			VHD:     config.VHDAzureLinuxV2Gen2,
			BootstrapConfigMutator: func(nbc *datamodel.NodeBootstrappingConfiguration) {
			},
			Validator: func(ctx context.Context, s *Scenario) {
				ValidateFileHasContent(ctx, s, "/etc/systemd/system/chronyd.service.d/10-chrony-restarts.conf", "Restart=always")
				ValidateFileHasContent(ctx, s, "/etc/systemd/system/chronyd.service.d/10-chrony-restarts.conf", "RestartSec=5")
				ServiceCanRestartValidator(ctx, s, "chronyd", 10)
			},
		},
	})
}

func Test_AzureLinuxV2_CustomSysctls(t *testing.T) {
	customSysctls := map[string]string{
		"net.ipv4.ip_local_port_range":       "32768 62535",
		"net.netfilter.nf_conntrack_max":     "2097152",
		"net.netfilter.nf_conntrack_buckets": "524288",
		"net.ipv4.tcp_keepalive_intvl":       "90",
		"net.ipv4.ip_local_reserved_ports":   "",
	}
	customContainerdUlimits := map[string]string{
		"LimitMEMLOCK": "75000",
		"LimitNOFILE":  "1048",
	}
	RunScenario(t, &Scenario{
		Description: "tests that a AzureLinuxV2 (CgroupV2) VHD can be properly bootstrapped when supplied custom node config that contains custom sysctl settings",
		Config: Config{
			Cluster: ClusterKubenet,
			VHD:     config.VHDAzureLinuxV2Gen2,
			BootstrapConfigMutator: func(nbc *datamodel.NodeBootstrappingConfiguration) {
				customLinuxConfig := &datamodel.CustomLinuxOSConfig{
					Sysctls: &datamodel.SysctlConfig{
						NetNetfilterNfConntrackMax:     to.Ptr(toolkit.StrToInt32(customSysctls["net.netfilter.nf_conntrack_max"])),
						NetNetfilterNfConntrackBuckets: to.Ptr(toolkit.StrToInt32(customSysctls["net.netfilter.nf_conntrack_buckets"])),
						NetIpv4IpLocalPortRange:        customSysctls["net.ipv4.ip_local_port_range"],
						NetIpv4TcpkeepaliveIntvl:       to.Ptr(toolkit.StrToInt32(customSysctls["net.ipv4.tcp_keepalive_intvl"])),
					},
					UlimitConfig: &datamodel.UlimitConfig{
						MaxLockedMemory: customContainerdUlimits["LimitMEMLOCK"],
						NoFile:          customContainerdUlimits["LimitNOFILE"],
					},
				}
				nbc.AgentPoolProfile.CustomLinuxOSConfig = customLinuxConfig
			},
			Validator: func(ctx context.Context, s *Scenario) {
				ValidateUlimitSettings(ctx, s, customContainerdUlimits)
				ValidateSysctlConfig(ctx, s, customSysctls)
			},
		},
	})
}

// Returns config for the 'gpu' E2E scenario
func Test_AzureLinuxV2_GPU(t *testing.T) {
	RunScenario(t, &Scenario{
		Description: "Tests that a GPU-enabled node using a AzureLinuxV2 (CgroupV2) VHD can be properly bootstrapped",
		Tags: Tags{
			GPU: true,
		},
		Config: Config{
			Cluster: ClusterKubenet,
			VHD:     config.VHDAzureLinuxV2Gen2,
			BootstrapConfigMutator: func(nbc *datamodel.NodeBootstrappingConfiguration) {
				nbc.AgentPoolProfile.VMSize = "Standard_NC6s_v3"
				nbc.ConfigGPUDriverIfNeeded = true
				nbc.EnableGPUDevicePluginIfNeeded = false
				nbc.EnableNvidia = true
			},
			VMConfigMutator: func(vmss *armcompute.VirtualMachineScaleSet) {
				vmss.SKU.Name = to.Ptr("Standard_NC6s_v3")
			},
			Validator: func(ctx context.Context, s *Scenario) {
			},
		},
	})
}

func Test_AzureLinuxV2_GPUAzureCNI(t *testing.T) {
	RunScenario(t, &Scenario{
		Description: "AzureLinux V2 (CgroupV2) gpu scenario on cluster configured with Azure CNI",
		Tags: Tags{
			GPU: true,
		},
		Config: Config{
			Cluster: ClusterAzureNetwork,
			VHD:     config.VHDAzureLinuxV2Gen2,
			BootstrapConfigMutator: func(nbc *datamodel.NodeBootstrappingConfiguration) {
				nbc.ContainerService.Properties.OrchestratorProfile.KubernetesConfig.NetworkPlugin = string(armcontainerservice.NetworkPluginAzure)
				nbc.AgentPoolProfile.KubernetesConfig.NetworkPlugin = string(armcontainerservice.NetworkPluginAzure)
				nbc.AgentPoolProfile.VMSize = "Standard_NC6s_v3"
				nbc.ConfigGPUDriverIfNeeded = true
				nbc.EnableGPUDevicePluginIfNeeded = false
				nbc.EnableNvidia = true
			},
			VMConfigMutator: func(vmss *armcompute.VirtualMachineScaleSet) {
				vmss.SKU.Name = to.Ptr("Standard_NC6s_v3")
			},
			Validator: func(ctx context.Context, s *Scenario) {
			},
		},
	})
}

func Test_AzureLinuxV2_WASM(t *testing.T) {
	RunScenario(t, &Scenario{
		Description: "tests that a new AzureLinuxV2 (CgroupV2) node using krustlet can be properly bootstrapped",
		Tags: Tags{
			WASM: true,
		},
		Config: Config{
			Cluster: ClusterKubenet,
			VHD:     config.VHDAzureLinuxV2Gen2,
			BootstrapConfigMutator: func(nbc *datamodel.NodeBootstrappingConfiguration) {
				nbc.AgentPoolProfile.WorkloadRuntime = datamodel.WasmWasi
			},
			Validator: func(ctx context.Context, s *Scenario) {
				ValidateContainerdWASMShims(ctx, s)
			},
		},
	})
}

func Test_MarinerV2(t *testing.T) {
	RunScenario(t, &Scenario{
		Description: "Tests that a node using a MarinerV2 VHD can be properly bootstrapped",
		Config: Config{
			Cluster: ClusterKubenet,
			VHD:     config.VHDCBLMarinerV2Gen2,
			BootstrapConfigMutator: func(nbc *datamodel.NodeBootstrappingConfiguration) {
			},
			Validator: func(ctx context.Context, s *Scenario) {
				ValidateInstalledPackageVersion(ctx, s, "moby-containerd", getExpectedPackageVersions("containerd", "mariner", "current")[0])
			},
		},
	})
}

func Test_MarinerV2_AirGap(t *testing.T) {
	RunScenario(t, &Scenario{
		Description: "Tests that a node using a MarinerV2 VHD can be properly bootstrapped",
		Tags: Tags{
			Airgap: true,
		},
		Config: Config{
			Cluster: ClusterKubenetAirgap,
			VHD:     config.VHDCBLMarinerV2Gen2,
			BootstrapConfigMutator: func(nbc *datamodel.NodeBootstrappingConfiguration) {

				nbc.OutboundType = datamodel.OutboundTypeBlock
				nbc.ContainerService.Properties.SecurityProfile = &datamodel.SecurityProfile{
					PrivateEgress: &datamodel.PrivateEgress{
						Enabled:                 true,
						ContainerRegistryServer: fmt.Sprintf("%s.azurecr.io", config.PrivateACRName),
					},
				}
			},
		},
	})
}

func Test_MarinerV2_ARM64(t *testing.T) {
	RunScenario(t, &Scenario{
		Description: "Tests that a node using a MarinerV2 VHD on ARM64 architecture can be properly bootstrapped",
		Config: Config{
			Cluster: ClusterKubenet,
			VHD:     config.VHDCBLMarinerV2Gen2Arm64,
			BootstrapConfigMutator: func(nbc *datamodel.NodeBootstrappingConfiguration) {
				nbc.ContainerService.Properties.OrchestratorProfile.KubernetesConfig.CustomKubeBinaryURL = "https://acs-mirror.azureedge.net/kubernetes/v1.24.9/binaries/kubernetes-node-linux-arm64.tar.gz"
				nbc.AgentPoolProfile.VMSize = "Standard_D2pds_V5"
				nbc.IsARM64 = true
			},
			VMConfigMutator: func(vmss *armcompute.VirtualMachineScaleSet) {
				vmss.SKU.Name = to.Ptr("Standard_D2pds_V5")
			},
		},
	})
}

func Test_MarinerV2_ARM64AirGap(t *testing.T) {
	RunScenario(t, &Scenario{
		Description: "Tests that a node using a MarinerV2 VHD on ARM64 architecture can be properly bootstrapped",
		Tags: Tags{
			Airgap: true,
		},
		Config: Config{
			Cluster: ClusterKubenetAirgap,
			VHD:     config.VHDCBLMarinerV2Gen2Arm64,
			BootstrapConfigMutator: func(nbc *datamodel.NodeBootstrappingConfiguration) {
				nbc.ContainerService.Properties.OrchestratorProfile.KubernetesConfig.CustomKubeBinaryURL = "https://acs-mirror.azureedge.net/kubernetes/v1.24.9/binaries/kubernetes-node-linux-arm64.tar.gz"
				nbc.AgentPoolProfile.VMSize = "Standard_D2pds_V5"
				nbc.IsARM64 = true

				nbc.OutboundType = datamodel.OutboundTypeBlock
				nbc.ContainerService.Properties.SecurityProfile = &datamodel.SecurityProfile{
					PrivateEgress: &datamodel.PrivateEgress{
						Enabled:                 true,
						ContainerRegistryServer: fmt.Sprintf("%s.azurecr.io", config.PrivateACRName),
					},
				}

			},
			VMConfigMutator: func(vmss *armcompute.VirtualMachineScaleSet) {
				vmss.SKU.Name = to.Ptr("Standard_D2pds_V5")
			},
		},
	})
}

func Test_MarinerV2_AzureCNI(t *testing.T) {
	RunScenario(t, &Scenario{
		Description: "marinerv2 scenario on a cluster configured with Azure CNI",
		Config: Config{
			Cluster: ClusterAzureNetwork,
			VHD:     config.VHDCBLMarinerV2Gen2,
			BootstrapConfigMutator: func(nbc *datamodel.NodeBootstrappingConfiguration) {
				nbc.ContainerService.Properties.OrchestratorProfile.KubernetesConfig.NetworkPlugin = string(armcontainerservice.NetworkPluginAzure)
				nbc.AgentPoolProfile.KubernetesConfig.NetworkPlugin = string(armcontainerservice.NetworkPluginAzure)
			},
		},
	})
}

func Test_MarinerV2_ChronyRestarts(t *testing.T) {
	RunScenario(t, &Scenario{
		Description: "Tests that the chrony service restarts if it is killed",
		Config: Config{
			Cluster: ClusterKubenet,
			VHD:     config.VHDCBLMarinerV2Gen2,
			BootstrapConfigMutator: func(nbc *datamodel.NodeBootstrappingConfiguration) {
			},
			Validator: func(ctx context.Context, s *Scenario) {
				ServiceCanRestartValidator(ctx, s, "chronyd", 10)
				ValidateFileHasContent(ctx, s, "/etc/systemd/system/chronyd.service.d/10-chrony-restarts.conf", "Restart=always")
				ValidateFileHasContent(ctx, s, "/etc/systemd/system/chronyd.service.d/10-chrony-restarts.conf", "RestartSec=5")
			},
		},
	})
}

func Test_MarinerV2_CustomSysctls(t *testing.T) {
	customSysctls := map[string]string{
		"net.ipv4.ip_local_port_range":       "32768 62535",
		"net.netfilter.nf_conntrack_max":     "2097152",
		"net.netfilter.nf_conntrack_buckets": "524288",
		"net.ipv4.tcp_keepalive_intvl":       "90",
		"net.ipv4.ip_local_reserved_ports":   "",
	}
	customContainerdUlimits := map[string]string{
		"LimitMEMLOCK": "75000",
		"LimitNOFILE":  "1048",
	}
	RunScenario(t, &Scenario{
		Description: "tests that a MarinerV2 VHD can be properly bootstrapped when supplied custom node config that contains custom sysctl settings",
		Config: Config{
			Cluster: ClusterKubenet,
			VHD:     config.VHDCBLMarinerV2Gen2,
			BootstrapConfigMutator: func(nbc *datamodel.NodeBootstrappingConfiguration) {
				customLinuxConfig := &datamodel.CustomLinuxOSConfig{
					Sysctls: &datamodel.SysctlConfig{
						NetNetfilterNfConntrackMax:     to.Ptr(toolkit.StrToInt32(customSysctls["net.netfilter.nf_conntrack_max"])),
						NetNetfilterNfConntrackBuckets: to.Ptr(toolkit.StrToInt32(customSysctls["net.netfilter.nf_conntrack_buckets"])),
						NetIpv4IpLocalPortRange:        customSysctls["net.ipv4.ip_local_port_range"],
						NetIpv4TcpkeepaliveIntvl:       to.Ptr(toolkit.StrToInt32(customSysctls["net.ipv4.tcp_keepalive_intvl"])),
					},
					UlimitConfig: &datamodel.UlimitConfig{
						MaxLockedMemory: customContainerdUlimits["LimitMEMLOCK"],
						NoFile:          customContainerdUlimits["LimitNOFILE"],
					},
				}
				nbc.AgentPoolProfile.CustomLinuxOSConfig = customLinuxConfig
			},
			Validator: func(ctx context.Context, s *Scenario) {
				ValidateUlimitSettings(ctx, s, customContainerdUlimits)
				ValidateSysctlConfig(ctx, s, customSysctls)
			},
		},
	})
}

func Test_MarinerV2_GPU(t *testing.T) {
	RunScenario(t, &Scenario{
		Description: "Tests that a GPU-enabled node using a MarinerV2 VHD can be properly bootstrapped",
		Tags: Tags{
			GPU: true,
		},
		Config: Config{
			Cluster: ClusterKubenet,
			VHD:     config.VHDCBLMarinerV2Gen2,
			BootstrapConfigMutator: func(nbc *datamodel.NodeBootstrappingConfiguration) {
				nbc.AgentPoolProfile.VMSize = "Standard_NC6s_v3"
				nbc.ConfigGPUDriverIfNeeded = true
				nbc.EnableGPUDevicePluginIfNeeded = false
				nbc.EnableNvidia = true
			},
			VMConfigMutator: func(vmss *armcompute.VirtualMachineScaleSet) {
				vmss.SKU.Name = to.Ptr("Standard_NC6s_v3")
			},
			Validator: func(ctx context.Context, s *Scenario) {
			},
		},
	})
}

func Test_MarinerV2_GPUAzureCNI(t *testing.T) {
	RunScenario(t, &Scenario{
		Description: "MarinerV2 gpu scenario on cluster configured with Azure CNI",
		Tags: Tags{
			GPU: true,
		},
		Config: Config{
			Cluster: ClusterAzureNetwork,
			VHD:     config.VHDCBLMarinerV2Gen2,
			BootstrapConfigMutator: func(nbc *datamodel.NodeBootstrappingConfiguration) {
				nbc.ContainerService.Properties.OrchestratorProfile.KubernetesConfig.NetworkPlugin = string(armcontainerservice.NetworkPluginAzure)
				nbc.AgentPoolProfile.KubernetesConfig.NetworkPlugin = string(armcontainerservice.NetworkPluginAzure)
				nbc.AgentPoolProfile.VMSize = "Standard_NC6s_v3"
				nbc.ConfigGPUDriverIfNeeded = true
				nbc.EnableGPUDevicePluginIfNeeded = false
				nbc.EnableNvidia = true
			},
			VMConfigMutator: func(vmss *armcompute.VirtualMachineScaleSet) {
				vmss.SKU.Name = to.Ptr("Standard_NC6s_v3")
			},
			Validator: func(ctx context.Context, s *Scenario) {
			},
		},
	})
}

func Test_MarinerV2_WASM(t *testing.T) {
	RunScenario(t, &Scenario{
		Description: "tests that a new marinerv2 node using krustlet can be properly bootstrapped",
		Tags: Tags{
			WASM: true,
		},
		Config: Config{
			Cluster: ClusterKubenet,
			VHD:     config.VHDCBLMarinerV2Gen2,
			BootstrapConfigMutator: func(nbc *datamodel.NodeBootstrappingConfiguration) {
				nbc.AgentPoolProfile.WorkloadRuntime = datamodel.WasmWasi
			},
			Validator: func(ctx context.Context, s *Scenario) {
				ValidateContainerdWASMShims(ctx, s)
			},
		},
	})
}

// Returns config for the 'base' E2E scenario
func Test_Ubuntu1804(t *testing.T) {
	// for ubuntu1804 containerd version is frozen and its using outdated versioning style, hence this modification
	expected1804ContainredVersion := strings.Replace(getExpectedPackageVersions("containerd", "ubuntu", "r1804")[0], "-", "+azure-ubuntu18.04u", 1)
	RunScenario(t, &Scenario{
		Description: "Tests that a node using an Ubuntu 1804 VHD can be properly bootstrapped",
		Config: Config{
			Cluster: ClusterKubenet,
			VHD:     config.VHDUbuntu1804Gen2Containerd,
			Validator: func(ctx context.Context, s *Scenario) {
				ValidateInstalledPackageVersion(ctx, s, "moby-containerd", expected1804ContainredVersion)
				ValidateInstalledPackageVersion(ctx, s, "moby-runc", getExpectedPackageVersions("runc", "ubuntu", "r1804")[0])
			},

			BootstrapConfigMutator: func(nbc *datamodel.NodeBootstrappingConfiguration) {},
		},
	})
}

func Test_Ubuntu1804_AzureCNI(t *testing.T) {
	RunScenario(t, &Scenario{
		Description: "ubuntu1804 scenario on cluster configured with Azure CNI",
		Config: Config{
			Cluster: ClusterAzureNetwork,
			VHD:     config.VHDUbuntu1804Gen2Containerd,
			BootstrapConfigMutator: func(nbc *datamodel.NodeBootstrappingConfiguration) {
				nbc.ContainerService.Properties.OrchestratorProfile.KubernetesConfig.NetworkPlugin = string(armcontainerservice.NetworkPluginAzure)
				nbc.AgentPoolProfile.KubernetesConfig.NetworkPlugin = string(armcontainerservice.NetworkPluginAzure)
			},
		},
	})
}

func Test_Ubuntu1804_ChronyRestarts(t *testing.T) {
	RunScenario(t, &Scenario{
		Description: "Tests that the chrony service restarts if it is killed",
		Config: Config{
			Cluster: ClusterKubenet,
			VHD:     config.VHDUbuntu1804Gen2Containerd,
			BootstrapConfigMutator: func(nbc *datamodel.NodeBootstrappingConfiguration) {
			},
			Validator: func(ctx context.Context, s *Scenario) {
				ServiceCanRestartValidator(ctx, s, "chronyd", 10)
				ValidateFileHasContent(ctx, s, "/etc/systemd/system/chrony.service.d/10-chrony-restarts.conf", "Restart=always")
				ValidateFileHasContent(ctx, s, "/etc/systemd/system/chrony.service.d/10-chrony-restarts.conf", "RestartSec=5")
			},
		},
	})
}

func Test_Ubuntu2204_ScriptlessInstaller(t *testing.T) {
	RunScenario(t, &Scenario{
		Description: "tests that a new ubuntu 2204 node using self contained installer can be properly bootstrapped",
		Config: Config{
			Cluster: ClusterKubenet,
			VHD:     config.VHDUbuntu2204Gen2Containerd,
			Validator: func(ctx context.Context, s *Scenario) {
				ValidateFileHasContent(ctx, s, "/var/log/azure/aks-node-controller.log", "aks-node-controller finished successfully")
			},
			AKSNodeConfigMutator: func(config *aksnodeconfigv1.Configuration) {},
		},
	})
}

// Returns config for the 'gpu' E2E scenario
func Test_Ubuntu1804_GPU(t *testing.T) {
	RunScenario(t, &Scenario{
		Description: "Tests that a GPU-enabled node using an Ubuntu 1804 VHD can be properly bootstrapped",
		Tags: Tags{
			GPU: true,
		},
		Config: Config{
			Cluster: ClusterKubenet,
			VHD:     config.VHDUbuntu1804Gen2Containerd,
			BootstrapConfigMutator: func(nbc *datamodel.NodeBootstrappingConfiguration) {
				nbc.AgentPoolProfile.VMSize = "Standard_NC6s_v3"
				nbc.ConfigGPUDriverIfNeeded = true
				nbc.EnableGPUDevicePluginIfNeeded = false
				nbc.EnableNvidia = true
			},
			VMConfigMutator: func(vmss *armcompute.VirtualMachineScaleSet) {
				vmss.SKU.Name = to.Ptr("Standard_NC6s_v3")
			},
			Validator: func(ctx context.Context, s *Scenario) {
			},
		},
	})
}

func Test_Ubuntu1804_GPUAzureCNI(t *testing.T) {
	RunScenario(t, &Scenario{
		Description: "Ubuntu1804 gpu scenario on cluster configured with Azure CNI",
		Tags: Tags{
			GPU: true,
		},
		Config: Config{
			Cluster: ClusterAzureNetwork,
			VHD:     config.VHDUbuntu1804Gen2Containerd,
			BootstrapConfigMutator: func(nbc *datamodel.NodeBootstrappingConfiguration) {
				nbc.ContainerService.Properties.OrchestratorProfile.KubernetesConfig.NetworkPlugin = string(armcontainerservice.NetworkPluginAzure)
				nbc.AgentPoolProfile.KubernetesConfig.NetworkPlugin = string(armcontainerservice.NetworkPluginAzure)
				nbc.AgentPoolProfile.VMSize = "Standard_NC6s_v3"
				nbc.ConfigGPUDriverIfNeeded = true
				nbc.EnableGPUDevicePluginIfNeeded = false
				nbc.EnableNvidia = true
			},
			VMConfigMutator: func(vmss *armcompute.VirtualMachineScaleSet) {
				vmss.SKU.Name = to.Ptr("Standard_NC6s_v3")
			},
			Validator: func(ctx context.Context, s *Scenario) {
			},
		},
	})
}

func Test_Ubuntu2204(t *testing.T) {
	RunScenario(t, &Scenario{
		Description: "Tests that a node using the Ubuntu 2204 VHD can be properly bootstrapped",
		Config: Config{
			Cluster: ClusterKubenet,
			VHD:     config.VHDUbuntu2204Gen2Containerd,
			BootstrapConfigMutator: func(nbc *datamodel.NodeBootstrappingConfiguration) {
				// Check that we don't leak these secrets if they're
				// set (which they mostly aren't in these scenarios).
				nbc.ContainerService.Properties.CertificateProfile.ClientPrivateKey = "client cert private key"
				nbc.ContainerService.Properties.ServicePrincipalProfile.Secret = "SP secret"
			},
			Validator: func(ctx context.Context, s *Scenario) {
				ValidateInstalledPackageVersion(ctx, s, "moby-containerd", getExpectedPackageVersions("containerd", "ubuntu", "r2204")[0])
				ValidateInstalledPackageVersion(ctx, s, "moby-runc", getExpectedPackageVersions("runc", "ubuntu", "r2204")[0])
			},
		},
	})
}

func Test_Ubuntu2204_AirGap(t *testing.T) {
	RunScenario(t, &Scenario{
		Description: "Tests that a node using the Ubuntu 2204 VHD and is airgap can be properly bootstrapped",
		Tags: Tags{
			Airgap: true,
		},
		Config: Config{
			Cluster: ClusterKubenetAirgap,
			VHD:     config.VHDUbuntu2204Gen2Containerd,
			BootstrapConfigMutator: func(nbc *datamodel.NodeBootstrappingConfiguration) {
				nbc.OutboundType = datamodel.OutboundTypeBlock
				nbc.ContainerService.Properties.SecurityProfile = &datamodel.SecurityProfile{
					PrivateEgress: &datamodel.PrivateEgress{
						Enabled:                 true,
						ContainerRegistryServer: fmt.Sprintf("%s.azurecr.io", config.PrivateACRName),
					},
				}
			},
		},
	})
}

func Test_Ubuntu2204Gen2_ContainerdAirgappedK8sNotCached(t *testing.T) {
	RunScenario(t, &Scenario{
		Description: "Tests that a node using the Ubuntu 2204 VHD without k8s binary and is airgap can be properly bootstrapped",
		Tags: Tags{
			Airgap: true,
		},
		Config: Config{
			Cluster: ClusterKubenetAirgap,
			VHD:     config.VHDUbuntu2204Gen2ContainerdAirgappedK8sNotCached,
			BootstrapConfigMutator: func(nbc *datamodel.NodeBootstrappingConfiguration) {
				nbc.OutboundType = datamodel.OutboundTypeBlock
				nbc.ContainerService.Properties.SecurityProfile = &datamodel.SecurityProfile{
					PrivateEgress: &datamodel.PrivateEgress{
						Enabled:                 true,
						ContainerRegistryServer: fmt.Sprintf("%s.azurecr.io", config.PrivateACRName),
					},
				}
			},
		},
	})
}

func Test_Ubuntu2204ARM64(t *testing.T) {
	RunScenario(t, &Scenario{
		Description: "Tests that an Ubuntu 2204 Node using ARM64 architecture can be properly bootstrapped",
		Config: Config{
			Cluster: ClusterKubenet,
			VHD:     config.VHDUbuntu2204Gen2Arm64Containerd,
			BootstrapConfigMutator: func(nbc *datamodel.NodeBootstrappingConfiguration) {
				// This needs to be set based on current CSE implementation...
				nbc.ContainerService.Properties.OrchestratorProfile.KubernetesConfig.CustomKubeBinaryURL = "https://acs-mirror.azureedge.net/kubernetes/v1.24.9/binaries/kubernetes-node-linux-arm64.tar.gz"
				nbc.AgentPoolProfile.VMSize = "Standard_D2pds_V5"
				nbc.IsARM64 = true
			},
			VMConfigMutator: func(vmss *armcompute.VirtualMachineScaleSet) {
				vmss.SKU.Name = to.Ptr("Standard_D2pds_V5")
			},
		},
	})
}

func Test_Ubuntu2204_ArtifactStreaming(t *testing.T) {
	RunScenario(t, &Scenario{
		Description: "tests that a new ubuntu 2204 node using artifact streaming can be properly bootstrapepd",
		Config: Config{
			Cluster: ClusterKubenet,
			VHD:     config.VHDUbuntu2204Gen2Containerd,
			BootstrapConfigMutator: func(nbc *datamodel.NodeBootstrappingConfiguration) {
				nbc.EnableArtifactStreaming = true
			},
			Validator: func(ctx context.Context, s *Scenario) {
				ValidateNonEmptyDirectory(ctx, s, "/etc/overlaybd")
			},
		},
	})
}

func Test_Ubuntu2204_ChronyRestarts(t *testing.T) {
	RunScenario(t, &Scenario{
		Description: "Tests that the chrony service restarts if it is killed",
		Config: Config{
			Cluster: ClusterKubenet,
			VHD:     config.VHDUbuntu2204Gen2Containerd,
			BootstrapConfigMutator: func(nbc *datamodel.NodeBootstrappingConfiguration) {
			},
			Validator: func(ctx context.Context, s *Scenario) {
				ValidateFileHasContent(ctx, s, "/etc/systemd/system/chronyd.service.d/10-chrony-restarts.conf", "Restart=always")
				ValidateFileHasContent(ctx, s, "/etc/systemd/system/chronyd.service.d/10-chrony-restarts.conf", "RestartSec=5")
				ServiceCanRestartValidator(ctx, s, "chronyd", 10)
			},
		},
	})
}

func Test_Ubuntu2204_CustomCATrust(t *testing.T) {
	const encodedTestCert = "LS0tLS1CRUdJTiBDRVJUSUZJQ0FURS0tLS0tCk1JSUgvVENDQmVXZ0F3SUJBZ0lRYUJZRTMvTTA4WEhZQ25OVm1jRkJjakFOQmdrcWhraUc5dzBCQVFzRkFEQnkKTVFzd0NRWURWUVFHRXdKVlV6RU9NQXdHQTFVRUNBd0ZWR1Y0WVhNeEVEQU9CZ05WQkFjTUIwaHZkWE4wYjI0eApFVEFQQmdOVkJBb01DRk5UVENCRGIzSndNUzR3TEFZRFZRUUREQ1ZUVTB3dVkyOXRJRVZXSUZOVFRDQkpiblJsCmNtMWxaR2xoZEdVZ1EwRWdVbE5CSUZJek1CNFhEVEl3TURRd01UQXdOVGd6TTFvWERUSXhNRGN4TmpBd05UZ3oKTTFvd2diMHhDekFKQmdOVkJBWVRBbFZUTVE0d0RBWURWUVFJREFWVVpYaGhjekVRTUE0R0ExVUVCd3dIU0c5MQpjM1J2YmpFUk1BOEdBMVVFQ2d3SVUxTk1JRU52Y25BeEZqQVVCZ05WQkFVVERVNVdNakF3T0RFMk1UUXlORE14CkZEQVNCZ05WQkFNTUMzZDNkeTV6YzJ3dVkyOXRNUjB3R3dZRFZRUVBEQlJRY21sMllYUmxJRTl5WjJGdWFYcGgKZEdsdmJqRVhNQlVHQ3lzR0FRUUJnamM4QWdFQ0RBWk9aWFpoWkdFeEV6QVJCZ3NyQmdFRUFZSTNQQUlCQXhNQwpWVk13Z2dFaU1BMEdDU3FHU0liM0RRRUJBUVVBQTRJQkR3QXdnZ0VLQW9JQkFRREhoZVJrYmIxRkNjN3hSS3N0CndLMEpJR2FLWTh0N0piUzJiUTJiNllJSkRnbkh1SVlIcUJyQ1VWNzlvZWxpa2tva1JrRnZjdnBhS2luRkhEUUgKVXBXRUk2UlVFUlltU0NnM084V2k0MnVPY1YyQjVaYWJtWENrd2R4WTVFY2w1MUJiTThVbkdkb0FHYmRObWlSbQpTbVRqY3MrbGhNeGc0ZkZZNmxCcGlFVkZpR1VqR1JSKzYxUjY3THo2VTRLSmVMTmNDbTA3UXdGWUtCbXBpMDhnCmR5Z1N2UmRVdzU1Sm9wcmVkaitWR3RqVWtCNGhGVDRHUVgvZ2h0NjlSbHF6Lys4dTBkRVFraHVVdXVjcnFhbG0KU0d5NDNIUndCZkRLRndZZVdNN0NQTWQ1ZS9kTyt0MDh0OFBianpWVFR2NWhRRENzRVlJVjJUN0FGSTlTY054TQpraDcvQWdNQkFBR2pnZ05CTUlJRFBUQWZCZ05WSFNNRUdEQVdnQlMvd1ZxSC95ajZRVDM5dDAva0hhK2dZVmdwCnZUQi9CZ2dyQmdFRkJRY0JBUVJ6TUhFd1RRWUlLd1lCQlFVSE1BS0dRV2gwZEhBNkx5OTNkM2N1YzNOc0xtTnYKYlM5eVpYQnZjMmwwYjNKNUwxTlRUR052YlMxVGRXSkRRUzFGVmkxVFUwd3RVbE5CTFRRd09UWXRVak11WTNKMApNQ0FHQ0NzR0FRVUZCekFCaGhSb2RIUndPaTh2YjJOemNITXVjM05zTG1OdmJUQWZCZ05WSFJFRUdEQVdnZ3QzCmQzY3VjM05zTG1OdmJZSUhjM05zTG1OdmJUQmZCZ05WSFNBRVdEQldNQWNHQldlQkRBRUJNQTBHQ3lxRWFBR0cKOW5jQ0JRRUJNRHdHRENzR0FRUUJncWt3QVFNQkJEQXNNQ29HQ0NzR0FRVUZCd0lCRmg1b2RIUndjem92TDNkMwpkeTV6YzJ3dVkyOXRMM0psY0c5emFYUnZjbmt3SFFZRFZSMGxCQll3RkFZSUt3WUJCUVVIQXdJR0NDc0dBUVVGCkJ3TUJNRWdHQTFVZEh3UkJNRDh3UGFBN29EbUdOMmgwZEhBNkx5OWpjbXh6TG5OemJDNWpiMjB2VTFOTVkyOXQKTFZOMVlrTkJMVVZXTFZOVFRDMVNVMEV0TkRBNU5pMVNNeTVqY213d0hRWURWUjBPQkJZRUZBREFGVUlhenc1cgpaSUhhcG5SeElVbnB3K0dMTUE0R0ExVWREd0VCL3dRRUF3SUZvRENDQVgwR0Npc0dBUVFCMW5rQ0JBSUVnZ0Z0CkJJSUJhUUZuQUhjQTlseVVMOUYzTUNJVVZCZ0lNSlJXanVOTkV4a3p2OThNTHlBTHpFN3haT01BQUFGeE0waG8KYndBQUJBTUFTREJHQWlFQTZ4ZWxpTlI4R2svNjNwWWRuUy92T3gvQ2pwdEVNRXY4OVdXaDEvdXJXSUVDSVFEeQpCcmVIVTI1RHp3dWtRYVJRandXNjU1WkxrcUNueGJ4UVdSaU9lbWo5SkFCMUFKUWd2QjZPMVkxc2lITWZnb3NpCkxBM1IyazFlYkUrVVBXSGJUaTlZVGFMQ0FBQUJjVE5JYU53QUFBUURBRVl3UkFJZ0dSRTR3emFiTlJkRDhrcS8KdkZQM3RRZTJobTB4NW5YdWxvd2g0SWJ3M2xrQ0lGWWIvM2xTRHBsUzdBY1I0citYcFd0RUtTVEZXSm1OQ1JiYwpYSnVyMlJHQkFIVUE3c0NWN28xeVpBK1M0OE81RzhjU28ybHFDWHRMYWhvVU9PWkhzc3Z0eGZrQUFBRnhNMGhvCjh3QUFCQU1BUmpCRUFpQjZJdmJvV3NzM1I0SXRWd2plYmw3RDN5b0ZhWDBORGgyZFdoaGd3Q3hySHdJZ0NmcTcKb2NNQzV0KzFqaTVNNXhhTG1QQzRJK1dYM0kvQVJrV1N5aU83SVFjd0RRWUpLb1pJaHZjTkFRRUxCUUFEZ2dJQgpBQ2V1dXI0UW51anFtZ3VTckhVM21oZitjSm9kelRRTnFvNHRkZStQRDEvZUZkWUFFTHU4eEYrMEF0N3hKaVBZCmk1Ukt3aWx5UDU2diszaVkyVDlsdzdTOFRKMDQxVkxoYUlLcDE0TXpTVXpSeWVvT0FzSjdRQURNQ2xIS1VEbEgKVVUycE51bzg4WTZpZ292VDNic253Sk5pRVFOcXltU1NZaGt0dzB0YWR1b3FqcVhuMDZnc1Zpb1dUVkRYeXNkNQpxRXg0dDZzSWdJY01tMjZZSDF2SnBDUUVoS3BjMnkwN2dSa2tsQlpSdE1qVGh2NGNYeXlNWDd1VGNkVDdBSkJQCnVlaWZDb1YyNUp4WHVvOGQ1MTM5Z3dQMUJBZTdJQlZQeDJ1N0tOL1V5T1hkWm13TWYvVG1GR3dEZENmc3lIZi8KWnNCMndMSG96VFlvQVZtUTlGb1UxSkxnY1ZpdnFKK3ZObEJoSFhobHhNZE4wajgwUjlOejZFSWdsUWplSzNPOApJL2NGR20vQjgrNDJoT2xDSWQ5WmR0bmRKY1JKVmppMHdEMHF3ZXZDYWZBOWpKbEh2L2pzRStJOVV6NmNwQ3loCnN3K2xyRmR4VWdxVTU4YXhxZUs4OUZSK05vNHEwSUlPK0ppMXJKS3I5bmtTQjBCcVhvelZuRTFZQi9LTHZkSXMKdVlaSnVxYjJwS2t1K3p6VDZnVXdIVVRadkJpTk90WEw0Tnh3Yy9LVDdXek9TZDJ3UDEwUUk4REtnNHZmaU5EcwpIV21CMWM0S2ppNmdPZ0E1dVNVemFHbXEvdjRWbmNLNVVyK245TGJmbmZMYzI4SjVmdC9Hb3Rpbk15RGszaWFyCkYxMFlscWNPbWVYMXVGbUtiZGkvWG9yR2xrQ29NRjNURHg4cm1wOURCaUIvCi0tLS0tRU5EIENFUlRJRklDQVRFLS0tLS0=" //nolint:lll
	RunScenario(t, &Scenario{
		Description: "Tests that a node using the Ubuntu 2204 VHD can be properly bootstrapped and custom CA was correctly added",
		Config: Config{
			Cluster: ClusterKubenet,
			VHD:     config.VHDUbuntu2204Gen2Containerd,
			BootstrapConfigMutator: func(nbc *datamodel.NodeBootstrappingConfiguration) {
				nbc.CustomCATrustConfig = &datamodel.CustomCATrustConfig{
					CustomCATrustCerts: []string{
						encodedTestCert,
					},
				}
			},
			Validator: func(ctx context.Context, s *Scenario) {
				ValidateNonEmptyDirectory(ctx, s, "/usr/local/share/ca-certificates/certs")
			},
		},
	})
}

func Test_Ubuntu2204_CustomSysctls(t *testing.T) {
	customSysctls := map[string]string{
		"net.ipv4.ip_local_port_range":       "32768 65535",
		"net.netfilter.nf_conntrack_max":     "2097152",
		"net.netfilter.nf_conntrack_buckets": "524288",
		"net.ipv4.tcp_keepalive_intvl":       "90",
		"net.ipv4.ip_local_reserved_ports":   "65330",
	}
	customContainerdUlimits := map[string]string{
		"LimitMEMLOCK": "75000",
		"LimitNOFILE":  "1048",
	}
	RunScenario(t, &Scenario{
		Description: "tests that an ubuntu 2204 VHD can be properly bootstrapped when supplied custom node config that contains custom sysctl settings",
		Config: Config{
			Cluster: ClusterKubenet,
			VHD:     config.VHDUbuntu2204Gen2Containerd,
			BootstrapConfigMutator: func(nbc *datamodel.NodeBootstrappingConfiguration) {
				customLinuxConfig := &datamodel.CustomLinuxOSConfig{
					Sysctls: &datamodel.SysctlConfig{
						NetNetfilterNfConntrackMax:     to.Ptr(toolkit.StrToInt32(customSysctls["net.netfilter.nf_conntrack_max"])),
						NetNetfilterNfConntrackBuckets: to.Ptr(toolkit.StrToInt32(customSysctls["net.netfilter.nf_conntrack_buckets"])),
						NetIpv4IpLocalPortRange:        customSysctls["net.ipv4.ip_local_port_range"],
						NetIpv4TcpkeepaliveIntvl:       to.Ptr(toolkit.StrToInt32(customSysctls["net.ipv4.tcp_keepalive_intvl"])),
					},
					UlimitConfig: &datamodel.UlimitConfig{
						MaxLockedMemory: "75000",
						NoFile:          "1048",
					},
				}
				nbc.AgentPoolProfile.CustomLinuxOSConfig = customLinuxConfig
			},
			Validator: func(ctx context.Context, s *Scenario) {
				ValidateUlimitSettings(ctx, s, customContainerdUlimits)
				ValidateSysctlConfig(ctx, s, customSysctls)
			},
		},
	})
}

func Test_Ubuntu2204_GPUNC(t *testing.T) {
	runScenarioUbuntu2204GPU(t, "Standard_NC6s_v3")
}

func Test_Ubuntu2204_GPUA100(t *testing.T) {
	runScenarioUbuntu2204GPU(t, "Standard_NC24ads_A100_v4")
}

func Test_Ubuntu2204_GPUA10(t *testing.T) {
	runScenarioUbuntu2204GPU(t, "Standard_NV6ads_A10_v5")
}

// Returns config for the 'gpu' E2E scenario
func runScenarioUbuntu2204GPU(t *testing.T, vmSize string) {
	RunScenario(t, &Scenario{
		Description: fmt.Sprintf("Tests that a GPU-enabled node with VM size %s using an Ubuntu 2204 VHD can be properly bootstrapped", vmSize),
		Tags: Tags{
			GPU: true,
		},
		Config: Config{
			Cluster: ClusterKubenet,
			VHD:     config.VHDUbuntu2204Gen2Containerd,
			BootstrapConfigMutator: func(nbc *datamodel.NodeBootstrappingConfiguration) {
				nbc.AgentPoolProfile.VMSize = vmSize
				nbc.ConfigGPUDriverIfNeeded = true
				nbc.EnableGPUDevicePluginIfNeeded = false
				nbc.EnableNvidia = true
			},
			VMConfigMutator: func(vmss *armcompute.VirtualMachineScaleSet) {
				vmss.SKU.Name = to.Ptr(vmSize)
			},
			Validator: func(ctx context.Context, s *Scenario) {
				// Ensure nvidia-modprobe install does not restart kubelet and temporarily cause node to be unschedulable
				ValidateNvidiaModProbeInstalled(ctx, s)
				ValidateKubeletHasNotStopped(ctx, s)
				ValidateServicesDoNotRestartKubelet(ctx, s)
			},
		},
	})
}

func Test_Ubuntu2204_GPUGridDriver(t *testing.T) {
	RunScenario(t, &Scenario{
		Description: "Tests that a GPU-enabled node using the Ubuntu 2204 VHD with grid driver can be properly bootstrapped",
		Tags: Tags{
			GPU: true,
		},
		Config: Config{
			Cluster: ClusterKubenet,
			VHD:     config.VHDUbuntu2204Gen2Containerd,
			BootstrapConfigMutator: func(nbc *datamodel.NodeBootstrappingConfiguration) {
				nbc.AgentPoolProfile.VMSize = "Standard_NV6ads_A10_v5"
				nbc.ConfigGPUDriverIfNeeded = true
				nbc.EnableGPUDevicePluginIfNeeded = false
				nbc.EnableNvidia = true
			},
			VMConfigMutator: func(vmss *armcompute.VirtualMachineScaleSet) {
				vmss.SKU.Name = to.Ptr("Standard_NV6ads_A10_v5")
			},
			Validator: func(ctx context.Context, s *Scenario) {
				ValidateNvidiaModProbeInstalled(ctx, s)
				ValidateKubeletHasNotStopped(ctx, s)
				ValidateNvidiaSMIInstalled(ctx, s)
			},
		},
	})
}

func Test_Ubuntu2204_GPUNoDriver(t *testing.T) {
	RunScenario(t, &Scenario{
		Description: "Tests that a GPU-enabled node using the Ubuntu 2204 VHD opting for skipping gpu driver installation can be properly bootstrapped",
		Tags: Tags{
			GPU: true,
		},
		Config: Config{
			Cluster: ClusterKubenet,
			VHD:     config.VHDUbuntu2204Gen2Containerd,
			BootstrapConfigMutator: func(nbc *datamodel.NodeBootstrappingConfiguration) {
				nbc.AgentPoolProfile.VMSize = "Standard_NC6s_v3"
				nbc.ConfigGPUDriverIfNeeded = true
				nbc.EnableGPUDevicePluginIfNeeded = false
				nbc.EnableNvidia = true
			},
			VMConfigMutator: func(vmss *armcompute.VirtualMachineScaleSet) {
				vmss.Tags = map[string]*string{
					// deliberately case mismatched to agentbaker logic to check case insensitivity
					"SkipGPUDriverInstall": to.Ptr("true"),
				}
				vmss.SKU.Name = to.Ptr("Standard_NC6s_v3")
			},
			Validator: func(ctx context.Context, s *Scenario) {
				ValidateNvidiaSMINotInstalled(ctx, s)
			},
		},
	})
}

func Test_Ubuntu2204_PrivateKubePkg(t *testing.T) {
	RunScenario(t, &Scenario{
		Description: "Tests that a node using the Ubuntu 2204 VHD that was built with private kube packages can be properly bootstrapped with the specified kube version",
		Config: Config{
			Cluster: ClusterKubenet,
			VHD:     config.VHDUbuntu2204Gen2ContainerdPrivateKubePkg,
			BootstrapConfigMutator: func(nbc *datamodel.NodeBootstrappingConfiguration) {
				nbc.ContainerService.Properties.OrchestratorProfile.OrchestratorVersion = "1.25.6"
				nbc.K8sComponents.LinuxPrivatePackageURL = "https://privatekube.blob.core.windows.net/kubernetes/v1.25.6-hotfix.20230612/binaries/v1.25.6-hotfix.20230612.tar.gz"
			},
		},
	})
}

// These tests were created to verify that the apt-get call in downloadContainerdFromVersion is not executed.
// The code path is not hit in either of these tests. In the future, testing with some kind of firewall to ensure no egress
// calls are made would be beneficial for airgap testing.

func Test_Ubuntu2204_ContainerdURL(t *testing.T) {
	RunScenario(t, &Scenario{
		Description: "tests that a node using the Ubuntu 2204 VHD with the ContainerdPackageURL override bootstraps with the provided URL and not the components.json containerd version",
		Config: Config{
			Cluster: ClusterKubenet,
			VHD:     config.VHDUbuntu2204Gen2Containerd,
			BootstrapConfigMutator: func(nbc *datamodel.NodeBootstrappingConfiguration) {
				nbc.ContainerdPackageURL = "https://packages.microsoft.com/ubuntu/22.04/prod/pool/main/m/moby-containerd/moby-containerd_1.6.9+azure-ubuntu22.04u1_amd64.deb"
			},
			Validator: func(ctx context.Context, s *Scenario) {
				ValidateInstalledPackageVersion(ctx, s, "containerd", "1.6.9")
			},
		},
	})
}

func Test_Ubuntu2204_ContainerdHasCurrentVersion(t *testing.T) {
	RunScenario(t, &Scenario{
		Description: "tests that a node using an Ubuntu2204 VHD and the ContainerdVersion override bootstraps with the correct components.json containerd version and ignores the override",
		Config: Config{
			Cluster: ClusterKubenet,
			VHD:     config.VHDUbuntu2204Gen2Containerd,
			BootstrapConfigMutator: func(nbc *datamodel.NodeBootstrappingConfiguration) {
				nbc.ContainerdVersion = "1.6.9"
			},
			Validator: func(ctx context.Context, s *Scenario) {
				ValidateInstalledPackageVersion(ctx, s, "moby-containerd", getExpectedPackageVersions("containerd", "ubuntu", "r2204")[0])
			},
		},
	})
}

func Test_Ubuntu2204_WASM(t *testing.T) {
	RunScenario(t, &Scenario{
		Description: "tests that a new ubuntu 2204 node using krustlet can be properly bootstrapepd",
		Config: Config{
			Cluster: ClusterKubenet,
			VHD:     config.VHDUbuntu2204Gen2Containerd,
			BootstrapConfigMutator: func(nbc *datamodel.NodeBootstrappingConfiguration) {
				nbc.AgentPoolProfile.WorkloadRuntime = datamodel.WasmWasi
			},
			Validator: func(ctx context.Context, s *Scenario) {
				ValidateContainerdWASMShims(ctx, s)
<<<<<<< HEAD
=======
			},
		},
	})
}

func Test_AzureLinux_Skip_Binary_Cleanup(t *testing.T) {
	RunScenario(t, &Scenario{
		Description: "tests that an AzureLinux node will skip binary cleanup and can be properly bootstrapped",
		Config: Config{
			Cluster:                ClusterKubenet,
			VHD:                    config.VHDAzureLinuxV2Gen2,
			BootstrapConfigMutator: func(nbc *datamodel.NodeBootstrappingConfiguration) {},
			VMConfigMutator: func(vmss *armcompute.VirtualMachineScaleSet) {
				if vmss.Tags == nil {
					vmss.Tags = map[string]*string{}
				}
				vmss.Tags["SkipBinaryCleanup"] = to.Ptr("true")
			},
			Validator: func(ctx context.Context, s *Scenario) {
				ValidateMultipleKubeProxyVersionsExist(ctx, s)
>>>>>>> 79d2559b
			},
		},
	})
}

func Test_Ubuntu2204_DisableKubeletServingCertificateRotationWithTags(t *testing.T) {
	RunScenario(t, &Scenario{
		Tags: Tags{
			ServerTLSBootstrapping: true,
		},
		Description: "tests that a node on ubuntu 2204 bootstrapped with kubelet serving certificate rotation enabled will disable certificate rotation due to nodepool tags",
		Config: Config{
			Cluster: ClusterKubenet,
			VHD:     config.VHDUbuntu2204Gen2Containerd,
			BootstrapConfigMutator: func(nbc *datamodel.NodeBootstrappingConfiguration) {
				if nbc.KubeletConfig == nil {
					nbc.KubeletConfig = map[string]string{}
				}
				nbc.KubeletConfig["--rotate-server-certificates"] = "true"
			},
			VMConfigMutator: func(vmss *armcompute.VirtualMachineScaleSet) {
				if vmss.Tags == nil {
					vmss.Tags = map[string]*string{}
				}
				vmss.Tags["aks-disable-kubelet-serving-certificate-rotation"] = to.Ptr("true")
			},
<<<<<<< HEAD
			Validator: func(ctx context.Context, s *Scenario) {
				ValidateFileHasContent(ctx, s, "/etc/default/kubelet", "\\-\\-rotate-server-certificates=false")
				ValidateFileExcludesContent(ctx, s, "/etc/default/kubelet", "\\-\\-rotate-server-certificates=true", "\\-\\-rotate-server-certificates=true")
				ValidateFileExcludesContent(ctx, s, "/etc/default/kubelet", "kubernetes.azure.com/kubelet-serving-ca=cluster", "kubernetes.azure.com/kubelet-serving-ca=cluster")
			},
		},
	})
}

func Test_Ubuntu2204_DisableKubeletServingCertificateRotationWithTagsCustomKubeletConfig(t *testing.T) {
=======

			Validator: func(ctx context.Context, s *Scenario) {
				ValidateFileHasContent(ctx, s, "/etc/default/kubelet", "--tls-cert-file=/etc/kubernetes/certs/kubeletserver.crt")
				ValidateFileHasContent(ctx, s, "/etc/default/kubelet", "--tls-private-key-file=/etc/kubernetes/certs/kubeletserver.key")
				ValidateFileExcludesContent(ctx, s, "/etc/default/kubelet", "--rotate-server-certificates=true")
				ValidateFileExcludesContent(ctx, s, "/etc/default/kubelet", "kubernetes.azure.com/kubelet-serving-ca=cluster")
				ValidateDirectoryContent(ctx, s, "/etc/kubernetes/certs", []string{"kubeletserver.crt", "kubeletserver.key"})
			},
		},
	})
}

func Test_Ubuntu2204_DisableKubeletServingCertificateRotationWithTags_CustomKubeletConfig(t *testing.T) {
>>>>>>> 79d2559b
	RunScenario(t, &Scenario{
		Tags: Tags{
			ServerTLSBootstrapping: true,
		},
		Description: "tests that a node on ubuntu 2204 bootstrapped with custom kubelet config and kubelet serving certificate rotation enabled will disable certificate rotation due to nodepool tags",
		Config: Config{
			Cluster: ClusterKubenet,
			VHD:     config.VHDUbuntu2204Gen2Containerd,
			BootstrapConfigMutator: func(nbc *datamodel.NodeBootstrappingConfiguration) {

				// to force kubelet config file
				customKubeletConfig := &datamodel.CustomKubeletConfig{
					FailSwapOn:           to.Ptr(true),
					AllowedUnsafeSysctls: &[]string{"kernel.msg*", "net.ipv4.route.min_pmtu"},
				}
				nbc.AgentPoolProfile.CustomKubeletConfig = customKubeletConfig

				if nbc.KubeletConfig == nil {
					nbc.KubeletConfig = map[string]string{}
				}
				nbc.KubeletConfig["--rotate-server-certificates"] = "true"
			},
			VMConfigMutator: func(vmss *armcompute.VirtualMachineScaleSet) {
				if vmss.Tags == nil {
					vmss.Tags = map[string]*string{}
				}
				vmss.Tags["aks-disable-kubelet-serving-certificate-rotation"] = to.Ptr("true")
			},
			Validator: func(ctx context.Context, s *Scenario) {
<<<<<<< HEAD
				ValidateFileHasContent(ctx, s, "/etc/default/kubeletconfig.json", "\"serverTLSBootstrap\": false")
				ValidateFileExcludesContent(ctx, s, "/etc/default/kubelet", "\\-\\-rotate-server-certificates=true", "\\-\\-rotate-server-certificates=true")
				ValidateFileExcludesContent(ctx, s, "/etc/default/kubelet", "kubernetes.azure.com/kubelet-serving-ca=cluster", "kubernetes.azure.com/kubelet-serving-ca=cluster")
				ValidateFileExcludesContent(ctx, s, "/etc/default/kubeletconfig.json", "\"serverTLSBootstrap\": true", "serverTLSBootstrap: true")
=======
				ValidateFileHasContent(ctx, s, "/etc/default/kubeletconfig.json", "\"tlsCertFile\": \"/etc/kubernetes/certs/kubeletserver.crt\"")
				ValidateFileHasContent(ctx, s, "/etc/default/kubeletconfig.json", "\"tlsPrivateKeyFile\": \"/etc/kubernetes/certs/kubeletserver.key\"")
				ValidateFileExcludesContent(ctx, s, "/etc/default/kubelet", "--rotate-server-certificates=true")
				ValidateFileExcludesContent(ctx, s, "/etc/default/kubelet", "kubernetes.azure.com/kubelet-serving-ca=cluster")
				ValidateFileExcludesContent(ctx, s, "/etc/default/kubeletconfig.json", "\"serverTLSBootstrap\": true")
				ValidateDirectoryContent(ctx, s, "/etc/kubernetes/certs", []string{"kubeletserver.crt", "kubeletserver.key"})
>>>>>>> 79d2559b
			},
		},
	})
}

func Test_Ubuntu2204_DisableKubeletServingCertificateRotationWithTags_AlreadyDisabled(t *testing.T) {
	RunScenario(t, &Scenario{
		Tags: Tags{
			ServerTLSBootstrapping: true,
		},
		Description: "tests that a node on ubuntu 2204 bootstrapped with kubelet serving certificate rotation disabled will disable certificate rotation regardless of nodepool tags",
		Config: Config{
			Cluster: ClusterKubenet,
			VHD:     config.VHDUbuntu2204Gen2Containerd,
			BootstrapConfigMutator: func(nbc *datamodel.NodeBootstrappingConfiguration) {
			},
			VMConfigMutator: func(vmss *armcompute.VirtualMachineScaleSet) {
				if vmss.Tags == nil {
					vmss.Tags = map[string]*string{}
				}
				vmss.Tags["aks-disable-kubelet-serving-certificate-rotation"] = to.Ptr("true")
			},
			Validator: func(ctx context.Context, s *Scenario) {
<<<<<<< HEAD
				ValidateFileExcludesContent(ctx, s, "/etc/default/kubelet", "\\-\\-rotate-server-certificates=true", "\\-\\-rotate-server-certificates=true")
				ValidateFileExcludesContent(ctx, s, "/etc/default/kubelet", "kubernetes.azure.com/kubelet-serving-ca=cluster", "kubernetes.azure.com/kubelet-serving-ca=cluster")
				ValidateFileExcludesContent(ctx, s, "/etc/default/kubeletconfig.json", "\"serverTLSBootstrap\": true", "serverTLSBootstrap: true")
=======
				ValidateFileHasContent(ctx, s, "/etc/default/kubelet", "--tls-cert-file=/etc/kubernetes/certs/kubeletserver.crt")
				ValidateFileHasContent(ctx, s, "/etc/default/kubelet", "--tls-private-key-file=/etc/kubernetes/certs/kubeletserver.key")
				ValidateFileExcludesContent(ctx, s, "/etc/default/kubelet", "--rotate-server-certificates=true")
				ValidateFileExcludesContent(ctx, s, "/etc/default/kubelet", "kubernetes.azure.com/kubelet-serving-ca=cluster")
				ValidateDirectoryContent(ctx, s, "/etc/kubernetes/certs", []string{"kubeletserver.crt", "kubeletserver.key"})
>>>>>>> 79d2559b
			},
		},
	})
}

func Test_Ubuntu2204_DisableKubeletServingCertificateRotationWithTags_AlreadyDisabled_CustomKubeletConfig(t *testing.T) {
	RunScenario(t, &Scenario{
		Tags: Tags{
			ServerTLSBootstrapping: true,
		},
		Description: "tests that a node on ubuntu 2204 bootstrapped with kubelet serving certificate rotation disabled and custom kubelet config will disable certificate rotation regardless of nodepool tags",
		Config: Config{
			Cluster: ClusterKubenet,
			VHD:     config.VHDUbuntu2204Gen2Containerd,
			BootstrapConfigMutator: func(nbc *datamodel.NodeBootstrappingConfiguration) {

				// to force kubelet config file
				customKubeletConfig := &datamodel.CustomKubeletConfig{
					FailSwapOn:           to.Ptr(true),
					AllowedUnsafeSysctls: &[]string{"kernel.msg*", "net.ipv4.route.min_pmtu"},
				}
				nbc.AgentPoolProfile.CustomKubeletConfig = customKubeletConfig
			},
			VMConfigMutator: func(vmss *armcompute.VirtualMachineScaleSet) {
				if vmss.Tags == nil {
					vmss.Tags = map[string]*string{}
				}
				vmss.Tags["aks-disable-kubelet-serving-certificate-rotation"] = to.Ptr("true")
			},
			Validator: func(ctx context.Context, s *Scenario) {
<<<<<<< HEAD
				ValidateFileExcludesContent(ctx, s, "/etc/default/kubelet", "\\-\\-rotate-server-certificates=true", "\\-\\-rotate-server-certificates=true")
				ValidateFileExcludesContent(ctx, s, "/etc/default/kubelet", "kubernetes.azure.com/kubelet-serving-ca=cluster", "kubernetes.azure.com/kubelet-serving-ca=cluster")
				ValidateFileExcludesContent(ctx, s, "/etc/default/kubeletconfig.json", "\"serverTLSBootstrap\": true", "serverTLSBootstrap: true")
=======
				ValidateFileHasContent(ctx, s, "/etc/default/kubeletconfig.json", "\"tlsCertFile\": \"/etc/kubernetes/certs/kubeletserver.crt\"")
				ValidateFileHasContent(ctx, s, "/etc/default/kubeletconfig.json", "\"tlsPrivateKeyFile\": \"/etc/kubernetes/certs/kubeletserver.key\"")
				ValidateFileExcludesContent(ctx, s, "/etc/default/kubelet", "--rotate-server-certificates=true")
				ValidateFileExcludesContent(ctx, s, "/etc/default/kubelet", "kubernetes.azure.com/kubelet-serving-ca=cluster")
				ValidateFileExcludesContent(ctx, s, "/etc/default/kubeletconfig.json", "\"serverTLSBootstrap\": true")
				ValidateDirectoryContent(ctx, s, "/etc/kubernetes/certs", []string{"kubeletserver.crt", "kubeletserver.key"})
>>>>>>> 79d2559b
			},
		},
	})
}

func Test_Ubuntu2204_WASMAirGap(t *testing.T) {
	RunScenario(t, &Scenario{
		Description: "tests that a new ubuntu 2204 node using krustlet can be properly bootstrapepd when it is network isolated cluster",
		Tags: Tags{
			Airgap: true,
		},
		Config: Config{
			Cluster: ClusterKubenetAirgap,
			VHD:     config.VHDUbuntu2204Gen2Containerd,
			BootstrapConfigMutator: func(nbc *datamodel.NodeBootstrappingConfiguration) {
				nbc.AgentPoolProfile.WorkloadRuntime = datamodel.WasmWasi

				nbc.OutboundType = datamodel.OutboundTypeBlock
				nbc.ContainerService.Properties.SecurityProfile = &datamodel.SecurityProfile{
					PrivateEgress: &datamodel.PrivateEgress{
						Enabled:                 true,
						ContainerRegistryServer: fmt.Sprintf("%s.azurecr.io", config.PrivateACRName),
					},
				}
			},
			Validator: func(ctx context.Context, s *Scenario) {
				ValidateContainerdWASMShims(ctx, s)
			},
		},
	})
}

func Test_Ubuntu2204_IMDSRestrictionFilterTable(t *testing.T) {
	RunScenario(t, &Scenario{
		Description: "tests that the imds restriction filter table is properly set",
		Config: Config{
			Cluster: ClusterKubenet,
			VHD:     config.VHDUbuntu2204Gen2Containerd,
			BootstrapConfigMutator: func(nbc *datamodel.NodeBootstrappingConfiguration) {
				nbc.EnableIMDSRestriction = true
				nbc.InsertIMDSRestrictionRuleToMangleTable = false
			},
			Validator: func(ctx context.Context, s *Scenario) {
				ValidateIMDSRestrictionRule(ctx, s, "filter")
			},
		},
	})
}

func Test_Ubuntu1804IMDS_RestrictionMangleTable(t *testing.T) {
	RunScenario(t, &Scenario{
		Description: "tests that the imds restriction mangle table is properly set",
		Config: Config{
			Cluster: ClusterAzureNetwork,
			VHD:     config.VHDUbuntu1804Gen2Containerd,
			BootstrapConfigMutator: func(nbc *datamodel.NodeBootstrappingConfiguration) {
				nbc.ContainerService.Properties.OrchestratorProfile.KubernetesConfig.NetworkPlugin = string(armcontainerservice.NetworkPluginAzure)
				nbc.AgentPoolProfile.KubernetesConfig.NetworkPlugin = string(armcontainerservice.NetworkPluginAzure)
				nbc.EnableIMDSRestriction = true
				nbc.InsertIMDSRestrictionRuleToMangleTable = true
			},
			Validator: func(ctx context.Context, s *Scenario) {
				ValidateIMDSRestrictionRule(ctx, s, "mangle")
			},
		},
	})
}

func Test_Ubuntu2204_MessageOfTheDay(t *testing.T) {
	RunScenario(t, &Scenario{
		Description: "tests that a node on ubuntu 2204 bootstrapped and message of the day is properly added to the node",
		Config: Config{
			Cluster: ClusterKubenet,
			VHD:     config.VHDUbuntu2204Gen2Containerd,
			BootstrapConfigMutator: func(nbc *datamodel.NodeBootstrappingConfiguration) {
				nbc.AgentPoolProfile.MessageOfTheDay = "Zm9vYmFyDQo=" // base64 for foobar
			},
			Validator: func(ctx context.Context, s *Scenario) {
				ValidateFileHasContent(ctx, s, "/etc/motd", "foobar")
				ValidateFileHasContent(ctx, s, "/etc/update-motd.d/99-aks-custom-motd", "cat /etc/motd")
			},
		},
	})
}

func Test_AzureLinuxV2_MessageOfTheDay(t *testing.T) {
	RunScenario(t, &Scenario{
		Description: "Tests that a node using a AzureLinuxV2 can be bootstrapped and message of the day is added to the node",
		Config: Config{
			Cluster: ClusterKubenet,
			VHD:     config.VHDAzureLinuxV2Gen2,
			BootstrapConfigMutator: func(nbc *datamodel.NodeBootstrappingConfiguration) {
				nbc.AgentPoolProfile.MessageOfTheDay = "Zm9vYmFyDQo=" // base64 for foobar
			},
			Validator: func(ctx context.Context, s *Scenario) {
				ValidateFileHasContent(ctx, s, "/etc/motd", "foobar")
				ValidateFileHasContent(ctx, s, "/etc/dnf/automatic.conf", "emit_via = stdio")
			},
		},
	})
}

func Test_Ubuntu2204_KubeletCustomConfig(t *testing.T) {
	RunScenario(t, &Scenario{
		Tags: Tags{
			KubeletCustomConfig: true,
		},
		Description: "tests that a node on ubuntu 2204 bootstrapped with kubelet custom config for seccomp set to non default values",
		Config: Config{
			Cluster: ClusterKubenet,
			VHD:     config.VHDUbuntu2204Gen2Containerd,
			BootstrapConfigMutator: func(nbc *datamodel.NodeBootstrappingConfiguration) {
				nbc.ContainerService.Properties.AgentPoolProfiles[0].Distro = "aks-ubuntu-containerd-22.04-gen2"
				nbc.AgentPoolProfile.Distro = "aks-ubuntu-containerd-22.04-gen2"
				customKubeletConfig := &datamodel.CustomKubeletConfig{
					SeccompDefault: to.Ptr(true),
				}
				nbc.AgentPoolProfile.CustomKubeletConfig = customKubeletConfig
				nbc.ContainerService.Properties.AgentPoolProfiles[0].CustomKubeletConfig = customKubeletConfig
			},
			Validator: func(ctx context.Context, s *Scenario) {
				kubeletConfigFilePath := "/etc/default/kubeletconfig.json"
				ValidateFileHasContent(ctx, s, kubeletConfigFilePath, `"seccompDefault": true`)
				ValidateKubeletHasFlags(ctx, s, kubeletConfigFilePath)
			},
		},
	})
}

func Test_AzureLinuxV2_KubeletCustomConfig(t *testing.T) {
	RunScenario(t, &Scenario{
		Tags: Tags{
			KubeletCustomConfig: true,
		},
		Description: "tests that a node on azure linux v2 bootstrapped with kubelet custom config for seccomp set to non default values",
		Config: Config{
			Cluster: ClusterKubenet,
			VHD:     config.VHDAzureLinuxV2Gen2,
			BootstrapConfigMutator: func(nbc *datamodel.NodeBootstrappingConfiguration) {
				nbc.ContainerService.Properties.AgentPoolProfiles[0].Distro = "aks-azurelinux-v2-gen2"
				nbc.AgentPoolProfile.Distro = "aks-azurelinux-v2-gen2"
				customKubeletConfig := &datamodel.CustomKubeletConfig{
					SeccompDefault: to.Ptr(true),
				}
				nbc.AgentPoolProfile.CustomKubeletConfig = customKubeletConfig
				nbc.ContainerService.Properties.AgentPoolProfiles[0].CustomKubeletConfig = customKubeletConfig
			},
			Validator: func(ctx context.Context, s *Scenario) {
				kubeletConfigFilePath := "/etc/default/kubeletconfig.json"
				ValidateFileHasContent(ctx, s, kubeletConfigFilePath, `"seccompDefault": true`)
				ValidateKubeletHasFlags(ctx, s, kubeletConfigFilePath)
			},
		},
	})
}

func Test_Ubuntu2204ARM64_KubeletCustomConfig(t *testing.T) {
	RunScenario(t, &Scenario{
		Tags: Tags{
			KubeletCustomConfig: true,
		},
		Description: "tests that a node on ubuntu 2204 ARM64 bootstrapped with kubelet custom config",
		Config: Config{
			Cluster: ClusterKubenet,
			VHD:     config.VHDUbuntu2204Gen2Arm64Containerd,
			BootstrapConfigMutator: func(nbc *datamodel.NodeBootstrappingConfiguration) {
				nbc.IsARM64 = true
				nbc.AgentPoolProfile.Distro = "aks-ubuntu-arm64-containerd-22.04-gen2"
				nbc.ContainerService.Properties.AgentPoolProfiles[0].VMSize = "Standard_D2pds_V5"
				nbc.AgentPoolProfile.VMSize = "Standard_D2pds_V5"

				customKubeletConfig := &datamodel.CustomKubeletConfig{
					SeccompDefault: to.Ptr(true),
				}
				nbc.AgentPoolProfile.CustomKubeletConfig = customKubeletConfig
				nbc.ContainerService.Properties.AgentPoolProfiles[0].CustomKubeletConfig = customKubeletConfig
<<<<<<< HEAD
			},
			VMConfigMutator: func(vmss *armcompute.VirtualMachineScaleSet) {
				vmss.SKU.Name = to.Ptr("Standard_D2pds_V5")
			},

			Validator: func(ctx context.Context, s *Scenario) {
				kubeletConfigFilePath := "/etc/default/kubeletconfig.json"
				ValidateFileHasContent(ctx, s, kubeletConfigFilePath, `"seccompDefault": true`)
				ValidateKubeletHasFlags(ctx, s, kubeletConfigFilePath)
=======
			},
			VMConfigMutator: func(vmss *armcompute.VirtualMachineScaleSet) {
				vmss.SKU.Name = to.Ptr("Standard_D2pds_V5")
			},

			Validator: func(ctx context.Context, s *Scenario) {
				kubeletConfigFilePath := "/etc/default/kubeletconfig.json"
				ValidateFileHasContent(ctx, s, kubeletConfigFilePath, `"seccompDefault": true`)
				ValidateKubeletHasFlags(ctx, s, kubeletConfigFilePath)
			},
		},
	})
}

func Test_Ubuntu2404Gen2(t *testing.T) {
	RunScenario(t, &Scenario{
		Description: "Tests that a node using the Ubuntu 2404 VHD can be properly bootstrapped with containerd v2",
		Config: Config{
			Cluster: ClusterKubenet,
			VHD:     config.VHDUbuntu2404Gen2Containerd,
			BootstrapConfigMutator: func(nbc *datamodel.NodeBootstrappingConfiguration) {
			},
			Validator: func(ctx context.Context, s *Scenario) {
				containerdVersions := getExpectedPackageVersions("containerd", "ubuntu", "r2404")
				runcVersions := getExpectedPackageVersions("runc", "ubuntu", "r2404")
				ValidateContainerd2Properties(ctx, s, containerdVersions)
				ValidateRunc12Properties(ctx, s, runcVersions)
			},
		},
	})
}

func Test_Ubuntu2404Gen1(t *testing.T) {
	RunScenario(t, &Scenario{
		Description: "Tests that a node using the Ubuntu 2404 VHD can be properly bootstrapped with containerd v2",
		Config: Config{
			Cluster: ClusterKubenet,
			VHD:     config.VHDUbuntu2404Gen1Containerd,
			BootstrapConfigMutator: func(nbc *datamodel.NodeBootstrappingConfiguration) {
			},
			Validator: func(ctx context.Context, s *Scenario) {
				containerdVersions := getExpectedPackageVersions("containerd", "ubuntu", "r2404")
				runcVersions := getExpectedPackageVersions("runc", "ubuntu", "r2404")
				ValidateContainerd2Properties(ctx, s, containerdVersions)
				ValidateRunc12Properties(ctx, s, runcVersions)
			},
		},
	})
}

func Test_Ubuntu2404ARM(t *testing.T) {
	RunScenario(t, &Scenario{
		Description: "Tests that a node using the Ubuntu 2404 VHD can be properly bootstrapped with containerd v2",
		Config: Config{
			Cluster: ClusterKubenet,
			VHD:     config.VHDUbuntu2404ArmContainerd,
			BootstrapConfigMutator: func(nbc *datamodel.NodeBootstrappingConfiguration) {
			},
			VMConfigMutator: func(vmss *armcompute.VirtualMachineScaleSet) {
				vmss.SKU.Name = to.Ptr("Standard_D2pds_V5")
			},
			Validator: func(ctx context.Context, s *Scenario) {
				containerdVersions := getExpectedPackageVersions("containerd", "ubuntu", "r2404")
				runcVersions := getExpectedPackageVersions("runc", "ubuntu", "r2404")
				ValidateContainerd2Properties(ctx, s, containerdVersions)
				ValidateRunc12Properties(ctx, s, runcVersions)
>>>>>>> 79d2559b
			},
		},
	})
}<|MERGE_RESOLUTION|>--- conflicted
+++ resolved
@@ -916,8 +916,6 @@
 			},
 			Validator: func(ctx context.Context, s *Scenario) {
 				ValidateContainerdWASMShims(ctx, s)
-<<<<<<< HEAD
-=======
 			},
 		},
 	})
@@ -938,7 +936,6 @@
 			},
 			Validator: func(ctx context.Context, s *Scenario) {
 				ValidateMultipleKubeProxyVersionsExist(ctx, s)
->>>>>>> 79d2559b
 			},
 		},
 	})
@@ -965,18 +962,6 @@
 				}
 				vmss.Tags["aks-disable-kubelet-serving-certificate-rotation"] = to.Ptr("true")
 			},
-<<<<<<< HEAD
-			Validator: func(ctx context.Context, s *Scenario) {
-				ValidateFileHasContent(ctx, s, "/etc/default/kubelet", "\\-\\-rotate-server-certificates=false")
-				ValidateFileExcludesContent(ctx, s, "/etc/default/kubelet", "\\-\\-rotate-server-certificates=true", "\\-\\-rotate-server-certificates=true")
-				ValidateFileExcludesContent(ctx, s, "/etc/default/kubelet", "kubernetes.azure.com/kubelet-serving-ca=cluster", "kubernetes.azure.com/kubelet-serving-ca=cluster")
-			},
-		},
-	})
-}
-
-func Test_Ubuntu2204_DisableKubeletServingCertificateRotationWithTagsCustomKubeletConfig(t *testing.T) {
-=======
 
 			Validator: func(ctx context.Context, s *Scenario) {
 				ValidateFileHasContent(ctx, s, "/etc/default/kubelet", "--tls-cert-file=/etc/kubernetes/certs/kubeletserver.crt")
@@ -990,7 +975,6 @@
 }
 
 func Test_Ubuntu2204_DisableKubeletServingCertificateRotationWithTags_CustomKubeletConfig(t *testing.T) {
->>>>>>> 79d2559b
 	RunScenario(t, &Scenario{
 		Tags: Tags{
 			ServerTLSBootstrapping: true,
@@ -1020,19 +1004,12 @@
 				vmss.Tags["aks-disable-kubelet-serving-certificate-rotation"] = to.Ptr("true")
 			},
 			Validator: func(ctx context.Context, s *Scenario) {
-<<<<<<< HEAD
-				ValidateFileHasContent(ctx, s, "/etc/default/kubeletconfig.json", "\"serverTLSBootstrap\": false")
-				ValidateFileExcludesContent(ctx, s, "/etc/default/kubelet", "\\-\\-rotate-server-certificates=true", "\\-\\-rotate-server-certificates=true")
-				ValidateFileExcludesContent(ctx, s, "/etc/default/kubelet", "kubernetes.azure.com/kubelet-serving-ca=cluster", "kubernetes.azure.com/kubelet-serving-ca=cluster")
-				ValidateFileExcludesContent(ctx, s, "/etc/default/kubeletconfig.json", "\"serverTLSBootstrap\": true", "serverTLSBootstrap: true")
-=======
 				ValidateFileHasContent(ctx, s, "/etc/default/kubeletconfig.json", "\"tlsCertFile\": \"/etc/kubernetes/certs/kubeletserver.crt\"")
 				ValidateFileHasContent(ctx, s, "/etc/default/kubeletconfig.json", "\"tlsPrivateKeyFile\": \"/etc/kubernetes/certs/kubeletserver.key\"")
 				ValidateFileExcludesContent(ctx, s, "/etc/default/kubelet", "--rotate-server-certificates=true")
 				ValidateFileExcludesContent(ctx, s, "/etc/default/kubelet", "kubernetes.azure.com/kubelet-serving-ca=cluster")
 				ValidateFileExcludesContent(ctx, s, "/etc/default/kubeletconfig.json", "\"serverTLSBootstrap\": true")
 				ValidateDirectoryContent(ctx, s, "/etc/kubernetes/certs", []string{"kubeletserver.crt", "kubeletserver.key"})
->>>>>>> 79d2559b
 			},
 		},
 	})
@@ -1056,17 +1033,11 @@
 				vmss.Tags["aks-disable-kubelet-serving-certificate-rotation"] = to.Ptr("true")
 			},
 			Validator: func(ctx context.Context, s *Scenario) {
-<<<<<<< HEAD
-				ValidateFileExcludesContent(ctx, s, "/etc/default/kubelet", "\\-\\-rotate-server-certificates=true", "\\-\\-rotate-server-certificates=true")
-				ValidateFileExcludesContent(ctx, s, "/etc/default/kubelet", "kubernetes.azure.com/kubelet-serving-ca=cluster", "kubernetes.azure.com/kubelet-serving-ca=cluster")
-				ValidateFileExcludesContent(ctx, s, "/etc/default/kubeletconfig.json", "\"serverTLSBootstrap\": true", "serverTLSBootstrap: true")
-=======
 				ValidateFileHasContent(ctx, s, "/etc/default/kubelet", "--tls-cert-file=/etc/kubernetes/certs/kubeletserver.crt")
 				ValidateFileHasContent(ctx, s, "/etc/default/kubelet", "--tls-private-key-file=/etc/kubernetes/certs/kubeletserver.key")
 				ValidateFileExcludesContent(ctx, s, "/etc/default/kubelet", "--rotate-server-certificates=true")
 				ValidateFileExcludesContent(ctx, s, "/etc/default/kubelet", "kubernetes.azure.com/kubelet-serving-ca=cluster")
 				ValidateDirectoryContent(ctx, s, "/etc/kubernetes/certs", []string{"kubeletserver.crt", "kubeletserver.key"})
->>>>>>> 79d2559b
 			},
 		},
 	})
@@ -1097,18 +1068,12 @@
 				vmss.Tags["aks-disable-kubelet-serving-certificate-rotation"] = to.Ptr("true")
 			},
 			Validator: func(ctx context.Context, s *Scenario) {
-<<<<<<< HEAD
-				ValidateFileExcludesContent(ctx, s, "/etc/default/kubelet", "\\-\\-rotate-server-certificates=true", "\\-\\-rotate-server-certificates=true")
-				ValidateFileExcludesContent(ctx, s, "/etc/default/kubelet", "kubernetes.azure.com/kubelet-serving-ca=cluster", "kubernetes.azure.com/kubelet-serving-ca=cluster")
-				ValidateFileExcludesContent(ctx, s, "/etc/default/kubeletconfig.json", "\"serverTLSBootstrap\": true", "serverTLSBootstrap: true")
-=======
 				ValidateFileHasContent(ctx, s, "/etc/default/kubeletconfig.json", "\"tlsCertFile\": \"/etc/kubernetes/certs/kubeletserver.crt\"")
 				ValidateFileHasContent(ctx, s, "/etc/default/kubeletconfig.json", "\"tlsPrivateKeyFile\": \"/etc/kubernetes/certs/kubeletserver.key\"")
 				ValidateFileExcludesContent(ctx, s, "/etc/default/kubelet", "--rotate-server-certificates=true")
 				ValidateFileExcludesContent(ctx, s, "/etc/default/kubelet", "kubernetes.azure.com/kubelet-serving-ca=cluster")
 				ValidateFileExcludesContent(ctx, s, "/etc/default/kubeletconfig.json", "\"serverTLSBootstrap\": true")
 				ValidateDirectoryContent(ctx, s, "/etc/kubernetes/certs", []string{"kubeletserver.crt", "kubeletserver.key"})
->>>>>>> 79d2559b
 			},
 		},
 	})
@@ -1285,17 +1250,6 @@
 				}
 				nbc.AgentPoolProfile.CustomKubeletConfig = customKubeletConfig
 				nbc.ContainerService.Properties.AgentPoolProfiles[0].CustomKubeletConfig = customKubeletConfig
-<<<<<<< HEAD
-			},
-			VMConfigMutator: func(vmss *armcompute.VirtualMachineScaleSet) {
-				vmss.SKU.Name = to.Ptr("Standard_D2pds_V5")
-			},
-
-			Validator: func(ctx context.Context, s *Scenario) {
-				kubeletConfigFilePath := "/etc/default/kubeletconfig.json"
-				ValidateFileHasContent(ctx, s, kubeletConfigFilePath, `"seccompDefault": true`)
-				ValidateKubeletHasFlags(ctx, s, kubeletConfigFilePath)
-=======
 			},
 			VMConfigMutator: func(vmss *armcompute.VirtualMachineScaleSet) {
 				vmss.SKU.Name = to.Ptr("Standard_D2pds_V5")
@@ -1362,7 +1316,6 @@
 				runcVersions := getExpectedPackageVersions("runc", "ubuntu", "r2404")
 				ValidateContainerd2Properties(ctx, s, containerdVersions)
 				ValidateRunc12Properties(ctx, s, runcVersions)
->>>>>>> 79d2559b
 			},
 		},
 	})
