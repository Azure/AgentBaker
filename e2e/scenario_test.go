--- conflicted
+++ resolved
@@ -94,15 +94,6 @@
 				nbc.AgentPoolProfile.Distro = "aks-azurelinux-v2-arm64-gen2"
 				nbc.IsARM64 = true
 
-<<<<<<< HEAD
-				// trigger oras pull of credential provider during provisioning in cse_config.sh
-				nbc.KubeletConfig["--image-credential-provider-config"] = "/var/lib/kubelet/credential-provider-config.yaml"
-				nbc.KubeletConfig["--image-credential-provider-bin-dir"] = "/var/lib/kubelet/credential-provider"
-				nbc.K8sComponents.LinuxCredentialProviderURL = "https://acs-mirror.azureedge.net/cloud-provider-azure/v1.30.0/binaries/azure-acr-credential-provider-linux-arm64-v1.30.0.tar.gz" // should get overridden by the ContainerRegistryServer URL
-
-				// TODO(xinhl): define below in the cluster config instead of mutate bootstrapConfig
-=======
->>>>>>> 15091717
 				nbc.OutboundType = datamodel.OutboundTypeBlock
 				nbc.ContainerService.Properties.SecurityProfile = &datamodel.SecurityProfile{
 					PrivateEgress: &datamodel.PrivateEgress{
@@ -687,15 +678,6 @@
 				nbc.ContainerService.Properties.AgentPoolProfiles[0].Distro = "aks-ubuntu-containerd-22.04-gen2"
 				nbc.AgentPoolProfile.Distro = "aks-ubuntu-containerd-22.04-gen2"
 
-<<<<<<< HEAD
-				// trigger oras pull of credential provider during provisioning in cse_config.sh
-				nbc.KubeletConfig["--image-credential-provider-config"] = "/var/lib/kubelet/credential-provider-config.yaml"
-				nbc.KubeletConfig["--image-credential-provider-bin-dir"] = "/var/lib/kubelet/credential-provider"
-				nbc.K8sComponents.LinuxCredentialProviderURL = "https://acs-mirror.azureedge.net/cloud-provider-azure/v1.30.0/binaries/azure-acr-credential-provider-linux-amd64-v1.30.0.tar.gz" // should get overridden by the ContainerRegistryServer URL
-
-				// TODO(xinhl): define below in the cluster config instead of mutate bootstrapConfig
-=======
->>>>>>> 15091717
 				nbc.OutboundType = datamodel.OutboundTypeBlock
 				nbc.ContainerService.Properties.SecurityProfile = &datamodel.SecurityProfile{
 					PrivateEgress: &datamodel.PrivateEgress{
