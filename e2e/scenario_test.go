package e2e

import (
	"context"
	"fmt"
	"testing"

	aksnodeconfigv1 "github.com/Azure/agentbaker/aks-node-controller/pkg/gen/aksnodeconfig/v1"
	"github.com/Azure/agentbaker/e2e/config"
	"github.com/Azure/agentbaker/e2e/toolkit"
	"github.com/Azure/agentbaker/pkg/agent/datamodel"
	"github.com/Azure/azure-sdk-for-go/sdk/azcore/to"
	"github.com/Azure/azure-sdk-for-go/sdk/resourcemanager/compute/armcompute/v6"
	"github.com/Azure/azure-sdk-for-go/sdk/resourcemanager/containerservice/armcontainerservice/v6"
)

func Test_AzureLinuxV2_AirGap(t *testing.T) {
	RunScenario(t, &Scenario{
		Description: "Tests that a node using a AzureLinuxV2 (CgroupV2) VHD can be properly bootstrapped",
		Tags: Tags{
			Airgap: true,
		},
		Config: Config{
			Cluster: ClusterKubenetAirgap,
			VHD:     config.VHDAzureLinuxV2Gen2,
			BootstrapConfigMutator: func(nbc *datamodel.NodeBootstrappingConfiguration) {
				nbc.OutboundType = datamodel.OutboundTypeBlock
				nbc.ContainerService.Properties.SecurityProfile = &datamodel.SecurityProfile{
					PrivateEgress: &datamodel.PrivateEgress{
						Enabled:                 true,
						ContainerRegistryServer: fmt.Sprintf("%s.azurecr.io", config.PrivateACRName),
					},
				}
			},
			Validator: func(ctx context.Context, s *Scenario) {
				ValidateDirectoryContent(ctx, s, "/run", []string{"outbound-check-skipped"})
			},
		},
	})
}

func Test_AzureLinuxV2_SecureTLSBootstrapping_BootstrapToken_Fallback(t *testing.T) {
	RunScenario(t, &Scenario{
		Description: "Tests that a node using a AzureLinuxV2 (CgroupV2) VHD can be properly bootstrapped even if secure TLS bootstrapping fails",
		Config: Config{
			Cluster: ClusterKubenet,
			VHD:     config.VHDAzureLinuxV2Gen2,
			BootstrapConfigMutator: func(nbc *datamodel.NodeBootstrappingConfiguration) {
				// secure TLS bootstrapping is not yet enabled in e2e regions, thus this will test the bootstrap token fallback case
				nbc.EnableSecureTLSBootstrapping = true
			},
		},
	})
}

func Test_AzureLinuxV2_ARM64(t *testing.T) {
	RunScenario(t, &Scenario{
		Description: "Tests that a node using a AzureLinuxV2 (CgroupV2) VHD on ARM64 architecture can be properly bootstrapped",
		Config: Config{
			Cluster: ClusterKubenet,
			VHD:     config.VHDAzureLinuxV2Gen2Arm64,
			BootstrapConfigMutator: func(nbc *datamodel.NodeBootstrappingConfiguration) {
				nbc.ContainerService.Properties.OrchestratorProfile.KubernetesConfig.CustomKubeBinaryURL = "https://acs-mirror.azureedge.net/kubernetes/v1.24.9/binaries/kubernetes-node-linux-arm64.tar.gz"
				nbc.AgentPoolProfile.VMSize = "Standard_D2pds_V5"
				nbc.IsARM64 = true
			},
			VMConfigMutator: func(vmss *armcompute.VirtualMachineScaleSet) {
				vmss.SKU.Name = to.Ptr("Standard_D2pds_V5")
			},
		},
	})
}

func Test_AzureLinuxV2_ARM64_Scriptless(t *testing.T) {
	RunScenario(t, &Scenario{
		Description: "Tests that a node using a AzureLinuxV2 (CgroupV2) VHD on ARM64 architecture can be properly bootstrapped",
		Tags: Tags{
			Scriptless: true,
		},
		Config: Config{
			Cluster: ClusterKubenet,
			VHD:     config.VHDAzureLinuxV2Gen2Arm64,
			AKSNodeConfigMutator: func(config *aksnodeconfigv1.Configuration) {
				config.KubeBinaryConfig.CustomKubeBinaryUrl = "https://acs-mirror.azureedge.net/kubernetes/v1.24.9/binaries/kubernetes-node-linux-arm64.tar.gz"
				config.VmSize = "Standard_D2pds_V5"
			},
			VMConfigMutator: func(vmss *armcompute.VirtualMachineScaleSet) {
				vmss.SKU.Name = to.Ptr("Standard_D2pds_V5")
			},
		},
	})
}

func Test_AzureLinuxV2_ARM64AirGap(t *testing.T) {
	RunScenario(t, &Scenario{
		Description: "Tests that a node using a AzureLinuxV2 (CgroupV2) VHD on ARM64 architecture can be properly bootstrapped",
		Tags: Tags{
			Airgap: true,
		},
		Config: Config{
			Cluster: ClusterKubenetAirgap,
			VHD:     config.VHDAzureLinuxV2Gen2Arm64,
			BootstrapConfigMutator: func(nbc *datamodel.NodeBootstrappingConfiguration) {
				nbc.AgentPoolProfile.VMSize = "Standard_D2pds_V5"
				nbc.IsARM64 = true

				nbc.OutboundType = datamodel.OutboundTypeBlock
				nbc.ContainerService.Properties.SecurityProfile = &datamodel.SecurityProfile{
					PrivateEgress: &datamodel.PrivateEgress{
						Enabled:                 true,
						ContainerRegistryServer: fmt.Sprintf("%s.azurecr.io", config.PrivateACRName),
					},
				}
			},
			VMConfigMutator: func(vmss *armcompute.VirtualMachineScaleSet) {
				vmss.SKU.Name = to.Ptr("Standard_D2pds_V5")
			},
			Validator: func(ctx context.Context, s *Scenario) {
				ValidateDirectoryContent(ctx, s, "/run", []string{"outbound-check-skipped"})
			},
		},
	})
}

func Test_AzureLinuxV2_AzureCNI(t *testing.T) {
	RunScenario(t, &Scenario{
		Description: "azurelinuxv2 scenario on a cluster configured with Azure CNI",
		Config: Config{
			Cluster: ClusterAzureNetwork,
			VHD:     config.VHDAzureLinuxV2Gen2,
			BootstrapConfigMutator: func(nbc *datamodel.NodeBootstrappingConfiguration) {
				nbc.ContainerService.Properties.OrchestratorProfile.KubernetesConfig.NetworkPlugin = string(armcontainerservice.NetworkPluginAzure)
				nbc.AgentPoolProfile.KubernetesConfig.NetworkPlugin = string(armcontainerservice.NetworkPluginAzure)
			},
		},
	})
}

func Test_AzureLinuxV2_ChronyRestarts(t *testing.T) {
	RunScenario(t, &Scenario{
		Description: "Tests that the chrony service restarts if it is killed",
		Config: Config{
			Cluster: ClusterKubenet,
			VHD:     config.VHDAzureLinuxV2Gen2,
			BootstrapConfigMutator: func(nbc *datamodel.NodeBootstrappingConfiguration) {
			},
			Validator: func(ctx context.Context, s *Scenario) {
				ValidateFileHasContent(ctx, s, "/etc/systemd/system/chronyd.service.d/10-chrony-restarts.conf", "Restart=always")
				ValidateFileHasContent(ctx, s, "/etc/systemd/system/chronyd.service.d/10-chrony-restarts.conf", "RestartSec=5")
				ServiceCanRestartValidator(ctx, s, "chronyd", 10)
			},
		},
	})
}

func Test_AzureLinuxV2_CustomSysctls(t *testing.T) {
	customSysctls := map[string]string{
		"net.ipv4.ip_local_port_range":       "32768 62535",
		"net.netfilter.nf_conntrack_max":     "2097152",
		"net.netfilter.nf_conntrack_buckets": "524288",
		"net.ipv4.tcp_keepalive_intvl":       "90",
		"net.ipv4.ip_local_reserved_ports":   "",
	}
	customContainerdUlimits := map[string]string{
		"LimitMEMLOCK": "75000",
		"LimitNOFILE":  "1048",
	}
	RunScenario(t, &Scenario{
		Description: "tests that a AzureLinuxV2 (CgroupV2) VHD can be properly bootstrapped when supplied custom node config that contains custom sysctl settings",
		Config: Config{
			Cluster: ClusterKubenet,
			VHD:     config.VHDAzureLinuxV2Gen2,
			BootstrapConfigMutator: func(nbc *datamodel.NodeBootstrappingConfiguration) {
				customLinuxConfig := &datamodel.CustomLinuxOSConfig{
					Sysctls: &datamodel.SysctlConfig{
						NetNetfilterNfConntrackMax:     to.Ptr(toolkit.StrToInt32(customSysctls["net.netfilter.nf_conntrack_max"])),
						NetNetfilterNfConntrackBuckets: to.Ptr(toolkit.StrToInt32(customSysctls["net.netfilter.nf_conntrack_buckets"])),
						NetIpv4IpLocalPortRange:        customSysctls["net.ipv4.ip_local_port_range"],
						NetIpv4TcpkeepaliveIntvl:       to.Ptr(toolkit.StrToInt32(customSysctls["net.ipv4.tcp_keepalive_intvl"])),
					},
					UlimitConfig: &datamodel.UlimitConfig{
						MaxLockedMemory: customContainerdUlimits["LimitMEMLOCK"],
						NoFile:          customContainerdUlimits["LimitNOFILE"],
					},
				}
				nbc.AgentPoolProfile.CustomLinuxOSConfig = customLinuxConfig
			},
			Validator: func(ctx context.Context, s *Scenario) {
				ValidateUlimitSettings(ctx, s, customContainerdUlimits)
				ValidateSysctlConfig(ctx, s, customSysctls)
			},
		},
	})
}

// Returns config for the 'gpu' E2E scenario
func Test_AzureLinuxV2_GPU(t *testing.T) {
	RunScenario(t, &Scenario{
		Description: "Tests that a GPU-enabled node using a AzureLinuxV2 (CgroupV2) VHD can be properly bootstrapped",
		Tags: Tags{
			GPU: true,
		},
		Config: Config{
			Cluster: ClusterKubenet,
			VHD:     config.VHDAzureLinuxV2Gen2,
			BootstrapConfigMutator: func(nbc *datamodel.NodeBootstrappingConfiguration) {
				nbc.AgentPoolProfile.VMSize = "Standard_NC6s_v3"
				nbc.ConfigGPUDriverIfNeeded = true
				nbc.EnableGPUDevicePluginIfNeeded = false
				nbc.EnableNvidia = true
			},
			VMConfigMutator: func(vmss *armcompute.VirtualMachineScaleSet) {
				vmss.SKU.Name = to.Ptr("Standard_NC6s_v3")
			},
			Validator: func(ctx context.Context, s *Scenario) {
			},
		},
	})
}

func Test_AzureLinuxV2_GPUAzureCNI(t *testing.T) {
	RunScenario(t, &Scenario{
		Description: "AzureLinux V2 (CgroupV2) gpu scenario on cluster configured with Azure CNI",
		Tags: Tags{
			GPU: true,
		},
		Config: Config{
			Cluster: ClusterAzureNetwork,
			VHD:     config.VHDAzureLinuxV2Gen2,
			BootstrapConfigMutator: func(nbc *datamodel.NodeBootstrappingConfiguration) {
				nbc.ContainerService.Properties.OrchestratorProfile.KubernetesConfig.NetworkPlugin = string(armcontainerservice.NetworkPluginAzure)
				nbc.AgentPoolProfile.KubernetesConfig.NetworkPlugin = string(armcontainerservice.NetworkPluginAzure)
				nbc.AgentPoolProfile.VMSize = "Standard_NC6s_v3"
				nbc.ConfigGPUDriverIfNeeded = true
				nbc.EnableGPUDevicePluginIfNeeded = false
				nbc.EnableNvidia = true
			},
			VMConfigMutator: func(vmss *armcompute.VirtualMachineScaleSet) {
				vmss.SKU.Name = to.Ptr("Standard_NC6s_v3")
			},
			Validator: func(ctx context.Context, s *Scenario) {
			},
		},
	})
}

func Test_AzureLinuxV2_GPUAzureCNI_Scriptless(t *testing.T) {
	RunScenario(t, &Scenario{
		Description: "AzureLinux V2 (CgroupV2) gpu scenario on cluster configured with Azure CNI",
		Tags: Tags{
			Scriptless: true,
			GPU:        true,
		},
		Config: Config{
			Cluster: ClusterAzureNetwork,
			VHD:     config.VHDAzureLinuxV2Gen2,
			AKSNodeConfigMutator: func(config *aksnodeconfigv1.Configuration) {
				config.NetworkConfig.NetworkPlugin = aksnodeconfigv1.NetworkPlugin_NETWORK_PLUGIN_AZURE
				config.VmSize = "Standard_NC6s_v3"
				config.GpuConfig.ConfigGpuDriver = true
				config.GpuConfig.GpuDevicePlugin = false
				config.GpuConfig.EnableNvidia = to.Ptr(true)

			},
			VMConfigMutator: func(vmss *armcompute.VirtualMachineScaleSet) {
				vmss.SKU.Name = to.Ptr("Standard_NC6s_v3")
			},
			Validator: func(ctx context.Context, s *Scenario) {
			},
		},
	})
}

func Test_MarinerV2(t *testing.T) {
	RunScenario(t, &Scenario{
		Description: "Tests that a node using a MarinerV2 VHD can be properly bootstrapped",
		Config: Config{
			Cluster: ClusterKubenet,
			VHD:     config.VHDCBLMarinerV2Gen2,
			BootstrapConfigMutator: func(nbc *datamodel.NodeBootstrappingConfiguration) {
			},
			Validator: func(ctx context.Context, s *Scenario) {
				ValidateInstalledPackageVersion(ctx, s, "moby-containerd", getExpectedPackageVersions("containerd", "mariner", "current")[0])
			},
		},
	})
}

func Test_MarinerV2_AirGap(t *testing.T) {
	RunScenario(t, &Scenario{
		Description: "Tests that a node using a MarinerV2 VHD can be properly bootstrapped",
		Tags: Tags{
			Airgap: true,
		},
		Config: Config{
			Cluster: ClusterKubenetAirgap,
			VHD:     config.VHDCBLMarinerV2Gen2,
			BootstrapConfigMutator: func(nbc *datamodel.NodeBootstrappingConfiguration) {
				nbc.OutboundType = datamodel.OutboundTypeBlock
				nbc.ContainerService.Properties.SecurityProfile = &datamodel.SecurityProfile{
					PrivateEgress: &datamodel.PrivateEgress{
						Enabled:                 true,
						ContainerRegistryServer: fmt.Sprintf("%s.azurecr.io", config.PrivateACRName),
					},
				}
			},
			Validator: func(ctx context.Context, s *Scenario) {
				ValidateDirectoryContent(ctx, s, "/run", []string{"outbound-check-skipped"})
			},
		},
	})
}

func Test_MarinerV2_ARM64(t *testing.T) {
	RunScenario(t, &Scenario{
		Description: "Tests that a node using a MarinerV2 VHD on ARM64 architecture can be properly bootstrapped",
		Config: Config{
			Cluster: ClusterKubenet,
			VHD:     config.VHDCBLMarinerV2Gen2Arm64,
			BootstrapConfigMutator: func(nbc *datamodel.NodeBootstrappingConfiguration) {
				nbc.ContainerService.Properties.OrchestratorProfile.KubernetesConfig.CustomKubeBinaryURL = "https://acs-mirror.azureedge.net/kubernetes/v1.24.9/binaries/kubernetes-node-linux-arm64.tar.gz"
				nbc.AgentPoolProfile.VMSize = "Standard_D2pds_V5"
				nbc.IsARM64 = true
			},
			VMConfigMutator: func(vmss *armcompute.VirtualMachineScaleSet) {
				vmss.SKU.Name = to.Ptr("Standard_D2pds_V5")
			},
		},
	})
}

func Test_MarinerV2_ARM64AirGap(t *testing.T) {
	RunScenario(t, &Scenario{
		Description: "Tests that a node using a MarinerV2 VHD on ARM64 architecture can be properly bootstrapped",
		Tags: Tags{
			Airgap: true,
		},
		Config: Config{
			Cluster: ClusterKubenetAirgap,
			VHD:     config.VHDCBLMarinerV2Gen2Arm64,
			BootstrapConfigMutator: func(nbc *datamodel.NodeBootstrappingConfiguration) {
				nbc.AgentPoolProfile.VMSize = "Standard_D2pds_V5"
				nbc.IsARM64 = true

				nbc.OutboundType = datamodel.OutboundTypeBlock
				nbc.ContainerService.Properties.SecurityProfile = &datamodel.SecurityProfile{
					PrivateEgress: &datamodel.PrivateEgress{
						Enabled:                 true,
						ContainerRegistryServer: fmt.Sprintf("%s.azurecr.io", config.PrivateACRName),
					},
				}

			},
			VMConfigMutator: func(vmss *armcompute.VirtualMachineScaleSet) {
				vmss.SKU.Name = to.Ptr("Standard_D2pds_V5")
			},
			Validator: func(ctx context.Context, s *Scenario) {
				ValidateDirectoryContent(ctx, s, "/run", []string{"outbound-check-skipped"})
			},
		},
	})
}

// Merge test case MarinerV2 AzureCNI with MarinerV2 ChronyRestarts
func Test_MarinerV2_AzureCNI_ChronyRestarts(t *testing.T) {
	RunScenario(t, &Scenario{
		Description: "Test marinerv2 scenario on a cluster configured with Azure CNI and the chrony service restarts if it is killed",
		Config: Config{
			Cluster: ClusterAzureNetwork,
			VHD:     config.VHDCBLMarinerV2Gen2,
			BootstrapConfigMutator: func(nbc *datamodel.NodeBootstrappingConfiguration) {
				nbc.ContainerService.Properties.OrchestratorProfile.KubernetesConfig.NetworkPlugin = string(armcontainerservice.NetworkPluginAzure)
				nbc.AgentPoolProfile.KubernetesConfig.NetworkPlugin = string(armcontainerservice.NetworkPluginAzure)
			},
			Validator: func(ctx context.Context, s *Scenario) {
				ServiceCanRestartValidator(ctx, s, "chronyd", 10)
				ValidateFileHasContent(ctx, s, "/etc/systemd/system/chronyd.service.d/10-chrony-restarts.conf", "Restart=always")
				ValidateFileHasContent(ctx, s, "/etc/systemd/system/chronyd.service.d/10-chrony-restarts.conf", "RestartSec=5")
			},
		},
	})
}

// Merge scriptless test case MarinerV2 AzureCNI with MarinerV2 ChronyRestarts
func Test_MarinerV2_AzureCNI_ChronyRestarts_Scriptless(t *testing.T) {
	RunScenario(t, &Scenario{
		Description: "Test marinerv2 scenario on a cluster configured with Azure CNI and the chrony service restarts if it is killed",
		Tags: Tags{
			Scriptless: true,
		},
		Config: Config{
			Cluster: ClusterAzureNetwork,
			VHD:     config.VHDCBLMarinerV2Gen2,
			AKSNodeConfigMutator: func(config *aksnodeconfigv1.Configuration) {
				config.NetworkConfig.NetworkPlugin = aksnodeconfigv1.NetworkPlugin_NETWORK_PLUGIN_AZURE
			},
			Validator: func(ctx context.Context, s *Scenario) {
				ServiceCanRestartValidator(ctx, s, "chronyd", 10)
				ValidateFileHasContent(ctx, s, "/etc/systemd/system/chronyd.service.d/10-chrony-restarts.conf", "Restart=always")
				ValidateFileHasContent(ctx, s, "/etc/systemd/system/chronyd.service.d/10-chrony-restarts.conf", "RestartSec=5")
			},
		},
	})
}

func Test_MarinerV2_CustomSysctls(t *testing.T) {
	customSysctls := map[string]string{
		"net.ipv4.ip_local_port_range":       "32768 62535",
		"net.netfilter.nf_conntrack_max":     "2097152",
		"net.netfilter.nf_conntrack_buckets": "524288",
		"net.ipv4.tcp_keepalive_intvl":       "90",
		"net.ipv4.ip_local_reserved_ports":   "",
	}
	customContainerdUlimits := map[string]string{
		"LimitMEMLOCK": "75000",
		"LimitNOFILE":  "1048",
	}
	RunScenario(t, &Scenario{
		Description: "tests that a MarinerV2 VHD can be properly bootstrapped when supplied custom node config that contains custom sysctl settings",
		Config: Config{
			Cluster: ClusterKubenet,
			VHD:     config.VHDCBLMarinerV2Gen2,
			BootstrapConfigMutator: func(nbc *datamodel.NodeBootstrappingConfiguration) {
				customLinuxConfig := &datamodel.CustomLinuxOSConfig{
					Sysctls: &datamodel.SysctlConfig{
						NetNetfilterNfConntrackMax:     to.Ptr(toolkit.StrToInt32(customSysctls["net.netfilter.nf_conntrack_max"])),
						NetNetfilterNfConntrackBuckets: to.Ptr(toolkit.StrToInt32(customSysctls["net.netfilter.nf_conntrack_buckets"])),
						NetIpv4IpLocalPortRange:        customSysctls["net.ipv4.ip_local_port_range"],
						NetIpv4TcpkeepaliveIntvl:       to.Ptr(toolkit.StrToInt32(customSysctls["net.ipv4.tcp_keepalive_intvl"])),
					},
					UlimitConfig: &datamodel.UlimitConfig{
						MaxLockedMemory: customContainerdUlimits["LimitMEMLOCK"],
						NoFile:          customContainerdUlimits["LimitNOFILE"],
					},
				}
				nbc.AgentPoolProfile.CustomLinuxOSConfig = customLinuxConfig
			},
			Validator: func(ctx context.Context, s *Scenario) {
				ValidateUlimitSettings(ctx, s, customContainerdUlimits)
				ValidateSysctlConfig(ctx, s, customSysctls)
			},
		},
	})
}

func Test_MarinerV2_GPU(t *testing.T) {
	RunScenario(t, &Scenario{
		Description: "Tests that a GPU-enabled node using a MarinerV2 VHD can be properly bootstrapped",
		Tags: Tags{
			GPU: true,
		},
		Config: Config{
			Cluster: ClusterKubenet,
			VHD:     config.VHDCBLMarinerV2Gen2,
			BootstrapConfigMutator: func(nbc *datamodel.NodeBootstrappingConfiguration) {
				nbc.AgentPoolProfile.VMSize = "Standard_NC6s_v3"
				nbc.ConfigGPUDriverIfNeeded = true
				nbc.EnableGPUDevicePluginIfNeeded = false
				nbc.EnableNvidia = true
			},
			VMConfigMutator: func(vmss *armcompute.VirtualMachineScaleSet) {
				vmss.SKU.Name = to.Ptr("Standard_NC6s_v3")
			},
			Validator: func(ctx context.Context, s *Scenario) {
			},
		},
	})
}

func Test_MarinerV2_GPUAzureCNI(t *testing.T) {
	RunScenario(t, &Scenario{
		Description: "MarinerV2 gpu scenario on cluster configured with Azure CNI",
		Tags: Tags{
			GPU: true,
		},
		Config: Config{
			Cluster: ClusterAzureNetwork,
			VHD:     config.VHDCBLMarinerV2Gen2,
			BootstrapConfigMutator: func(nbc *datamodel.NodeBootstrappingConfiguration) {
				nbc.ContainerService.Properties.OrchestratorProfile.KubernetesConfig.NetworkPlugin = string(armcontainerservice.NetworkPluginAzure)
				nbc.AgentPoolProfile.KubernetesConfig.NetworkPlugin = string(armcontainerservice.NetworkPluginAzure)
				nbc.AgentPoolProfile.VMSize = "Standard_NC6s_v3"
				nbc.ConfigGPUDriverIfNeeded = true
				nbc.EnableGPUDevicePluginIfNeeded = false
				nbc.EnableNvidia = true
			},
			VMConfigMutator: func(vmss *armcompute.VirtualMachineScaleSet) {
				vmss.SKU.Name = to.Ptr("Standard_NC6s_v3")
			},
			Validator: func(ctx context.Context, s *Scenario) {
			},
		},
	})
}

// Returns config for the 'base' E2E scenario

func Test_Ubuntu2204_Scriptless(t *testing.T) {
	RunScenario(t, &Scenario{
		Description: "tests that a new ubuntu 2204 node using self contained installer can be properly bootstrapped",
		Tags: Tags{
			Scriptless: true,
		},
		Config: Config{
			Cluster: ClusterKubenet,
			VHD:     config.VHDUbuntu2204Gen2Containerd,
			Validator: func(ctx context.Context, s *Scenario) {
				ValidateFileHasContent(ctx, s, "/var/log/azure/aks-node-controller.log", "aks-node-controller finished successfully")
			},
			AKSNodeConfigMutator: func(config *aksnodeconfigv1.Configuration) {
			},
		}})
}

func Test_Ubuntu2404_Scriptless(t *testing.T) {
	RunScenario(t, &Scenario{
		Description: "testing that a new ubuntu 2404 node using self contained installer can be properly bootstrapped",
		Tags: Tags{
			Scriptless: true,
		},
		Config: Config{
			Cluster: ClusterKubenet,
			VHD:     config.VHDUbuntu2404Gen2Containerd,
			Validator: func(ctx context.Context, s *Scenario) {
				ValidateFileHasContent(ctx, s, "/var/log/azure/aks-node-controller.log", "aks-node-controller finished successfully")
			},
			AKSNodeConfigMutator: func(config *aksnodeconfigv1.Configuration) {
			},
		}})
}

// Returns config for the 'gpu' E2E scenario
func Test_Ubuntu2204(t *testing.T) {
	RunScenario(t, &Scenario{
		Description: "Tests that a node using the Ubuntu 2204 VHD can be properly bootstrapped",
		Config: Config{
			Cluster: ClusterKubenet,
			VHD:     config.VHDUbuntu2204Gen2Containerd,
			BootstrapConfigMutator: func(nbc *datamodel.NodeBootstrappingConfiguration) {
				// Check that we don't leak these secrets if they're
				// set (which they mostly aren't in these scenarios).
				nbc.ContainerService.Properties.CertificateProfile.ClientPrivateKey = "client cert private key"
				nbc.ContainerService.Properties.ServicePrincipalProfile.Secret = "SP secret"
			},
			Validator: func(ctx context.Context, s *Scenario) {
				ValidateInstalledPackageVersion(ctx, s, "moby-containerd", getExpectedPackageVersions("containerd", "ubuntu", "r2204")[0])
				ValidateInstalledPackageVersion(ctx, s, "moby-runc", getExpectedPackageVersions("runc", "ubuntu", "r2204")[0])
				ValidateSSHServiceEnabled(ctx, s)
			},
		}})
}

func Test_Ubuntu2204_AirGap(t *testing.T) {
	RunScenario(t, &Scenario{
		Description: "Tests that a node using the Ubuntu 2204 VHD and is airgap can be properly bootstrapped",
		Tags: Tags{
			Airgap: true,
		},
		Config: Config{
			Cluster: ClusterKubenetAirgap,
			VHD:     config.VHDUbuntu2204Gen2Containerd,
			BootstrapConfigMutator: func(nbc *datamodel.NodeBootstrappingConfiguration) {
				nbc.OutboundType = datamodel.OutboundTypeBlock
				nbc.ContainerService.Properties.SecurityProfile = &datamodel.SecurityProfile{
					PrivateEgress: &datamodel.PrivateEgress{
						Enabled:                 true,
						ContainerRegistryServer: fmt.Sprintf("%s.azurecr.io", config.PrivateACRName),
					},
				}
			},
			Validator: func(ctx context.Context, s *Scenario) {
				ValidateDirectoryContent(ctx, s, "/run", []string{"outbound-check-skipped"})
			},
		},
	})
}

// TODO: refactor NonAnonymous tests to use the same cluster as Anonymous airgap
// or deprecate anonymous ACR airgap tests once it is unsupported
func Test_Ubuntu2204_AirGap_NonAnonymousACR(t *testing.T) {
	ctx := newTestCtx(t)
	identity, err := config.Azure.UserAssignedIdentities.Get(ctx, config.ResourceGroupName, config.VMIdentityName, nil)
	if err != nil {
		t.Fatalf("failed to get identity: %v", err)
	}

	RunScenario(t, &Scenario{
		Description: "Tests that a node using the Ubuntu 2204 VHD and is airgap can be properly bootstrapped",
		Tags: Tags{
			Airgap:          true,
			NonAnonymousACR: true,
		},
		Config: Config{
			Cluster: ClusterKubenetAirgapNonAnon,
			VHD:     config.VHDUbuntu2204Gen2Containerd,
			BootstrapConfigMutator: func(nbc *datamodel.NodeBootstrappingConfiguration) {
				nbc.TenantID = *identity.Properties.TenantID
				nbc.UserAssignedIdentityClientID = *identity.Properties.ClientID

				nbc.OutboundType = datamodel.OutboundTypeBlock
				nbc.ContainerService.Properties.SecurityProfile = &datamodel.SecurityProfile{
					PrivateEgress: &datamodel.PrivateEgress{
						Enabled:                 true,
						ContainerRegistryServer: fmt.Sprintf("%s.azurecr.io", config.PrivateACRNameNotAnon),
					},
				}
			},
			Validator: func(ctx context.Context, s *Scenario) {
				ValidateDirectoryContent(ctx, s, "/run", []string{"outbound-check-skipped"})
			},
		},
	})
}

func Test_Ubuntu2204Gen2_ContainerdAirgappedK8sNotCached(t *testing.T) {
	RunScenario(t, &Scenario{
		Description: "Tests that a node using the Ubuntu 2204 VHD without k8s binary and is airgap can be properly bootstrapped",
		Tags: Tags{
			Airgap: true,
		},
		Config: Config{
			Cluster: ClusterKubenetAirgap,
			VHD:     config.VHDUbuntu2204Gen2ContainerdAirgappedK8sNotCached,
			BootstrapConfigMutator: func(nbc *datamodel.NodeBootstrappingConfiguration) {
				nbc.OutboundType = datamodel.OutboundTypeBlock
				nbc.ContainerService.Properties.SecurityProfile = &datamodel.SecurityProfile{
					PrivateEgress: &datamodel.PrivateEgress{
						Enabled:                 true,
						ContainerRegistryServer: fmt.Sprintf("%s.azurecr.io", config.PrivateACRName),
					},
				}
				nbc.AgentPoolProfile.LocalDNSProfile = nil
				// intentionally using private acr url to get kube binaries
				nbc.AgentPoolProfile.KubernetesConfig.CustomKubeBinaryURL = fmt.Sprintf(
					"%s.azurecr.io/oss/binaries/kubernetes/kubernetes-node:v%s-linux-amd64",
					config.PrivateACRName,
					nbc.ContainerService.Properties.OrchestratorProfile.OrchestratorVersion)
			},
			Validator: func(ctx context.Context, s *Scenario) {
				ValidateDirectoryContent(ctx, s, "/run", []string{"outbound-check-skipped"})
			},
		}})
}

func Test_Ubuntu2204ARM64(t *testing.T) {
	RunScenario(t, &Scenario{
		Description: "Tests that an Ubuntu 2204 Node using ARM64 architecture can be properly bootstrapped",
		Config: Config{
			Cluster: ClusterKubenet,
			VHD:     config.VHDUbuntu2204Gen2Arm64Containerd,
			BootstrapConfigMutator: func(nbc *datamodel.NodeBootstrappingConfiguration) {
				// This needs to be set based on current CSE implementation...
				nbc.ContainerService.Properties.OrchestratorProfile.KubernetesConfig.CustomKubeBinaryURL = "https://acs-mirror.azureedge.net/kubernetes/v1.24.9/binaries/kubernetes-node-linux-arm64.tar.gz"
				nbc.AgentPoolProfile.VMSize = "Standard_D2pds_V5"
				nbc.IsARM64 = true
			},
			VMConfigMutator: func(vmss *armcompute.VirtualMachineScaleSet) {
				vmss.SKU.Name = to.Ptr("Standard_D2pds_V5")
			},
		}})
}

func Test_Ubuntu2204_ArtifactStreaming(t *testing.T) {
	RunScenario(t, &Scenario{
		Description: "tests that a new ubuntu 2204 node using artifact streaming can be properly bootstrapepd",
		Config: Config{
			Cluster: ClusterKubenet,
			VHD:     config.VHDUbuntu2204Gen2Containerd,
			BootstrapConfigMutator: func(nbc *datamodel.NodeBootstrappingConfiguration) {
				nbc.EnableArtifactStreaming = true
			},
			Validator: func(ctx context.Context, s *Scenario) {
				ValidateNonEmptyDirectory(ctx, s, "/etc/overlaybd")
				ValidateSystemdUnitIsRunning(ctx, s, "overlaybd-snapshotter.service")
				ValidateSystemdUnitIsRunning(ctx, s, "overlaybd-tcmu.service")
				ValidateSystemdUnitIsRunning(ctx, s, "acr-mirror.service")
				ValidateSystemdUnitIsRunning(ctx, s, "acr-nodemon.service")
				ValidateSystemdUnitIsRunning(ctx, s, "containerd.service")
			},
		}})
}

func Test_Ubuntu2204_ArtifactStreaming_Scriptless(t *testing.T) {
	RunScenario(t, &Scenario{
		Description: "tests that a new ubuntu 2204 node using artifact streaming can be properly bootstrapepd",
		Tags: Tags{
			Scriptless: true,
		},
		Config: Config{
			Cluster: ClusterKubenet,
			VHD:     config.VHDUbuntu2204Gen2Containerd,
			AKSNodeConfigMutator: func(config *aksnodeconfigv1.Configuration) {
				config.EnableArtifactStreaming = true
			},
			Validator: func(ctx context.Context, s *Scenario) {
				ValidateNonEmptyDirectory(ctx, s, "/etc/overlaybd")
				ValidateSystemdUnitIsRunning(ctx, s, "overlaybd-snapshotter.service")
				ValidateSystemdUnitIsRunning(ctx, s, "overlaybd-tcmu.service")
				ValidateSystemdUnitIsRunning(ctx, s, "acr-mirror.service")
				ValidateSystemdUnitIsRunning(ctx, s, "acr-nodemon.service")
				ValidateSystemdUnitIsRunning(ctx, s, "containerd.service")
			},
		}})
}

func Test_Ubuntu2204_ChronyRestarts_Taints_And_Tolerations(t *testing.T) {
	RunScenario(t, &Scenario{
		Description: "Tests that the chrony service restarts if it is killed. Also tests taints and tolerations",
		Config: Config{
			Cluster: ClusterKubenet,
			VHD:     config.VHDUbuntu2204Gen2Containerd,
			BootstrapConfigMutator: func(nbc *datamodel.NodeBootstrappingConfiguration) {
				nbc.KubeletConfig["--register-with-taints"] = "testkey1=value1:NoSchedule,testkey2=value2:NoSchedule"
			},
			Validator: func(ctx context.Context, s *Scenario) {
				ValidateFileHasContent(ctx, s, "/etc/systemd/system/chronyd.service.d/10-chrony-restarts.conf", "Restart=always")
				ValidateFileHasContent(ctx, s, "/etc/systemd/system/chronyd.service.d/10-chrony-restarts.conf", "RestartSec=5")
				ServiceCanRestartValidator(ctx, s, "chronyd", 10)
				ValidateTaints(ctx, s, s.Runtime.NBC.KubeletConfig["--register-with-taints"])
			},
		}})
}

func Test_Ubuntu2204_ChronyRestarts_Taints_And_Tolerations_Scriptless(t *testing.T) {
	RunScenario(t, &Scenario{
		Description: "Tests that the chrony service restarts if it is killed. Also tests taints and tolerations",
		Tags: Tags{
			Scriptless: true,
		},
		Config: Config{
			Cluster: ClusterKubenet,
			VHD:     config.VHDUbuntu2204Gen2Containerd,
			AKSNodeConfigMutator: func(config *aksnodeconfigv1.Configuration) {
				config.KubeletConfig.KubeletFlags["--register-with-taints"] = "testkey1=value1:NoSchedule,testkey2=value2:NoSchedule"
			},
			Validator: func(ctx context.Context, s *Scenario) {
				ValidateFileHasContent(ctx, s, "/etc/systemd/system/chronyd.service.d/10-chrony-restarts.conf", "Restart=always")
				ValidateFileHasContent(ctx, s, "/etc/systemd/system/chronyd.service.d/10-chrony-restarts.conf", "RestartSec=5")
				ServiceCanRestartValidator(ctx, s, "chronyd", 10)
				ValidateTaints(ctx, s, s.Runtime.AKSNodeConfig.KubeletConfig.KubeletFlags["--register-with-taints"])
			},
		}})
}

func Test_AzureLinuxV2_CustomCATrust(t *testing.T) {
	RunScenario(t, &Scenario{
		Description: "Tests that a node using the Azure Linux 2204 VHD can be properly bootstrapped and custom CA was correctly added",
		Config: Config{
			Cluster: ClusterKubenet,
			VHD:     config.VHDAzureLinuxV2Gen2,
			BootstrapConfigMutator: func(nbc *datamodel.NodeBootstrappingConfiguration) {
				nbc.CustomCATrustConfig = &datamodel.CustomCATrustConfig{
					CustomCATrustCerts: []string{
						encodedTestCert,
					},
				}
			},
			Validator: func(ctx context.Context, s *Scenario) {
				ValidateNonEmptyDirectory(ctx, s, "/usr/share/pki/ca-trust-source/anchors")
			},
		}})
}

func Test_Ubuntu2204_CustomCATrust(t *testing.T) {
	RunScenario(t, &Scenario{
		Description: "Tests that a node using the Ubuntu 2204 VHD can be properly bootstrapped and custom CA was correctly added",
		Config: Config{
			Cluster: ClusterKubenet,
			VHD:     config.VHDUbuntu2204Gen2Containerd,
			BootstrapConfigMutator: func(nbc *datamodel.NodeBootstrappingConfiguration) {
				nbc.CustomCATrustConfig = &datamodel.CustomCATrustConfig{
					CustomCATrustCerts: []string{
						encodedTestCert,
					},
				}
			},
			Validator: func(ctx context.Context, s *Scenario) {
				ValidateNonEmptyDirectory(ctx, s, "/usr/local/share/ca-certificates/certs")
			},
		}})
}

func Test_Ubuntu2204_CustomCATrust_Scriptless(t *testing.T) {
	RunScenario(t, &Scenario{
		Description: "Tests that a node using the Ubuntu 2204 VHD can be properly bootstrapped and custom CA was correctly added",
		Tags: Tags{
			Scriptless: true,
		},
		Config: Config{
			Cluster: ClusterKubenet,
			VHD:     config.VHDUbuntu2204Gen2Containerd,
			AKSNodeConfigMutator: func(config *aksnodeconfigv1.Configuration) {
				config.CustomCaCerts = []string{encodedTestCert}
			},
			Validator: func(ctx context.Context, s *Scenario) {
				ValidateNonEmptyDirectory(ctx, s, "/usr/local/share/ca-certificates/certs")
			},
		},
	})
}

func Test_Ubuntu2204_CustomSysctls(t *testing.T) {
	customSysctls := map[string]string{
		"net.ipv4.ip_local_port_range":       "32768 65535",
		"net.netfilter.nf_conntrack_max":     "2097152",
		"net.netfilter.nf_conntrack_buckets": "524288",
		"net.ipv4.tcp_keepalive_intvl":       "90",
		"net.ipv4.ip_local_reserved_ports":   "65330",
	}
	customContainerdUlimits := map[string]string{
		"LimitMEMLOCK": "75000",
		"LimitNOFILE":  "1048",
	}
	RunScenario(t, &Scenario{
		Description: "tests that an ubuntu 2204 VHD can be properly bootstrapped when supplied custom node config that contains custom sysctl settings",
		Config: Config{
			Cluster: ClusterKubenet,
			VHD:     config.VHDUbuntu2204Gen2Containerd,
			BootstrapConfigMutator: func(nbc *datamodel.NodeBootstrappingConfiguration) {
				customLinuxConfig := &datamodel.CustomLinuxOSConfig{
					Sysctls: &datamodel.SysctlConfig{
						NetNetfilterNfConntrackMax:     to.Ptr(toolkit.StrToInt32(customSysctls["net.netfilter.nf_conntrack_max"])),
						NetNetfilterNfConntrackBuckets: to.Ptr(toolkit.StrToInt32(customSysctls["net.netfilter.nf_conntrack_buckets"])),
						NetIpv4IpLocalPortRange:        customSysctls["net.ipv4.ip_local_port_range"],
						NetIpv4TcpkeepaliveIntvl:       to.Ptr(toolkit.StrToInt32(customSysctls["net.ipv4.tcp_keepalive_intvl"])),
					},
					UlimitConfig: &datamodel.UlimitConfig{
						MaxLockedMemory: "75000",
						NoFile:          "1048",
					},
				}
				nbc.AgentPoolProfile.CustomLinuxOSConfig = customLinuxConfig
			},
			Validator: func(ctx context.Context, s *Scenario) {
				ValidateUlimitSettings(ctx, s, customContainerdUlimits)
				ValidateSysctlConfig(ctx, s, customSysctls)
			},
		},
	})
}

func Test_Ubuntu2204_CustomSysctls_Scriptless(t *testing.T) {
	customSysctls := map[string]string{
		"net.ipv4.ip_local_port_range":       "32768 65535",
		"net.netfilter.nf_conntrack_max":     "2097152",
		"net.netfilter.nf_conntrack_buckets": "524288",
		"net.ipv4.tcp_keepalive_intvl":       "90",
		"net.ipv4.ip_local_reserved_ports":   "65330",
	}
	customContainerdUlimits := map[string]string{
		"LimitMEMLOCK": "75000",
		"LimitNOFILE":  "1048",
	}
	RunScenario(t, &Scenario{
		Description: "tests that an ubuntu 2204 VHD can be properly bootstrapped when supplied custom node config that contains custom sysctl settings",
		Tags: Tags{
			Scriptless: true,
		},
		Config: Config{
			Cluster: ClusterKubenet,
			VHD:     config.VHDUbuntu2204Gen2Containerd,
			AKSNodeConfigMutator: func(config *aksnodeconfigv1.Configuration) {
				customLinuxOsConfig := &aksnodeconfigv1.CustomLinuxOsConfig{
					SysctlConfig: &aksnodeconfigv1.SysctlConfig{
						NetNetfilterNfConntrackMax:     to.Ptr(toolkit.StrToInt32(customSysctls["net.netfilter.nf_conntrack_max"])),
						NetNetfilterNfConntrackBuckets: to.Ptr(toolkit.StrToInt32(customSysctls["net.netfilter.nf_conntrack_buckets"])),
						NetIpv4IpLocalPortRange:        to.Ptr(customSysctls["net.ipv4.ip_local_port_range"]),
						NetIpv4TcpkeepaliveIntvl:       to.Ptr(toolkit.StrToInt32(customSysctls["net.ipv4.tcp_keepalive_intvl"])),
					},
					UlimitConfig: &aksnodeconfigv1.UlimitConfig{
						MaxLockedMemory: to.Ptr(customContainerdUlimits["LimitMEMLOCK"]),
						NoFile:          to.Ptr(customContainerdUlimits["LimitNOFILE"]),
					},
				}
				config.CustomLinuxOsConfig = customLinuxOsConfig
			},
			Validator: func(ctx context.Context, s *Scenario) {
				ValidateUlimitSettings(ctx, s, customContainerdUlimits)
				ValidateSysctlConfig(ctx, s, customSysctls)
			},
		}})
}

func Test_Ubuntu2204_GPUNC(t *testing.T) {
	runScenarioUbuntu2204GPU(t, "Standard_NC6s_v3")
}

func Test_Ubuntu2204_GPUA100(t *testing.T) {
	runScenarioUbuntu2204GPU(t, "Standard_NC24ads_A100_v4")
}

func Test_Ubuntu2204_GPUA10(t *testing.T) {
	runScenarioUbuntuGRID(t, "Standard_NV6ads_A10_v5")
}

// Returns config for the 'gpu' E2E scenario
func runScenarioUbuntu2204GPU(t *testing.T, vmSize string) {
	RunScenario(t, &Scenario{
		Description: fmt.Sprintf("Tests that a GPU-enabled node with VM size %s using an Ubuntu 2204 VHD can be properly bootstrapped", vmSize),
		Tags: Tags{
			GPU: true,
		},
		Config: Config{
			Cluster: ClusterKubenet,
			VHD:     config.VHDUbuntu2204Gen2Containerd,
			BootstrapConfigMutator: func(nbc *datamodel.NodeBootstrappingConfiguration) {
				nbc.AgentPoolProfile.VMSize = vmSize
				nbc.ConfigGPUDriverIfNeeded = true
				nbc.EnableGPUDevicePluginIfNeeded = false
				nbc.EnableNvidia = true
			},
			VMConfigMutator: func(vmss *armcompute.VirtualMachineScaleSet) {
				vmss.SKU.Name = to.Ptr(vmSize)
			},
			Validator: func(ctx context.Context, s *Scenario) {
				// Ensure nvidia-modprobe install does not restart kubelet and temporarily cause node to be unschedulable
				ValidateNvidiaModProbeInstalled(ctx, s)
				ValidateKubeletHasNotStopped(ctx, s)
				ValidateServicesDoNotRestartKubelet(ctx, s)
			},
		}})
}

func runScenarioUbuntuGRID(t *testing.T, vmSize string) {
	RunScenario(t, &Scenario{
		Description: fmt.Sprintf("Tests that a GPU-enabled node with VM size %s using an Ubuntu 2204 VHD can be properly bootstrapped, and that the GRID license is valid", vmSize),
		Tags: Tags{
			GPU: true,
		},
		Config: Config{
			Cluster: ClusterKubenet,
			VHD:     config.VHDUbuntu2204Gen2Containerd,
			BootstrapConfigMutator: func(nbc *datamodel.NodeBootstrappingConfiguration) {
				nbc.AgentPoolProfile.VMSize = vmSize
				nbc.ConfigGPUDriverIfNeeded = true
				nbc.EnableGPUDevicePluginIfNeeded = false
				nbc.EnableNvidia = true
			},
			VMConfigMutator: func(vmss *armcompute.VirtualMachineScaleSet) {
				vmss.SKU.Name = to.Ptr(vmSize)
			},
			Validator: func(ctx context.Context, s *Scenario) {
				// Ensure nvidia-modprobe install does not restart kubelet and temporarily cause node to be unschedulable
				ValidateNvidiaModProbeInstalled(ctx, s)
				ValidateNvidiaGRIDLicenseValid(ctx, s)
				ValidateKubeletHasNotStopped(ctx, s)
				ValidateServicesDoNotRestartKubelet(ctx, s)
				ValidateNvidiaPersistencedRunning(ctx, s)
			},
		}})
}

func Test_Ubuntu2204_GPUA10_Scriptless(t *testing.T) {
	RunScenario(t, &Scenario{
		Description: "Tests scriptless installer that a GPU-enabled node using the Ubuntu 2204 VHD with grid driver can be properly bootstrapped",
		Tags: Tags{
			Scriptless: true,
			GPU:        true,
		},
		Config: Config{
			Cluster: ClusterKubenet,
			VHD:     config.VHDUbuntu2204Gen2Containerd,
			VMConfigMutator: func(vmss *armcompute.VirtualMachineScaleSet) {
				vmss.SKU.Name = to.Ptr("Standard_NV6ads_A10_v5")
			},
			Validator: func(ctx context.Context, s *Scenario) {
				// Ensure nvidia-modprobe install does not restart kubelet and temporarily cause node to be unschedulable
				ValidateNvidiaModProbeInstalled(ctx, s)
				ValidateKubeletHasNotStopped(ctx, s)
				ValidateServicesDoNotRestartKubelet(ctx, s)
			},
			AKSNodeConfigMutator: func(config *aksnodeconfigv1.Configuration) {
				config.VmSize = "Standard_NV6ads_A10_v5"
				config.GpuConfig.ConfigGpuDriver = true
				config.GpuConfig.GpuDevicePlugin = false
				config.GpuConfig.EnableNvidia = to.Ptr(true)
			},
		}})
}

func Test_Ubuntu2204_GPUGridDriver(t *testing.T) {
	RunScenario(t, &Scenario{
		Description: "Tests that a GPU-enabled node using the Ubuntu 2204 VHD with grid driver can be properly bootstrapped",
		Tags: Tags{
			GPU: true,
		},
		Config: Config{
			Cluster: ClusterKubenet,
			VHD:     config.VHDUbuntu2204Gen2Containerd,
			BootstrapConfigMutator: func(nbc *datamodel.NodeBootstrappingConfiguration) {
				nbc.AgentPoolProfile.VMSize = "Standard_NV6ads_A10_v5"
				nbc.ConfigGPUDriverIfNeeded = true
				nbc.EnableGPUDevicePluginIfNeeded = false
				nbc.EnableNvidia = true
			},
			VMConfigMutator: func(vmss *armcompute.VirtualMachineScaleSet) {
				vmss.SKU.Name = to.Ptr("Standard_NV6ads_A10_v5")
			},
			Validator: func(ctx context.Context, s *Scenario) {
				ValidateNvidiaModProbeInstalled(ctx, s)
				ValidateKubeletHasNotStopped(ctx, s)
				ValidateNvidiaSMIInstalled(ctx, s)
			},
		}})
}

func Test_Ubuntu2204_GPUNoDriver(t *testing.T) {
	RunScenario(t, &Scenario{
		Description: "Tests that a GPU-enabled node using the Ubuntu 2204 VHD opting for skipping gpu driver installation can be properly bootstrapped",
		Tags: Tags{
			GPU: true,
		},
		Config: Config{
			Cluster: ClusterKubenet,
			VHD:     config.VHDUbuntu2204Gen2Containerd,
			BootstrapConfigMutator: func(nbc *datamodel.NodeBootstrappingConfiguration) {
				nbc.AgentPoolProfile.VMSize = "Standard_NC6s_v3"
				nbc.ConfigGPUDriverIfNeeded = true
				nbc.EnableGPUDevicePluginIfNeeded = false
				nbc.EnableNvidia = true
			},
			VMConfigMutator: func(vmss *armcompute.VirtualMachineScaleSet) {
				vmss.Tags = map[string]*string{
					// deliberately case mismatched to agentbaker logic to check case insensitivity
					"SkipGPUDriverInstall": to.Ptr("true"),
				}
				vmss.SKU.Name = to.Ptr("Standard_NC6s_v3")
			},
			Validator: func(ctx context.Context, s *Scenario) {
				ValidateNvidiaSMINotInstalled(ctx, s)
			},
		}})
}

func Test_Ubuntu2204_GPUNoDriver_Scriptless(t *testing.T) {
	RunScenario(t, &Scenario{
		Description: "Tests that a GPU-enabled node using the Ubuntu 2204 VHD opting for skipping gpu driver installation can be properly bootstrapped",
		Tags: Tags{
			Scriptless: true,
			GPU:        true,
		},
		Config: Config{
			Cluster: ClusterKubenet,
			VHD:     config.VHDUbuntu2204Gen2Containerd,
			AKSNodeConfigMutator: func(config *aksnodeconfigv1.Configuration) {
				config.VmSize = "Standard_NC6s_v3"
				config.GpuConfig.ConfigGpuDriver = true
				config.GpuConfig.GpuDevicePlugin = false
				config.GpuConfig.EnableNvidia = to.Ptr(true)
			},
			VMConfigMutator: func(vmss *armcompute.VirtualMachineScaleSet) {
				// this vmss tag is needed since there is a logic in cse_main.sh otherwise the test will fail
				vmss.Tags = map[string]*string{
					// deliberately case mismatched to agentbaker logic to check case insensitivity
					"SkipGPUDriverInstall": to.Ptr("true"),
				}
				vmss.SKU.Name = to.Ptr("Standard_NC6s_v3")
			},
			Validator: func(ctx context.Context, s *Scenario) {
				ValidateNvidiaSMINotInstalled(ctx, s)
			},
		}})
}

func Test_Ubuntu2204_PrivateKubePkg(t *testing.T) {
	RunScenario(t, &Scenario{
		Description: "Tests that a node using the Ubuntu 2204 VHD that was built with private kube packages can be properly bootstrapped with the specified kube version",
		Config: Config{
			Cluster: ClusterKubenet,
			VHD:     config.VHDUbuntu2204Gen2ContainerdPrivateKubePkg,
			BootstrapConfigMutator: func(nbc *datamodel.NodeBootstrappingConfiguration) {
				nbc.ContainerService.Properties.OrchestratorProfile.OrchestratorVersion = "1.25.6"
				nbc.K8sComponents.LinuxPrivatePackageURL = "https://privatekube.blob.core.windows.net/kubernetes/v1.25.6-hotfix.20230612/binaries/v1.25.6-hotfix.20230612.tar.gz"
				nbc.AgentPoolProfile.LocalDNSProfile = nil
			},
		}})
}

// These tests were created to verify that the apt-get call in downloadContainerdFromVersion is not executed.
// The code path is not hit in either of these tests. In the future, testing with some kind of firewall to ensure no egress
// calls are made would be beneficial for airgap testing.

// Combine old e2e tests for scenario Ubuntu2204_ContainerdURL and Ubuntu2204_IMDSRestrictionFilterTable
func Test_Ubuntu2204_ContainerdURL_IMDSRestrictionFilterTable(t *testing.T) {
	RunScenario(t, &Scenario{
		Description: `tests that a node using the Ubuntu 2204 VHD with the ContainerdPackageURL override bootstraps with the provided URL and not the components.json containerd version,
		              tests that the imds restriction filter table is properly set`,
		Config: Config{
			Cluster: ClusterKubenet,
			VHD:     config.VHDUbuntu2204Gen2Containerd,
			BootstrapConfigMutator: func(nbc *datamodel.NodeBootstrappingConfiguration) {
				nbc.ContainerdPackageURL = "https://packages.microsoft.com/ubuntu/22.04/prod/pool/main/m/moby-containerd/moby-containerd_1.6.9+azure-ubuntu22.04u1_amd64.deb"
				nbc.EnableIMDSRestriction = true
				nbc.InsertIMDSRestrictionRuleToMangleTable = false
			},
			Validator: func(ctx context.Context, s *Scenario) {
				ValidateInstalledPackageVersion(ctx, s, "containerd", "1.6.9")
			},
		}})
}

// Combine e2e scriptless tests for scenario Ubuntu2204_ContainerdURL and Ubuntu2204_IMDSRestrictionFilterTable
func Test_Ubuntu2204_ContainerdURL_IMDSRestrictionFilterTable_Scriptless(t *testing.T) {
	RunScenario(t, &Scenario{
		Description: `tests that a node using the Ubuntu 2204 VHD with the ContainerdPackageURL override the provided URL and not the components.json containerd version,
		              tests that the imds restriction filter table is properly set`,
		Tags: Tags{
			Scriptless: true,
		},
		Config: Config{
			Cluster: ClusterKubenet,
			VHD:     config.VHDUbuntu2204Gen2Containerd,
			AKSNodeConfigMutator: func(config *aksnodeconfigv1.Configuration) {
				config.ContainerdConfig.ContainerdPackageUrl = "https://packages.microsoft.com/ubuntu/22.04/prod/pool/main/m/moby-containerd/moby-containerd_1.6.9+azure-ubuntu22.04u1_amd64.deb"
				config.ImdsRestrictionConfig = &aksnodeconfigv1.ImdsRestrictionConfig{
					EnableImdsRestriction:                  true,
					InsertImdsRestrictionRuleToMangleTable: false,
				}
			},
			Validator: func(ctx context.Context, s *Scenario) {
				ValidateInstalledPackageVersion(ctx, s, "containerd", "1.6.9")
			},
		}})
}

func Test_Ubuntu2204_ContainerdHasCurrentVersion(t *testing.T) {
	RunScenario(t, &Scenario{
		Description: "tests that a node using an Ubuntu2204 VHD and the ContainerdVersion override bootstraps with the correct components.json containerd version and ignores the override",
		Config: Config{
			Cluster: ClusterKubenet,
			VHD:     config.VHDUbuntu2204Gen2Containerd,
			BootstrapConfigMutator: func(nbc *datamodel.NodeBootstrappingConfiguration) {
			},
			Validator: func(ctx context.Context, s *Scenario) {
				ValidateInstalledPackageVersion(ctx, s, "moby-containerd", getExpectedPackageVersions("containerd", "ubuntu", "r2204")[0])
			},
		}})
}

func Test_AzureLinux_Skip_Binary_Cleanup(t *testing.T) {
	RunScenario(t, &Scenario{
		Description: "tests that an AzureLinux node will skip binary cleanup and can be properly bootstrapped",
		Config: Config{
			Cluster:                ClusterKubenet,
			VHD:                    config.VHDAzureLinuxV2Gen2,
			BootstrapConfigMutator: func(nbc *datamodel.NodeBootstrappingConfiguration) {},
			VMConfigMutator: func(vmss *armcompute.VirtualMachineScaleSet) {
				if vmss.Tags == nil {
					vmss.Tags = map[string]*string{}
				}
				vmss.Tags["SkipBinaryCleanup"] = to.Ptr("true")
			},
			Validator: func(ctx context.Context, s *Scenario) {
				ValidateMultipleKubeProxyVersionsExist(ctx, s)
			},
		}})
}

func Test_Ubuntu2204_DisableKubeletServingCertificateRotationWithTags(t *testing.T) {
	RunScenario(t, &Scenario{
		Tags: Tags{
			ServerTLSBootstrapping: true,
		},
		Description: "tests that a node on ubuntu 2204 bootstrapped with kubelet serving certificate rotation enabled will disable certificate rotation due to nodepool tags",
		Config: Config{
			Cluster: ClusterKubenet,
			VHD:     config.VHDUbuntu2204Gen2Containerd,
			BootstrapConfigMutator: func(nbc *datamodel.NodeBootstrappingConfiguration) {
				if nbc.KubeletConfig == nil {
					nbc.KubeletConfig = map[string]string{}
				}
				nbc.KubeletConfig["--rotate-server-certificates"] = "true"
			},
			VMConfigMutator: func(vmss *armcompute.VirtualMachineScaleSet) {
				if vmss.Tags == nil {
					vmss.Tags = map[string]*string{}
				}
				vmss.Tags["aks-disable-kubelet-serving-certificate-rotation"] = to.Ptr("true")
			},

			Validator: func(ctx context.Context, s *Scenario) {
				ValidateFileHasContent(ctx, s, "/etc/default/kubelet", "--tls-cert-file=/etc/kubernetes/certs/kubeletserver.crt")
				ValidateFileHasContent(ctx, s, "/etc/default/kubelet", "--tls-private-key-file=/etc/kubernetes/certs/kubeletserver.key")
				ValidateFileExcludesContent(ctx, s, "/etc/default/kubelet", "--rotate-server-certificates=true")
				ValidateFileExcludesContent(ctx, s, "/etc/default/kubelet", "kubernetes.azure.com/kubelet-serving-ca=cluster")
				ValidateDirectoryContent(ctx, s, "/etc/kubernetes/certs", []string{"kubeletserver.crt", "kubeletserver.key"})
			},
		}})
}

func Test_Ubuntu2204_DisableKubeletServingCertificateRotationWithTags_CustomKubeletConfig(t *testing.T) {
	RunScenario(t, &Scenario{
		Tags: Tags{
			ServerTLSBootstrapping: true,
		},
		Description: "tests that a node on ubuntu 2204 bootstrapped with custom kubelet config and kubelet serving certificate rotation enabled will disable certificate rotation due to nodepool tags",
		Config: Config{
			Cluster: ClusterKubenet,
			VHD:     config.VHDUbuntu2204Gen2Containerd,
			BootstrapConfigMutator: func(nbc *datamodel.NodeBootstrappingConfiguration) {

				// to force kubelet config file
				customKubeletConfig := &datamodel.CustomKubeletConfig{
					FailSwapOn:           to.Ptr(true),
					AllowedUnsafeSysctls: &[]string{"kernel.msg*", "net.ipv4.route.min_pmtu"},
				}
				nbc.AgentPoolProfile.CustomKubeletConfig = customKubeletConfig

				if nbc.KubeletConfig == nil {
					nbc.KubeletConfig = map[string]string{}
				}
				nbc.KubeletConfig["--rotate-server-certificates"] = "true"
			},
			VMConfigMutator: func(vmss *armcompute.VirtualMachineScaleSet) {
				if vmss.Tags == nil {
					vmss.Tags = map[string]*string{}
				}
				vmss.Tags["aks-disable-kubelet-serving-certificate-rotation"] = to.Ptr("true")
			},
			Validator: func(ctx context.Context, s *Scenario) {
				ValidateFileHasContent(ctx, s, "/etc/default/kubeletconfig.json", "\"tlsCertFile\": \"/etc/kubernetes/certs/kubeletserver.crt\"")
				ValidateFileHasContent(ctx, s, "/etc/default/kubeletconfig.json", "\"tlsPrivateKeyFile\": \"/etc/kubernetes/certs/kubeletserver.key\"")
				ValidateFileExcludesContent(ctx, s, "/etc/default/kubelet", "--rotate-server-certificates=true")
				ValidateFileExcludesContent(ctx, s, "/etc/default/kubelet", "kubernetes.azure.com/kubelet-serving-ca=cluster")
				ValidateFileExcludesContent(ctx, s, "/etc/default/kubeletconfig.json", "\"serverTLSBootstrap\": true")
				ValidateDirectoryContent(ctx, s, "/etc/kubernetes/certs", []string{"kubeletserver.crt", "kubeletserver.key"})
			},
		}})
}

func Test_Ubuntu2204_DisableKubeletServingCertificateRotationWithTags_CustomKubeletConfig_Scriptless(t *testing.T) {
	RunScenario(t, &Scenario{
		Tags: Tags{
			ServerTLSBootstrapping: true,
			Scriptless:             true,
		},
		Description: "tests that a node on ubuntu 2204 bootstrapped with custom kubelet config and kubelet serving certificate rotation enabled will disable certificate rotation due to nodepool tags",
		Config: Config{
			Cluster: ClusterKubenet,
			VHD:     config.VHDUbuntu2204Gen2Containerd,
			AKSNodeConfigMutator: func(config *aksnodeconfigv1.Configuration) {
				config.KubeletConfig.EnableKubeletConfigFile = true
				config.KubeletConfig.KubeletConfigFileConfig.FailSwapOn = to.Ptr(true)
				config.KubeletConfig.KubeletConfigFileConfig.AllowedUnsafeSysctls = []string{"kernel.msg*", "net.ipv4.route.min_pmtu"}
				config.KubeletConfig.KubeletConfigFileConfig.ServerTlsBootstrap = true
				config.KubeletConfig.KubeletConfigFileConfig.FeatureGates = map[string]bool{"RotateKubeletServerCertificate": true}
				config.EnableUnattendedUpgrade = false
			},
			VMConfigMutator: func(vmss *armcompute.VirtualMachineScaleSet) {
				if vmss.Tags == nil {
					vmss.Tags = map[string]*string{}
				}
				vmss.Tags["aks-disable-kubelet-serving-certificate-rotation"] = to.Ptr("true")
			},
			Validator: func(ctx context.Context, s *Scenario) {
				ValidateFileHasContent(ctx, s, "/etc/default/kubeletconfig.json", "\"tlsCertFile\": \"/etc/kubernetes/certs/kubeletserver.crt\"")
				ValidateFileHasContent(ctx, s, "/etc/default/kubeletconfig.json", "\"tlsPrivateKeyFile\": \"/etc/kubernetes/certs/kubeletserver.key\"")
				ValidateFileExcludesContent(ctx, s, "/etc/default/kubelet", "--rotate-server-certificates=true")
				ValidateFileExcludesContent(ctx, s, "/etc/default/kubelet", "kubernetes.azure.com/kubelet-serving-ca=cluster")
				ValidateFileExcludesContent(ctx, s, "/etc/default/kubeletconfig.json", "\"serverTLSBootstrap\": true")
				ValidateDirectoryContent(ctx, s, "/etc/kubernetes/certs", []string{"kubeletserver.crt", "kubeletserver.key"})
			},
		}})
}

func Test_Ubuntu2204_DisableKubeletServingCertificateRotationWithTags_AlreadyDisabled(t *testing.T) {
	RunScenario(t, &Scenario{
		Tags: Tags{
			ServerTLSBootstrapping: true,
		},
		Description: "tests that a node on ubuntu 2204 bootstrapped with kubelet serving certificate rotation disabled will disable certificate rotation regardless of nodepool tags",
		Config: Config{
			Cluster: ClusterKubenet,
			VHD:     config.VHDUbuntu2204Gen2Containerd,
			BootstrapConfigMutator: func(nbc *datamodel.NodeBootstrappingConfiguration) {
			},
			VMConfigMutator: func(vmss *armcompute.VirtualMachineScaleSet) {
				if vmss.Tags == nil {
					vmss.Tags = map[string]*string{}
				}
				vmss.Tags["aks-disable-kubelet-serving-certificate-rotation"] = to.Ptr("true")
			},
			Validator: func(ctx context.Context, s *Scenario) {
				ValidateFileHasContent(ctx, s, "/etc/default/kubelet", "--tls-cert-file=/etc/kubernetes/certs/kubeletserver.crt")
				ValidateFileHasContent(ctx, s, "/etc/default/kubelet", "--tls-private-key-file=/etc/kubernetes/certs/kubeletserver.key")
				ValidateFileExcludesContent(ctx, s, "/etc/default/kubelet", "--rotate-server-certificates=true")
				ValidateFileExcludesContent(ctx, s, "/etc/default/kubelet", "kubernetes.azure.com/kubelet-serving-ca=cluster")
				ValidateDirectoryContent(ctx, s, "/etc/kubernetes/certs", []string{"kubeletserver.crt", "kubeletserver.key"})
			},
		}})
}

func Test_Ubuntu2204_DisableKubeletServingCertificateRotationWithTags_AlreadyDisabled_CustomKubeletConfig(t *testing.T) {
	RunScenario(t, &Scenario{
		Tags: Tags{
			ServerTLSBootstrapping: true,
		},
		Description: "tests that a node on ubuntu 2204 bootstrapped with kubelet serving certificate rotation disabled and custom kubelet config will disable certificate rotation regardless of nodepool tags",
		Config: Config{
			Cluster: ClusterKubenet,
			VHD:     config.VHDUbuntu2204Gen2Containerd,
			BootstrapConfigMutator: func(nbc *datamodel.NodeBootstrappingConfiguration) {

				// to force kubelet config file
				customKubeletConfig := &datamodel.CustomKubeletConfig{
					FailSwapOn:           to.Ptr(true),
					AllowedUnsafeSysctls: &[]string{"kernel.msg*", "net.ipv4.route.min_pmtu"},
				}
				nbc.AgentPoolProfile.CustomKubeletConfig = customKubeletConfig
			},
			VMConfigMutator: func(vmss *armcompute.VirtualMachineScaleSet) {
				if vmss.Tags == nil {
					vmss.Tags = map[string]*string{}
				}
				vmss.Tags["aks-disable-kubelet-serving-certificate-rotation"] = to.Ptr("true")
			},
			Validator: func(ctx context.Context, s *Scenario) {
				ValidateFileHasContent(ctx, s, "/etc/default/kubeletconfig.json", "\"tlsCertFile\": \"/etc/kubernetes/certs/kubeletserver.crt\"")
				ValidateFileHasContent(ctx, s, "/etc/default/kubeletconfig.json", "\"tlsPrivateKeyFile\": \"/etc/kubernetes/certs/kubeletserver.key\"")
				ValidateFileExcludesContent(ctx, s, "/etc/default/kubelet", "--rotate-server-certificates=true")
				ValidateFileExcludesContent(ctx, s, "/etc/default/kubelet", "kubernetes.azure.com/kubelet-serving-ca=cluster")
				ValidateFileExcludesContent(ctx, s, "/etc/default/kubeletconfig.json", "\"serverTLSBootstrap\": true")
				ValidateDirectoryContent(ctx, s, "/etc/kubernetes/certs", []string{"kubeletserver.crt", "kubeletserver.key"})
			},
		}})
}

<<<<<<< HEAD
func Test_Ubuntu1804IMDS_RestrictionMangleTable(t *testing.T) {
	RunScenario(t, &Scenario{
		Description: "tests that the imds restriction mangle table is properly set",
		Config: Config{
			Cluster: ClusterAzureNetwork,
			VHD:     config.VHDUbuntu1804Gen2Containerd,
			BootstrapConfigMutator: func(nbc *datamodel.NodeBootstrappingConfiguration) {
				nbc.ContainerService.Properties.OrchestratorProfile.KubernetesConfig.NetworkPlugin = string(armcontainerservice.NetworkPluginAzure)
				nbc.AgentPoolProfile.KubernetesConfig.NetworkPlugin = string(armcontainerservice.NetworkPluginAzure)
				nbc.EnableIMDSRestriction = true
				nbc.InsertIMDSRestrictionRuleToMangleTable = true
			},
			Validator: func(ctx context.Context, s *Scenario) {
				ValidateIMDSRestrictionRule(ctx, s, "mangle")
=======
func Test_Ubuntu2204_WASMAirGap(t *testing.T) {
	RunScenario(t, &Scenario{
		Description: "tests that a new ubuntu 2204 node using krustlet can be properly bootstrapepd when it is network isolated cluster",
		Tags: Tags{
			Airgap: true,
		},
		Config: Config{
			Cluster: ClusterKubenetAirgap,
			VHD:     config.VHDUbuntu2204Gen2Containerd,
			BootstrapConfigMutator: func(nbc *datamodel.NodeBootstrappingConfiguration) {
				nbc.AgentPoolProfile.WorkloadRuntime = datamodel.WasmWasi

				nbc.OutboundType = datamodel.OutboundTypeBlock
				nbc.ContainerService.Properties.SecurityProfile = &datamodel.SecurityProfile{
					PrivateEgress: &datamodel.PrivateEgress{
						Enabled:                 true,
						ContainerRegistryServer: fmt.Sprintf("%s.azurecr.io", config.PrivateACRName),
					},
				}
			},
			Validator: func(ctx context.Context, s *Scenario) {
				ValidateContainerdWASMShims(ctx, s)
				ValidateDirectoryContent(ctx, s, "/run", []string{"outbound-check-skipped"})
>>>>>>> fa13228d
			},
		}})
}

func Test_Ubuntu2204_MessageOfTheDay(t *testing.T) {
	RunScenario(t, &Scenario{
		Description: "tests that a node on ubuntu 2204 bootstrapped and message of the day is properly added to the node",
		Config: Config{
			Cluster: ClusterKubenet,
			VHD:     config.VHDUbuntu2204Gen2Containerd,
			BootstrapConfigMutator: func(nbc *datamodel.NodeBootstrappingConfiguration) {
				nbc.AgentPoolProfile.MessageOfTheDay = "Zm9vYmFyDQo=" // base64 for foobar
			},
			Validator: func(ctx context.Context, s *Scenario) {
				ValidateFileHasContent(ctx, s, "/etc/motd", "foobar")
				ValidateFileHasContent(ctx, s, "/etc/update-motd.d/99-aks-custom-motd", "cat /etc/motd")
			},
		}})
}

func Test_AzureLinuxV2_MessageOfTheDay(t *testing.T) {
	RunScenario(t, &Scenario{
		Description: "Tests that a node using a AzureLinuxV2 can be bootstrapped and message of the day is added to the node",
		Config: Config{
			Cluster: ClusterKubenet,
			VHD:     config.VHDAzureLinuxV2Gen2,
			BootstrapConfigMutator: func(nbc *datamodel.NodeBootstrappingConfiguration) {
				nbc.AgentPoolProfile.MessageOfTheDay = "Zm9vYmFyDQo=" // base64 for foobar
			},
			Validator: func(ctx context.Context, s *Scenario) {
				ValidateFileHasContent(ctx, s, "/etc/motd", "foobar")
				ValidateFileHasContent(ctx, s, "/etc/dnf/automatic.conf", "emit_via = stdio")
			},
		}})
}

func Test_AzureLinuxV2_MessageOfTheDay_Scriptless(t *testing.T) {
	RunScenario(t, &Scenario{
		Description: "Tests that a node using a AzureLinuxV2 can be bootstrapped and message of the day is added to the node",
		Tags: Tags{
			Scriptless: true,
		},
		Config: Config{
			Cluster: ClusterKubenet,
			VHD:     config.VHDAzureLinuxV2Gen2,
			AKSNodeConfigMutator: func(config *aksnodeconfigv1.Configuration) {
				config.MessageOfTheDay = "Zm9vYmFyDQo=" // base64 for foobar
			},
			Validator: func(ctx context.Context, s *Scenario) {
				ValidateFileHasContent(ctx, s, "/etc/motd", "foobar")
				ValidateFileHasContent(ctx, s, "/etc/dnf/automatic.conf", "emit_via = stdio")
			},
		}})
}

func Test_Ubuntu2204_KubeletCustomConfig(t *testing.T) {
	RunScenario(t, &Scenario{
		Tags: Tags{
			KubeletCustomConfig: true,
		},
		Description: "tests that a node on ubuntu 2204 bootstrapped with kubelet custom config for seccomp set to non default values",
		Config: Config{
			Cluster: ClusterKubenet,
			VHD:     config.VHDUbuntu2204Gen2Containerd,
			BootstrapConfigMutator: func(nbc *datamodel.NodeBootstrappingConfiguration) {
				nbc.ContainerService.Properties.AgentPoolProfiles[0].Distro = "aks-ubuntu-containerd-22.04-gen2"
				nbc.AgentPoolProfile.Distro = "aks-ubuntu-containerd-22.04-gen2"
				customKubeletConfig := &datamodel.CustomKubeletConfig{
					SeccompDefault: to.Ptr(true),
				}
				nbc.AgentPoolProfile.CustomKubeletConfig = customKubeletConfig
				nbc.ContainerService.Properties.AgentPoolProfiles[0].CustomKubeletConfig = customKubeletConfig
			},
			Validator: func(ctx context.Context, s *Scenario) {
				kubeletConfigFilePath := "/etc/default/kubeletconfig.json"
				ValidateFileHasContent(ctx, s, kubeletConfigFilePath, `"seccompDefault": true`)
				ValidateKubeletHasFlags(ctx, s, kubeletConfigFilePath)
			},
		}})
}

func Test_AzureLinuxV2_KubeletCustomConfig(t *testing.T) {
	RunScenario(t, &Scenario{
		Tags: Tags{
			KubeletCustomConfig: true,
		},
		Description: "tests that a node on azure linux v2 bootstrapped with kubelet custom config for seccomp set to non default values",
		Config: Config{
			Cluster: ClusterKubenet,
			VHD:     config.VHDAzureLinuxV2Gen2,
			BootstrapConfigMutator: func(nbc *datamodel.NodeBootstrappingConfiguration) {
				nbc.ContainerService.Properties.AgentPoolProfiles[0].Distro = "aks-azurelinux-v2-gen2"
				nbc.AgentPoolProfile.Distro = "aks-azurelinux-v2-gen2"
				customKubeletConfig := &datamodel.CustomKubeletConfig{
					SeccompDefault: to.Ptr(true),
				}
				nbc.AgentPoolProfile.CustomKubeletConfig = customKubeletConfig
				nbc.ContainerService.Properties.AgentPoolProfiles[0].CustomKubeletConfig = customKubeletConfig
			},
			Validator: func(ctx context.Context, s *Scenario) {
				kubeletConfigFilePath := "/etc/default/kubeletconfig.json"
				ValidateFileHasContent(ctx, s, kubeletConfigFilePath, `"seccompDefault": true`)
				ValidateKubeletHasFlags(ctx, s, kubeletConfigFilePath)
				ValidateInstalledPackageVersion(ctx, s, "moby-containerd", getExpectedPackageVersions("containerd", "mariner", "current")[0])
			},
		}})
}

func Test_AzureLinuxV2_KubeletCustomConfig_Scriptless(t *testing.T) {
	RunScenario(t, &Scenario{
		Tags: Tags{
			KubeletCustomConfig: true,
			Scriptless:          true,
		},
		Description: "tests that a node on azure linux v2 bootstrapped with kubelet custom config for seccomp set to non default values",
		Config: Config{
			Cluster: ClusterKubenet,
			VHD:     config.VHDAzureLinuxV2Gen2,
			AKSNodeConfigMutator: func(config *aksnodeconfigv1.Configuration) {
				config.KubeletConfig.KubeletConfigFileConfig.SeccompDefault = true
			},
			Validator: func(ctx context.Context, s *Scenario) {
				kubeletConfigFilePath := "/etc/default/kubeletconfig.json"
				ValidateFileHasContent(ctx, s, kubeletConfigFilePath, `"seccompDefault": true`)
				ValidateKubeletHasFlags(ctx, s, kubeletConfigFilePath)
				ValidateInstalledPackageVersion(ctx, s, "moby-containerd", getExpectedPackageVersions("containerd", "mariner", "current")[0])
			},
		}})
}

func Test_Ubuntu2204ARM64_KubeletCustomConfig(t *testing.T) {
	RunScenario(t, &Scenario{
		Tags: Tags{
			KubeletCustomConfig: true,
		},
		Description: "tests that a node on ubuntu 2204 ARM64 bootstrapped with kubelet custom config",
		Config: Config{
			Cluster: ClusterKubenet,
			VHD:     config.VHDUbuntu2204Gen2Arm64Containerd,
			BootstrapConfigMutator: func(nbc *datamodel.NodeBootstrappingConfiguration) {
				nbc.IsARM64 = true
				nbc.AgentPoolProfile.Distro = "aks-ubuntu-arm64-containerd-22.04-gen2"
				nbc.ContainerService.Properties.AgentPoolProfiles[0].VMSize = "Standard_D2pds_V5"
				nbc.AgentPoolProfile.VMSize = "Standard_D2pds_V5"

				customKubeletConfig := &datamodel.CustomKubeletConfig{
					SeccompDefault: to.Ptr(true),
				}
				nbc.AgentPoolProfile.CustomKubeletConfig = customKubeletConfig
				nbc.ContainerService.Properties.AgentPoolProfiles[0].CustomKubeletConfig = customKubeletConfig
			},
			VMConfigMutator: func(vmss *armcompute.VirtualMachineScaleSet) {
				vmss.SKU.Name = to.Ptr("Standard_D2pds_V5")
			},

			Validator: func(ctx context.Context, s *Scenario) {
				kubeletConfigFilePath := "/etc/default/kubeletconfig.json"
				ValidateFileHasContent(ctx, s, kubeletConfigFilePath, `"seccompDefault": true`)
				ValidateKubeletHasFlags(ctx, s, kubeletConfigFilePath)
			},
		}})
}

func Test_Ubuntu2404Gen2(t *testing.T) {
	RunScenario(t, &Scenario{
		Description: "Tests that a node using the Ubuntu 2404 VHD can be properly bootstrapped with containerd v2",
		Config: Config{
			Cluster: ClusterKubenet,
			VHD:     config.VHDUbuntu2404Gen2Containerd,
			BootstrapConfigMutator: func(nbc *datamodel.NodeBootstrappingConfiguration) {
			},
			Validator: func(ctx context.Context, s *Scenario) {
				containerdVersions := getExpectedPackageVersions("containerd", "ubuntu", "r2404")
				runcVersions := getExpectedPackageVersions("runc", "ubuntu", "r2404")
				ValidateContainerd2Properties(ctx, s, containerdVersions)
				ValidateRunc12Properties(ctx, s, runcVersions)
				ValidateContainerRuntimePlugins(ctx, s)
				ValidateSSHServiceEnabled(ctx, s)
			},
		}})
}

func Test_Ubuntu2404Gen2_SecureTLSBootstrapping_BootstrapToken_Fallback(t *testing.T) {
	RunScenario(t, &Scenario{
		Description: "Tests that a node using an Ubuntu 2404 Gen2 VHD can be properly bootstrapped even if secure TLS bootstrapping fails",
		Config: Config{
			Cluster: ClusterKubenet,
			VHD:     config.VHDUbuntu2404Gen2Containerd,
			BootstrapConfigMutator: func(nbc *datamodel.NodeBootstrappingConfiguration) {
				// secure TLS bootstrapping is not yet enabled in e2e regions, thus this will test the bootstrap token fallback case
				nbc.EnableSecureTLSBootstrapping = true
			},
		},
	})
}

func Test_Ubuntu2404Gen2_GPUNoDriver(t *testing.T) {
	RunScenario(t, &Scenario{
		Description: "Tests that a GPU-enabled node using the Ubuntu 2404 VHD opting for skipping gpu driver installation can be properly bootstrapped",
		Tags: Tags{
			GPU: true,
		},
		Config: Config{
			Cluster: ClusterKubenet,
			VHD:     config.VHDUbuntu2404Gen2Containerd,
			BootstrapConfigMutator: func(nbc *datamodel.NodeBootstrappingConfiguration) {
				nbc.AgentPoolProfile.VMSize = "Standard_NC6s_v3"
				nbc.ConfigGPUDriverIfNeeded = true
				nbc.EnableGPUDevicePluginIfNeeded = false
				nbc.EnableNvidia = true
			},
			VMConfigMutator: func(vmss *armcompute.VirtualMachineScaleSet) {
				vmss.Tags = map[string]*string{
					// deliberately case mismatched to agentbaker logic to check case insensitivity
					"SkipGPUDriverInstall": to.Ptr("true"),
				}
				vmss.SKU.Name = to.Ptr("Standard_NC6s_v3")
			},
			Validator: func(ctx context.Context, s *Scenario) {
				containerdVersions := getExpectedPackageVersions("containerd", "ubuntu", "r2404")
				runcVersions := getExpectedPackageVersions("runc", "ubuntu", "r2404")

				ValidateNvidiaSMINotInstalled(ctx, s)
				ValidateContainerd2Properties(ctx, s, containerdVersions)
				ValidateRunc12Properties(ctx, s, runcVersions)
			},
		}})
}

func Test_Ubuntu2404Gen1(t *testing.T) {
	RunScenario(t, &Scenario{
		Description: "Tests that a node using the Ubuntu 2404 VHD can be properly bootstrapped with containerd v2",
		Config: Config{
			Cluster: ClusterKubenet,
			VHD:     config.VHDUbuntu2404Gen1Containerd,
			BootstrapConfigMutator: func(nbc *datamodel.NodeBootstrappingConfiguration) {
			},
			Validator: func(ctx context.Context, s *Scenario) {
				containerdVersions := getExpectedPackageVersions("containerd", "ubuntu", "r2404")
				runcVersions := getExpectedPackageVersions("runc", "ubuntu", "r2404")
				ValidateContainerd2Properties(ctx, s, containerdVersions)
				ValidateRunc12Properties(ctx, s, runcVersions)
			},
		}})
}

func Test_Ubuntu2404ARM(t *testing.T) {
	RunScenario(t, &Scenario{
		Description: "Tests that a node using the Ubuntu 2404 VHD can be properly bootstrapped with containerd v2",
		Config: Config{
			Cluster: ClusterKubenet,
			VHD:     config.VHDUbuntu2404ArmContainerd,
			BootstrapConfigMutator: func(nbc *datamodel.NodeBootstrappingConfiguration) {
			},
			VMConfigMutator: func(vmss *armcompute.VirtualMachineScaleSet) {
				vmss.SKU.Name = to.Ptr("Standard_D2pds_V5")
			},
			Validator: func(ctx context.Context, s *Scenario) {
				containerdVersions := getExpectedPackageVersions("containerd", "ubuntu", "r2404")
				runcVersions := getExpectedPackageVersions("runc", "ubuntu", "r2404")
				ValidateContainerd2Properties(ctx, s, containerdVersions)
				ValidateRunc12Properties(ctx, s, runcVersions)
			},
		}})
}

func Test_Random_VHD_With_Latest_Kubernetes_Version(t *testing.T) {
	RunScenario(t, &Scenario{
		Description: "Tests that a node using a Random VHD can be properly bootstrapped with the latest kubernetes version",
		Config: Config{
			Cluster: ClusterLatestKubernetesVersion,
			VHD:     config.GetRandomLinuxAMD64VHD(),
			BootstrapConfigMutator: func(nbc *datamodel.NodeBootstrappingConfiguration) {
			},
		},
	})
}

func runScenarioUbuntu2404GRID(t *testing.T, vmSize string) {
	RunScenario(t, &Scenario{
		Description: fmt.Sprintf("Tests that a GPU-enabled node with VM size %s using an Ubuntu 2404 VHD can be properly bootstrapped, and that the GRID license is valid", vmSize),
		Tags: Tags{
			GPU: true,
		},
		Config: Config{
			Cluster: ClusterKubenet,
			VHD:     config.VHDUbuntu2404Gen2Containerd,
			BootstrapConfigMutator: func(nbc *datamodel.NodeBootstrappingConfiguration) {
				nbc.AgentPoolProfile.VMSize = vmSize
				nbc.ConfigGPUDriverIfNeeded = true
				nbc.EnableGPUDevicePluginIfNeeded = false
				nbc.EnableNvidia = true
			},
			VMConfigMutator: func(vmss *armcompute.VirtualMachineScaleSet) {
				vmss.SKU.Name = to.Ptr(vmSize)
			},
			Validator: func(ctx context.Context, s *Scenario) {
				// Ensure nvidia-modprobe install does not restart kubelet and temporarily cause node to be unschedulable
				ValidateNvidiaModProbeInstalled(ctx, s)
				ValidateNvidiaGRIDLicenseValid(ctx, s)
				ValidateKubeletHasNotStopped(ctx, s)
				ValidateServicesDoNotRestartKubelet(ctx, s)
				ValidateNvidiaPersistencedRunning(ctx, s)
			},
		},
	})
}

func Test_Ubuntu2404_GPUA10(t *testing.T) {
	runScenarioUbuntu2404GRID(t, "Standard_NV6ads_A10_v5")
}<|MERGE_RESOLUTION|>--- conflicted
+++ resolved
@@ -1325,50 +1325,6 @@
 		}})
 }
 
-<<<<<<< HEAD
-func Test_Ubuntu1804IMDS_RestrictionMangleTable(t *testing.T) {
-	RunScenario(t, &Scenario{
-		Description: "tests that the imds restriction mangle table is properly set",
-		Config: Config{
-			Cluster: ClusterAzureNetwork,
-			VHD:     config.VHDUbuntu1804Gen2Containerd,
-			BootstrapConfigMutator: func(nbc *datamodel.NodeBootstrappingConfiguration) {
-				nbc.ContainerService.Properties.OrchestratorProfile.KubernetesConfig.NetworkPlugin = string(armcontainerservice.NetworkPluginAzure)
-				nbc.AgentPoolProfile.KubernetesConfig.NetworkPlugin = string(armcontainerservice.NetworkPluginAzure)
-				nbc.EnableIMDSRestriction = true
-				nbc.InsertIMDSRestrictionRuleToMangleTable = true
-			},
-			Validator: func(ctx context.Context, s *Scenario) {
-				ValidateIMDSRestrictionRule(ctx, s, "mangle")
-=======
-func Test_Ubuntu2204_WASMAirGap(t *testing.T) {
-	RunScenario(t, &Scenario{
-		Description: "tests that a new ubuntu 2204 node using krustlet can be properly bootstrapepd when it is network isolated cluster",
-		Tags: Tags{
-			Airgap: true,
-		},
-		Config: Config{
-			Cluster: ClusterKubenetAirgap,
-			VHD:     config.VHDUbuntu2204Gen2Containerd,
-			BootstrapConfigMutator: func(nbc *datamodel.NodeBootstrappingConfiguration) {
-				nbc.AgentPoolProfile.WorkloadRuntime = datamodel.WasmWasi
-
-				nbc.OutboundType = datamodel.OutboundTypeBlock
-				nbc.ContainerService.Properties.SecurityProfile = &datamodel.SecurityProfile{
-					PrivateEgress: &datamodel.PrivateEgress{
-						Enabled:                 true,
-						ContainerRegistryServer: fmt.Sprintf("%s.azurecr.io", config.PrivateACRName),
-					},
-				}
-			},
-			Validator: func(ctx context.Context, s *Scenario) {
-				ValidateContainerdWASMShims(ctx, s)
-				ValidateDirectoryContent(ctx, s, "/run", []string{"outbound-check-skipped"})
->>>>>>> fa13228d
-			},
-		}})
-}
-
 func Test_Ubuntu2204_MessageOfTheDay(t *testing.T) {
 	RunScenario(t, &Scenario{
 		Description: "tests that a node on ubuntu 2204 bootstrapped and message of the day is properly added to the node",
