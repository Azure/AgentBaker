--- conflicted
+++ resolved
@@ -114,17 +114,10 @@
 	log.Printf("vmss name: %q", vmssName)
 
 	vmssSucceeded := true
-<<<<<<< HEAD
-	vmssModel, _, err := bootstrapVMSS(ctx, t, r, vmssName, opts, publicKeyBytes)
-	// if cleanupVMSS != nil {
-	// 	defer cleanupVMSS()
-	// }
-=======
 	vmssModel, cleanupVMSS, err := bootstrapVMSS(ctx, t, r, vmssName, opts, publicKeyBytes)
 	if !opts.suiteConfig.keepVMSS && cleanupVMSS != nil {
 		defer cleanupVMSS()
 	}
->>>>>>> c60c768f
 	if err != nil {
 		vmssSucceeded = false
 		if !isVMExtensionProvisioningError(err) {
