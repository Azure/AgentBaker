package e2e

import (
	"context"
	"fmt"
	"strings"
	"testing"
	"time"

	"github.com/Azure/agentbaker/e2e/config"
	"github.com/Azure/azure-sdk-for-go/sdk/resourcemanager/containerservice/armcontainerservice/v6"
	"github.com/stretchr/testify/require"
	corev1 "k8s.io/api/core/v1"
	"k8s.io/apimachinery/pkg/api/errors"
	metav1 "k8s.io/apimachinery/pkg/apis/meta/v1"
	"k8s.io/apimachinery/pkg/util/wait"
	"sigs.k8s.io/yaml"
)

const (
	defaultPollInterval = time.Second
)

func waitUntilNodeReady(ctx context.Context, t *testing.T, kube *Kubeclient, vmssName string) string {
	var nodeName string
	nodeStatus := corev1.NodeStatus{}
	found := false

	t.Logf("waiting for node %s to be ready", vmssName)

	err := wait.PollUntilContextCancel(ctx, defaultPollInterval, true, func(ctx context.Context) (bool, error) {
		nodes, err := kube.Typed.CoreV1().Nodes().List(ctx, metav1.ListOptions{})
		if err != nil {
			return false, err
		}

		for _, node := range nodes.Items {
			if strings.HasPrefix(node.Name, vmssName) {
				found = true
				nodeStatus = node.Status

				for _, cond := range node.Status.Conditions {
					if cond.Type == corev1.NodeReady && cond.Status == corev1.ConditionTrue {
						nodeName = node.Name
						return true, nil
					}
				}
			}
		}

		return false, nil
	})
	if !found {
		t.Logf("node %q isn't connected to the AKS cluster", vmssName)
	}
	require.NoError(t, err, "failed to find or wait for %q to be ready %+v", vmssName, nodeStatus)
	t.Logf("node %s is ready", nodeName)

	return nodeName
}

func waitUntilPodReady(ctx context.Context, kube *Kubeclient, podName string, t *testing.T) error {
	lastLogTime := time.Now()
	logInterval := 5 * time.Minute // log every 5 minutes

	return wait.PollUntilContextCancel(ctx, defaultPollInterval, true, func(ctx context.Context) (bool, error) {
		currentLogTime := time.Now()

		pod, err := kube.Typed.CoreV1().Pods(defaultNamespace).Get(ctx, podName, metav1.GetOptions{})

		printLog := false
		if deadline, ok := ctx.Deadline(); ok {
			remaining := time.Until(deadline)
			if currentLogTime.Sub(lastLogTime) > logInterval {
				// this logs every 5 minutes to reduce spam, iterations of poller are continuning as normal.
				logPodDebugInfo(ctx, kube, pod, t)
				t.Logf("time before timeout: %v\n\n", remaining)
				lastLogTime = currentLogTime
				printLog = true
			}
		}

		if err != nil {
			// pod might not be created yet, let the poller continue
			if errors.IsNotFound(err) {
				if printLog {
					// this logs every 5 minutes to reduce spam, iterations of poller are continuning as normal.
					t.Logf("pod %s not found yet. Err %v", podName, err)
				}
				return false, nil
			}
			return false, err
		}

		for _, containerStatus := range pod.Status.ContainerStatuses {
			if containerStatus.State.Waiting != nil && containerStatus.State.Waiting.Reason == "CrashLoopBackOff" {
				return false, fmt.Errorf("pod %s is in CrashLoopBackOff state", podName)
			}
		}

		if pod.Status.Phase == "Pending" {
			return false, nil
		}

		if pod.Status.Phase != "Running" {
			podStatus, _ := yaml.Marshal(pod.Status)
			return false, fmt.Errorf("pod %s is in %s phase, status: %s", podName, pod.Status.Phase, string(podStatus))
		}

		for _, cond := range pod.Status.Conditions {
			if cond.Type == "Ready" && cond.Status == "True" {
				return true, nil
			}
		}
		return false, nil
	})
}

<<<<<<< HEAD
func waitUntilClusterReady(ctx context.Context, name string) (*armcontainerservice.ManagedCluster, error) {
=======
func logPodDebugInfo(ctx context.Context, kube *Kubeclient, pod *corev1.Pod, t *testing.T) {
	t.Logf("-- pod metadata --\n")
	t.Logf("   Name: %s\n               Namespace: %s\n               Node: %s\n               Status: %s\n               Start Time: %s\n", pod.Name, pod.Namespace, pod.Spec.NodeName, pod.Status.Phase, pod.Status.StartTime)
	for _, condition := range pod.Status.Conditions {
		t.Logf("   Reason: %s\n", condition.Reason)
		t.Logf("   Message: %s\n", condition.Message)
	}
	t.Logf("-- container(s) info --\n")
	for _, container := range pod.Spec.Containers {
		t.Logf("   Container: %s\n               Image: %s\n               Ports: %v\n", container.Name, container.Image, container.Ports)
	}
	t.Logf("-- pod events --")
	events, _ := kube.Typed.CoreV1().Events(defaultNamespace).List(ctx, metav1.ListOptions{FieldSelector: "involvedObject.name=" + pod.Name})
	for _, event := range events.Items {
		t.Logf("   Reason: %s, Message: %s, Count: %d, Last Timestamp: %s\n", event.Reason, event.Message, event.Count, event.LastTimestamp)
	}
}

func waitUntilClusterReady(ctx context.Context, rg, name string) (*armcontainerservice.ManagedCluster, error) {
>>>>>>> 0a42e318
	var cluster armcontainerservice.ManagedClustersClientGetResponse
	err := wait.PollUntilContextCancel(ctx, defaultPollInterval, true, func(ctx context.Context) (bool, error) {
		var err error
		cluster, err = config.Azure.AKS.Get(ctx, config.ResourceGroupName, name, nil)
		if err != nil {
			return false, err
		}
		switch *cluster.ManagedCluster.Properties.ProvisioningState {
		case "Succeeded":
			return true, nil
		case "Updating", "Assigned", "Creating":
			return false, nil
		default:
			return false, fmt.Errorf("cluster %s is in state %s", name, *cluster.ManagedCluster.Properties.ProvisioningState)
		}
	})
	if err != nil {
		return nil, err
	}
	return &cluster.ManagedCluster, err
}<|MERGE_RESOLUTION|>--- conflicted
+++ resolved
@@ -116,9 +116,6 @@
 	})
 }
 
-<<<<<<< HEAD
-func waitUntilClusterReady(ctx context.Context, name string) (*armcontainerservice.ManagedCluster, error) {
-=======
 func logPodDebugInfo(ctx context.Context, kube *Kubeclient, pod *corev1.Pod, t *testing.T) {
 	t.Logf("-- pod metadata --\n")
 	t.Logf("   Name: %s\n               Namespace: %s\n               Node: %s\n               Status: %s\n               Start Time: %s\n", pod.Name, pod.Namespace, pod.Spec.NodeName, pod.Status.Phase, pod.Status.StartTime)
@@ -137,8 +134,7 @@
 	}
 }
 
-func waitUntilClusterReady(ctx context.Context, rg, name string) (*armcontainerservice.ManagedCluster, error) {
->>>>>>> 0a42e318
+func waitUntilClusterReady(ctx context.Context, name string) (*armcontainerservice.ManagedCluster, error) {
 	var cluster armcontainerservice.ManagedClustersClientGetResponse
 	err := wait.PollUntilContextCancel(ctx, defaultPollInterval, true, func(ctx context.Context) (bool, error) {
 		var err error
