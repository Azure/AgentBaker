--- conflicted
+++ resolved
@@ -368,8 +368,6 @@
 }
 
 func (a *AzureClient) LatestSIGImageVersionByTag(ctx context.Context, t *testing.T, image *Image, tagName, tagValue string) (VHDResourceID, error) {
-<<<<<<< HEAD
-=======
 	t.Logf("Looking up images for subscription %s resource group %s gallery %s image name %s version %s ",
 		image.Gallery.SubscriptionID,
 		image.Gallery.ResourceGroupName,
@@ -377,7 +375,6 @@
 		image.Name,
 		image.Version)
 
->>>>>>> 963dc8af
 	galleryImageVersion, err := armcompute.NewGalleryImageVersionsClient(image.Gallery.SubscriptionID, a.Credential, a.ArmOptions)
 	if err != nil {
 		return "", fmt.Errorf("create a new images client: %v", err)
@@ -430,11 +427,7 @@
 		return "", fmt.Errorf("failed ensuring image replication: %w", err)
 	}
 
-<<<<<<< HEAD
-	t.Logf("found the latest image version for %s, %s", image.Name, *latestVersion.Name)
-=======
 	t.Logf("Using version %s", *latestVersion.ID)
->>>>>>> 963dc8af
 
 	return VHDResourceID(*latestVersion.ID), nil
 }
