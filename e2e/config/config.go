--- conflicted
+++ resolved
@@ -21,11 +21,8 @@
 	SubscriptionID                = lookupEnvWithDefaultString("SUBSCRIPTION_ID", "8ecadfc9-d1a3-4ea4-b844-0d9f87e4d7c8")
 	TagsToRun                     = os.Getenv("TAGS_TO_RUN")
 	TagsToSkip                    = os.Getenv("TAGS_TO_SKIP")
-<<<<<<< HEAD
 	TestTimeout                   = lookupEnvWithDefaultDuration("TEST_TIMEOUT", 12*time.Minute)
-=======
 	E2ELoggingDir                 = lookupEnvWithDefaultString("LOGGING_DIR", "scenario-logs")
->>>>>>> edd575d3
 )
 
 func lookupEnvWithDefaultString(env string, defaultValue string) string {
