--- conflicted
+++ resolved
@@ -1,10 +1,7 @@
 package config
 
 import (
-<<<<<<< HEAD
-=======
 	"encoding/json"
->>>>>>> 67bec7f9
 	"fmt"
 	"time"
 
@@ -26,46 +23,26 @@
 )
 
 type Configuration struct {
-<<<<<<< HEAD
-	AirgapNSGName                 string        `env:"AIRGAP_NSG_NAME" envDefault:"abe2e-airgap-securityGroup"`
-	BlobContainer                 string        `env:"BLOB_CONTAINER" envDefault:"abe2e"`
-	BlobStorageAccountPrefix      string        `env:"BLOB_STORAGE_ACCOUNT_PREFIX" envDefault:"abe2e"`
-	BuildID                       string        `env:"BUILD_ID" envDefault:"local"`
-	DefaultSubnetName             string        `env:"DEFAULT_SUBNET_NAME" envDefault:"aks-subnet"`
-	E2ELoggingDir                 string        `env:"LOGGING_DIR" envDefault:"scenario-logs"`
-	EnableNodeBootstrapperTest    bool          `env:"ENABLE_NODE_BOOTSTRAPPER_TEST"`
-	IgnoreScenariosWithMissingVHD bool          `env:"IGNORE_SCENARIOS_WITH_MISSING_VHD"`
-	KeepVMSS                      bool          `env:"KEEP_VMSS"`
-	Location                      string        `env:"LOCATION" envDefault:"westus3"`
-	SIGVersionTagName             string        `env:"SIG_VERSION_TAG_NAME" envDefault:"branch"`
-	SIGVersionTagValue            string        `env:"SIG_VERSION_TAG_VALUE" envDefault:"refs/heads/master"`
-	SkipTestsWithSKUCapacityIssue bool          `env:"SKIP_TESTS_WITH_SKU_CAPACITY_ISSUE"`
-	SubscriptionID                string        `env:"SUBSCRIPTION_ID" envDefault:"8ecadfc9-d1a3-4ea4-b844-0d9f87e4d7c8"`
-	TagsToRun                     string        `env:"TAGS_TO_RUN"`
-	TagsToSkip                    string        `env:"TAGS_TO_SKIP"`
-	TestTimeout                   time.Duration `env:"TEST_TIMEOUT" envDefault:"35m"`
-=======
 	AirgapNSGName                 string        `env:"AIRGAP_NSG_NAME" envDefault:"abe2e-airgap-securityGroup" json:"airgapNSGName"`
+	BlobContainer                 string        `env:"BLOB_CONTAINER" envDefault:"abe2e" json:"blobContainer"`
+	BlobStorageAccountPrefix      string        `env:"BLOB_STORAGE_ACCOUNT_PREFIX" envDefault:"abe2e" json:"blobStorageAccountPrefix"`
+	BuildID                       string        `env:"BUILD_ID" envDefault:"local" json:"buildID"`
 	DefaultSubnetName             string        `env:"DEFAULT_SUBNET_NAME" envDefault:"aks-subnet" json:"defaultSubnetName"`
-	BuildID                       string        `env:"BUILD_ID" envDefault:"local" json:"buildID"`
+	E2ELoggingDir                 string        `env:"LOGGING_DIR" envDefault:"scenario-logs" json:"e2eLoggingDir"`
+	EnableAKSNodeControllerTest   bool          `env:"ENABLE_AKS_NODE_CONTROLLER_TEST" json:"enableAKSNodeControllerTest"`
+	IgnoreScenariosWithMissingVHD bool          `env:"IGNORE_SCENARIOS_WITH_MISSING_VHD" json:"ignoreScenariosWithMissingVHD"`
+	KeepVMSS                      bool          `env:"KEEP_VMSS" json:"keepVMSS"`
 	Location                      string        `env:"LOCATION" envDefault:"westus3" json:"location"`
+	SIGVersionTagName             string        `env:"SIG_VERSION_TAG_NAME" envDefault:"branch" json:"sigVersionTagName"`
+	SIGVersionTagValue            string        `env:"SIG_VERSION_TAG_VALUE" envDefault:"refs/heads/dev" json:"sigVersionTagValue"`
 	SubscriptionID                string        `env:"SUBSCRIPTION_ID" envDefault:"8ecadfc9-d1a3-4ea4-b844-0d9f87e4d7c8" json:"subscriptionID"`
+	SkipTestsWithSKUCapacityIssue bool          `env:"SKIP_TESTS_WITH_SKU_CAPACITY_ISSUE" json:"skipTestsWithSKUCapacityIssue"`
 	GallerySubscriptionID         string        `env:"GALLERY_SUBSCRIPTION_ID" envDefault:"c4c3550e-a965-4993-a50c-628fd38cd3e1" json:"gallerySubscriptionID"`
 	GalleryResourceGroupName      string        `env:"GALLERY_RESOURCE_GROUP_NAME" envDefault:"aksvhdtestbuildrg" json:"galleryResourceGroupName"`
 	GalleryName                   string        `env:"GALLERY_NAME" envDefault:"PackerSigGalleryEastUS" json:"galleryName"`
-	SIGVersionTagName             string        `env:"SIG_VERSION_TAG_NAME" envDefault:"branch" json:"sigVersionTagName"`
-	SIGVersionTagValue            string        `env:"SIG_VERSION_TAG_VALUE" envDefault:"refs/heads/dev" json:"sigVersionTagValue"`
 	TagsToRun                     string        `env:"TAGS_TO_RUN" json:"tagsToRun"`
 	TagsToSkip                    string        `env:"TAGS_TO_SKIP" json:"tagsToSkip"`
 	TestTimeout                   time.Duration `env:"TEST_TIMEOUT" envDefault:"35m" json:"testTimeout"`
-	E2ELoggingDir                 string        `env:"LOGGING_DIR" envDefault:"scenario-logs" json:"e2eLoggingDir"`
-	IgnoreScenariosWithMissingVHD bool          `env:"IGNORE_SCENARIOS_WITH_MISSING_VHD" json:"ignoreScenariosWithMissingVHD"`
-	SkipTestsWithSKUCapacityIssue bool          `env:"SKIP_TESTS_WITH_SKU_CAPACITY_ISSUE" json:"skipTestsWithSKUCapacityIssue"`
-	KeepVMSS                      bool          `env:"KEEP_VMSS" json:"keepVMSS"`
-	BlobStorageAccountPrefix      string        `env:"BLOB_STORAGE_ACCOUNT_PREFIX" envDefault:"abe2e" json:"blobStorageAccountPrefix"`
-	BlobContainer                 string        `env:"BLOB_CONTAINER" envDefault:"abe2e" json:"blobContainer"`
-	EnableAKSNodeControllerTest   bool          `env:"ENABLE_AKS_NODE_CONTROLLER_TEST" json:"enableAKSNodeControllerTest"`
->>>>>>> 67bec7f9
 }
 
 func (c *Configuration) BlobStorageAccount() string {
@@ -76,10 +53,6 @@
 	return "https://" + c.BlobStorageAccount() + ".blob.core.windows.net"
 }
 
-<<<<<<< HEAD
-func (c *Configuration) VMIdentityResourceID() string {
-	return fmt.Sprintf("/subscriptions/%s/resourceGroups/%s/providers/Microsoft.ManagedIdentity/userAssignedIdentities/%s", c.SubscriptionID, ResourceGroupName, VMIdentityName)
-=======
 func (c *Configuration) GalleryResourceID() string {
 	return fmt.Sprintf("/subscriptions/%s/resourceGroups/%s/providers/Microsoft.Compute/galleries/%s", c.GallerySubscriptionID, c.GalleryResourceGroupName, c.GalleryName)
 }
@@ -90,7 +63,10 @@
 		panic(err)
 	}
 	return string(content)
->>>>>>> 67bec7f9
+}
+
+func (c *Configuration) VMIdentityResourceID() string {
+	return fmt.Sprintf("/subscriptions/%s/resourceGroups/%s/providers/Microsoft.ManagedIdentity/userAssignedIdentities/%s", c.SubscriptionID, ResourceGroupName, VMIdentityName)
 }
 
 func mustLoadConfig() Configuration {
