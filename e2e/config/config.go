--- conflicted
+++ resolved
@@ -32,11 +32,7 @@
 	GalleryResourceGroupName      string        `env:"GALLERY_RESOURCE_GROUP_NAME" envDefault:"aksvhdtestbuildrg" json:"galleryResourceGroupName"`
 	GalleryName                   string        `env:"GALLERY_NAME" envDefault:"PackerSigGalleryEastUS" json:"galleryName"`
 	SIGVersionTagName             string        `env:"SIG_VERSION_TAG_NAME" envDefault:"branch" json:"sigVersionTagName"`
-<<<<<<< HEAD
-	SIGVersionTagValue            string        `env:"SIG_VERSION_TAG_VALUE" envDefault:"refs/heads/master" json:"sigVersionTagValue"`
-=======
 	SIGVersionTagValue            string        `env:"SIG_VERSION_TAG_VALUE" envDefault:"refs/heads/dev" json:"sigVersionTagValue"`
->>>>>>> c0724c2a
 	TagsToRun                     string        `env:"TAGS_TO_RUN" json:"tagsToRun"`
 	TagsToSkip                    string        `env:"TAGS_TO_SKIP" json:"tagsToSkip"`
 	TestTimeout                   time.Duration `env:"TEST_TIMEOUT" envDefault:"35m" json:"testTimeout"`
@@ -46,11 +42,7 @@
 	KeepVMSS                      bool          `env:"KEEP_VMSS" json:"keepVMSS"`
 	BlobStorageAccountPrefix      string        `env:"BLOB_STORAGE_ACCOUNT_PREFIX" envDefault:"abe2e" json:"blobStorageAccountPrefix"`
 	BlobContainer                 string        `env:"BLOB_CONTAINER" envDefault:"abe2e" json:"blobContainer"`
-<<<<<<< HEAD
-	EnableNodeBootstrapperTest    bool          `env:"ENABLE_NODE_BOOTSTRAPPER_TEST" json:"enableNodeBootstrapperTest"`
-=======
 	EnableAKSNodeControllerTest   bool          `env:"ENABLE_AKS_NODE_CONTROLLER_TEST" json:"enableAKSNodeControllerTest"`
->>>>>>> c0724c2a
 }
 
 func (c *Configuration) BlobStorageAccount() string {
