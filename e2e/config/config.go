--- conflicted
+++ resolved
@@ -6,27 +6,13 @@
 )
 
 var (
-<<<<<<< HEAD
-	BuildID            = getEnvWithDefaultIfEmpty(os.Getenv("BUILD_ID"), "local")
-	SubscriptionID     = getEnvWithDefaultIfEmpty("SUBSCRIPTION_ID", "8ecadfc9-d1a3-4ea4-b844-0d9f87e4d7c8")
-	Location           = getEnvWithDefaultIfEmpty("LOCATION", "westus3")
-	ResourceGroupName  = "abe2e-" + Location
-	ScenariosToRun     = envmap("SCENARIOS_TO_RUN")
-	ScenariosToExclude = envmap("SCENARIOS_TO_EXCLUDE")
-	KeepVMSS           = strings.EqualFold(os.Getenv("KEEP_VMSS"), "true")
-	Azure              = MustNewAzureClient(SubscriptionID)
-	// ADO tags every SIG image version with `branch` tag. By specifying `branch=refs/heads/master` we load latest image version from the master branch.
-	SIGVersionTagName             = getEnvWithDefaultIfEmpty("SIG_VERSION_TAG_NAME", "branch")
-	SIGVersionTagValue            = getEnvWithDefaultIfEmpty("SIG_VERSION_TAG_VALUE", "refs/heads/master")
-	IgnoreScenariosWithMissingVHD = strings.EqualFold(os.Getenv("IGNORE_SCENARIOS_WITH_MISSING_VHD"), "true")
 	AirgapNSGName                 = "abe2e-airgap-securityGroup"
-	DefaultSubnetName             = "aks-subnet"
-=======
 	Azure                         = MustNewAzureClient(SubscriptionID)
 	BuildID                       = lookupEnvWithDefaultString(os.Getenv("BUILD_ID"), "local")
+	DefaultSubnetName             = "aks-subnet"
 	IgnoreScenariosWithMissingVHD = lookupEnvWithDefaultBool("IGNORE_SCENARIOS_WITH_MISSING_VHD", false)
 	KeepVMSS                      = lookupEnvWithDefaultBool("KEEP_VMSS", false)
-	Location                      = lookupEnvWithDefaultString("LOCATION", "eastus")
+	Location                      = lookupEnvWithDefaultString("LOCATION", "westus3")
 	ResourceGroupName             = "abe2e-" + Location
 	SIGVersionTagName             = lookupEnvWithDefaultString("SIG_VERSION_TAG_NAME", "branch") // ADO tags every SIG image version with `branch` tag. By specifying `branch=refs/heads/master` we load latest image version from the master branch.
 	SIGVersionTagValue            = lookupEnvWithDefaultString("SIG_VERSION_TAG_VALUE", "refs/heads/master")
@@ -34,7 +20,6 @@
 	SubscriptionID                = lookupEnvWithDefaultString("SUBSCRIPTION_ID", "8ecadfc9-d1a3-4ea4-b844-0d9f87e4d7c8")
 	TagsToRun                     = os.Getenv("TAGS_TO_RUN")
 	TagsToSkip                    = os.Getenv("TAGS_TO_SKIP")
->>>>>>> 72f69b89
 )
 
 func lookupEnvWithDefaultString(env string, defaultValue string) string {
