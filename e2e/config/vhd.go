--- conflicted
+++ resolved
@@ -62,11 +62,7 @@
 		Name:    "2204gen2containerd",
 		OS:      OSUbuntu,
 		Arch:    "amd64",
-<<<<<<< HEAD
-		Distro:  datamodel.AKSUbuntuContainerd2404Gen2,
-=======
 		Distro:  datamodel.AKSUbuntuContainerd2204Gen2,
->>>>>>> 79d2559b
 		Gallery: linuxGallery,
 	}
 	VHDAzureLinuxV2Gen2Arm64 = &Image{
@@ -105,11 +101,7 @@
 		OS:      OSUbuntu,
 		Arch:    "amd64",
 		Version: "1.1704411049.2812",
-<<<<<<< HEAD
-		Distro:  datamodel.AKSUbuntuContainerd2404Gen2,
-=======
 		Distro:  datamodel.AKSUbuntuContainerd2204Gen2,
->>>>>>> 79d2559b
 		Gallery: linuxGallery,
 	}
 
@@ -139,8 +131,6 @@
 		Gallery: linuxGallery,
 	}
 
-<<<<<<< HEAD
-=======
 	VHDUbuntu2404ArmContainerd = &Image{
 		Name:    "2404gen2arm64containerd",
 		OS:      OSUbuntu,
@@ -149,7 +139,6 @@
 		Gallery: linuxGallery,
 	}
 
->>>>>>> 79d2559b
 	VHDWindows2019Containerd = &Image{
 		Name:    "windows-2019-containerd",
 		OS:      "windows",
