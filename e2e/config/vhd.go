--- conflicted
+++ resolved
@@ -72,11 +72,7 @@
 	}
 
 	// without kubelet, kubectl, credential-provider and wasm
-<<<<<<< HEAD
-	VHDUbuntu2204Gen2ContainerdAirgapped = &Image{
-=======
 	VHDUbuntu2204Gen2ContainerdAirgappedK8sNotCached = &Image{
->>>>>>> c0724c2a
 		Name:    "2204Gen2",
 		OS:      "ubuntu",
 		Arch:    "amd64",
