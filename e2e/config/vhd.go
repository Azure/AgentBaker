--- conflicted
+++ resolved
@@ -106,15 +106,9 @@
 	}
 
 	// without kubelet, kubectl, credential-provider and wasm
-<<<<<<< HEAD
-	VHDUbuntu2204Gen2ContainerdAirgapped = &Image{
-		Name:    "2204Gen2",
-		OS:      "ubuntu",
-=======
 	VHDUbuntu2204Gen2ContainerdAirgappedK8sNotCached = &Image{
 		Name:    "2204Gen2",
 		OS:      OSUbuntu,
->>>>>>> 97637de2
 		Arch:    "amd64",
 		Version: "1.1725612526.29638",
 		Distro:  datamodel.AKSUbuntuContainerd2204Gen2,
@@ -214,13 +208,6 @@
 
 func (i *Image) VHDResourceID(ctx context.Context, t *testing.T) (VHDResourceID, error) {
 	i.vhdOnce.Do(func() {
-<<<<<<< HEAD
-		imageDefinitionResourceID := fmt.Sprintf("%s/images/%s", Config.GalleryResourceID(), i.Name)
-		if i.Version != "" {
-			i.vhd, i.vhdErr = ensureStaticSIGImageVersion(ctx, t, imageDefinitionResourceID+"/versions/"+i.Version)
-		} else {
-			i.vhd, i.vhdErr = findLatestSIGImageVersionWithTag(ctx, t, imageDefinitionResourceID, Config.SIGVersionTagName, Config.SIGVersionTagValue)
-=======
 		switch {
 		case i.Latest:
 			i.vhd, i.vhdErr = Azure.LatestSIGImageVersionByTag(ctx, i, "", "")
@@ -228,7 +215,6 @@
 			i.vhd, i.vhdErr = Azure.EnsureSIGImageVersion(ctx, i)
 		default:
 			i.vhd, i.vhdErr = Azure.LatestSIGImageVersionByTag(ctx, i, Config.SIGVersionTagName, Config.SIGVersionTagValue)
->>>>>>> 97637de2
 		}
 		if i.vhdErr != nil {
 			i.vhdErr = fmt.Errorf("img: %s, tag %s=%s, err %w", i.Name, Config.SIGVersionTagName, Config.SIGVersionTagValue, i.vhdErr)
