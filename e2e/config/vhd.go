package config

import (
	"context"
	"fmt"
	"math/rand"
	"strings"
	"sync"
	"testing"

	"github.com/Azure/agentbaker/pkg/agent/datamodel"
)

const (
	noSelectionTagName = "abe2e-ignore"
)

var (
	imageGalleryLinux = &Gallery{
		SubscriptionID:    Config.GallerySubscriptionIDLinux,
		ResourceGroupName: Config.GalleryResourceGroupNameLinux,
		Name:              Config.GalleryNameLinux,
	}
	imageGalleryWindows = &Gallery{
		SubscriptionID:    Config.GallerySubscriptionIDWindows,
		ResourceGroupName: Config.GalleryResourceGroupNameWindows,
		Name:              Config.GalleryNameWindows,
	}
)

type Gallery struct {
	SubscriptionID    string
	ResourceGroupName string
	Name              string
}

type OS string

var (
	OSWindows    OS = "windows"
	OSUbuntu     OS = "ubuntu"
	OSMariner    OS = "mariner"
	OSAzureLinux OS = "azurelinux"
)

var (
	VHDUbuntu1804Gen2Containerd = &Image{
		Name:    "1804gen2containerd",
		OS:      OSUbuntu,
		Arch:    "amd64",
		Distro:  datamodel.AKSUbuntuContainerd1804Gen2,
		Gallery: imageGalleryLinux,
	}
	VHDUbuntu2204Gen2Arm64Containerd = &Image{
		Name:    "2204gen2arm64containerd",
		OS:      OSUbuntu,
		Arch:    "arm64",
		Distro:  datamodel.AKSUbuntuArm64Containerd2204Gen2,
		Gallery: imageGalleryLinux,
	}
	VHDUbuntu2204Gen2Containerd = &Image{
		Name:    "2204gen2containerd",
		OS:      OSUbuntu,
		Arch:    "amd64",
		Distro:  datamodel.AKSUbuntuContainerd2204Gen2,
		Gallery: imageGalleryLinux,
	}
	VHDAzureLinuxV2Gen2Arm64 = &Image{
		Name:    "AzureLinuxV2gen2arm64",
		OS:      OSAzureLinux,
		Arch:    "arm64",
		Distro:  datamodel.AKSAzureLinuxV2Arm64Gen2,
		Gallery: imageGalleryLinux,
	}
	VHDAzureLinuxV2Gen2 = &Image{
		Name:    "AzureLinuxV2gen2",
		OS:      OSAzureLinux,
		Arch:    "amd64",
		Distro:  datamodel.AKSAzureLinuxV2Gen2,
		Gallery: imageGalleryLinux,
	}
	VHDAzureLinuxV3Gen2 = &Image{
		Name:    "AzureLinuxV3gen2",
		OS:      OSAzureLinux,
		Arch:    "amd64",
		Distro:  datamodel.AKSAzureLinuxV3Gen2,
		Gallery: imageGalleryLinux,
	}
	VHDCBLMarinerV2Gen2Arm64 = &Image{
		Name:    "CBLMarinerV2gen2arm64",
		OS:      OSMariner,
		Arch:    "arm64",
		Distro:  datamodel.AKSCBLMarinerV2Arm64Gen2,
		Gallery: imageGalleryLinux,
	}
	VHDCBLMarinerV2Gen2 = &Image{
		Name:    "CBLMarinerV2gen2",
		OS:      OSMariner,
		Arch:    "amd64",
		Distro:  datamodel.AKSCBLMarinerV2Gen2,
		Gallery: imageGalleryLinux,
	}
	// this is a particular 2204gen2containerd image originally built with private packages,
	// if we ever want to update this then we'd need to run a new VHD build using private package overrides
	VHDUbuntu2204Gen2ContainerdPrivateKubePkg = &Image{
		// 2204Gen2 is a special image definition holding historical VHDs used by agentbaker e2e's.
		Name:    "2204Gen2",
		OS:      OSUbuntu,
		Arch:    "amd64",
		Version: "1.1704411049.2812",
		Distro:  datamodel.AKSUbuntuContainerd2204Gen2,
		Gallery: imageGalleryLinux,
	}

	// without kubelet, kubectl, credential-provider and wasm
	VHDUbuntu2204Gen2ContainerdAirgappedK8sNotCached = &Image{
		Name:    "2204Gen2",
		OS:      OSUbuntu,
		Arch:    "amd64",
		Version: "1.1725612526.29638",
		Distro:  datamodel.AKSUbuntuContainerd2204Gen2,
		Gallery: imageGalleryLinux,
	}

	VHDUbuntu2404Gen1Containerd = &Image{
		Name:    "2404containerd",
		OS:      OSUbuntu,
		Arch:    "amd64",
		Distro:  datamodel.AKSUbuntuContainerd2404,
		Gallery: imageGalleryLinux,
	}

	VHDUbuntu2404Gen2Containerd = &Image{
		Name:    "2404gen2containerd",
		OS:      OSUbuntu,
		Arch:    "amd64",
		Distro:  datamodel.AKSUbuntuContainerd2404Gen2,
		Gallery: imageGalleryLinux,
	}

	VHDUbuntu2404ArmContainerd = &Image{
		Name:    "2404gen2arm64containerd",
		OS:      OSUbuntu,
		Arch:    "arm64",
		Distro:  datamodel.AKSUbuntuArm64Containerd2404Gen2,
		Gallery: imageGalleryLinux,
	}

	VHDWindows2019Containerd = &Image{
		Name:    "windows-2019-containerd",
		OS:      "windows",
		Arch:    "amd64",
		Distro:  datamodel.AKSWindows2019Containerd,
		Gallery: imageGalleryWindows,
	}

	VHDWindows2022Containerd = &Image{
		Name:    "windows-2022-containerd",
		OS:      "windows",
		Arch:    "amd64",
		Distro:  datamodel.AKSWindows2022Containerd,
		Gallery: imageGalleryWindows,
	}

	VHDWindows2022ContainerdGen2 = &Image{
		Name:    "windows-2022-containerd-gen2",
		OS:      OSWindows,
		Arch:    "amd64",
		Distro:  datamodel.AKSWindows2022ContainerdGen2,
		Gallery: imageGalleryWindows,
	}

	VHDWindows23H2 = &Image{
		Name:    "windows-23H2",
		OS:      OSWindows,
		Arch:    "amd64",
		Distro:  datamodel.AKSWindows23H2,
		Gallery: imageGalleryWindows,
	}

	VHDWindows23H2Gen2 = &Image{
		Name:    "windows-23H2-gen2",
		OS:      OSWindows,
		Arch:    "amd64",
		Distro:  datamodel.AKSWindows23H2Gen2,
		Gallery: imageGalleryWindows,
	}

	VHDWindows2025 = &Image{
		Name:    "windows-2025",
		OS:      OSWindows,
		Arch:    "amd64",
		Distro:  datamodel.AKSWindows2025,
		Gallery: imageGalleryWindows,
	}

	VHDWindows2025Gen2 = &Image{
		Name:    "windows-2025-gen2",
		OS:      OSWindows,
		Arch:    "amd64",
		Distro:  datamodel.AKSWindows2025Gen2,
		Gallery: imageGalleryWindows,
	}

	VHDWindowsActiveBranch = &Image{
		Name:    "windows-activebranch",
		OS:      OSWindows,
		Arch:    "amd64",
		Distro:  datamodel.AKSWindowsActiveBranch,
<<<<<<< HEAD
		Gallery: imageGalleryWindows,
=======
		Latest:  true,
		Gallery: windowsGallery,
>>>>>>> b94614e8
	}
)

var ErrNotFound = fmt.Errorf("not found")

type Image struct {
	Arch    string
	Distro  datamodel.Distro
	Name    string
	OS      OS
	Version string
	Gallery *Gallery

	vhd     VHDResourceID
	vhdOnce sync.Once
	vhdErr  error
}

func (i *Image) String() string {
	// a starter for a string for debugging.
	return fmt.Sprintf("%s %s %s %s", i.OS, i.Name, i.Version, i.Arch)
}

func (i *Image) VHDResourceID(ctx context.Context, t *testing.T) (VHDResourceID, error) {
	i.vhdOnce.Do(func() {
		switch {
		case i.Version != "":
			i.vhd, i.vhdErr = Azure.EnsureSIGImageVersion(ctx, t, i)
			if i.vhd != "" {
				t.Logf("Got image by version: %s", i.azurePortalImageVersionUrl())
			}
		default:
			i.vhd, i.vhdErr = Azure.LatestSIGImageVersionByTag(ctx, t, i, Config.SIGVersionTagName, Config.SIGVersionTagValue)
			if i.vhd != "" {
				t.Logf("got version by tag %s=%s: %s", Config.SIGVersionTagName, Config.SIGVersionTagValue, i.azurePortalImageVersionUrl())
			} else {
				t.Logf("Could not find version by tag %s=%s: %s", Config.SIGVersionTagName, Config.SIGVersionTagValue, i.azurePortalImageUrl())
			}
		}
		if i.vhdErr != nil {
			i.vhdErr = fmt.Errorf("img: %s, tag %s=%s, err %w", i.azurePortalImageUrl(), Config.SIGVersionTagName, Config.SIGVersionTagValue, i.vhdErr)
		}
	})
	return i.vhd, i.vhdErr
}

func (i *Image) azurePortalImageUrl() string {
	return fmt.Sprintf("https://ms.portal.azure.com/#@microsoft.onmicrosoft.com/resource/subscriptions/%s/resourceGroups/%s/providers/Microsoft.Compute/galleries/%s/images/%s/overview",
		i.Gallery.SubscriptionID,
		i.Gallery.ResourceGroupName,
		i.Gallery.Name,
		i.Distro,
	)
}

func (i *Image) azurePortalImageVersionUrl() string {
	return fmt.Sprintf("https://ms.portal.azure.com/#@microsoft.onmicrosoft.com/resource/subscriptions/%s/resourceGroups/%s/providers/Microsoft.Compute/galleries/%s/images/%s/versions/%s/overview",
		i.Gallery.SubscriptionID,
		i.Gallery.ResourceGroupName,
		i.Gallery.Name,
		i.Distro,
		i.Version,
	)
}

// VHDResourceID represents a resource ID pointing to a VHD in Azure. This could be theoretically
// be the resource ID of a managed image or SIG image version, though for now this will always be a SIG image version.
type VHDResourceID string

func (id VHDResourceID) Short() string {
	sep := "Microsoft.Compute/galleries/"
	str := string(id)
	if strings.Contains(str, sep) && !strings.HasSuffix(str, sep) {
		return strings.Split(str, sep)[1]
	}
	return str
}

func GetRandomLinuxAMD64VHD() *Image {
	// List of VHDs to use for generic tests, this could be expanded in the future to support a map of VHD and compatible VM Skus
	vhds := []*Image{
		VHDUbuntu2404Gen2Containerd,
		VHDUbuntu2204Gen2Containerd,
		VHDAzureLinuxV2Gen2,
		VHDAzureLinuxV3Gen2,
		VHDCBLMarinerV2Gen2,
	}

	// Return a random VHD from the list
	return vhds[rand.Intn(len(vhds))]
}<|MERGE_RESOLUTION|>--- conflicted
+++ resolved
@@ -207,12 +207,8 @@
 		OS:      OSWindows,
 		Arch:    "amd64",
 		Distro:  datamodel.AKSWindowsActiveBranch,
-<<<<<<< HEAD
-		Gallery: imageGalleryWindows,
-=======
 		Latest:  true,
 		Gallery: windowsGallery,
->>>>>>> b94614e8
 	}
 )
 
