package config

import (
	"context"
	"fmt"
	"log"
	"strings"
	"sync"
	"time"

	"github.com/Azure/azure-sdk-for-go/sdk/azcore/arm"
	"github.com/Azure/azure-sdk-for-go/sdk/azcore/to"
	"github.com/Azure/azure-sdk-for-go/sdk/resourcemanager/compute/armcompute"
)

const (
	imageGallery       = "/subscriptions/8ecadfc9-d1a3-4ea4-b844-0d9f87e4d7c8/resourceGroups/aksvhdtestbuildrg/providers/Microsoft.Compute/galleries/PackerSigGalleryEastUS/images/"
	noSelectionTagName = "abe2e-ignore"

	fetchResourceIDTimeout = 5 * time.Minute
)

var (
<<<<<<< HEAD
	VHDUbuntu1804Gen2Containerd = &Image{
		Name: "1804Gen2",
		OS:   "ubuntu",
		Arch: "amd64",
	}
	VHDUbuntu2204Gen2Arm64Containerd = &Image{
		Name: "2204Gen2Arm64",
		OS:   "ubuntu",
		Arch: "arm64",
	}
	VHDUbuntu2204Gen2Containerd = &Image{
		Name: "2204Gen2",
		OS:   "ubuntu",
		Arch: "amd64",
	}
	VHDAzureLinuxV2Gen2Arm64 = &Image{
		Name: "AzureLinuxV2Gen2Arm64",
		OS:   "azurelinux",
		Arch: "arm64",
	}
	VHDAzureLinuxV2Gen2 = &Image{
		Name: "AzureLinuxV2Gen2",
		OS:   "azurelinux",
		Arch: "amd64",
	}
	VHDCBLMarinerV2Gen2Arm64 = &Image{
		Name: "CBLMarinerV2Gen2Arm64",
		OS:   "mariner",
		Arch: "arm64",
	}
	VHDCBLMarinerV2Gen2 = &Image{
		Name: "CBLMarinerV2Gen2",
		OS:   "mariner",
		Arch: "amd64",
	}
	VHDUbuntu2204Gen2ContainerdPrivateKubePkg = &Image{
		Name:    "2204Gen2",
		OS:      "ubuntu",
		Arch:    "amd64",
		Version: "1.1704411049.2812",
	}
=======
	VHDUbuntu1804Gen2Containerd      = newSIGImageVersionResourceIDFetcher(imageGallery + "1804gen2containerd")
	VHDUbuntu2204Gen2Arm64Containerd = newSIGImageVersionResourceIDFetcher(imageGallery + "2204gen2arm64containerd")
	VHDUbuntu2204Gen2Containerd      = newSIGImageVersionResourceIDFetcher(imageGallery + "2204gen2containerd")
	VHDAzureLinuxV2Gen2Arm64         = newSIGImageVersionResourceIDFetcher(imageGallery + "AzureLinuxV2gen2arm64")
	VHDAzureLinuxV2Gen2              = newSIGImageVersionResourceIDFetcher(imageGallery + "AzureLinuxV2gen2")
	VHDCBLMarinerV2Gen2Arm64         = newSIGImageVersionResourceIDFetcher(imageGallery + "CBLMarinerV2gen2arm64")
	VHDCBLMarinerV2Gen2              = newSIGImageVersionResourceIDFetcher(imageGallery + "CBLMarinerV2gen2")

	// this is a particular 2204gen2containerd image originally built with private packages,
	// if we ever want to update this then we'd need to run a new VHD build using private package overrides
	VHDUbuntu2204Gen2ContainerdPrivateKubePkg = newStaticSIGImageVersionResourceIDFetcher(imageGallery + "2204Gen2/versions/1.1704411049.2812")
>>>>>>> 3f7a58eb
)

var ErrNotFound = fmt.Errorf("not found")

type Image struct {
	Name    string
	OS      string
	Arch    string
	Version string

	vhd      VHDResourceID
	vhdOnced sync.Once
	vhdErr   error
}

func (i *Image) VHDResourceID() (VHDResourceID, error) {
	i.vhdOnced.Do(func() {
		imageDefinitionResourceID := imageGallery + i.Name
		if i.Version != "" {
			i.vhd, i.vhdErr = ensureStaticSIGImageVersion(imageDefinitionResourceID + "/versions/" + i.Version)
		} else {
			i.vhd, i.vhdErr = findLatestSIGImageVersionWithTag(imageDefinitionResourceID, SIGVersionTagName, SIGVersionTagValue)
		}
		if i.vhdErr != nil {
			i.vhdErr = fmt.Errorf("img: %s, tag %s=%s, err %w", imageDefinitionResourceID, SIGVersionTagName, SIGVersionTagValue, i.vhdErr)
			log.Printf("failed to find the latest image %s", i.vhdErr)
		} else {
			log.Printf("Resource ID for %s: %s", imageDefinitionResourceID, i.vhd)
		}
	})
	return i.vhd, i.vhdErr
}

type sigImageDefinition struct {
	subscriptionID string
	resourceGroup  string
	gallery        string
	definition     string
}

type sigImageVersion struct {
	sigImageDefinition
	version string
}

func newSIGImageDefinitionFromResourceID(resourceID *arm.ResourceID) sigImageDefinition {
	return sigImageDefinition{
		subscriptionID: resourceID.SubscriptionID,
		resourceGroup:  resourceID.ResourceGroupName,
		gallery:        resourceID.Parent.Name,
		definition:     resourceID.Name,
	}
}

func newSIGImageVersionFromResourceID(resourceID *arm.ResourceID) sigImageVersion {
	return sigImageVersion{
		sigImageDefinition: newSIGImageDefinitionFromResourceID(resourceID.Parent),
		version:            resourceID.Name,
	}
}

// VHDResourceID represents a resource ID pointing to a VHD in Azure. This could be theoretically
// be the resource ID of a managed image or SIG image version, though for now this will always be a SIG image version.
type VHDResourceID string

func (id VHDResourceID) Short() string {
	sep := "Microsoft.Compute/galleries/"
	str := string(id)
	if strings.Contains(str, sep) && !strings.HasSuffix(str, sep) {
		return strings.Split(str, sep)[1]
	}
	return str
}

func ensureStaticSIGImageVersion(imageVersionResourceID string) (VHDResourceID, error) {
	ctx, cancel := context.WithTimeout(context.TODO(), fetchResourceIDTimeout)
	defer cancel()

	rid, err := arm.ParseResourceID(imageVersionResourceID)
	if err != nil {
		return "", fmt.Errorf("parsing image version resouce ID: %w", err)
	}
	version := newSIGImageVersionFromResourceID(rid)

	resp, err := Azure.GalleryImageVersionClient.Get(ctx, version.resourceGroup, version.gallery, version.definition, version.version, nil)
	if err != nil {
		return "", fmt.Errorf("getting live image version info: %w", err)
	}

	liveVersion := &resp.GalleryImageVersion
	if err := ensureProvisioningState(liveVersion); err != nil {
		return "", fmt.Errorf("ensuring image version provisioning state: %w", err)
	}

	if err := ensureReplication(ctx, version.sigImageDefinition, liveVersion); err != nil {
		return "", fmt.Errorf("ensuring image replication: %w", err)
	}

	return VHDResourceID(imageVersionResourceID), nil
}

func findLatestSIGImageVersionWithTag(imageDefinitionResourceID, tagName, tagValue string) (VHDResourceID, error) {
	ctx, cancel := context.WithTimeout(context.TODO(), fetchResourceIDTimeout)
	defer cancel()

	rid, err := arm.ParseResourceID(imageDefinitionResourceID)
	if err != nil {
		return "", fmt.Errorf("parsing image definition resource ID: %w", err)
	}
	definition := newSIGImageDefinitionFromResourceID(rid)

	pager := Azure.GalleryImageVersionClient.NewListByGalleryImagePager(definition.resourceGroup, definition.gallery, definition.definition, nil)
	var latestVersion *armcompute.GalleryImageVersion
	for pager.More() {
		page, err := pager.NextPage(ctx)
		if err != nil {
			return "", fmt.Errorf("failed to get next page: %w", err)
		}
		versions := page.Value
		for _, version := range versions {
			// skip images tagged with the no-selection tag, indicating they
			// shouldn't be selected dynmically for running abe2e scenarios
			if _, ok := version.Tags[noSelectionTagName]; ok {
				continue
			}
			tag, ok := version.Tags[tagName]
			if !ok || tag == nil || *tag != tagValue {
				continue
			}
			if err := ensureProvisioningState(version); err != nil {
				log.Printf("ensuring image version %s provisioning state: %s, will not consider for selection", *version.ID, err)
				continue
			}
			if latestVersion == nil || version.Properties.PublishingProfile.PublishedDate.After(*latestVersion.Properties.PublishingProfile.PublishedDate) {
				latestVersion = version
			}
		}
	}
	if latestVersion == nil {
		return "", ErrNotFound
	}

	if err := ensureReplication(ctx, definition, latestVersion); err != nil {
		return "", fmt.Errorf("ensuring image replication: %w", err)
	}

	return VHDResourceID(*latestVersion.ID), nil
}

func ensureReplication(ctx context.Context, definition sigImageDefinition, version *armcompute.GalleryImageVersion) error {
	if replicatedToCurrentRegion(version) {
		log.Printf("image version %s is already replicated to region %s", *version.ID, Location)
		return nil
	}
	return replicateToCurrentRegion(ctx, definition, version)
}

func replicatedToCurrentRegion(version *armcompute.GalleryImageVersion) bool {
	for _, targetRegion := range version.Properties.PublishingProfile.TargetRegions {
		if strings.EqualFold(strings.ReplaceAll(*targetRegion.Name, " ", ""), Location) {
			return true
		}
	}
	return false
}

func replicateToCurrentRegion(ctx context.Context, definition sigImageDefinition, version *armcompute.GalleryImageVersion) error {
	log.Printf("will replicate image version %s to region %s...", *version.ID, Location)

	version.Properties.PublishingProfile.TargetRegions = append(version.Properties.PublishingProfile.TargetRegions, &armcompute.TargetRegion{
		Name:                 &Location,
		RegionalReplicaCount: to.Ptr[int32](1),
		StorageAccountType:   to.Ptr(armcompute.StorageAccountTypeStandardLRS),
	})

	resp, err := Azure.GalleryImageVersionClient.BeginCreateOrUpdate(ctx, definition.resourceGroup, definition.gallery, definition.definition, *version.Name, *version, nil)
	if err != nil {
		return fmt.Errorf("begin updating image version target regions: %w", err)
	}
	if _, err := resp.PollUntilDone(ctx, nil); err != nil {
		return fmt.Errorf("updating image version target regions: %w", err)
	}

	return nil
}

func ensureProvisioningState(version *armcompute.GalleryImageVersion) error {
	if *version.Properties.ProvisioningState != armcompute.GalleryImageVersionPropertiesProvisioningStateSucceeded {
		return fmt.Errorf("unexpected provisioning state: %q", *version.Properties.ProvisioningState)
	}
	return nil
}<|MERGE_RESOLUTION|>--- conflicted
+++ resolved
@@ -21,61 +21,49 @@
 )
 
 var (
-<<<<<<< HEAD
 	VHDUbuntu1804Gen2Containerd = &Image{
-		Name: "1804Gen2",
+		Name: "1804gen2containerd",
 		OS:   "ubuntu",
 		Arch: "amd64",
 	}
 	VHDUbuntu2204Gen2Arm64Containerd = &Image{
-		Name: "2204Gen2Arm64",
+		Name: "2204gen2arm64containerd",
 		OS:   "ubuntu",
 		Arch: "arm64",
 	}
 	VHDUbuntu2204Gen2Containerd = &Image{
-		Name: "2204Gen2",
+		Name: "2204gen2containerd",
 		OS:   "ubuntu",
 		Arch: "amd64",
 	}
 	VHDAzureLinuxV2Gen2Arm64 = &Image{
-		Name: "AzureLinuxV2Gen2Arm64",
+		Name: "AzureLinuxV2gen2arm64",
 		OS:   "azurelinux",
 		Arch: "arm64",
 	}
 	VHDAzureLinuxV2Gen2 = &Image{
-		Name: "AzureLinuxV2Gen2",
+		Name: "AzureLinuxV2gen2",
 		OS:   "azurelinux",
 		Arch: "amd64",
 	}
 	VHDCBLMarinerV2Gen2Arm64 = &Image{
-		Name: "CBLMarinerV2Gen2Arm64",
+		Name: "CBLMarinerV2gen2arm64",
 		OS:   "mariner",
 		Arch: "arm64",
 	}
 	VHDCBLMarinerV2Gen2 = &Image{
-		Name: "CBLMarinerV2Gen2",
+		Name: "CBLMarinerV2gen2",
 		OS:   "mariner",
 		Arch: "amd64",
 	}
+	// this is a particular 2204gen2containerd image originally built with private packages,
+	// if we ever want to update this then we'd need to run a new VHD build using private package overrides
 	VHDUbuntu2204Gen2ContainerdPrivateKubePkg = &Image{
 		Name:    "2204Gen2",
 		OS:      "ubuntu",
 		Arch:    "amd64",
 		Version: "1.1704411049.2812",
 	}
-=======
-	VHDUbuntu1804Gen2Containerd      = newSIGImageVersionResourceIDFetcher(imageGallery + "1804gen2containerd")
-	VHDUbuntu2204Gen2Arm64Containerd = newSIGImageVersionResourceIDFetcher(imageGallery + "2204gen2arm64containerd")
-	VHDUbuntu2204Gen2Containerd      = newSIGImageVersionResourceIDFetcher(imageGallery + "2204gen2containerd")
-	VHDAzureLinuxV2Gen2Arm64         = newSIGImageVersionResourceIDFetcher(imageGallery + "AzureLinuxV2gen2arm64")
-	VHDAzureLinuxV2Gen2              = newSIGImageVersionResourceIDFetcher(imageGallery + "AzureLinuxV2gen2")
-	VHDCBLMarinerV2Gen2Arm64         = newSIGImageVersionResourceIDFetcher(imageGallery + "CBLMarinerV2gen2arm64")
-	VHDCBLMarinerV2Gen2              = newSIGImageVersionResourceIDFetcher(imageGallery + "CBLMarinerV2gen2")
-
-	// this is a particular 2204gen2containerd image originally built with private packages,
-	// if we ever want to update this then we'd need to run a new VHD build using private package overrides
-	VHDUbuntu2204Gen2ContainerdPrivateKubePkg = newStaticSIGImageVersionResourceIDFetcher(imageGallery + "2204Gen2/versions/1.1704411049.2812")
->>>>>>> 3f7a58eb
 )
 
 var ErrNotFound = fmt.Errorf("not found")
