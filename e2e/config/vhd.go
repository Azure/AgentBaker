package config

import (
	"context"
	"fmt"
	"strings"
	"sync"
	"testing"

	"github.com/Azure/agentbaker/pkg/agent/datamodel"
)

const (
	noSelectionTagName = "abe2e-ignore"
)

var (
	linuxGallery = &Gallery{
		SubscriptionID:    Config.GallerySubscriptionIDLinux,
		ResourceGroupName: Config.GalleryResourceGroupNameLinux,
		Name:              Config.GalleryNameLinux,
	}

	windowsGallery = &Gallery{
		SubscriptionID:    Config.GallerySubscriptionIDWindows,
		ResourceGroupName: Config.GalleryResourceGroupNameWindows,
		Name:              Config.GalleryNameWindows,
	}
)

type Gallery struct {
	SubscriptionID    string
	ResourceGroupName string
	Name              string
}

type OS string

var (
	OSWindows    OS = "windows"
	OSUbuntu     OS = "ubuntu"
	OSMariner    OS = "mariner"
	OSAzureLinux OS = "azurelinux"
)

var (
	VHDUbuntu1804Gen2Containerd = &Image{
		Name:    "1804gen2containerd",
		OS:      OSUbuntu,
		Arch:    "amd64",
		Distro:  datamodel.AKSUbuntuContainerd1804Gen2,
		Gallery: linuxGallery,
	}
	VHDUbuntu2204Gen2Arm64Containerd = &Image{
		Name:    "2204gen2arm64containerd",
		OS:      OSUbuntu,
		Arch:    "arm64",
		Distro:  datamodel.AKSUbuntuArm64Containerd2204Gen2,
		Gallery: linuxGallery,
	}
	VHDUbuntu2204Gen2Containerd = &Image{
		Name:    "2204gen2containerd",
		OS:      OSUbuntu,
		Arch:    "amd64",
<<<<<<< HEAD
		Distro:  datamodel.AKSUbuntuContainerd2404Gen2,
=======
		Distro:  datamodel.AKSUbuntuContainerd2204Gen2,
>>>>>>> c9bb56a3
		Gallery: linuxGallery,
	}
	VHDAzureLinuxV2Gen2Arm64 = &Image{
		Name:    "AzureLinuxV2gen2arm64",
		OS:      OSAzureLinux,
		Arch:    "arm64",
		Distro:  datamodel.AKSAzureLinuxV2Arm64Gen2,
		Gallery: linuxGallery,
	}
	VHDAzureLinuxV2Gen2 = &Image{
		Name:    "AzureLinuxV2gen2",
		OS:      OSAzureLinux,
		Arch:    "amd64",
		Distro:  datamodel.AKSAzureLinuxV2Gen2,
		Gallery: linuxGallery,
	}
	VHDCBLMarinerV2Gen2Arm64 = &Image{
		Name:    "CBLMarinerV2gen2arm64",
		OS:      OSMariner,
		Arch:    "arm64",
		Distro:  datamodel.AKSCBLMarinerV2Arm64Gen2,
		Gallery: linuxGallery,
	}
	VHDCBLMarinerV2Gen2 = &Image{
		Name:    "CBLMarinerV2gen2",
		OS:      OSMariner,
		Arch:    "amd64",
		Distro:  datamodel.AKSCBLMarinerV2Gen2,
		Gallery: linuxGallery,
	}
	// this is a particular 2204gen2containerd image originally built with private packages,
	// if we ever want to update this then we'd need to run a new VHD build using private package overrides
	VHDUbuntu2204Gen2ContainerdPrivateKubePkg = &Image{
		// 2204Gen2 is a special image definition holding historical VHDs used by agentbaker e2e's.
		Name:    "2204Gen2",
		OS:      OSUbuntu,
		Arch:    "amd64",
		Version: "1.1704411049.2812",
<<<<<<< HEAD
		Distro:  datamodel.AKSUbuntuContainerd2404Gen2,
=======
		Distro:  datamodel.AKSUbuntuContainerd2204Gen2,
>>>>>>> c9bb56a3
		Gallery: linuxGallery,
	}

	// without kubelet, kubectl, credential-provider and wasm
	VHDUbuntu2204Gen2ContainerdAirgappedK8sNotCached = &Image{
		Name:    "2204Gen2",
		OS:      OSUbuntu,
		Arch:    "amd64",
		Version: "1.1725612526.29638",
		Distro:  datamodel.AKSUbuntuContainerd2204Gen2,
		Gallery: linuxGallery,
	}

	VHDUbuntu2404Gen1Containerd = &Image{
		Name:    "2404containerd",
		OS:      OSUbuntu,
		Arch:    "amd64",
		Distro:  datamodel.AKSUbuntuContainerd2404,
		Gallery: linuxGallery,
	}

	VHDUbuntu2404Gen2Containerd = &Image{
		Name:    "2404gen2containerd",
		OS:      OSUbuntu,
		Arch:    "amd64",
		Distro:  datamodel.AKSUbuntuContainerd2404Gen2,
		Gallery: linuxGallery,
	}

<<<<<<< HEAD
=======
	VHDUbuntu2404ArmContainerd = &Image{
		Name:    "2404gen2arm64containerd",
		OS:      OSUbuntu,
		Arch:    "arm64",
		Distro:  datamodel.AKSUbuntuArm64Containerd2404Gen2,
		Gallery: linuxGallery,
	}

>>>>>>> c9bb56a3
	VHDWindows2019Containerd = &Image{
		Name:    "windows-2019-containerd",
		OS:      "windows",
		Arch:    "amd64",
		Distro:  datamodel.AKSWindows2019Containerd,
		Latest:  true,
		Gallery: windowsGallery,
	}

	VHDWindows2022Containerd = &Image{
		Name:    "windows-2022-containerd",
		OS:      "windows",
		Arch:    "amd64",
		Distro:  datamodel.AKSWindows2022Containerd,
		Latest:  true,
		Gallery: windowsGallery,
	}

	VHDWindows2022ContainerdGen2 = &Image{
		Name:    "windows-2022-containerd-gen2",
		OS:      OSWindows,
		Arch:    "amd64",
		Distro:  datamodel.AKSWindows2022ContainerdGen2,
		Latest:  true,
		Gallery: windowsGallery,
	}

	VHDWindows23H2 = &Image{
		Name:    "windows-23H2",
		OS:      OSWindows,
		Arch:    "amd64",
		Distro:  datamodel.AKSWindows23H2,
		Latest:  true,
		Gallery: windowsGallery,
	}

	VHDWindows23H2Gen2 = &Image{
		Name:    "windows-23H2-gen2",
		OS:      OSWindows,
		Arch:    "amd64",
		Distro:  datamodel.AKSWindows23H2Gen2,
		Latest:  true,
		Gallery: windowsGallery,
<<<<<<< HEAD
=======
	}

	VHDWindows2025 = &Image{
		Name:    "windows-2025",
		OS:      OSWindows,
		Arch:    "amd64",
		Distro:  datamodel.AKSWindows2025,
		Latest:  true,
		Gallery: windowsGallery,
	}

	VHDWindows2025Gen2 = &Image{
		Name:    "windows-2025-gen2",
		OS:      OSWindows,
		Arch:    "amd64",
		Distro:  datamodel.AKSWindows2025Gen2,
		Latest:  true,
		Gallery: windowsGallery,
>>>>>>> c9bb56a3
	}
)

var ErrNotFound = fmt.Errorf("not found")

type Image struct {
	Arch    string
	Distro  datamodel.Distro
	Name    string
	OS      OS
	Version string
	Gallery *Gallery
	Latest  bool // a hack to get the latest version of the image for windows, currently windows images are not tagged

	vhd     VHDResourceID
	vhdOnce sync.Once
	vhdErr  error
}

func (i *Image) String() string {
	// a starter for a string for debugging.
	return fmt.Sprintf("%s %s %s %s", i.OS, i.Name, i.Version, i.Arch)
}

func (i *Image) VHDResourceID(ctx context.Context, t *testing.T) (VHDResourceID, error) {
	i.vhdOnce.Do(func() {
		switch {
		case i.Latest:
<<<<<<< HEAD
			i.vhd, i.vhdErr = Azure.LatestSIGImageVersionByTag(ctx, i, "", "")
		case i.Version != "":
			i.vhd, i.vhdErr = Azure.EnsureSIGImageVersion(ctx, i)
		default:
			i.vhd, i.vhdErr = Azure.LatestSIGImageVersionByTag(ctx, i, Config.SIGVersionTagName, Config.SIGVersionTagValue)
=======
			i.vhd, i.vhdErr = Azure.LatestSIGImageVersionByTag(ctx, t, i, "", "")
		case i.Version != "":
			i.vhd, i.vhdErr = Azure.EnsureSIGImageVersion(ctx, t, i)
		default:
			i.vhd, i.vhdErr = Azure.LatestSIGImageVersionByTag(ctx, t, i, Config.SIGVersionTagName, Config.SIGVersionTagValue)
>>>>>>> c9bb56a3
		}
		if i.vhdErr != nil {
			i.vhdErr = fmt.Errorf("img: %s, tag %s=%s, err %w", i.Name, Config.SIGVersionTagName, Config.SIGVersionTagValue, i.vhdErr)
			t.Logf("failed to find the latest image version for %s", i.vhdErr)
		}
	})
	return i.vhd, i.vhdErr
}

// VHDResourceID represents a resource ID pointing to a VHD in Azure. This could be theoretically
// be the resource ID of a managed image or SIG image version, though for now this will always be a SIG image version.
type VHDResourceID string

func (id VHDResourceID) Short() string {
	sep := "Microsoft.Compute/galleries/"
	str := string(id)
	if strings.Contains(str, sep) && !strings.HasSuffix(str, sep) {
		return strings.Split(str, sep)[1]
	}
	return str
}<|MERGE_RESOLUTION|>--- conflicted
+++ resolved
@@ -62,11 +62,7 @@
 		Name:    "2204gen2containerd",
 		OS:      OSUbuntu,
 		Arch:    "amd64",
-<<<<<<< HEAD
-		Distro:  datamodel.AKSUbuntuContainerd2404Gen2,
-=======
 		Distro:  datamodel.AKSUbuntuContainerd2204Gen2,
->>>>>>> c9bb56a3
 		Gallery: linuxGallery,
 	}
 	VHDAzureLinuxV2Gen2Arm64 = &Image{
@@ -105,11 +101,7 @@
 		OS:      OSUbuntu,
 		Arch:    "amd64",
 		Version: "1.1704411049.2812",
-<<<<<<< HEAD
-		Distro:  datamodel.AKSUbuntuContainerd2404Gen2,
-=======
 		Distro:  datamodel.AKSUbuntuContainerd2204Gen2,
->>>>>>> c9bb56a3
 		Gallery: linuxGallery,
 	}
 
@@ -139,8 +131,6 @@
 		Gallery: linuxGallery,
 	}
 
-<<<<<<< HEAD
-=======
 	VHDUbuntu2404ArmContainerd = &Image{
 		Name:    "2404gen2arm64containerd",
 		OS:      OSUbuntu,
@@ -149,7 +139,6 @@
 		Gallery: linuxGallery,
 	}
 
->>>>>>> c9bb56a3
 	VHDWindows2019Containerd = &Image{
 		Name:    "windows-2019-containerd",
 		OS:      "windows",
@@ -193,8 +182,6 @@
 		Distro:  datamodel.AKSWindows23H2Gen2,
 		Latest:  true,
 		Gallery: windowsGallery,
-<<<<<<< HEAD
-=======
 	}
 
 	VHDWindows2025 = &Image{
@@ -213,7 +200,6 @@
 		Distro:  datamodel.AKSWindows2025Gen2,
 		Latest:  true,
 		Gallery: windowsGallery,
->>>>>>> c9bb56a3
 	}
 )
 
@@ -242,19 +228,11 @@
 	i.vhdOnce.Do(func() {
 		switch {
 		case i.Latest:
-<<<<<<< HEAD
-			i.vhd, i.vhdErr = Azure.LatestSIGImageVersionByTag(ctx, i, "", "")
-		case i.Version != "":
-			i.vhd, i.vhdErr = Azure.EnsureSIGImageVersion(ctx, i)
-		default:
-			i.vhd, i.vhdErr = Azure.LatestSIGImageVersionByTag(ctx, i, Config.SIGVersionTagName, Config.SIGVersionTagValue)
-=======
 			i.vhd, i.vhdErr = Azure.LatestSIGImageVersionByTag(ctx, t, i, "", "")
 		case i.Version != "":
 			i.vhd, i.vhdErr = Azure.EnsureSIGImageVersion(ctx, t, i)
 		default:
 			i.vhd, i.vhdErr = Azure.LatestSIGImageVersionByTag(ctx, t, i, Config.SIGVersionTagName, Config.SIGVersionTagValue)
->>>>>>> c9bb56a3
 		}
 		if i.vhdErr != nil {
 			i.vhdErr = fmt.Errorf("img: %s, tag %s=%s, err %w", i.Name, Config.SIGVersionTagName, Config.SIGVersionTagValue, i.vhdErr)
