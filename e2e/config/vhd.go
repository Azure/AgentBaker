package config

import (
	"context"
	"fmt"
	"log"
	"strings"
	"sync"
	"time"

	"github.com/Azure/azure-sdk-for-go/sdk/azcore/arm"
	"github.com/Azure/azure-sdk-for-go/sdk/azcore/to"
	"github.com/Azure/azure-sdk-for-go/sdk/resourcemanager/compute/armcompute"
)

const (
	imageGallery       = "/subscriptions/8ecadfc9-d1a3-4ea4-b844-0d9f87e4d7c8/resourceGroups/aksvhdtestbuildrg/providers/Microsoft.Compute/galleries/PackerSigGalleryEastUS/images/"
	noSelectionTagName = "abe2e-ignore"

	fetchResourceIDTimeout = 3 * time.Minute
)

var (
	VHDUbuntu1804Gen2Containerd      = newSIGImageVersionResourceIDFetcher(imageGallery + "1804Gen2")
	VHDUbuntu2204Gen2Arm64Containerd = newSIGImageVersionResourceIDFetcher(imageGallery + "2204Gen2Arm64")
	VHDUbuntu2204Gen2Containerd      = newSIGImageVersionResourceIDFetcher(imageGallery + "2204Gen2")
	VHDAzureLinuxV2Gen2Arm64         = newSIGImageVersionResourceIDFetcher(imageGallery + "AzureLinuxV2Gen2Arm64")
	VHDAzureLinuxV2Gen2              = newSIGImageVersionResourceIDFetcher(imageGallery + "AzureLinuxV2Gen2")
	VHDCBLMarinerV2Gen2Arm64         = newSIGImageVersionResourceIDFetcher(imageGallery + "CBLMarinerV2Gen2Arm64")
	VHDCBLMarinerV2Gen2              = newSIGImageVersionResourceIDFetcher(imageGallery + "CBLMarinerV2Gen2")

	// this is a particular 2204Gen2 image originally built with private packages,
	// if we ever want to update this then we'd need to run a new VHD build using private package overrides
	VHDUbuntu2204Gen2ContainerdPrivateKubePkg = newStaticSIGImageVersionResourceIDFetcher(imageGallery + "2204Gen2/versions/1.1704411049.2812")
)

var ErrNotFound = fmt.Errorf("not found")

type sigImageDefinition struct {
	subscriptionID string
	resourceGroup  string
	gallery        string
	definition     string
}

type sigImageVersion struct {
	sigImageDefinition
	version string
}

func newSIGImageDefinitionFromResourceID(resourceID *arm.ResourceID) sigImageDefinition {
	return sigImageDefinition{
		subscriptionID: resourceID.SubscriptionID,
		resourceGroup:  resourceID.ResourceGroupName,
		gallery:        resourceID.Parent.Name,
		definition:     resourceID.Name,
	}
}

func newSIGImageVersionFromResourceID(resourceID *arm.ResourceID) sigImageVersion {
	return sigImageVersion{
		sigImageDefinition: newSIGImageDefinitionFromResourceID(resourceID.Parent),
		version:            resourceID.Name,
	}
}

// VHDResourceID represents a resource ID pointing to a VHD in Azure. This could be theoretically
// be the resource ID of a managed image or SIG image version, though for now this will always be a SIG image version.
type VHDResourceID string

func (id VHDResourceID) Short() string {
	sep := "Microsoft.Compute/galleries/"
	str := string(id)
	if strings.Contains(str, sep) && !strings.HasSuffix(str, sep) {
		return strings.Split(str, sep)[1]
	}
	return str
}

// newSIGImageVersionResourceIDFetcher is a factory function
// it returns a function that fetches the latest VHDResourceID for a given image
// the function is memoized and will only evaluate once on the first call
func newSIGImageVersionResourceIDFetcher(imageDefinitionResourceID string) func() (VHDResourceID, error) {
	resourceID := VHDResourceID("")
	var err error
	once := sync.Once{}
	// evaluate the function once and cache the result
	return func() (VHDResourceID, error) {
		once.Do(func() {
			resourceID, err = findLatestSIGImageVersionWithTag(imageDefinitionResourceID, SIGVersionTagName, SIGVersionTagValue)
			if err != nil {
<<<<<<< HEAD
				err = fmt.Errorf("img: %s, tag %s=%s: %w", image, SIGVersionTagName, SIGVersionTagValue, err)
=======
				err = fmt.Errorf("img: %s, tag %s=%s, err %w", imageDefinitionResourceID, SIGVersionTagName, SIGVersionTagValue, err)
>>>>>>> 45746998
				log.Printf("failed to find the latest image %s", err)
			} else {
				log.Printf("Resource ID for %s: %s", imageDefinitionResourceID, resourceID)
			}
		})
		return resourceID, err
	}
}

func newStaticSIGImageVersionResourceIDFetcher(imageVersionResourceID string) func() (VHDResourceID, error) {
	resourceID := VHDResourceID("")
	var err error
	once := sync.Once{}

	return func() (VHDResourceID, error) {
		once.Do(func() {
			resourceID, err = ensureStaticSIGImageVersion(imageVersionResourceID)
			if err != nil {
				err = fmt.Errorf("img: %s, err: %w", imageVersionResourceID, err)
				log.Printf("failed to find static image %s", err)
			} else {
				log.Printf("Resource ID for %s: %s", imageVersionResourceID, resourceID)
			}
		})
		return resourceID, err
	}
}

func ensureStaticSIGImageVersion(imageVersionResourceID string) (VHDResourceID, error) {
	ctx, cancel := context.WithTimeout(context.TODO(), fetchResourceIDTimeout)
	defer cancel()

	rid, err := arm.ParseResourceID(imageVersionResourceID)
	if err != nil {
		return "", fmt.Errorf("parsing image version resouce ID: %w", err)
	}
	version := newSIGImageVersionFromResourceID(rid)

	resp, err := Azure.GalleryImageVersionClient.Get(ctx, version.resourceGroup, version.gallery, version.definition, version.version, nil)
	if err != nil {
		return "", fmt.Errorf("getting live image version info: %w", err)
	}

	if err := ensureReplication(ctx, version.sigImageDefinition, &resp.GalleryImageVersion); err != nil {
		return "", fmt.Errorf("ensuring image replication: %w", err)
	}

	return VHDResourceID(imageVersionResourceID), nil
}

func findLatestSIGImageVersionWithTag(imageDefinitionResourceID, tagName, tagValue string) (VHDResourceID, error) {
	ctx, cancel := context.WithTimeout(context.TODO(), fetchResourceIDTimeout)
	defer cancel()

	rid, err := arm.ParseResourceID(imageDefinitionResourceID)
	if err != nil {
		return "", fmt.Errorf("parsing image definition resource ID: %w", err)
	}
	definition := newSIGImageDefinitionFromResourceID(rid)

	pager := Azure.GalleryImageVersionClient.NewListByGalleryImagePager(definition.resourceGroup, definition.gallery, definition.definition, nil)
	var latestVersion *armcompute.GalleryImageVersion
	for pager.More() {
		page, err := pager.NextPage(ctx)
		if err != nil {
			return "", fmt.Errorf("failed to get next page: %w", err)
		}
		versions := page.Value
		for _, version := range versions {
			// skip images tagged with the no-selection tag, indicating they
			// shouldn't be selected dynmically for running abe2e scenarios
			if _, ok := version.Tags[noSelectionTagName]; ok {
				continue
			}
			tag, ok := version.Tags[tagName]
			if !ok || tag == nil || *tag != tagValue {
				continue
			}
			if latestVersion == nil || version.Properties.PublishingProfile.PublishedDate.After(*latestVersion.Properties.PublishingProfile.PublishedDate) {
				latestVersion = version
			}
		}
	}
	if latestVersion == nil {
		return "", ErrNotFound
	}

	if err := ensureReplication(ctx, definition, latestVersion); err != nil {
		return "", fmt.Errorf("ensuring image replication: %w", err)
	}

	return VHDResourceID(*latestVersion.ID), nil
}

func ensureReplication(ctx context.Context, definition sigImageDefinition, version *armcompute.GalleryImageVersion) error {
	if replicatedToCurrentRegion(version) {
		return nil
	}
	return replicateToCurrentRegion(ctx, definition, version)
}

func replicatedToCurrentRegion(version *armcompute.GalleryImageVersion) bool {
	for _, targetRegion := range version.Properties.PublishingProfile.TargetRegions {
		if strings.EqualFold(strings.ReplaceAll(*targetRegion.Name, " ", ""), Location) {
			return true
		}
	}
	return false
}

func replicateToCurrentRegion(ctx context.Context, definition sigImageDefinition, version *armcompute.GalleryImageVersion) error {
	log.Printf("will replicate image version %s to region %s...", *version.ID, Location)

	version.Properties.PublishingProfile.TargetRegions = append(version.Properties.PublishingProfile.TargetRegions, &armcompute.TargetRegion{
		Name:                 &Location,
		RegionalReplicaCount: to.Ptr[int32](1),
		StorageAccountType:   to.Ptr(armcompute.StorageAccountTypeStandardLRS),
	})

	resp, err := Azure.GalleryImageVersionClient.BeginCreateOrUpdate(ctx, definition.resourceGroup, definition.gallery, definition.definition, *version.Name, *version, nil)
	if err != nil {
		return fmt.Errorf("begin updating image version target regions: %w", err)
	}
	if _, err := resp.PollUntilDone(ctx, nil); err != nil {
		return fmt.Errorf("updating image version target regions: %w", err)
	}

	return nil
}<|MERGE_RESOLUTION|>--- conflicted
+++ resolved
@@ -89,11 +89,7 @@
 		once.Do(func() {
 			resourceID, err = findLatestSIGImageVersionWithTag(imageDefinitionResourceID, SIGVersionTagName, SIGVersionTagValue)
 			if err != nil {
-<<<<<<< HEAD
-				err = fmt.Errorf("img: %s, tag %s=%s: %w", image, SIGVersionTagName, SIGVersionTagValue, err)
-=======
 				err = fmt.Errorf("img: %s, tag %s=%s, err %w", imageDefinitionResourceID, SIGVersionTagName, SIGVersionTagValue, err)
->>>>>>> 45746998
 				log.Printf("failed to find the latest image %s", err)
 			} else {
 				log.Printf("Resource ID for %s: %s", imageDefinitionResourceID, resourceID)
