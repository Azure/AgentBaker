--- conflicted
+++ resolved
@@ -175,7 +175,6 @@
 
 func (i *Image) VHDResourceID(ctx context.Context, t *testing.T) (VHDResourceID, error) {
 	i.vhdOnce.Do(func() {
-<<<<<<< HEAD
 		switch {
 		case i.Latest:
 			i.vhd, i.vhdErr = Azure.LatestSIGImageVersionByTag(ctx, i, "", "")
@@ -183,13 +182,6 @@
 			i.vhd, i.vhdErr = Azure.EnsureSIGImageVersion(ctx, i)
 		default:
 			i.vhd, i.vhdErr = Azure.LatestSIGImageVersionByTag(ctx, i, Config.SIGVersionTagName, Config.SIGVersionTagValue)
-=======
-		imageDefinitionResourceID := fmt.Sprintf("%s/images/%s", Config.GalleryResourceID(), i.Name)
-		if i.Version != "" {
-			i.vhd, i.vhdErr = ensureStaticSIGImageVersion(ctx, t, imageDefinitionResourceID+"/versions/"+i.Version)
-		} else {
-			i.vhd, i.vhdErr = findLatestSIGImageVersionWithTag(ctx, t, imageDefinitionResourceID, Config.SIGVersionTagName, Config.SIGVersionTagValue)
->>>>>>> 67bec7f9
 		}
 		if i.vhdErr != nil {
 			i.vhdErr = fmt.Errorf("img: %s, tag %s=%s, err %w", i.Name, Config.SIGVersionTagName, Config.SIGVersionTagValue, i.vhdErr)
