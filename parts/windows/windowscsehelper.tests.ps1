--- conflicted
+++ resolved
@@ -40,6 +40,11 @@
     $StableContainerdPackage = [string]::Format($global:ContainerdPackageTemplate, $global:StableContainerdVersion)
     $LatestContainerdPackage = [string]::Format($global:ContainerdPackageTemplate, $global:LatestContainerdVersion)
     $LatestContainerd2Package = [string]::Format($global:ContainerdPackageTemplate, $global:LatestContainerd2Version)
+
+    $ContainerdWindowsPackageDownloadURL = "https://packages.aks.azure.com/containerd/windows/"
+    $StableContainerdPackage = [string]::Format($global:ContainerdPackageTemplate, $global:StableContainerdVersion)
+    $LatestContainerdPackage = [string]::Format($global:ContainerdPackageTemplate, $global:LatestContainerdVersion)
+    $LatestContainerd2Package = [string]::Format($global:ContainerdPackageTemplate, $global:LatestContainerd2Version)
   }
   
   Context 'Windows Server 2022 (ltsc2022)' {
@@ -82,13 +87,9 @@
   Context 'Windows Server 2025 (2025)' {
     # for windows versions other than test2025, containerd version is not changed and should not include containerd2
     BeforeAll {
-<<<<<<< HEAD
       Mock Get-WindowsVersion -MockWith { 
         return $global:WindowsVersion2025 
       }
-=======
-      Mock Get-WindowsVersion -MockWith { return $golobal:WindowsVersion2025 }
->>>>>>> 0e351ca9
     }
 
     It 'k8s version is less to MinimalKubernetesVersionWithLatestContainerd2' {
