BeforeAll {
  # Mock Set-Content to avoid permission denied errors
  Mock Set-Content -MockWith {
    param($Path, $Value)
    Write-Host "SET-CONTENT: Path: $Path, Content: $Value"
  }
  
  . $PSScriptRoot\windowscsehelper.ps1
  . $PSScriptRoot\..\..\staging\cse\windows\containerdfunc.ps1
  . $PSCommandPath.Replace('.tests.ps1','.ps1')

  $capturedContent = $null
  Mock Set-Content -MockWith { 
      param($Path, $Value)
      $script:capturedContent = $Value 
  } -Verifiable
}

Describe 'Install-Containerd-Based-On-Kubernetes-Version' {
  BeforeAll{
      Mock Install-Containerd -MockWith {
        Param(
          [Parameter(Mandatory = $true)][string]
          $ContainerdUrl,
          [Parameter(Mandatory = $true)][string]
          $CNIBinDir,
          [Parameter(Mandatory = $true)][string]
          $CNIConfDir,
          [Parameter(Mandatory = $true)][string]
          $KubeDir,
          [Parameter(Mandatory = $false)][string]
          $KubernetesVersion,
          [Parameter(Mandatory = $false)][string]
          $WindowsVersion
        )
        Write-Host $ContainerdUrl
    } -Verifiable

    $ContainerdWindowsPackageDownloadURL = "https://packages.aks.azure.com/containerd/windows/"
    $StableContainerdPackage = [string]::Format($global:ContainerdPackageTemplate, $global:StableContainerdVersion)
    $LatestContainerdPackage = [string]::Format($global:ContainerdPackageTemplate, $global:LatestContainerdVersion)
    $LatestContainerd2Package = [string]::Format($global:ContainerdPackageTemplate, $global:LatestContainerd2Version)

    $ContainerdWindowsPackageDownloadURL = "https://packages.aks.azure.com/containerd/windows/"
    $StableContainerdPackage = [string]::Format($global:ContainerdPackageTemplate, $global:StableContainerdVersion)
    $LatestContainerdPackage = [string]::Format($global:ContainerdPackageTemplate, $global:LatestContainerdVersion)
    $LatestContainerd2Package = [string]::Format($global:ContainerdPackageTemplate, $global:LatestContainerd2Version)
  }
  
  Context 'Windows Server 2022 (ltsc2022)' {
    # for windows versions other than test2025, containerd version is not changed and should not include containerd2
    BeforeAll {
      Mock Get-WindowsVersion -MockWith { return "ltsc2022" }
    }

    It 'k8s version is less than MinimalKubernetesVersionWithLatestContainerd' {
      $expectedURL = $ContainerdWindowsPackageDownloadURL + $StableContainerdPackage
      & Install-Containerd-Based-On-Kubernetes-Version -ContainerdUrl $ContainerdWindowsPackageDownloadURL -KubernetesVersion "1.27.0" -CNIBinDir "cniBinPath" -CNIConfDir "cniConfigPath" -KubeDir "kubeDir"
      Assert-MockCalled -CommandName "Install-Containerd" -Exactly -Times 1 -ParameterFilter { $ContainerdUrl -eq $expectedURL }
    }

    It 'k8s version is equal to MinimalKubernetesVersionWithLatestContainerd' {
      $expectedURL = $ContainerdWindowsPackageDownloadURL + $LatestContainerdPackage
      & Install-Containerd-Based-On-Kubernetes-Version -ContainerdUrl $ContainerdWindowsPackageDownloadURL -KubernetesVersion "1.28.0" -CNIBinDir "cniBinPath" -CNIConfDir "cniConfigPath" -KubeDir "kubeDir"
      Assert-MockCalled -CommandName "Install-Containerd" -Exactly -Times 1 -ParameterFilter { $ContainerdUrl -eq $expectedURL }
    }

    It 'k8s version is greater than MinimalKubernetesVersionWithLatestContainerd' {
      $expectedURL = $ContainerdWindowsPackageDownloadURL + $LatestContainerdPackage
      & Install-Containerd-Based-On-Kubernetes-Version -ContainerdUrl $ContainerdWindowsPackageDownloadURL -KubernetesVersion "1.28.1" -CNIBinDir "cniBinPath" -CNIConfDir "cniConfigPath" -KubeDir "kubeDir"
      Assert-MockCalled -CommandName "Install-Containerd" -Exactly -Times 1 -ParameterFilter { $ContainerdUrl -eq $expectedURL }
    }

    It 'k8s version is greater than MinimalKubernetesVersionWithLatestContainerd2' {
      $expectedURL = $ContainerdWindowsPackageDownloadURL + $LatestContainerdPackage
      & Install-Containerd-Based-On-Kubernetes-Version -ContainerdUrl $ContainerdWindowsPackageDownloadURL -KubernetesVersion "1.33.1" -CNIBinDir "cniBinPath" -CNIConfDir "cniConfigPath" -KubeDir "kubeDir"
      Assert-MockCalled -CommandName "Install-Containerd" -Exactly -Times 1 -ParameterFilter { $ContainerdUrl -eq $expectedURL }
    }

    It 'full URL is set' {
      $expectedURL = "https://privatecotnainer.com/windows-containerd-v1.2.3.tar.gz"
      & Install-Containerd-Based-On-Kubernetes-Version -ContainerdUrl "https://privatecotnainer.com/windows-containerd-v1.2.3.tar.gz" -KubernetesVersion "1.26.1" -CNIBinDir "cniBinPath" -CNIConfDir "cniConfigPath" -KubeDir "kubeDir"
      Assert-MockCalled -CommandName "Install-Containerd" -Exactly -Times 1 -ParameterFilter { $ContainerdUrl -eq $expectedURL }
    }
  }

  Context 'Windows Server 2025 (2025)' {
    # for windows versions other than test2025, containerd version is not changed and should not include containerd2
    BeforeAll {
      Mock Get-WindowsVersion -MockWith { 
        return $global:WindowsVersion2025 
      }
    }

    It 'k8s version is less to MinimalKubernetesVersionWithLatestContainerd2' {
      $expectedURL = $ContainerdWindowsPackageDownloadURL + $LatestContainerd2Package
      & Install-Containerd-Based-On-Kubernetes-Version -ContainerdUrl $ContainerdWindowsPackageDownloadURL -KubernetesVersion "1.31.0" -CNIBinDir "cniBinPath" -CNIConfDir "cniConfigPath" -KubeDir "kubeDir"
      Assert-MockCalled -CommandName "Install-Containerd" -Exactly -Times 1 -ParameterFilter { $ContainerdUrl -eq $expectedURL }
    }

    It 'k8s version is equal to MinimalKubernetesVersionWithLatestContainerd2' {
      $expectedURL = $ContainerdWindowsPackageDownloadURL + $LatestContainerd2Package
      & Install-Containerd-Based-On-Kubernetes-Version -ContainerdUrl $ContainerdWindowsPackageDownloadURL -KubernetesVersion "1.32.0" -CNIBinDir "cniBinPath" -CNIConfDir "cniConfigPath" -KubeDir "kubeDir"
      Assert-MockCalled -CommandName "Install-Containerd" -Exactly -Times 1 -ParameterFilter { $ContainerdUrl -eq $expectedURL }
    }

    It 'k8s version is greater than MinimalKubernetesVersionWithLatestContainerd2' {
      $expectedURL = $ContainerdWindowsPackageDownloadURL + $LatestContainerd2Package
      & Install-Containerd-Based-On-Kubernetes-Version -ContainerdUrl $ContainerdWindowsPackageDownloadURL -KubernetesVersion "1.33.0" -CNIBinDir "cniBinPath" -CNIConfDir "cniConfigPath" -KubeDir "kubeDir"
      Assert-MockCalled -CommandName "Install-Containerd" -Exactly -Times 1 -ParameterFilter { $ContainerdUrl -eq $expectedURL }
    }

    It 'full URL is set' {
<<<<<<< HEAD
=======
      $expectedURL = "https://privatecotnainer.com/v2.0.4-azure.1/binaries/containerd-v2.0.4-azure.1-windows-amd64.tar.gz"
      & Install-Containerd-Based-On-Kubernetes-Version -ContainerdUrl "https://privatecotnainer.com/v1.2.3-azure.1/binaries/containerd-v1.2.3-azure.1-windows-amd64.tar.gz" -KubernetesVersion "1.32.1" -CNIBinDir "cniBinPath" -CNIConfDir "cniConfigPath" -KubeDir "kubeDir"
      Assert-MockCalled -CommandName "Install-Containerd" -Exactly -Times 1 -ParameterFilter { $ContainerdUrl -eq $expectedURL }
    }
    It 'full URL is set however not matching the template, use as passed in we need to handle' {
>>>>>>> 94080d31
      $expectedURL = "https://privatecotnainer.com/v1.2.3-windows-amd64.tar.gz"
      & Install-Containerd-Based-On-Kubernetes-Version -ContainerdUrl $expectedURL -KubernetesVersion "1.32.1" -CNIBinDir "cniBinPath" -CNIConfDir "cniConfigPath" -KubeDir "kubeDir"
      Assert-MockCalled -CommandName "Install-Containerd" -Exactly -Times 1 -ParameterFilter { $ContainerdUrl -eq $expectedURL }
    }
  }
}

Describe 'Get-WindowsVersion and Get-WindowsPauseVersion' {
  BeforeAll {
    Mock Set-ExitCode -MockWith {
        Param(
            [Parameter(Mandatory = $true)][int]
            $ExitCode,
            [Parameter(Mandatory = $true)][string]
            $ErrorMessage
        )
        Write-Host "Set ExitCode to $ExitCode and exit. Error: $ErrorMessage"
        throw $ExitCode
    } -Verifiable
  }

  It 'build number is from Windows 2019' {
    Mock Get-WindowsBuildNumber -MockWith { return "17763" }
    $windowsVersion = Get-WindowsVersion
    $expectedVersion = "1809"
    $windowsVersion | Should -Be $expectedVersion
  }

  It 'build number is from Windows 2022' {
    Mock Get-WindowsBuildNumber -MockWith { return "20348" }
    $windowsVersion = Get-WindowsVersion
    $expectedVersion = "ltsc2022"
    $windowsVersion | Should -Be $expectedVersion
  }

  It 'build number is from 23H2' {
    Mock Get-WindowsBuildNumber -MockWith { return "25398" }
    $windowsVersion = Get-WindowsVersion
    $expectedVersion = "23H2"
    $windowsVersion | Should -Be $expectedVersion
  }

  It 'build number is from prerelease of windows 2025' {
    Mock Get-WindowsBuildNumber -MockWith { return "25399" }
    $windowsVersion = Get-WindowsVersion
    $expectedVersion = "2025"
    $windowsVersion | Should -Be $expectedVersion
  }

  It 'build number is from prerelease of windows 2025' {
    Mock Get-WindowsBuildNumber -MockWith { return "30397" }
    $windowsVersion = Get-WindowsVersion
    $expectedVersion = "2025"
    $windowsVersion | Should -Be $expectedVersion
  }

  It 'build number is unknown' {
    Mock Get-WindowsBuildNumber -MockWith { return "40000" }
    try {
      $windowsVersion = Get-WindowsVersion
    } catch {
      Write-Host "Expected exception: $_"
    }
    Assert-MockCalled -CommandName 'Set-ExitCode' -Exactly -Times 1 -ParameterFilter { $ExitCode -eq $global:WINDOWS_CSE_ERROR_NOT_FOUND_BUILD_NUMBER }
  }

  It 'build number is from prerelease of windows 2025' {
    Mock Get-WindowsBuildNumber -MockWith { return "25399" }
    $windowsPauseVersion = Get-WindowsPauseVersion
    $expectedPauseVersion = "ltsc2022"
    $windowsPauseVersion | Should -Be $expectedPauseVersion
  }

  It 'build number is from prerelease of windows 2025' {
    Mock Get-WindowsBuildNumber -MockWith { return "30397" }
    $windowsPauseVersion = Get-WindowsPauseVersion
    $expectedPauseVersion = "ltsc2022"
    $windowsPauseVersion | Should -Be $expectedPauseVersion
  }
}

Describe 'Validate Exit Codes' {
  It 'should succeed' {
    Write-Host "Validating whether new error code name is added with the new error code"
    $global:ErrorCodeNames.Length | Should -Be $global:WINDOWS_CSE_ERROR_MAX_CODE

    for($i=0; $i -lt $global:ErrorCodeNames.Length; $i++) {
      $name=$global:ErrorCodeNames[$i]
      $name | Should -Match '[A-Z_]+'

      Write-Host "Validating $name"
      $ErrorCode = Get-Variable "$name" -ValueOnly
      $ErrorCode | Should -Be $i
      Write-Host "Validated $name"
    }
  }
}

# When using return to return values in a function with using Write-Log, the logs will be returned as well.
Describe "Mock Write-Log" {
  It 'should never exist in ut' {
    # Path to the PowerShell script you want to test
    $scriptPaths = @()
    $cseScripts = Get-ChildItem -Path "$PSScriptRoot\..\..\staging\cse\windows\" -Filter "*tests.ps1"
    foreach($script in $cseScripts) {
      $scriptPaths += $script.FullName
    }

    foreach($scriptPath in $scriptPaths) {
      Write-Host "Validating $scriptPath"
      $scriptContent = Get-Content -Path $scriptPath
      $scriptContent -join "`n" | Should -Not -Match "Mock Write-Log"
    }
  }
}


# When using return to return values in a function with using Write-Log, the logs will be returned as well.
Describe "Resolve-PackagesSourceUrl" {
  BeforeEach {
    $global:PackageDownloadFqdn = $null
  }

  It 'given valid preferred fqdn, returns preferred' {
    $preferredFqdn = "packages.aks.azure.com"
    $fallbackFqdn = "acs-mirror.azure.com"

    Resolve-PackagesDownloadFqdn -PreferredFqdn $preferredFqdn -FallbackFqdn $fallbackFqdn -Retries 1 -WaitSleepSeconds 1

    $global:PackageDownloadFqdn | Should -Be $preferredFqdn
  }

  It 'given invalid preferred fqdn, returns fallback' {
    $preferredFqdn = "baddomain.aks.azure.com"
    $fallbackFqdn = "acs-mirror.azure.com"

    Resolve-PackagesDownloadFqdn -PreferredFqdn $preferredFqdn -FallbackFqdn $fallbackFqdn -Retries 1 -WaitSleepSeconds 1

    $global:PackageDownloadFqdn | Should -Be $fallbackFqdn
  }

  It 'given all invalid fqdns, still returns fallback' {
    $preferredFqdn = "baddomain.aks.azure.com"
    $fallbackFqdn = "badacs-mirror.azure.com"

    Resolve-PackagesDownloadFqdn -PreferredFqdn $preferredFqdn -FallbackFqdn $fallbackFqdn -Retries 1 -WaitSleepSeconds 1

    $global:PackageDownloadFqdn | Should -Be $fallbackFqdn
  }

  It 'should return fallback fqdn when preferred check returns 404' {
    Mock Invoke-WebRequest -MockWith {
      # Create a custom object that mimics an Invoke-WebRequest response with StatusCode
      [PSCustomObject]@{
        StatusCode = 404  # Set the status code you want to test
        Content = "Not Found"
        Headers = @{}
      }
    }

    $preferredFqdn = "baddomain.aks.azure.com"
    $fallbackFqdn = "badacs-mirror.azure.com"

    Resolve-PackagesDownloadFqdn -PreferredFqdn $preferredFqdn -FallbackFqdn $fallbackFqdn -Retries 1 -WaitSleepSeconds 1

    $global:PackageDownloadFqdn | Should -Be $fallbackFqdn
  }

  It 'should return fallback fqdn when preferred check returns 500' {
    Mock Invoke-WebRequest -MockWith {
      [PSCustomObject]@{
        StatusCode = 500  # Internal server error
        Content = "Internal Server Error"
        Headers = @{}
      }
    }

    $preferredFqdn = "packages.aks.azure.com"
    $fallbackFqdn = "acs-mirror.azure.com"

    Resolve-PackagesDownloadFqdn -PreferredFqdn $preferredFqdn -FallbackFqdn $fallbackFqdn -Retries 1 -WaitSleepSeconds 1

    $global:PackageDownloadFqdn | Should -Be $fallbackFqdn
  }

  It 'should handle exception with no response' {
    Mock Invoke-WebRequest -MockWith {
      throw [System.Net.WebException]::new("Connection Timed Out")
    }

    $preferredFqdn = "packages.aks.azure.com"
    $fallbackFqdn = "acs-mirror.azure.com"

    Resolve-PackagesDownloadFqdn -PreferredFqdn $preferredFqdn -FallbackFqdn $fallbackFqdn -Retries 1 -WaitSleepSeconds 1

    $global:PackageDownloadFqdn | Should -Be $fallbackFqdn
  }

  It 'should correctly handle successful response' {
    Mock Invoke-WebRequest -MockWith {
      [PSCustomObject]@{
        StatusCode = 200  # Success
        Content = "OK"
        Headers = @{}
      }
    }

    $preferredFqdn = "packages.aks.azure.com"
    $fallbackFqdn = "acs-mirror.azure.com"

    Resolve-PackagesDownloadFqdn -PreferredFqdn $preferredFqdn -FallbackFqdn $fallbackFqdn -Retries 1 -WaitSleepSeconds 1

    $global:PackageDownloadFqdn | Should -Be $preferredFqdn
  }

  It 'should call Invoke-WebRequest with 2 times when 2 retries and bad fqdn' {
    Mock Invoke-WebRequest -MockWith {
      [PSCustomObject]@{
        StatusCode = 404  # Success
        Content = "NotFound"
        Headers = @{}
      }
    }

    $preferredFqdn = "packages.aks.azure.com"
    $fallbackFqdn = "acs-mirror.azure.com"

    Resolve-PackagesDownloadFqdn -PreferredFqdn $preferredFqdn -FallbackFqdn $fallbackFqdn -Retries 2 -WaitSleepSeconds 1

    Assert-MockCalled -CommandName "Invoke-WebRequest" -Exactly -Times 2
  }

  It 'should call Invoke-WebRequest with 1 times when 2 retries and valid fqdn' {
    Mock Invoke-WebRequest -MockWith {
      [PSCustomObject]@{
        StatusCode = 200  # Success
        Content = "OK"
        Headers = @{}
      }
    }

    $preferredFqdn = "packages.aks.azure.com"
    $fallbackFqdn = "acs-mirror.azure.com"

    Resolve-PackagesDownloadFqdn -PreferredFqdn $preferredFqdn -FallbackFqdn $fallbackFqdn -Retries 2 -WaitSleepSeconds 1

    Assert-MockCalled -CommandName "Invoke-WebRequest" -Exactly -Times 1
  }
}

Describe "DownloadFileOverHttp" {
  BeforeEach {
    # Reset the PackageDownloadFqdn before each test
    $global:PackageDownloadFqdn = $null
    $global:PreferredPackageDownloadFqdn = "packages.aks.azure.com"
    $global:FallbackPackageDownloadFqdn = "acs-mirror.azureedge.net"

    # Mock the main utilities used in DownloadFileOverHttp
    Mock Invoke-RestMethod -MockWith {} -Verifiable
    Mock Set-ExitCode -MockWith { throw "Set-ExitCode called with: $ExitCode, $ErrorMessage" }
    Mock Write-Log -MockWith {}
    Mock Resolve-PackagesDownloadFqdn -MockWith {} -Verifiable
    Mock Update-BaseUrl -MockWith { return $InitialUrl }
  }

  It "should use Update-BaseUrl after resolving the FQDN" {
    # Mock Update-BaseUrl to verify it's called with the right parameters
    Mock Update-BaseUrl -MockWith { return "https://updated.domain.com/test/file.zip" } -Verifiable

    # Call the function with a URL containing acs-mirror.azureedge.net
    $destPath = Join-Path -Path (Get-Location) -ChildPath "testfile.zip"
    DownloadFileOverHttp -Url "https://acs-mirror.azureedge.net/test/file.zip" -DestinationPath $destPath -ExitCode 999

    # Verify that Update-BaseUrl was called
    Assert-MockCalled -CommandName "Update-BaseUrl" -Exactly -Times 1 -ParameterFilter {
      $InitialUrl -eq "https://acs-mirror.azureedge.net/test/file.zip"
    }
  }

  It "should download a file when it's not in the cache" {
    # Call the function
    $destPath = Join-Path -Path $(Get-Location) -ChildPath "testfile.zip"
    DownloadFileOverHttp -Url "https://acs-mirror.azureedge.net/test/file.zip" -DestinationPath $destPath -ExitCode 999

    # Verify Invoke-RestMethod was called to download the file
    Assert-MockCalled -CommandName "Invoke-RestMethod" -Exactly -Times 1
  }

  It "should handle URL update after FQDN resolution" {
    # Mock Update-BaseUrl to return a different URL
    Mock Update-BaseUrl -MockWith { return "https://packages.aks.azure.com/test/file.zip" }

    # Mock Invoke-RestMethod with proper parameter capture
    Mock Invoke-RestMethod -MockWith {
      # Implementation doesn't matter for the test
    } -ParameterFilter {
      $Uri -eq "https://packages.aks.azure.com/test/file.zip"
    }

    # Call the function
    $destPath = Join-Path -Path (Get-Location) -ChildPath "testfile.zip"
    DownloadFileOverHttp -Url "https://acs-mirror.azureedge.net/test/file.zip" -DestinationPath $destPath -ExitCode 999

    # Verify Invoke-RestMethod was called with the updated URL
    Assert-MockCalled -CommandName "Invoke-RestMethod" -Exactly -Times 1 -ParameterFilter {
      $Uri -eq "https://packages.aks.azure.com/test/file.zip"
    }
  }
}

Describe "Update-BaseUrl" {
  BeforeEach {
    # Reset the PackageDownloadFqdn before each test
    $global:PackageDownloadFqdn = $null
    $global:PreferredPackageDownloadFqdn = "packages.aks.azure.com"
    $global:FallbackPackageDownloadFqdn = "acs-mirror.azureedge.net"
    Mock Resolve-PackagesDownloadFqdn -MockWith { $global:PackageDownloadFqdn = $PreferredFqdn }
  }

  It "should not modify URL when domain is not a match" {
    $global:PackageDownloadFqdn = "packages.aks.azure.com"
    $initialUrl = "https://some-other-domain.com/path/to/resource"

    $result = Update-BaseUrl -InitialUrl $initialUrl

    $result | Should -Be $initialUrl
  }

  It "should replace acs-mirror.azureedge.net with packages.aks.azure.com when appropriate" {
    $global:PackageDownloadFqdn = "packages.aks.azure.com"
    $initialUrl = "https://acs-mirror.azureedge.net/path/to/resource"
    $expectedUrl = "https://packages.aks.azure.com/path/to/resource"

    $result = Update-BaseUrl -InitialUrl $initialUrl

    $result | Should -Be $expectedUrl
  }

  It "should replace packages.aks.azure.com with acs-mirror.azureedge.net when appropriate" {
    $global:PackageDownloadFqdn = "acs-mirror.azureedge.net"
    $initialUrl = "https://packages.aks.azure.com/path/to/resource"
    $expectedUrl = "https://acs-mirror.azureedge.net/path/to/resource"

    $result = Update-BaseUrl -InitialUrl $initialUrl

    $result | Should -Be $expectedUrl
  }

  It "should handle URLs with query parameters correctly" {
    $global:PackageDownloadFqdn = "packages.aks.azure.com"
    $initialUrl = "https://acs-mirror.azureedge.net/path/to/resource?param=value&param2=value2"
    $expectedUrl = "https://packages.aks.azure.com/path/to/resource?param=value&param2=value2"

    $result = Update-BaseUrl -InitialUrl $initialUrl

    $result | Should -Be $expectedUrl
  }

  It "should handle URLs with special characters correctly" {
    $global:PackageDownloadFqdn = "packages.aks.azure.com"
    $initialUrl = "https://acs-mirror.azureedge.net/path/to/resource-with-hyphens_and_underscores.tar.gz"
    $expectedUrl = "https://packages.aks.azure.com/path/to/resource-with-hyphens_and_underscores.tar.gz"

    $result = Update-BaseUrl -InitialUrl $initialUrl

    $result | Should -Be $expectedUrl
  }

  It "should not modify URL when domain is a match but PackageDownloadFqdn is set to something else" {
    $global:PackageDownloadFqdn = "some-other-fqdn.com"
    $initialUrl = "https://acs-mirror.azureedge.net/path/to/resource"

    $result = Update-BaseUrl -InitialUrl $initialUrl

    $result | Should -Be $initialUrl
  }

  It "should work with domains in the middle of the URL" {
    $global:PackageDownloadFqdn = "packages.aks.azure.com"
    $initialUrl = "https://prefix-acs-mirror.azureedge.net-suffix/path/to/resource"

    $result = Update-BaseUrl -InitialUrl $initialUrl

    # Domain should not be replaced since it's not an exact match
    $result | Should -Be $initialUrl
  }

  It "should handle multiple occurrences of the domain" {
    $global:PackageDownloadFqdn = "packages.aks.azure.com"
    $initialUrl = "https://acs-mirror.azureedge.net/path/to/acs-mirror.azureedge.net/resource"
    $expectedUrl = "https://packages.aks.azure.com/path/to/packages.aks.azure.com/resource"

    $result = Update-BaseUrl -InitialUrl $initialUrl

    $result | Should -Be $expectedUrl
  }

  It "should call Resolve-PackagesDownloadFqdn when PackageDownloadFqdn is null and URL contains acs-mirror.azureedge.net" {
    # Ensure PackageDownloadFqdn is null
    $global:PackageDownloadFqdn = $null

    # Call Update-BaseUrl with a URL containing acs-mirror.azureedge.net
    $initialUrl = "https://acs-mirror.azureedge.net/path/to/resource"
    $result = Update-BaseUrl -InitialUrl $initialUrl

    # Verify Resolve-PackagesDownloadFqdn was called
    Assert-MockCalled -CommandName "Resolve-PackagesDownloadFqdn" -Times 1 -ParameterFilter {
      $PreferredFqdn -eq $global:PreferredPackageDownloadFqdn -and $FallbackFqdn -eq $global:FallbackPackageDownloadFqdn
    }
  }

  It "should call Resolve-PackagesDownloadFqdn when PackageDownloadFqdn is null and URL contains packages.aks.azure.com" {
    # Ensure PackageDownloadFqdn is null
    $global:PackageDownloadFqdn = $null

    # Call Update-BaseUrl with a URL containing packages.aks.azure.com
    $initialUrl = "https://packages.aks.azure.com/path/to/resource"
    $result = Update-BaseUrl -InitialUrl $initialUrl

    # Verify Resolve-PackagesDownloadFqdn was called
    Assert-MockCalled -CommandName "Resolve-PackagesDownloadFqdn" -Times 1 -ParameterFilter {
      $PreferredFqdn -eq $global:PreferredPackageDownloadFqdn -and $FallbackFqdn -eq $global:FallbackPackageDownloadFqdn
    }
  }

  It "should not call Resolve-PackagesDownloadFqdn when PackageDownloadFqdn is null but URL is different domain" {
    # Ensure PackageDownloadFqdn is null
    $global:PackageDownloadFqdn = $null

    # Call Update-BaseUrl with a URL that doesn't contain either domain
    $initialUrl = "https://other-domain.com/path/to/resource"
    $result = Update-BaseUrl -InitialUrl $initialUrl

    # Verify Resolve-PackagesDownloadFqdn was not called
    Assert-MockCalled -CommandName "Resolve-PackagesDownloadFqdn" -Times 0

    # Verify the URL wasn't modified
    $result | Should -Be $initialUrl
  }

  It "should not call Resolve-PackagesDownloadFqdn when PackageDownloadFqdn is already set" {
    # Set PackageDownloadFqdn to a value
    $global:PackageDownloadFqdn = "already-set.example.com"

    # Call Update-BaseUrl with a URL containing acs-mirror.azureedge.net
    $initialUrl = "https://acs-mirror.azureedge.net/path/to/resource"
    $result = Update-BaseUrl -InitialUrl $initialUrl

    # Verify Resolve-PackagesDownloadFqdn was not called
    Assert-MockCalled -CommandName "Resolve-PackagesDownloadFqdn" -Times 0
  }

  It "should correctly update URL after resolving FQDN from null" {
    # Ensure PackageDownloadFqdn is null to trigger resolution
    $global:PackageDownloadFqdn = $null

    # Mock Resolve-PackagesDownloadFqdn to set to the preferred FQDN
    Mock Resolve-PackagesDownloadFqdn -MockWith { $global:PackageDownloadFqdn = "packages.aks.azure.com" }

    # Call Update-BaseUrl with a URL containing the fallback domain
    $initialUrl = "https://acs-mirror.azureedge.net/path/to/resource"
    $result = Update-BaseUrl -InitialUrl $initialUrl

    # Verify Resolve-PackagesDownloadFqdn was called
    Assert-MockCalled -CommandName "Resolve-PackagesDownloadFqdn" -Times 1

    # Verify the URL was updated to use the preferred domain
    $result | Should -Be "https://packages.aks.azure.com/path/to/resource"
  }
}<|MERGE_RESOLUTION|>--- conflicted
+++ resolved
@@ -107,18 +107,12 @@
     It 'k8s version is greater than MinimalKubernetesVersionWithLatestContainerd2' {
       $expectedURL = $ContainerdWindowsPackageDownloadURL + $LatestContainerd2Package
       & Install-Containerd-Based-On-Kubernetes-Version -ContainerdUrl $ContainerdWindowsPackageDownloadURL -KubernetesVersion "1.33.0" -CNIBinDir "cniBinPath" -CNIConfDir "cniConfigPath" -KubeDir "kubeDir"
+      $expectedURL = $ContainerdWindowsPackageDownloadURL + $LatestContainerd2Package
+      & Install-Containerd-Based-On-Kubernetes-Version -ContainerdUrl $ContainerdWindowsPackageDownloadURL -KubernetesVersion "1.33.0" -CNIBinDir "cniBinPath" -CNIConfDir "cniConfigPath" -KubeDir "kubeDir"
       Assert-MockCalled -CommandName "Install-Containerd" -Exactly -Times 1 -ParameterFilter { $ContainerdUrl -eq $expectedURL }
     }
 
     It 'full URL is set' {
-<<<<<<< HEAD
-=======
-      $expectedURL = "https://privatecotnainer.com/v2.0.4-azure.1/binaries/containerd-v2.0.4-azure.1-windows-amd64.tar.gz"
-      & Install-Containerd-Based-On-Kubernetes-Version -ContainerdUrl "https://privatecotnainer.com/v1.2.3-azure.1/binaries/containerd-v1.2.3-azure.1-windows-amd64.tar.gz" -KubernetesVersion "1.32.1" -CNIBinDir "cniBinPath" -CNIConfDir "cniConfigPath" -KubeDir "kubeDir"
-      Assert-MockCalled -CommandName "Install-Containerd" -Exactly -Times 1 -ParameterFilter { $ContainerdUrl -eq $expectedURL }
-    }
-    It 'full URL is set however not matching the template, use as passed in we need to handle' {
->>>>>>> 94080d31
       $expectedURL = "https://privatecotnainer.com/v1.2.3-windows-amd64.tar.gz"
       & Install-Containerd-Based-On-Kubernetes-Version -ContainerdUrl $expectedURL -KubernetesVersion "1.32.1" -CNIBinDir "cniBinPath" -CNIConfDir "cniConfigPath" -KubeDir "kubeDir"
       Assert-MockCalled -CommandName "Install-Containerd" -Exactly -Times 1 -ParameterFilter { $ContainerdUrl -eq $expectedURL }
