<<<<<<< HEAD
# This script is used to define basic util functions
# It is better to define functions in the scripts under staging/cse/windows.

# Define all exit codes in Windows CSE
# It must match `[A-Z_]+`
$global:WINDOWS_CSE_SUCCESS=0
$global:WINDOWS_CSE_ERROR_UNKNOWN=1 # For unexpected error caught by the catch block in kuberneteswindowssetup.ps1
$global:WINDOWS_CSE_ERROR_DOWNLOAD_FILE_WITH_RETRY=2
$global:WINDOWS_CSE_ERROR_INVOKE_EXECUTABLE=3
$global:WINDOWS_CSE_ERROR_FILE_NOT_EXIST=4
$global:WINDOWS_CSE_ERROR_CHECK_API_SERVER_CONNECTIVITY=5
$global:WINDOWS_CSE_ERROR_PAUSE_IMAGE_NOT_EXIST=6
$global:WINDOWS_CSE_ERROR_GET_SUBNET_PREFIX=7
$global:WINDOWS_CSE_ERROR_GENERATE_TOKEN_FOR_ARM=8
$global:WINDOWS_CSE_ERROR_NETWORK_INTERFACES_NOT_EXIST=9
$global:WINDOWS_CSE_ERROR_NETWORK_ADAPTER_NOT_EXIST=10
$global:WINDOWS_CSE_ERROR_MANAGEMENT_IP_NOT_EXIST=11
$global:WINDOWS_CSE_ERROR_CALICO_SERVICE_ACCOUNT_NOT_EXIST=12
$global:WINDOWS_CSE_ERROR_CONTAINERD_NOT_INSTALLED=13
$global:WINDOWS_CSE_ERROR_CONTAINERD_NOT_RUNNING=14
$global:WINDOWS_CSE_ERROR_OPENSSH_NOT_INSTALLED=15
$global:WINDOWS_CSE_ERROR_OPENSSH_FIREWALL_NOT_CONFIGURED=16
$global:WINDOWS_CSE_ERROR_INVALID_PARAMETER_IN_AZURE_CONFIG=17
$global:WINDOWS_CSE_ERROR_NO_DOCKER_TO_BUILD_PAUSE_CONTAINER=18
$global:WINDOWS_CSE_ERROR_GET_CA_CERTIFICATES=19
$global:WINDOWS_CSE_ERROR_DOWNLOAD_CA_CERTIFICATES=20
$global:WINDOWS_CSE_ERROR_EMPTY_CA_CERTIFICATES=21
$global:WINDOWS_CSE_ERROR_ENABLE_SECURE_TLS=22
$global:WINDOWS_CSE_ERROR_GMSA_EXPAND_ARCHIVE=23
$global:WINDOWS_CSE_ERROR_GMSA_ENABLE_POWERSHELL_PRIVILEGE=24
$global:WINDOWS_CSE_ERROR_GMSA_SET_REGISTRY_PERMISSION=25
$global:WINDOWS_CSE_ERROR_GMSA_SET_REGISTRY_VALUES=26
$global:WINDOWS_CSE_ERROR_GMSA_IMPORT_CCGEVENTS=27
$global:WINDOWS_CSE_ERROR_GMSA_IMPORT_CCGAKVPPLUGINEVENTS=28
$global:WINDOWS_CSE_ERROR_NOT_FOUND_MANAGEMENT_IP=29
$global:WINDOWS_CSE_ERROR_NOT_FOUND_BUILD_NUMBER=30
$global:WINDOWS_CSE_ERROR_NOT_FOUND_PROVISIONING_SCRIPTS=31
$global:WINDOWS_CSE_ERROR_START_NODE_RESET_SCRIPT_TASK=32
$global:WINDOWS_CSE_ERROR_DOWNLOAD_CSE_PACKAGE=33
$global:WINDOWS_CSE_ERROR_DOWNLOAD_KUBERNETES_PACKAGE=34
$global:WINDOWS_CSE_ERROR_DOWNLOAD_CNI_PACKAGE=35
$global:WINDOWS_CSE_ERROR_DOWNLOAD_HNS_MODULE=36
$global:WINDOWS_CSE_ERROR_DOWNLOAD_CALICO_PACKAGE=37
$global:WINDOWS_CSE_ERROR_DOWNLOAD_GMSA_PACKAGE=38
$global:WINDOWS_CSE_ERROR_DOWNLOAD_CSI_PROXY_PACKAGE=39
$global:WINDOWS_CSE_ERROR_DOWNLOAD_CONTAINERD_PACKAGE=40
$global:WINDOWS_CSE_ERROR_SET_TCP_DYNAMIC_PORT_RANGE=41
$global:WINDOWS_CSE_ERROR_BUILD_DOCKER_PAUSE_CONTAINER=42
$global:WINDOWS_CSE_ERROR_PULL_PAUSE_IMAGE=43
$global:WINDOWS_CSE_ERROR_BUILD_TAG_PAUSE_IMAGE=44
$global:WINDOWS_CSE_ERROR_CONTAINERD_BINARY_EXIST=45
$global:WINDOWS_CSE_ERROR_SET_TCP_EXCLUDE_PORT_RANGE=46
$global:WINDOWS_CSE_ERROR_SET_UDP_DYNAMIC_PORT_RANGE=47
$global:WINDOWS_CSE_ERROR_SET_UDP_EXCLUDE_PORT_RANGE=48
$global:WINDOWS_CSE_ERROR_NO_CUSTOM_DATA_BIN=49 # Return this error code in csecmd.ps1 when C:\AzureData\CustomData.bin does not exist
$global:WINDOWS_CSE_ERROR_NO_CSE_RESULT_LOG=50 # Return this error code in csecmd.ps1 when C:\AzureData\CSEResult.log does not exist
$global:WINDOWS_CSE_ERROR_COPY_LOG_COLLECTION_SCRIPTS=51
$global:WINDOWS_CSE_ERROR_RESIZE_OS_DRIVE=52
$global:WINDOWS_CSE_ERROR_GPU_DRIVER_INSTALLATION_FAILED=53
$global:WINDOWS_CSE_ERROR_GPU_DRIVER_INSTALLATION_TIMEOUT=54
$global:WINDOWS_CSE_ERROR_GPU_DRIVER_INSTALLATION_VM_SIZE_NOT_SUPPORTED=55
$global:WINDOWS_CSE_ERROR_GPU_DRIVER_INSTALLATION_URL_NOT_SET=56
$global:WINDOWS_CSE_ERROR_GPU_SKU_INFO_NOT_FOUND=57
$global:WINDOWS_CSE_ERROR_GPU_DRIVER_INSTALLATION_DOWNLOAD_FAILURE=58
$global:WINDOWS_CSE_ERROR_GPU_DRIVER_INVALID_SIGNATURE=59
$global:WINDOWS_CSE_ERROR_GPU_DRIVER_INSTALLATION_EXCEPTION=60
$global:WINDOWS_CSE_ERROR_GPU_DRIVER_INSTALLATION_URL_NOT_EXE=61
$global:WINDOWS_CSE_ERROR_UPDATING_KUBE_CLUSTER_CONFIG=62
$global:WINDOWS_CSE_ERROR_GET_NODE_IPV6_IP=63

# Please add new error code for downloading new packages in RP code too
$global:ErrorCodeNames = @(
    "WINDOWS_CSE_SUCCESS",
    "WINDOWS_CSE_ERROR_UNKNOWN",
    "WINDOWS_CSE_ERROR_DOWNLOAD_FILE_WITH_RETRY",
    "WINDOWS_CSE_ERROR_INVOKE_EXECUTABLE",
    "WINDOWS_CSE_ERROR_FILE_NOT_EXIST",
    "WINDOWS_CSE_ERROR_CHECK_API_SERVER_CONNECTIVITY",
    "WINDOWS_CSE_ERROR_PAUSE_IMAGE_NOT_EXIST",
    "WINDOWS_CSE_ERROR_GET_SUBNET_PREFIX",
    "WINDOWS_CSE_ERROR_GENERATE_TOKEN_FOR_ARM",
    "WINDOWS_CSE_ERROR_NETWORK_INTERFACES_NOT_EXIST",
    "WINDOWS_CSE_ERROR_NETWORK_ADAPTER_NOT_EXIST",
    "WINDOWS_CSE_ERROR_MANAGEMENT_IP_NOT_EXIST",
    "WINDOWS_CSE_ERROR_CALICO_SERVICE_ACCOUNT_NOT_EXIST",
    "WINDOWS_CSE_ERROR_CONTAINERD_NOT_INSTALLED",
    "WINDOWS_CSE_ERROR_CONTAINERD_NOT_RUNNING",
    "WINDOWS_CSE_ERROR_OPENSSH_NOT_INSTALLED",
    "WINDOWS_CSE_ERROR_OPENSSH_FIREWALL_NOT_CONFIGURED",
    "WINDOWS_CSE_ERROR_INVALID_PARAMETER_IN_AZURE_CONFIG",
    "WINDOWS_CSE_ERROR_NO_DOCKER_TO_BUILD_PAUSE_CONTAINER",
    "WINDOWS_CSE_ERROR_GET_CA_CERTIFICATES",
    "WINDOWS_CSE_ERROR_DOWNLOAD_CA_CERTIFICATES",
    "WINDOWS_CSE_ERROR_EMPTY_CA_CERTIFICATES",
    "WINDOWS_CSE_ERROR_ENABLE_SECURE_TLS",
    "WINDOWS_CSE_ERROR_GMSA_EXPAND_ARCHIVE",
    "WINDOWS_CSE_ERROR_GMSA_ENABLE_POWERSHELL_PRIVILEGE",
    "WINDOWS_CSE_ERROR_GMSA_SET_REGISTRY_PERMISSION",
    "WINDOWS_CSE_ERROR_GMSA_SET_REGISTRY_VALUES",
    "WINDOWS_CSE_ERROR_GMSA_IMPORT_CCGEVENTS",
    "WINDOWS_CSE_ERROR_GMSA_IMPORT_CCGAKVPPLUGINEVENTS",
    "WINDOWS_CSE_ERROR_NOT_FOUND_MANAGEMENT_IP",
    "WINDOWS_CSE_ERROR_NOT_FOUND_BUILD_NUMBER",
    "WINDOWS_CSE_ERROR_NOT_FOUND_PROVISIONING_SCRIPTS",
    "WINDOWS_CSE_ERROR_START_NODE_RESET_SCRIPT_TASK",
    "WINDOWS_CSE_ERROR_DOWNLOAD_CSE_PACKAGE",
    "WINDOWS_CSE_ERROR_DOWNLOAD_KUBERNETES_PACKAGE",
    "WINDOWS_CSE_ERROR_DOWNLOAD_CNI_PACKAGE",
    "WINDOWS_CSE_ERROR_DOWNLOAD_HNS_MODULE",
    "WINDOWS_CSE_ERROR_DOWNLOAD_CALICO_PACKAGE",
    "WINDOWS_CSE_ERROR_DOWNLOAD_GMSA_PACKAGE",
    "WINDOWS_CSE_ERROR_DOWNLOAD_CSI_PROXY_PACKAGE",
    "WINDOWS_CSE_ERROR_DOWNLOAD_CONTAINERD_PACKAGE",
    "WINDOWS_CSE_ERROR_SET_TCP_DYNAMIC_PORT_RANGE",
    "WINDOWS_CSE_ERROR_BUILD_DOCKER_PAUSE_CONTAINER",
    "WINDOWS_CSE_ERROR_PULL_PAUSE_IMAGE",
    "WINDOWS_CSE_ERROR_BUILD_TAG_PAUSE_IMAGE",
    "WINDOWS_CSE_ERROR_CONTAINERD_BINARY_EXIST",
    "WINDOWS_CSE_ERROR_SET_TCP_EXCLUDE_PORT_RANGE",
    "WINDOWS_CSE_ERROR_SET_UDP_DYNAMIC_PORT_RANGE",
    "WINDOWS_CSE_ERROR_SET_UDP_EXCLUDE_PORT_RANGE",
    "WINDOWS_CSE_ERROR_NO_CUSTOM_DATA_BIN",
    "WINDOWS_CSE_ERROR_NO_CSE_RESULT_LOG",
    "WINDOWS_CSE_ERROR_COPY_LOG_COLLECTION_SCRIPTS",
    "WINDOWS_CSE_ERROR_RESIZE_OS_DRIVE",
    "WINDOWS_CSE_ERROR_GPU_DRIVER_INSTALLATION_FAILED",
    "WINDOWS_CSE_ERROR_GPU_DRIVER_INSTALLATION_TIMEOUT",
    "WINDOWS_CSE_ERROR_GPU_DRIVER_INSTALLATION_VM_SIZE_NOT_SUPPORTED",
    "WINDOWS_CSE_ERROR_GPU_DRIVER_INSTALLATION_URL_NOT_SET",
    "WINDOWS_CSE_ERROR_GPU_SKU_INFO_NOT_FOUND",
    "WINDOWS_CSE_ERROR_GPU_DRIVER_INSTALLATION_DOWNLOAD_FAILURE",
    "WINDOWS_CSE_ERROR_GPU_DRIVER_INVALID_SIGNATURE",
    "WINDOWS_CSE_ERROR_GPU_DRIVER_INSTALLATION_EXCEPTION",
    "WINDOWS_CSE_ERROR_GPU_DRIVER_INSTALLATION_URL_NOT_EXE",
    "WINDOWS_CSE_ERROR_UPDATING_KUBE_CLUSTER_CONFIG",
    "WINDOWS_CSE_ERROR_GET_NODE_IPV6_IP"
)

# NOTE: KubernetesVersion does not contain "v"
$global:MinimalKubernetesVersionWithLatestContainerd = "1.28.0" # Will change it to the correct version when we support new Windows containerd version
$global:StableContainerdPackage = "v1.6.21-azure.1/binaries/containerd-v1.6.21-azure.1-windows-amd64.tar.gz"
# The latest containerd version
$global:LatestContainerdPackage = "v1.7.9-azure.1/binaries/containerd-v1.7.9-azure.1-windows-amd64.tar.gz"

$global:EventsLoggingDir = "C:\WindowsAzure\Logs\Plugins\Microsoft.Compute.CustomScriptExtension\Events\"
$global:TaskName = ""
$global:TaskTimeStamp = ""

# This filter removes null characters (\0) which are captured in nssm.exe output when logged through powershell
filter RemoveNulls { $_ -replace '\0', '' }

filter Timestamp { "$(Get-Date -Format o): $_" }

function Write-Log($message) {
    $msg = $message | Timestamp
    Write-Output $msg
}

function DownloadFileOverHttp {
    Param(
        [Parameter(Mandatory = $true)][string]
        $Url,
        [Parameter(Mandatory = $true)][string]
        $DestinationPath,
        [Parameter(Mandatory = $true)][int]
        $ExitCode
    )

    # First check to see if a file with the same name is already cached on the VHD
    $fileName = [IO.Path]::GetFileName($Url)

    $search = @()
    if (Test-Path $global:CacheDir) {
        $search = [IO.Directory]::GetFiles($global:CacheDir, $fileName, [IO.SearchOption]::AllDirectories)
    }

    if ($search.Count -ne 0) {
        Write-Log "Using cached version of $fileName - Copying file from $($search[0]) to $DestinationPath"
        Copy-Item -Path $search[0] -Destination $DestinationPath -Force
    }
    else {
        $secureProtocols = @()
        $insecureProtocols = @([System.Net.SecurityProtocolType]::SystemDefault, [System.Net.SecurityProtocolType]::Ssl3)

        foreach ($protocol in [System.Enum]::GetValues([System.Net.SecurityProtocolType])) {
            if ($insecureProtocols -notcontains $protocol) {
                $secureProtocols += $protocol
            }
        }
        [System.Net.ServicePointManager]::SecurityProtocol = $secureProtocols

        $oldProgressPreference = $ProgressPreference
        $ProgressPreference = 'SilentlyContinue'

        $downloadTimer = [System.Diagnostics.Stopwatch]::StartNew()
        try {
            $args = @{Uri=$Url; Method="Get"; OutFile=$DestinationPath}
            Retry-Command -Command "Invoke-RestMethod" -Args $args -Retries 5 -RetryDelaySeconds 10
        } catch {
            Set-ExitCode -ExitCode $ExitCode -ErrorMessage "Failed in downloading $Url. Error: $_"
        }
        $downloadTimer.Stop()

        if ($global:AppInsightsClient -ne $null) {
            $event = New-Object "Microsoft.ApplicationInsights.DataContracts.EventTelemetry"
            $event.Name = "FileDownload"
            $event.Properties["FileName"] = $fileName
            $event.Metrics["DurationMs"] = $downloadTimer.ElapsedMilliseconds
            $global:AppInsightsClient.TrackEvent($event)
        }

        $ProgressPreference = $oldProgressPreference
        Write-Log "Downloaded file $Url to $DestinationPath"
    }
}

function Set-ExitCode
{
    Param(
        [Parameter(Mandatory=$true)][int]
        $ExitCode,
        [Parameter(Mandatory=$true)][string]
        $ErrorMessage
    )
    Write-Log "Set ExitCode to $ExitCode and exit. Error: $ErrorMessage"
    $global:ExitCode=$ExitCode
    # we use | as the separator as a workaround since " or ' do not work as expected per the testings
    $global:ErrorMessage=($ErrorMessage -replace '\|', '%7C')
    exit $ExitCode
}

function Postpone-RestartComputer 
{
    Logs-To-Event -TaskName "AKS.WindowsCSE.PostponeRestartComputer" -TaskMessage "Start to create an one-time task to restart the VM"
    $action = New-ScheduledTaskAction -Execute "powershell.exe" -Argument " -Command `"Restart-Computer -Force`""
    $principal = New-ScheduledTaskPrincipal -UserId SYSTEM -LogonType ServiceAccount -RunLevel Highest
    # trigger this task once
    $trigger = New-JobTrigger -At  (Get-Date).AddSeconds(15).DateTime -Once
    $definition = New-ScheduledTask -Action $action -Principal $principal -Trigger $trigger -Description "Restart computer after provisioning the VM"
    Register-ScheduledTask -TaskName "restart-computer" -InputObject $definition
    Write-Log "Created an one-time task to restart the VM"
}

function Create-Directory
{
    Param(
        [Parameter(Mandatory=$true)][string]
        $FullPath,
        [Parameter(Mandatory=$false)][string]
        $DirectoryUsage = "general purpose"
    )
    
    if (-Not (Test-Path $FullPath)) {
        Write-Log "Create directory $FullPath for $DirectoryUsage"
        New-Item -ItemType Directory -Path $FullPath > $null
    } else {
        Write-Log "Directory $FullPath for $DirectoryUsage exists"
    }
}

# https://stackoverflow.com/a/34559554/697126
function New-TemporaryDirectory {
    $parent = [System.IO.Path]::GetTempPath()
    [string] $name = [System.Guid]::NewGuid()
    New-Item -ItemType Directory -Path (Join-Path $parent $name)
}

function Retry-Command {
    Param(
        [Parameter(Mandatory = $true)][ValidateNotNullOrEmpty()][string]
        $Command,
        [Parameter(Mandatory = $true)][ValidateNotNullOrEmpty()][hashtable]
        $Args,
        [Parameter(Mandatory = $true)][ValidateNotNullOrEmpty()][int]
        $Retries,
        [Parameter(Mandatory = $true)][ValidateNotNullOrEmpty()][int]
        $RetryDelaySeconds
    )

    for ($i = 0; ; ) {
        try {
            # Do not log Args since Args may contain sensitive data
            Write-Log "Retry $i : $command"
            return & $Command @Args
        }
        catch {
            $i++
            if ($i -ge $Retries) {
                throw $_
            }
            Start-Sleep $RetryDelaySeconds
        }
    }
}

function Invoke-Executable {
    Param(
        [Parameter(Mandatory=$true)][string]
        $Executable,
        [Parameter(Mandatory=$true)][string[]]
        $ArgList,
        [Parameter(Mandatory=$true)][int]
        $ExitCode,
        [int[]]
        $AllowedExitCodes = @(0),
        [int]
        $Retries = 0,
        [int]
        $RetryDelaySeconds = 1
    )

    for ($i = 0; $i -le $Retries; $i++) {
        Write-Log "$i - Running $Executable $ArgList ..."
        & $Executable $ArgList
        if ($LASTEXITCODE -notin $AllowedExitCodes) {
            Write-Log "$Executable returned unsuccessfully with exit code $LASTEXITCODE"
            Start-Sleep -Seconds $RetryDelaySeconds
            continue
        }
        else {
            Write-Log "$Executable returned successfully"
            return
        }
    }

    Set-ExitCode -ExitCode $ExitCode -ErrorMessage "Exhausted retries for $Executable $ArgList"
}

function Assert-FileExists {
    Param(
        [Parameter(Mandatory = $true)][string]
        $Filename,
        [Parameter(Mandatory = $true)][int]
        $ExitCode
    )

    if (-Not (Test-Path $Filename)) {
        Set-ExitCode -ExitCode $ExitCode -ErrorMessage "$Filename does not exist"
    }
}

function Get-WindowsBuildNumber {
    return (Get-ItemProperty "HKLM:\SOFTWARE\Microsoft\Windows NT\CurrentVersion").CurrentBuild
}

function Get-WindowsVersion {
    $buildNumber = Get-WindowsBuildNumber
    switch ($buildNumber) {
        "17763" { return "1809" }
        "20348" { return "ltsc2022" }
        "25398" { return "23H2" }
        {$_ -ge "25399" -and $_ -le "30397"} { return "test2025" }
        Default {
            Set-ExitCode -ExitCode $global:WINDOWS_CSE_ERROR_NOT_FOUND_BUILD_NUMBER -ErrorMessage "Failed to find the windows build number: $buildNumber"
        }
    }
}

function Get-WindowsPauseVersion {
    $buildNumber = Get-WindowsBuildNumber
    switch ($buildNumber) {
        "17763" { return "1809" }
        "20348" { return "ltsc2022" }
        "25398" { return "ltsc2022" }
        {$_ -ge "25399" -and $_ -le "30397"} { return "ltsc2022" }
        Default {
            Set-ExitCode -ExitCode $global:WINDOWS_CSE_ERROR_NOT_FOUND_BUILD_NUMBER -ErrorMessage "Failed to find the windows build number: $buildNumber"
        }
    }
}

function Install-Containerd-Based-On-Kubernetes-Version {
  Param(
    [Parameter(Mandatory = $true)][string]
    $ContainerdUrl,
    [Parameter(Mandatory = $true)][string]
    $CNIBinDir,
    [Parameter(Mandatory = $true)][string]
    $CNIConfDir,
    [Parameter(Mandatory = $true)][string]
    $KubeDir,
    [Parameter(Mandatory = $true)][string]
    $KubernetesVersion
  )

  Logs-To-Event -TaskName "AKS.WindowsCSE.InstallContainerdBasedOnKubernetesVersion" -TaskMessage "Start to install ContainerD based on kubernetes version. ContainerdUrl: $global:ContainerdUrl, KubernetesVersion: $global:KubeBinariesVersion"

  # In the past, $global:ContainerdUrl is a full URL to download Windows containerd package.
  # Example: "https://acs-mirror.azureedge.net/containerd/windows/v0.0.46/binaries/containerd-v0.0.46-windows-amd64.tar.gz"
  # To support multiple containerd versions, we only set the endpoint in $global:ContainerdUrl.
  # Example: "https://acs-mirror.azureedge.net/containerd/windows/"
  # We only set containerd package based on kubernetes version when $global:ContainerdUrl ends with "/" so we support:
  #   1. Current behavior to set the full URL
  #   2. Setting containerd package in toggle for test purpose or hotfix
  if ($ContainerdUrl.EndsWith("/")) {
    Write-Log "ContainerdURL is $ContainerdUrl"
    $containerdPackage=$global:StableContainerdPackage
    if (([version]$KubernetesVersion).CompareTo([version]$global:MinimalKubernetesVersionWithLatestContainerd) -ge 0) {
        $containerdPackage=$global:LatestContainerdPackage
        Write-Log "Kubernetes version $KubernetesVersion is greater than or equal to $global:MinimalKubernetesVersionWithLatestContainerd so the latest containerd version $containerdPackage is used"
    } else {
      Write-Log "Kubernetes version $KubernetesVersion is less than $global:MinimalKubernetesVersionWithLatestContainerd so the stable containerd version $containerdPackage is used"
    }
    $ContainerdUrl = $ContainerdUrl + $containerdPackage
  }
  Logs-To-Event -TaskName "AKS.WindowsCSE.InstallContainerd" -TaskMessage "Start to install ContainerD. ContainerdUrl: $ContainerdUrl"
  Install-Containerd -ContainerdUrl $ContainerdUrl -CNIBinDir $CNIBinDir -CNIConfDir $CNIConfDir -KubeDir $KubeDir
}

function Logs-To-Event {
    Param(
        [Parameter(Mandatory = $true)][string]
        $TaskName,
        [Parameter(Mandatory = $true)][string]
        $TaskMessage
    )
    $eventLevel="Informational"
    if ($global:ExitCode -ne 0) {
        $eventLevel="Error"
    }

    $eventsFileName=[DateTimeOffset]::UtcNow.ToUnixTimeMilliseconds()
    $currentTime=$(Get-Date -Format "yyyy-MM-dd HH:mm:ss.fff")
    
    $lastTaskName = ""
    $lastTaskDuration = 0
    if ($global:TaskTimeStamp -ne "") {
        $lastTaskName = $global:TaskName
        $lastTaskDuration = $(New-Timespan -Start $global:TaskTimeStamp -End $currentTime)
    }

    $global:TaskName = $TaskName
    $global:TaskTimeStamp = $currentTime

    Write-Log "$global:TaskName - $TaskMessage"
    $TaskMessage = (echo $TaskMessage | ConvertTo-Json)
    $messageJson = @"
    {
        "HostName": "$env:computername",
        "LastTaskName": "$lastTaskName",
        "LastTaskDuration": "$lastTaskDuration",
        "CurrentTaskMessage": $TaskMessage
    }
"@
    $messageJson = (echo $messageJson | ConvertTo-Json)
    
    $jsonString = @"
    {
        "Timestamp": "$global:TaskTimeStamp",
        "OperationId": "$global:OperationId",
        "Version": "1.10",
        "TaskName": "$global:TaskName",
        "EventLevel": "$eventLevel",
        "Message": $messageJson
    }
"@
    echo $jsonString | Set-Content ${global:EventsLoggingDir}${eventsFileName}.json
=======
# This script is used to define basic util functions
# It is better to define functions in the scripts under staging/cse/windows.

# Define all exit codes in Windows CSE
# It must match `[A-Z_]+`
$global:WINDOWS_CSE_SUCCESS=0
$global:WINDOWS_CSE_ERROR_UNKNOWN=1 # For unexpected error caught by the catch block in kuberneteswindowssetup.ps1
$global:WINDOWS_CSE_ERROR_DOWNLOAD_FILE_WITH_RETRY=2
$global:WINDOWS_CSE_ERROR_INVOKE_EXECUTABLE=3
$global:WINDOWS_CSE_ERROR_FILE_NOT_EXIST=4
$global:WINDOWS_CSE_ERROR_CHECK_API_SERVER_CONNECTIVITY=5
$global:WINDOWS_CSE_ERROR_PAUSE_IMAGE_NOT_EXIST=6
$global:WINDOWS_CSE_ERROR_GET_SUBNET_PREFIX=7
$global:WINDOWS_CSE_ERROR_GENERATE_TOKEN_FOR_ARM=8
$global:WINDOWS_CSE_ERROR_NETWORK_INTERFACES_NOT_EXIST=9
$global:WINDOWS_CSE_ERROR_NETWORK_ADAPTER_NOT_EXIST=10
$global:WINDOWS_CSE_ERROR_MANAGEMENT_IP_NOT_EXIST=11
$global:WINDOWS_CSE_ERROR_CALICO_SERVICE_ACCOUNT_NOT_EXIST=12
$global:WINDOWS_CSE_ERROR_CONTAINERD_NOT_INSTALLED=13
$global:WINDOWS_CSE_ERROR_CONTAINERD_NOT_RUNNING=14
$global:WINDOWS_CSE_ERROR_OPENSSH_NOT_INSTALLED=15
$global:WINDOWS_CSE_ERROR_OPENSSH_FIREWALL_NOT_CONFIGURED=16
$global:WINDOWS_CSE_ERROR_INVALID_PARAMETER_IN_AZURE_CONFIG=17
$global:WINDOWS_CSE_ERROR_NO_DOCKER_TO_BUILD_PAUSE_CONTAINER=18
$global:WINDOWS_CSE_ERROR_GET_CA_CERTIFICATES=19
$global:WINDOWS_CSE_ERROR_DOWNLOAD_CA_CERTIFICATES=20
$global:WINDOWS_CSE_ERROR_EMPTY_CA_CERTIFICATES=21
$global:WINDOWS_CSE_ERROR_ENABLE_SECURE_TLS=22
$global:WINDOWS_CSE_ERROR_GMSA_EXPAND_ARCHIVE=23
$global:WINDOWS_CSE_ERROR_GMSA_ENABLE_POWERSHELL_PRIVILEGE=24
$global:WINDOWS_CSE_ERROR_GMSA_SET_REGISTRY_PERMISSION=25
$global:WINDOWS_CSE_ERROR_GMSA_SET_REGISTRY_VALUES=26
$global:WINDOWS_CSE_ERROR_GMSA_IMPORT_CCGEVENTS=27
$global:WINDOWS_CSE_ERROR_GMSA_IMPORT_CCGAKVPPLUGINEVENTS=28
$global:WINDOWS_CSE_ERROR_NOT_FOUND_MANAGEMENT_IP=29
$global:WINDOWS_CSE_ERROR_NOT_FOUND_BUILD_NUMBER=30
$global:WINDOWS_CSE_ERROR_NOT_FOUND_PROVISIONING_SCRIPTS=31
$global:WINDOWS_CSE_ERROR_START_NODE_RESET_SCRIPT_TASK=32
$global:WINDOWS_CSE_ERROR_DOWNLOAD_CSE_PACKAGE=33
$global:WINDOWS_CSE_ERROR_DOWNLOAD_KUBERNETES_PACKAGE=34
$global:WINDOWS_CSE_ERROR_DOWNLOAD_CNI_PACKAGE=35
$global:WINDOWS_CSE_ERROR_DOWNLOAD_HNS_MODULE=36
$global:WINDOWS_CSE_ERROR_DOWNLOAD_CALICO_PACKAGE=37
$global:WINDOWS_CSE_ERROR_DOWNLOAD_GMSA_PACKAGE=38
$global:WINDOWS_CSE_ERROR_DOWNLOAD_CSI_PROXY_PACKAGE=39
$global:WINDOWS_CSE_ERROR_DOWNLOAD_CONTAINERD_PACKAGE=40
$global:WINDOWS_CSE_ERROR_SET_TCP_DYNAMIC_PORT_RANGE=41
$global:WINDOWS_CSE_ERROR_BUILD_DOCKER_PAUSE_CONTAINER=42
$global:WINDOWS_CSE_ERROR_PULL_PAUSE_IMAGE=43
$global:WINDOWS_CSE_ERROR_BUILD_TAG_PAUSE_IMAGE=44
$global:WINDOWS_CSE_ERROR_CONTAINERD_BINARY_EXIST=45
$global:WINDOWS_CSE_ERROR_SET_TCP_EXCLUDE_PORT_RANGE=46
$global:WINDOWS_CSE_ERROR_SET_UDP_DYNAMIC_PORT_RANGE=47
$global:WINDOWS_CSE_ERROR_SET_UDP_EXCLUDE_PORT_RANGE=48
$global:WINDOWS_CSE_ERROR_NO_CUSTOM_DATA_BIN=49 # Return this error code in csecmd.ps1 when C:\AzureData\CustomData.bin does not exist
$global:WINDOWS_CSE_ERROR_NO_CSE_RESULT_LOG=50 # Return this error code in csecmd.ps1 when C:\AzureData\CSEResult.log does not exist
$global:WINDOWS_CSE_ERROR_COPY_LOG_COLLECTION_SCRIPTS=51
$global:WINDOWS_CSE_ERROR_RESIZE_OS_DRIVE=52
$global:WINDOWS_CSE_ERROR_GPU_DRIVER_INSTALLATION_FAILED=53
$global:WINDOWS_CSE_ERROR_GPU_DRIVER_INSTALLATION_TIMEOUT=54
$global:WINDOWS_CSE_ERROR_GPU_DRIVER_INSTALLATION_VM_SIZE_NOT_SUPPORTED=55
$global:WINDOWS_CSE_ERROR_GPU_DRIVER_INSTALLATION_URL_NOT_SET=56
$global:WINDOWS_CSE_ERROR_GPU_SKU_INFO_NOT_FOUND=57
$global:WINDOWS_CSE_ERROR_GPU_DRIVER_INSTALLATION_DOWNLOAD_FAILURE=58
$global:WINDOWS_CSE_ERROR_GPU_DRIVER_INVALID_SIGNATURE=59
$global:WINDOWS_CSE_ERROR_GPU_DRIVER_INSTALLATION_EXCEPTION=60
$global:WINDOWS_CSE_ERROR_GPU_DRIVER_INSTALLATION_URL_NOT_EXE=61
$global:WINDOWS_CSE_ERROR_UPDATING_KUBE_CLUSTER_CONFIG=62
$global:WINDOWS_CSE_ERROR_GET_NODE_IPV6_IP=63
$global:WINDOWS_CSE_ERROR_GET_CONTAINERD_VERSION=64
$global:WINDOWS_CSE_ERROR_INSTALL_CREDENTIAL_PROVIDER = 65 # exit code for installing credential provider
$global:WINDOWS_CSE_ERROR_DOWNLOAD_CREDEDNTIAL_PROVIDER=66 # exit code for downloading credential provider failure
$global:WINDOWS_CSE_ERROR_CREDENTIAL_PROVIDER_CONFIG=67 # exit code for checking credential provider config failure

# Please add new error code for downloading new packages in RP code too
$global:ErrorCodeNames = @(
    "WINDOWS_CSE_SUCCESS",
    "WINDOWS_CSE_ERROR_UNKNOWN",
    "WINDOWS_CSE_ERROR_DOWNLOAD_FILE_WITH_RETRY",
    "WINDOWS_CSE_ERROR_INVOKE_EXECUTABLE",
    "WINDOWS_CSE_ERROR_FILE_NOT_EXIST",
    "WINDOWS_CSE_ERROR_CHECK_API_SERVER_CONNECTIVITY",
    "WINDOWS_CSE_ERROR_PAUSE_IMAGE_NOT_EXIST",
    "WINDOWS_CSE_ERROR_GET_SUBNET_PREFIX",
    "WINDOWS_CSE_ERROR_GENERATE_TOKEN_FOR_ARM",
    "WINDOWS_CSE_ERROR_NETWORK_INTERFACES_NOT_EXIST",
    "WINDOWS_CSE_ERROR_NETWORK_ADAPTER_NOT_EXIST",
    "WINDOWS_CSE_ERROR_MANAGEMENT_IP_NOT_EXIST",
    "WINDOWS_CSE_ERROR_CALICO_SERVICE_ACCOUNT_NOT_EXIST",
    "WINDOWS_CSE_ERROR_CONTAINERD_NOT_INSTALLED",
    "WINDOWS_CSE_ERROR_CONTAINERD_NOT_RUNNING",
    "WINDOWS_CSE_ERROR_OPENSSH_NOT_INSTALLED",
    "WINDOWS_CSE_ERROR_OPENSSH_FIREWALL_NOT_CONFIGURED",
    "WINDOWS_CSE_ERROR_INVALID_PARAMETER_IN_AZURE_CONFIG",
    "WINDOWS_CSE_ERROR_NO_DOCKER_TO_BUILD_PAUSE_CONTAINER",
    "WINDOWS_CSE_ERROR_GET_CA_CERTIFICATES",
    "WINDOWS_CSE_ERROR_DOWNLOAD_CA_CERTIFICATES",
    "WINDOWS_CSE_ERROR_EMPTY_CA_CERTIFICATES",
    "WINDOWS_CSE_ERROR_ENABLE_SECURE_TLS",
    "WINDOWS_CSE_ERROR_GMSA_EXPAND_ARCHIVE",
    "WINDOWS_CSE_ERROR_GMSA_ENABLE_POWERSHELL_PRIVILEGE",
    "WINDOWS_CSE_ERROR_GMSA_SET_REGISTRY_PERMISSION",
    "WINDOWS_CSE_ERROR_GMSA_SET_REGISTRY_VALUES",
    "WINDOWS_CSE_ERROR_GMSA_IMPORT_CCGEVENTS",
    "WINDOWS_CSE_ERROR_GMSA_IMPORT_CCGAKVPPLUGINEVENTS",
    "WINDOWS_CSE_ERROR_NOT_FOUND_MANAGEMENT_IP",
    "WINDOWS_CSE_ERROR_NOT_FOUND_BUILD_NUMBER",
    "WINDOWS_CSE_ERROR_NOT_FOUND_PROVISIONING_SCRIPTS",
    "WINDOWS_CSE_ERROR_START_NODE_RESET_SCRIPT_TASK",
    "WINDOWS_CSE_ERROR_DOWNLOAD_CSE_PACKAGE",
    "WINDOWS_CSE_ERROR_DOWNLOAD_KUBERNETES_PACKAGE",
    "WINDOWS_CSE_ERROR_DOWNLOAD_CNI_PACKAGE",
    "WINDOWS_CSE_ERROR_DOWNLOAD_HNS_MODULE",
    "WINDOWS_CSE_ERROR_DOWNLOAD_CALICO_PACKAGE",
    "WINDOWS_CSE_ERROR_DOWNLOAD_GMSA_PACKAGE",
    "WINDOWS_CSE_ERROR_DOWNLOAD_CSI_PROXY_PACKAGE",
    "WINDOWS_CSE_ERROR_DOWNLOAD_CONTAINERD_PACKAGE",
    "WINDOWS_CSE_ERROR_SET_TCP_DYNAMIC_PORT_RANGE",
    "WINDOWS_CSE_ERROR_BUILD_DOCKER_PAUSE_CONTAINER",
    "WINDOWS_CSE_ERROR_PULL_PAUSE_IMAGE",
    "WINDOWS_CSE_ERROR_BUILD_TAG_PAUSE_IMAGE",
    "WINDOWS_CSE_ERROR_CONTAINERD_BINARY_EXIST",
    "WINDOWS_CSE_ERROR_SET_TCP_EXCLUDE_PORT_RANGE",
    "WINDOWS_CSE_ERROR_SET_UDP_DYNAMIC_PORT_RANGE",
    "WINDOWS_CSE_ERROR_SET_UDP_EXCLUDE_PORT_RANGE",
    "WINDOWS_CSE_ERROR_NO_CUSTOM_DATA_BIN",
    "WINDOWS_CSE_ERROR_NO_CSE_RESULT_LOG",
    "WINDOWS_CSE_ERROR_COPY_LOG_COLLECTION_SCRIPTS",
    "WINDOWS_CSE_ERROR_RESIZE_OS_DRIVE",
    "WINDOWS_CSE_ERROR_GPU_DRIVER_INSTALLATION_FAILED",
    "WINDOWS_CSE_ERROR_GPU_DRIVER_INSTALLATION_TIMEOUT",
    "WINDOWS_CSE_ERROR_GPU_DRIVER_INSTALLATION_VM_SIZE_NOT_SUPPORTED",
    "WINDOWS_CSE_ERROR_GPU_DRIVER_INSTALLATION_URL_NOT_SET",
    "WINDOWS_CSE_ERROR_GPU_SKU_INFO_NOT_FOUND",
    "WINDOWS_CSE_ERROR_GPU_DRIVER_INSTALLATION_DOWNLOAD_FAILURE",
    "WINDOWS_CSE_ERROR_GPU_DRIVER_INVALID_SIGNATURE",
    "WINDOWS_CSE_ERROR_GPU_DRIVER_INSTALLATION_EXCEPTION",
    "WINDOWS_CSE_ERROR_GPU_DRIVER_INSTALLATION_URL_NOT_EXE",
    "WINDOWS_CSE_ERROR_UPDATING_KUBE_CLUSTER_CONFIG",
    "WINDOWS_CSE_ERROR_GET_NODE_IPV6_IP",
    "WINDOWS_CSE_ERROR_GET_CONTAINERD_VERSION",
    "WINDOWS_CSE_ERROR_INSTALL_CREDENTIAL_PROVIDER",
    "WINDOWS_CSE_ERROR_DOWNLOAD_CREDEDNTIAL_PROVIDER",
    "WINDOWS_CSE_ERROR_CREDENTIAL_PROVIDER_CONFIG"
)

# NOTE: KubernetesVersion does not contain "v"
$global:MinimalKubernetesVersionWithLatestContainerd = "1.28.0" # Will change it to the correct version when we support new Windows containerd version
# DEPRECATED: The contianerd package url will be set in AKS RP code. We will remove the following variables in the future.
$global:StableContainerdPackage = "v1.6.21-azure.1/binaries/containerd-v1.6.21-azure.1-windows-amd64.tar.gz"
# The latest containerd version
$global:LatestContainerdPackage = "v1.7.9-azure.1/binaries/containerd-v1.7.9-azure.1-windows-amd64.tar.gz"

$global:EventsLoggingDir = "C:\WindowsAzure\Logs\Plugins\Microsoft.Compute.CustomScriptExtension\Events\"
$global:TaskName = ""
$global:TaskTimeStamp = ""

# This filter removes null characters (\0) which are captured in nssm.exe output when logged through powershell
filter RemoveNulls { $_ -replace '\0', '' }

filter Timestamp { "$(Get-Date -Format o): $_" }

function Write-Log($message) {
    $msg = $message | Timestamp
    Write-Output $msg
}

function DownloadFileOverHttp {
    Param(
        [Parameter(Mandatory = $true)][string]
        $Url,
        [Parameter(Mandatory = $true)][string]
        $DestinationPath,
        [Parameter(Mandatory = $true)][int]
        $ExitCode
    )

    # First check to see if a file with the same name is already cached on the VHD
    $fileName = [IO.Path]::GetFileName($Url)

    $search = @()
    if (Test-Path $global:CacheDir) {
        $search = [IO.Directory]::GetFiles($global:CacheDir, $fileName, [IO.SearchOption]::AllDirectories)
    }

    if ($search.Count -ne 0) {
        Write-Log "Using cached version of $fileName - Copying file from $($search[0]) to $DestinationPath"
        Copy-Item -Path $search[0] -Destination $DestinationPath -Force
    }
    else {
        $secureProtocols = @()
        $insecureProtocols = @([System.Net.SecurityProtocolType]::SystemDefault, [System.Net.SecurityProtocolType]::Ssl3)

        foreach ($protocol in [System.Enum]::GetValues([System.Net.SecurityProtocolType])) {
            if ($insecureProtocols -notcontains $protocol) {
                $secureProtocols += $protocol
            }
        }
        [System.Net.ServicePointManager]::SecurityProtocol = $secureProtocols

        $oldProgressPreference = $ProgressPreference
        $ProgressPreference = 'SilentlyContinue'

        $downloadTimer = [System.Diagnostics.Stopwatch]::StartNew()
        try {
            $args = @{Uri=$Url; Method="Get"; OutFile=$DestinationPath}
            Retry-Command -Command "Invoke-RestMethod" -Args $args -Retries 5 -RetryDelaySeconds 10
        } catch {
            Set-ExitCode -ExitCode $ExitCode -ErrorMessage "Failed in downloading $Url. Error: $_"
        }
        $downloadTimer.Stop()

        if ($global:AppInsightsClient -ne $null) {
            $event = New-Object "Microsoft.ApplicationInsights.DataContracts.EventTelemetry"
            $event.Name = "FileDownload"
            $event.Properties["FileName"] = $fileName
            $event.Metrics["DurationMs"] = $downloadTimer.ElapsedMilliseconds
            $global:AppInsightsClient.TrackEvent($event)
        }

        $ProgressPreference = $oldProgressPreference
        Write-Log "Downloaded file $Url to $DestinationPath"
    }
}

function Set-ExitCode
{
    Param(
        [Parameter(Mandatory=$true)][int]
        $ExitCode,
        [Parameter(Mandatory=$true)][string]
        $ErrorMessage
    )
    Write-Log "Set ExitCode to $ExitCode and exit. Error: $ErrorMessage"
    $global:ExitCode=$ExitCode
    # we use | as the separator as a workaround since " or ' do not work as expected per the testings
    $global:ErrorMessage=($ErrorMessage -replace '\|', '%7C')
    exit $ExitCode
}

function Postpone-RestartComputer 
{
    Logs-To-Event -TaskName "AKS.WindowsCSE.PostponeRestartComputer" -TaskMessage "Start to create an one-time task to restart the VM"
    $action = New-ScheduledTaskAction -Execute "powershell.exe" -Argument " -Command `"Restart-Computer -Force`""
    $principal = New-ScheduledTaskPrincipal -UserId SYSTEM -LogonType ServiceAccount -RunLevel Highest
    # trigger this task once
    $trigger = New-JobTrigger -At  (Get-Date).AddSeconds(15).DateTime -Once
    $definition = New-ScheduledTask -Action $action -Principal $principal -Trigger $trigger -Description "Restart computer after provisioning the VM"
    Register-ScheduledTask -TaskName "restart-computer" -InputObject $definition
    Write-Log "Created an one-time task to restart the VM"
}

function Create-Directory
{
    Param(
        [Parameter(Mandatory=$true)][string]
        $FullPath,
        [Parameter(Mandatory=$false)][string]
        $DirectoryUsage = "general purpose"
    )
    
    if (-Not (Test-Path $FullPath)) {
        Write-Log "Create directory $FullPath for $DirectoryUsage"
        New-Item -ItemType Directory -Path $FullPath > $null
    } else {
        Write-Log "Directory $FullPath for $DirectoryUsage exists"
    }
}

# https://stackoverflow.com/a/34559554/697126
function New-TemporaryDirectory {
    $parent = [System.IO.Path]::GetTempPath()
    [string] $name = [System.Guid]::NewGuid()
    New-Item -ItemType Directory -Path (Join-Path $parent $name)
}

function Retry-Command {
    Param(
        [Parameter(Mandatory = $true)][ValidateNotNullOrEmpty()][string]
        $Command,
        [Parameter(Mandatory = $true)][ValidateNotNullOrEmpty()][hashtable]
        $Args,
        [Parameter(Mandatory = $true)][ValidateNotNullOrEmpty()][int]
        $Retries,
        [Parameter(Mandatory = $true)][ValidateNotNullOrEmpty()][int]
        $RetryDelaySeconds
    )

    for ($i = 0; ; ) {
        try {
            # Do not log Args since Args may contain sensitive data
            Write-Log "Retry $i : $command"
            return & $Command @Args
        }
        catch {
            $i++
            if ($i -ge $Retries) {
                throw $_
            }
            Start-Sleep $RetryDelaySeconds
        }
    }
}

function Invoke-Executable {
    Param(
        [Parameter(Mandatory=$true)][string]
        $Executable,
        [Parameter(Mandatory=$true)][string[]]
        $ArgList,
        [Parameter(Mandatory=$true)][int]
        $ExitCode,
        [int[]]
        $AllowedExitCodes = @(0),
        [int]
        $Retries = 0,
        [int]
        $RetryDelaySeconds = 1
    )

    for ($i = 0; $i -le $Retries; $i++) {
        Write-Log "$i - Running $Executable $ArgList ..."
        & $Executable $ArgList
        if ($LASTEXITCODE -notin $AllowedExitCodes) {
            Write-Log "$Executable returned unsuccessfully with exit code $LASTEXITCODE"
            Start-Sleep -Seconds $RetryDelaySeconds
            continue
        }
        else {
            Write-Log "$Executable returned successfully"
            return
        }
    }

    Set-ExitCode -ExitCode $ExitCode -ErrorMessage "Exhausted retries for $Executable $ArgList"
}

function Assert-FileExists {
    Param(
        [Parameter(Mandatory = $true)][string]
        $Filename,
        [Parameter(Mandatory = $true)][int]
        $ExitCode
    )

    if (-Not (Test-Path $Filename)) {
        Set-ExitCode -ExitCode $ExitCode -ErrorMessage "$Filename does not exist"
    }
}

function Get-WindowsBuildNumber {
    return (Get-ItemProperty "HKLM:\SOFTWARE\Microsoft\Windows NT\CurrentVersion").CurrentBuild
}

function Get-WindowsVersion {
    $buildNumber = Get-WindowsBuildNumber
    switch ($buildNumber) {
        "17763" { return "1809" }
        "20348" { return "ltsc2022" }
        "25398" { return "23H2" }
        {$_ -ge "25399" -and $_ -le "30397"} { return "test2025" }
        Default {
            Set-ExitCode -ExitCode $global:WINDOWS_CSE_ERROR_NOT_FOUND_BUILD_NUMBER -ErrorMessage "Failed to find the windows build number: $buildNumber"
        }
    }
}

function Get-WindowsPauseVersion {
    $buildNumber = Get-WindowsBuildNumber
    switch ($buildNumber) {
        "17763" { return "1809" }
        "20348" { return "ltsc2022" }
        "25398" { return "ltsc2022" }
        {$_ -ge "25399" -and $_ -le "30397"} { return "ltsc2022" }
        Default {
            Set-ExitCode -ExitCode $global:WINDOWS_CSE_ERROR_NOT_FOUND_BUILD_NUMBER -ErrorMessage "Failed to find the windows build number: $buildNumber"
        }
    }
}

function Install-Containerd-Based-On-Kubernetes-Version {
  Param(
    [Parameter(Mandatory = $true)][string]
    $ContainerdUrl,
    [Parameter(Mandatory = $true)][string]
    $CNIBinDir,
    [Parameter(Mandatory = $true)][string]
    $CNIConfDir,
    [Parameter(Mandatory = $true)][string]
    $KubeDir,
    [Parameter(Mandatory = $true)][string]
    $KubernetesVersion
  )

  Logs-To-Event -TaskName "AKS.WindowsCSE.InstallContainerdBasedOnKubernetesVersion" -TaskMessage "Start to install ContainerD based on kubernetes version. ContainerdUrl: $global:ContainerdUrl, KubernetesVersion: $global:KubeBinariesVersion"

  # In the past, $global:ContainerdUrl is a full URL to download Windows containerd package.
  # Example: "https://acs-mirror.azureedge.net/containerd/windows/v0.0.46/binaries/containerd-v0.0.46-windows-amd64.tar.gz"
  # To support multiple containerd versions, we only set the endpoint in $global:ContainerdUrl.
  # Example: "https://acs-mirror.azureedge.net/containerd/windows/"
  # We only set containerd package based on kubernetes version when $global:ContainerdUrl ends with "/" so we support:
  #   1. Current behavior to set the full URL
  #   2. Setting containerd package in toggle for test purpose or hotfix
  if ($ContainerdUrl.EndsWith("/")) {
    Write-Log "ContainerdURL is $ContainerdUrl"
    $containerdPackage=$global:StableContainerdPackage
    if (([version]$KubernetesVersion).CompareTo([version]$global:MinimalKubernetesVersionWithLatestContainerd) -ge 0) {
        $containerdPackage=$global:LatestContainerdPackage
        Write-Log "Kubernetes version $KubernetesVersion is greater than or equal to $global:MinimalKubernetesVersionWithLatestContainerd so the latest containerd version $containerdPackage is used"
    } else {
      Write-Log "Kubernetes version $KubernetesVersion is less than $global:MinimalKubernetesVersionWithLatestContainerd so the stable containerd version $containerdPackage is used"
    }
    $ContainerdUrl = $ContainerdUrl + $containerdPackage
  }
  Logs-To-Event -TaskName "AKS.WindowsCSE.InstallContainerd" -TaskMessage "Start to install ContainerD. ContainerdUrl: $ContainerdUrl"
  Install-Containerd -ContainerdUrl $ContainerdUrl -CNIBinDir $CNIBinDir -CNIConfDir $CNIConfDir -KubeDir $KubeDir
}

function Logs-To-Event {
    Param(
        [Parameter(Mandatory = $true)][string]
        $TaskName,
        [Parameter(Mandatory = $true)][string]
        $TaskMessage
    )
    $eventLevel="Informational"
    if ($global:ExitCode -ne 0) {
        $eventLevel="Error"
    }

    $eventsFileName=[DateTimeOffset]::UtcNow.ToUnixTimeMilliseconds()
    $currentTime=$(Get-Date -Format "yyyy-MM-dd HH:mm:ss.fff")
    
    $lastTaskName = ""
    $lastTaskDuration = 0
    if ($global:TaskTimeStamp -ne "") {
        $lastTaskName = $global:TaskName
        $lastTaskDuration = $(New-Timespan -Start $global:TaskTimeStamp -End $currentTime)
    }

    $global:TaskName = $TaskName
    $global:TaskTimeStamp = $currentTime

    Write-Log "$global:TaskName - $TaskMessage"
    $TaskMessage = (echo $TaskMessage | ConvertTo-Json)
    $messageJson = @"
    {
        "HostName": "$env:computername",
        "LastTaskName": "$lastTaskName",
        "LastTaskDuration": "$lastTaskDuration",
        "CurrentTaskMessage": $TaskMessage
    }
"@
    $messageJson = (echo $messageJson | ConvertTo-Json)
    
    $jsonString = @"
    {
        "Timestamp": "$global:TaskTimeStamp",
        "OperationId": "$global:OperationId",
        "Version": "1.10",
        "TaskName": "$global:TaskName",
        "EventLevel": "$eventLevel",
        "Message": $messageJson
    }
"@
    echo $jsonString | Set-Content ${global:EventsLoggingDir}${eventsFileName}.json
>>>>>>> 02c829fe
}<|MERGE_RESOLUTION|>--- conflicted
+++ resolved
@@ -1,462 +1,3 @@
-<<<<<<< HEAD
-# This script is used to define basic util functions
-# It is better to define functions in the scripts under staging/cse/windows.
-
-# Define all exit codes in Windows CSE
-# It must match `[A-Z_]+`
-$global:WINDOWS_CSE_SUCCESS=0
-$global:WINDOWS_CSE_ERROR_UNKNOWN=1 # For unexpected error caught by the catch block in kuberneteswindowssetup.ps1
-$global:WINDOWS_CSE_ERROR_DOWNLOAD_FILE_WITH_RETRY=2
-$global:WINDOWS_CSE_ERROR_INVOKE_EXECUTABLE=3
-$global:WINDOWS_CSE_ERROR_FILE_NOT_EXIST=4
-$global:WINDOWS_CSE_ERROR_CHECK_API_SERVER_CONNECTIVITY=5
-$global:WINDOWS_CSE_ERROR_PAUSE_IMAGE_NOT_EXIST=6
-$global:WINDOWS_CSE_ERROR_GET_SUBNET_PREFIX=7
-$global:WINDOWS_CSE_ERROR_GENERATE_TOKEN_FOR_ARM=8
-$global:WINDOWS_CSE_ERROR_NETWORK_INTERFACES_NOT_EXIST=9
-$global:WINDOWS_CSE_ERROR_NETWORK_ADAPTER_NOT_EXIST=10
-$global:WINDOWS_CSE_ERROR_MANAGEMENT_IP_NOT_EXIST=11
-$global:WINDOWS_CSE_ERROR_CALICO_SERVICE_ACCOUNT_NOT_EXIST=12
-$global:WINDOWS_CSE_ERROR_CONTAINERD_NOT_INSTALLED=13
-$global:WINDOWS_CSE_ERROR_CONTAINERD_NOT_RUNNING=14
-$global:WINDOWS_CSE_ERROR_OPENSSH_NOT_INSTALLED=15
-$global:WINDOWS_CSE_ERROR_OPENSSH_FIREWALL_NOT_CONFIGURED=16
-$global:WINDOWS_CSE_ERROR_INVALID_PARAMETER_IN_AZURE_CONFIG=17
-$global:WINDOWS_CSE_ERROR_NO_DOCKER_TO_BUILD_PAUSE_CONTAINER=18
-$global:WINDOWS_CSE_ERROR_GET_CA_CERTIFICATES=19
-$global:WINDOWS_CSE_ERROR_DOWNLOAD_CA_CERTIFICATES=20
-$global:WINDOWS_CSE_ERROR_EMPTY_CA_CERTIFICATES=21
-$global:WINDOWS_CSE_ERROR_ENABLE_SECURE_TLS=22
-$global:WINDOWS_CSE_ERROR_GMSA_EXPAND_ARCHIVE=23
-$global:WINDOWS_CSE_ERROR_GMSA_ENABLE_POWERSHELL_PRIVILEGE=24
-$global:WINDOWS_CSE_ERROR_GMSA_SET_REGISTRY_PERMISSION=25
-$global:WINDOWS_CSE_ERROR_GMSA_SET_REGISTRY_VALUES=26
-$global:WINDOWS_CSE_ERROR_GMSA_IMPORT_CCGEVENTS=27
-$global:WINDOWS_CSE_ERROR_GMSA_IMPORT_CCGAKVPPLUGINEVENTS=28
-$global:WINDOWS_CSE_ERROR_NOT_FOUND_MANAGEMENT_IP=29
-$global:WINDOWS_CSE_ERROR_NOT_FOUND_BUILD_NUMBER=30
-$global:WINDOWS_CSE_ERROR_NOT_FOUND_PROVISIONING_SCRIPTS=31
-$global:WINDOWS_CSE_ERROR_START_NODE_RESET_SCRIPT_TASK=32
-$global:WINDOWS_CSE_ERROR_DOWNLOAD_CSE_PACKAGE=33
-$global:WINDOWS_CSE_ERROR_DOWNLOAD_KUBERNETES_PACKAGE=34
-$global:WINDOWS_CSE_ERROR_DOWNLOAD_CNI_PACKAGE=35
-$global:WINDOWS_CSE_ERROR_DOWNLOAD_HNS_MODULE=36
-$global:WINDOWS_CSE_ERROR_DOWNLOAD_CALICO_PACKAGE=37
-$global:WINDOWS_CSE_ERROR_DOWNLOAD_GMSA_PACKAGE=38
-$global:WINDOWS_CSE_ERROR_DOWNLOAD_CSI_PROXY_PACKAGE=39
-$global:WINDOWS_CSE_ERROR_DOWNLOAD_CONTAINERD_PACKAGE=40
-$global:WINDOWS_CSE_ERROR_SET_TCP_DYNAMIC_PORT_RANGE=41
-$global:WINDOWS_CSE_ERROR_BUILD_DOCKER_PAUSE_CONTAINER=42
-$global:WINDOWS_CSE_ERROR_PULL_PAUSE_IMAGE=43
-$global:WINDOWS_CSE_ERROR_BUILD_TAG_PAUSE_IMAGE=44
-$global:WINDOWS_CSE_ERROR_CONTAINERD_BINARY_EXIST=45
-$global:WINDOWS_CSE_ERROR_SET_TCP_EXCLUDE_PORT_RANGE=46
-$global:WINDOWS_CSE_ERROR_SET_UDP_DYNAMIC_PORT_RANGE=47
-$global:WINDOWS_CSE_ERROR_SET_UDP_EXCLUDE_PORT_RANGE=48
-$global:WINDOWS_CSE_ERROR_NO_CUSTOM_DATA_BIN=49 # Return this error code in csecmd.ps1 when C:\AzureData\CustomData.bin does not exist
-$global:WINDOWS_CSE_ERROR_NO_CSE_RESULT_LOG=50 # Return this error code in csecmd.ps1 when C:\AzureData\CSEResult.log does not exist
-$global:WINDOWS_CSE_ERROR_COPY_LOG_COLLECTION_SCRIPTS=51
-$global:WINDOWS_CSE_ERROR_RESIZE_OS_DRIVE=52
-$global:WINDOWS_CSE_ERROR_GPU_DRIVER_INSTALLATION_FAILED=53
-$global:WINDOWS_CSE_ERROR_GPU_DRIVER_INSTALLATION_TIMEOUT=54
-$global:WINDOWS_CSE_ERROR_GPU_DRIVER_INSTALLATION_VM_SIZE_NOT_SUPPORTED=55
-$global:WINDOWS_CSE_ERROR_GPU_DRIVER_INSTALLATION_URL_NOT_SET=56
-$global:WINDOWS_CSE_ERROR_GPU_SKU_INFO_NOT_FOUND=57
-$global:WINDOWS_CSE_ERROR_GPU_DRIVER_INSTALLATION_DOWNLOAD_FAILURE=58
-$global:WINDOWS_CSE_ERROR_GPU_DRIVER_INVALID_SIGNATURE=59
-$global:WINDOWS_CSE_ERROR_GPU_DRIVER_INSTALLATION_EXCEPTION=60
-$global:WINDOWS_CSE_ERROR_GPU_DRIVER_INSTALLATION_URL_NOT_EXE=61
-$global:WINDOWS_CSE_ERROR_UPDATING_KUBE_CLUSTER_CONFIG=62
-$global:WINDOWS_CSE_ERROR_GET_NODE_IPV6_IP=63
-
-# Please add new error code for downloading new packages in RP code too
-$global:ErrorCodeNames = @(
-    "WINDOWS_CSE_SUCCESS",
-    "WINDOWS_CSE_ERROR_UNKNOWN",
-    "WINDOWS_CSE_ERROR_DOWNLOAD_FILE_WITH_RETRY",
-    "WINDOWS_CSE_ERROR_INVOKE_EXECUTABLE",
-    "WINDOWS_CSE_ERROR_FILE_NOT_EXIST",
-    "WINDOWS_CSE_ERROR_CHECK_API_SERVER_CONNECTIVITY",
-    "WINDOWS_CSE_ERROR_PAUSE_IMAGE_NOT_EXIST",
-    "WINDOWS_CSE_ERROR_GET_SUBNET_PREFIX",
-    "WINDOWS_CSE_ERROR_GENERATE_TOKEN_FOR_ARM",
-    "WINDOWS_CSE_ERROR_NETWORK_INTERFACES_NOT_EXIST",
-    "WINDOWS_CSE_ERROR_NETWORK_ADAPTER_NOT_EXIST",
-    "WINDOWS_CSE_ERROR_MANAGEMENT_IP_NOT_EXIST",
-    "WINDOWS_CSE_ERROR_CALICO_SERVICE_ACCOUNT_NOT_EXIST",
-    "WINDOWS_CSE_ERROR_CONTAINERD_NOT_INSTALLED",
-    "WINDOWS_CSE_ERROR_CONTAINERD_NOT_RUNNING",
-    "WINDOWS_CSE_ERROR_OPENSSH_NOT_INSTALLED",
-    "WINDOWS_CSE_ERROR_OPENSSH_FIREWALL_NOT_CONFIGURED",
-    "WINDOWS_CSE_ERROR_INVALID_PARAMETER_IN_AZURE_CONFIG",
-    "WINDOWS_CSE_ERROR_NO_DOCKER_TO_BUILD_PAUSE_CONTAINER",
-    "WINDOWS_CSE_ERROR_GET_CA_CERTIFICATES",
-    "WINDOWS_CSE_ERROR_DOWNLOAD_CA_CERTIFICATES",
-    "WINDOWS_CSE_ERROR_EMPTY_CA_CERTIFICATES",
-    "WINDOWS_CSE_ERROR_ENABLE_SECURE_TLS",
-    "WINDOWS_CSE_ERROR_GMSA_EXPAND_ARCHIVE",
-    "WINDOWS_CSE_ERROR_GMSA_ENABLE_POWERSHELL_PRIVILEGE",
-    "WINDOWS_CSE_ERROR_GMSA_SET_REGISTRY_PERMISSION",
-    "WINDOWS_CSE_ERROR_GMSA_SET_REGISTRY_VALUES",
-    "WINDOWS_CSE_ERROR_GMSA_IMPORT_CCGEVENTS",
-    "WINDOWS_CSE_ERROR_GMSA_IMPORT_CCGAKVPPLUGINEVENTS",
-    "WINDOWS_CSE_ERROR_NOT_FOUND_MANAGEMENT_IP",
-    "WINDOWS_CSE_ERROR_NOT_FOUND_BUILD_NUMBER",
-    "WINDOWS_CSE_ERROR_NOT_FOUND_PROVISIONING_SCRIPTS",
-    "WINDOWS_CSE_ERROR_START_NODE_RESET_SCRIPT_TASK",
-    "WINDOWS_CSE_ERROR_DOWNLOAD_CSE_PACKAGE",
-    "WINDOWS_CSE_ERROR_DOWNLOAD_KUBERNETES_PACKAGE",
-    "WINDOWS_CSE_ERROR_DOWNLOAD_CNI_PACKAGE",
-    "WINDOWS_CSE_ERROR_DOWNLOAD_HNS_MODULE",
-    "WINDOWS_CSE_ERROR_DOWNLOAD_CALICO_PACKAGE",
-    "WINDOWS_CSE_ERROR_DOWNLOAD_GMSA_PACKAGE",
-    "WINDOWS_CSE_ERROR_DOWNLOAD_CSI_PROXY_PACKAGE",
-    "WINDOWS_CSE_ERROR_DOWNLOAD_CONTAINERD_PACKAGE",
-    "WINDOWS_CSE_ERROR_SET_TCP_DYNAMIC_PORT_RANGE",
-    "WINDOWS_CSE_ERROR_BUILD_DOCKER_PAUSE_CONTAINER",
-    "WINDOWS_CSE_ERROR_PULL_PAUSE_IMAGE",
-    "WINDOWS_CSE_ERROR_BUILD_TAG_PAUSE_IMAGE",
-    "WINDOWS_CSE_ERROR_CONTAINERD_BINARY_EXIST",
-    "WINDOWS_CSE_ERROR_SET_TCP_EXCLUDE_PORT_RANGE",
-    "WINDOWS_CSE_ERROR_SET_UDP_DYNAMIC_PORT_RANGE",
-    "WINDOWS_CSE_ERROR_SET_UDP_EXCLUDE_PORT_RANGE",
-    "WINDOWS_CSE_ERROR_NO_CUSTOM_DATA_BIN",
-    "WINDOWS_CSE_ERROR_NO_CSE_RESULT_LOG",
-    "WINDOWS_CSE_ERROR_COPY_LOG_COLLECTION_SCRIPTS",
-    "WINDOWS_CSE_ERROR_RESIZE_OS_DRIVE",
-    "WINDOWS_CSE_ERROR_GPU_DRIVER_INSTALLATION_FAILED",
-    "WINDOWS_CSE_ERROR_GPU_DRIVER_INSTALLATION_TIMEOUT",
-    "WINDOWS_CSE_ERROR_GPU_DRIVER_INSTALLATION_VM_SIZE_NOT_SUPPORTED",
-    "WINDOWS_CSE_ERROR_GPU_DRIVER_INSTALLATION_URL_NOT_SET",
-    "WINDOWS_CSE_ERROR_GPU_SKU_INFO_NOT_FOUND",
-    "WINDOWS_CSE_ERROR_GPU_DRIVER_INSTALLATION_DOWNLOAD_FAILURE",
-    "WINDOWS_CSE_ERROR_GPU_DRIVER_INVALID_SIGNATURE",
-    "WINDOWS_CSE_ERROR_GPU_DRIVER_INSTALLATION_EXCEPTION",
-    "WINDOWS_CSE_ERROR_GPU_DRIVER_INSTALLATION_URL_NOT_EXE",
-    "WINDOWS_CSE_ERROR_UPDATING_KUBE_CLUSTER_CONFIG",
-    "WINDOWS_CSE_ERROR_GET_NODE_IPV6_IP"
-)
-
-# NOTE: KubernetesVersion does not contain "v"
-$global:MinimalKubernetesVersionWithLatestContainerd = "1.28.0" # Will change it to the correct version when we support new Windows containerd version
-$global:StableContainerdPackage = "v1.6.21-azure.1/binaries/containerd-v1.6.21-azure.1-windows-amd64.tar.gz"
-# The latest containerd version
-$global:LatestContainerdPackage = "v1.7.9-azure.1/binaries/containerd-v1.7.9-azure.1-windows-amd64.tar.gz"
-
-$global:EventsLoggingDir = "C:\WindowsAzure\Logs\Plugins\Microsoft.Compute.CustomScriptExtension\Events\"
-$global:TaskName = ""
-$global:TaskTimeStamp = ""
-
-# This filter removes null characters (\0) which are captured in nssm.exe output when logged through powershell
-filter RemoveNulls { $_ -replace '\0', '' }
-
-filter Timestamp { "$(Get-Date -Format o): $_" }
-
-function Write-Log($message) {
-    $msg = $message | Timestamp
-    Write-Output $msg
-}
-
-function DownloadFileOverHttp {
-    Param(
-        [Parameter(Mandatory = $true)][string]
-        $Url,
-        [Parameter(Mandatory = $true)][string]
-        $DestinationPath,
-        [Parameter(Mandatory = $true)][int]
-        $ExitCode
-    )
-
-    # First check to see if a file with the same name is already cached on the VHD
-    $fileName = [IO.Path]::GetFileName($Url)
-
-    $search = @()
-    if (Test-Path $global:CacheDir) {
-        $search = [IO.Directory]::GetFiles($global:CacheDir, $fileName, [IO.SearchOption]::AllDirectories)
-    }
-
-    if ($search.Count -ne 0) {
-        Write-Log "Using cached version of $fileName - Copying file from $($search[0]) to $DestinationPath"
-        Copy-Item -Path $search[0] -Destination $DestinationPath -Force
-    }
-    else {
-        $secureProtocols = @()
-        $insecureProtocols = @([System.Net.SecurityProtocolType]::SystemDefault, [System.Net.SecurityProtocolType]::Ssl3)
-
-        foreach ($protocol in [System.Enum]::GetValues([System.Net.SecurityProtocolType])) {
-            if ($insecureProtocols -notcontains $protocol) {
-                $secureProtocols += $protocol
-            }
-        }
-        [System.Net.ServicePointManager]::SecurityProtocol = $secureProtocols
-
-        $oldProgressPreference = $ProgressPreference
-        $ProgressPreference = 'SilentlyContinue'
-
-        $downloadTimer = [System.Diagnostics.Stopwatch]::StartNew()
-        try {
-            $args = @{Uri=$Url; Method="Get"; OutFile=$DestinationPath}
-            Retry-Command -Command "Invoke-RestMethod" -Args $args -Retries 5 -RetryDelaySeconds 10
-        } catch {
-            Set-ExitCode -ExitCode $ExitCode -ErrorMessage "Failed in downloading $Url. Error: $_"
-        }
-        $downloadTimer.Stop()
-
-        if ($global:AppInsightsClient -ne $null) {
-            $event = New-Object "Microsoft.ApplicationInsights.DataContracts.EventTelemetry"
-            $event.Name = "FileDownload"
-            $event.Properties["FileName"] = $fileName
-            $event.Metrics["DurationMs"] = $downloadTimer.ElapsedMilliseconds
-            $global:AppInsightsClient.TrackEvent($event)
-        }
-
-        $ProgressPreference = $oldProgressPreference
-        Write-Log "Downloaded file $Url to $DestinationPath"
-    }
-}
-
-function Set-ExitCode
-{
-    Param(
-        [Parameter(Mandatory=$true)][int]
-        $ExitCode,
-        [Parameter(Mandatory=$true)][string]
-        $ErrorMessage
-    )
-    Write-Log "Set ExitCode to $ExitCode and exit. Error: $ErrorMessage"
-    $global:ExitCode=$ExitCode
-    # we use | as the separator as a workaround since " or ' do not work as expected per the testings
-    $global:ErrorMessage=($ErrorMessage -replace '\|', '%7C')
-    exit $ExitCode
-}
-
-function Postpone-RestartComputer 
-{
-    Logs-To-Event -TaskName "AKS.WindowsCSE.PostponeRestartComputer" -TaskMessage "Start to create an one-time task to restart the VM"
-    $action = New-ScheduledTaskAction -Execute "powershell.exe" -Argument " -Command `"Restart-Computer -Force`""
-    $principal = New-ScheduledTaskPrincipal -UserId SYSTEM -LogonType ServiceAccount -RunLevel Highest
-    # trigger this task once
-    $trigger = New-JobTrigger -At  (Get-Date).AddSeconds(15).DateTime -Once
-    $definition = New-ScheduledTask -Action $action -Principal $principal -Trigger $trigger -Description "Restart computer after provisioning the VM"
-    Register-ScheduledTask -TaskName "restart-computer" -InputObject $definition
-    Write-Log "Created an one-time task to restart the VM"
-}
-
-function Create-Directory
-{
-    Param(
-        [Parameter(Mandatory=$true)][string]
-        $FullPath,
-        [Parameter(Mandatory=$false)][string]
-        $DirectoryUsage = "general purpose"
-    )
-    
-    if (-Not (Test-Path $FullPath)) {
-        Write-Log "Create directory $FullPath for $DirectoryUsage"
-        New-Item -ItemType Directory -Path $FullPath > $null
-    } else {
-        Write-Log "Directory $FullPath for $DirectoryUsage exists"
-    }
-}
-
-# https://stackoverflow.com/a/34559554/697126
-function New-TemporaryDirectory {
-    $parent = [System.IO.Path]::GetTempPath()
-    [string] $name = [System.Guid]::NewGuid()
-    New-Item -ItemType Directory -Path (Join-Path $parent $name)
-}
-
-function Retry-Command {
-    Param(
-        [Parameter(Mandatory = $true)][ValidateNotNullOrEmpty()][string]
-        $Command,
-        [Parameter(Mandatory = $true)][ValidateNotNullOrEmpty()][hashtable]
-        $Args,
-        [Parameter(Mandatory = $true)][ValidateNotNullOrEmpty()][int]
-        $Retries,
-        [Parameter(Mandatory = $true)][ValidateNotNullOrEmpty()][int]
-        $RetryDelaySeconds
-    )
-
-    for ($i = 0; ; ) {
-        try {
-            # Do not log Args since Args may contain sensitive data
-            Write-Log "Retry $i : $command"
-            return & $Command @Args
-        }
-        catch {
-            $i++
-            if ($i -ge $Retries) {
-                throw $_
-            }
-            Start-Sleep $RetryDelaySeconds
-        }
-    }
-}
-
-function Invoke-Executable {
-    Param(
-        [Parameter(Mandatory=$true)][string]
-        $Executable,
-        [Parameter(Mandatory=$true)][string[]]
-        $ArgList,
-        [Parameter(Mandatory=$true)][int]
-        $ExitCode,
-        [int[]]
-        $AllowedExitCodes = @(0),
-        [int]
-        $Retries = 0,
-        [int]
-        $RetryDelaySeconds = 1
-    )
-
-    for ($i = 0; $i -le $Retries; $i++) {
-        Write-Log "$i - Running $Executable $ArgList ..."
-        & $Executable $ArgList
-        if ($LASTEXITCODE -notin $AllowedExitCodes) {
-            Write-Log "$Executable returned unsuccessfully with exit code $LASTEXITCODE"
-            Start-Sleep -Seconds $RetryDelaySeconds
-            continue
-        }
-        else {
-            Write-Log "$Executable returned successfully"
-            return
-        }
-    }
-
-    Set-ExitCode -ExitCode $ExitCode -ErrorMessage "Exhausted retries for $Executable $ArgList"
-}
-
-function Assert-FileExists {
-    Param(
-        [Parameter(Mandatory = $true)][string]
-        $Filename,
-        [Parameter(Mandatory = $true)][int]
-        $ExitCode
-    )
-
-    if (-Not (Test-Path $Filename)) {
-        Set-ExitCode -ExitCode $ExitCode -ErrorMessage "$Filename does not exist"
-    }
-}
-
-function Get-WindowsBuildNumber {
-    return (Get-ItemProperty "HKLM:\SOFTWARE\Microsoft\Windows NT\CurrentVersion").CurrentBuild
-}
-
-function Get-WindowsVersion {
-    $buildNumber = Get-WindowsBuildNumber
-    switch ($buildNumber) {
-        "17763" { return "1809" }
-        "20348" { return "ltsc2022" }
-        "25398" { return "23H2" }
-        {$_ -ge "25399" -and $_ -le "30397"} { return "test2025" }
-        Default {
-            Set-ExitCode -ExitCode $global:WINDOWS_CSE_ERROR_NOT_FOUND_BUILD_NUMBER -ErrorMessage "Failed to find the windows build number: $buildNumber"
-        }
-    }
-}
-
-function Get-WindowsPauseVersion {
-    $buildNumber = Get-WindowsBuildNumber
-    switch ($buildNumber) {
-        "17763" { return "1809" }
-        "20348" { return "ltsc2022" }
-        "25398" { return "ltsc2022" }
-        {$_ -ge "25399" -and $_ -le "30397"} { return "ltsc2022" }
-        Default {
-            Set-ExitCode -ExitCode $global:WINDOWS_CSE_ERROR_NOT_FOUND_BUILD_NUMBER -ErrorMessage "Failed to find the windows build number: $buildNumber"
-        }
-    }
-}
-
-function Install-Containerd-Based-On-Kubernetes-Version {
-  Param(
-    [Parameter(Mandatory = $true)][string]
-    $ContainerdUrl,
-    [Parameter(Mandatory = $true)][string]
-    $CNIBinDir,
-    [Parameter(Mandatory = $true)][string]
-    $CNIConfDir,
-    [Parameter(Mandatory = $true)][string]
-    $KubeDir,
-    [Parameter(Mandatory = $true)][string]
-    $KubernetesVersion
-  )
-
-  Logs-To-Event -TaskName "AKS.WindowsCSE.InstallContainerdBasedOnKubernetesVersion" -TaskMessage "Start to install ContainerD based on kubernetes version. ContainerdUrl: $global:ContainerdUrl, KubernetesVersion: $global:KubeBinariesVersion"
-
-  # In the past, $global:ContainerdUrl is a full URL to download Windows containerd package.
-  # Example: "https://acs-mirror.azureedge.net/containerd/windows/v0.0.46/binaries/containerd-v0.0.46-windows-amd64.tar.gz"
-  # To support multiple containerd versions, we only set the endpoint in $global:ContainerdUrl.
-  # Example: "https://acs-mirror.azureedge.net/containerd/windows/"
-  # We only set containerd package based on kubernetes version when $global:ContainerdUrl ends with "/" so we support:
-  #   1. Current behavior to set the full URL
-  #   2. Setting containerd package in toggle for test purpose or hotfix
-  if ($ContainerdUrl.EndsWith("/")) {
-    Write-Log "ContainerdURL is $ContainerdUrl"
-    $containerdPackage=$global:StableContainerdPackage
-    if (([version]$KubernetesVersion).CompareTo([version]$global:MinimalKubernetesVersionWithLatestContainerd) -ge 0) {
-        $containerdPackage=$global:LatestContainerdPackage
-        Write-Log "Kubernetes version $KubernetesVersion is greater than or equal to $global:MinimalKubernetesVersionWithLatestContainerd so the latest containerd version $containerdPackage is used"
-    } else {
-      Write-Log "Kubernetes version $KubernetesVersion is less than $global:MinimalKubernetesVersionWithLatestContainerd so the stable containerd version $containerdPackage is used"
-    }
-    $ContainerdUrl = $ContainerdUrl + $containerdPackage
-  }
-  Logs-To-Event -TaskName "AKS.WindowsCSE.InstallContainerd" -TaskMessage "Start to install ContainerD. ContainerdUrl: $ContainerdUrl"
-  Install-Containerd -ContainerdUrl $ContainerdUrl -CNIBinDir $CNIBinDir -CNIConfDir $CNIConfDir -KubeDir $KubeDir
-}
-
-function Logs-To-Event {
-    Param(
-        [Parameter(Mandatory = $true)][string]
-        $TaskName,
-        [Parameter(Mandatory = $true)][string]
-        $TaskMessage
-    )
-    $eventLevel="Informational"
-    if ($global:ExitCode -ne 0) {
-        $eventLevel="Error"
-    }
-
-    $eventsFileName=[DateTimeOffset]::UtcNow.ToUnixTimeMilliseconds()
-    $currentTime=$(Get-Date -Format "yyyy-MM-dd HH:mm:ss.fff")
-    
-    $lastTaskName = ""
-    $lastTaskDuration = 0
-    if ($global:TaskTimeStamp -ne "") {
-        $lastTaskName = $global:TaskName
-        $lastTaskDuration = $(New-Timespan -Start $global:TaskTimeStamp -End $currentTime)
-    }
-
-    $global:TaskName = $TaskName
-    $global:TaskTimeStamp = $currentTime
-
-    Write-Log "$global:TaskName - $TaskMessage"
-    $TaskMessage = (echo $TaskMessage | ConvertTo-Json)
-    $messageJson = @"
-    {
-        "HostName": "$env:computername",
-        "LastTaskName": "$lastTaskName",
-        "LastTaskDuration": "$lastTaskDuration",
-        "CurrentTaskMessage": $TaskMessage
-    }
-"@
-    $messageJson = (echo $messageJson | ConvertTo-Json)
-    
-    $jsonString = @"
-    {
-        "Timestamp": "$global:TaskTimeStamp",
-        "OperationId": "$global:OperationId",
-        "Version": "1.10",
-        "TaskName": "$global:TaskName",
-        "EventLevel": "$eventLevel",
-        "Message": $messageJson
-    }
-"@
-    echo $jsonString | Set-Content ${global:EventsLoggingDir}${eventsFileName}.json
-=======
 # This script is used to define basic util functions
 # It is better to define functions in the scripts under staging/cse/windows.
 
@@ -923,5 +464,4 @@
     }
 "@
     echo $jsonString | Set-Content ${global:EventsLoggingDir}${eventsFileName}.json
->>>>>>> 02c829fe
 }