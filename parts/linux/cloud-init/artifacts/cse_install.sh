#!/bin/bash

CC_SERVICE_IN_TMP=/opt/azure/containers/cc-proxy.service.in
CC_SOCKET_IN_TMP=/opt/azure/containers/cc-proxy.socket.in
CNI_CONFIG_DIR="/etc/cni/net.d"
CNI_BIN_DIR="/opt/cni/bin"
CNI_DOWNLOADS_DIR="/opt/cni/downloads"
CRICTL_DOWNLOAD_DIR="/opt/crictl/downloads"
CRICTL_BIN_DIR="/usr/local/bin"
CONTAINERD_DOWNLOADS_DIR="/opt/containerd/downloads"
K8S_DOWNLOADS_DIR="/opt/kubernetes/downloads"
UBUNTU_RELEASE=$(lsb_release -r -s)
TELEPORTD_PLUGIN_DOWNLOAD_DIR="/opt/teleportd/downloads"
TELEPORTD_PLUGIN_BIN_DIR="/usr/local/bin"

removeMoby() {
    wait_for_apt_locks
    retrycmd_if_failure 10 5 60 apt-get purge -y moby-engine moby-cli
}

removeContainerd() {
    wait_for_apt_locks
    retrycmd_if_failure 10 5 60 apt-get purge -y moby-containerd
}

cleanupContainerdDlFiles() {
    rm -rf $CONTAINERD_DOWNLOADS_DIR
}

installDeps() {
    retrycmd_if_failure_no_stats 120 5 25 curl -fsSL https://packages.microsoft.com/config/ubuntu/${UBUNTU_RELEASE}/packages-microsoft-prod.deb > /tmp/packages-microsoft-prod.deb || exit $ERR_MS_PROD_DEB_DOWNLOAD_TIMEOUT
    retrycmd_if_failure 60 5 10 dpkg -i /tmp/packages-microsoft-prod.deb || exit $ERR_MS_PROD_DEB_PKG_ADD_FAIL
    aptmarkWALinuxAgent hold
    apt_get_update || exit $ERR_APT_UPDATE_TIMEOUT
    apt_get_dist_upgrade || exit $ERR_APT_DIST_UPGRADE_TIMEOUT
    for apt_package in apache2-utils apt-transport-https blobfuse=1.1.1 ca-certificates ceph-common cgroup-lite cifs-utils conntrack cracklib-runtime ebtables ethtool fuse git glusterfs-client htop iftop init-system-helpers iotop iproute2 ipset iptables jq libpam-pwquality libpwquality-tools mount nfs-common pigz socat sysfsutils sysstat traceroute util-linux xz-utils zip; do
      if ! apt_get_install 30 1 600 $apt_package; then
        journalctl --no-pager -u $apt_package
        exit $ERR_APT_INSTALL_TIMEOUT
      fi
    done
}

installGPUDrivers() {
    mkdir -p $GPU_DEST/tmp
    retrycmd_if_failure_no_stats 120 5 25 curl -fsSL https://nvidia.github.io/nvidia-docker/gpgkey > $GPU_DEST/tmp/aptnvidia.gpg || exit $ERR_GPU_DRIVERS_INSTALL_TIMEOUT
    wait_for_apt_locks
    retrycmd_if_failure 120 5 25 apt-key add $GPU_DEST/tmp/aptnvidia.gpg || exit $ERR_GPU_DRIVERS_INSTALL_TIMEOUT
    wait_for_apt_locks
    retrycmd_if_failure_no_stats 120 5 25 curl -fsSL https://nvidia.github.io/nvidia-docker/ubuntu${UBUNTU_RELEASE}/nvidia-docker.list > $GPU_DEST/tmp/nvidia-docker.list || exit  $ERR_GPU_DRIVERS_INSTALL_TIMEOUT
    wait_for_apt_locks
    retrycmd_if_failure_no_stats 120 5 25 cat $GPU_DEST/tmp/nvidia-docker.list > /etc/apt/sources.list.d/nvidia-docker.list || exit  $ERR_GPU_DRIVERS_INSTALL_TIMEOUT
    apt_get_update
    retrycmd_if_failure 30 5 3600 apt-get install -y linux-headers-$(uname -r) gcc make dkms || exit $ERR_GPU_DRIVERS_INSTALL_TIMEOUT
    retrycmd_if_failure 30 5 60 curl -fLS https://us.download.nvidia.com/tesla/$GPU_DV/NVIDIA-Linux-x86_64-${GPU_DV}.run -o ${GPU_DEST}/nvidia-drivers-${GPU_DV} || exit $ERR_GPU_DRIVERS_INSTALL_TIMEOUT
    tmpDir=$GPU_DEST/tmp
    if ! (
      set -e -o pipefail
      cd "${tmpDir}"
      retrycmd_if_failure 30 5 3600 apt-get download nvidia-docker2="${NVIDIA_DOCKER_VERSION}+${NVIDIA_DOCKER_SUFFIX}" || exit $ERR_GPU_DRIVERS_INSTALL_TIMEOUT
    ); then
      exit $ERR_GPU_DRIVERS_INSTALL_TIMEOUT
    fi
}

installSGXDrivers() {
    echo "Installing SGX driver"
    local VERSION
    VERSION=$(grep DISTRIB_RELEASE /etc/*-release| cut -f 2 -d "=")
    case $VERSION in
    "18.04")
        SGX_DRIVER_URL="https://download.01.org/intel-sgx/dcap-1.2/linux/dcap_installers/ubuntuServer18.04/sgx_linux_x64_driver_1.12_c110012.bin"
        ;;
    "16.04")
        SGX_DRIVER_URL="https://download.01.org/intel-sgx/dcap-1.2/linux/dcap_installers/ubuntuServer16.04/sgx_linux_x64_driver_1.12_c110012.bin"
        ;;
    "*")
        echo "Version $VERSION is not supported"
        exit 1
        ;;
    esac

    local PACKAGES="make gcc dkms"
    wait_for_apt_locks
    retrycmd_if_failure 30 5 3600 apt-get -y install $PACKAGES  || exit $ERR_SGX_DRIVERS_INSTALL_TIMEOUT

    local SGX_DRIVER
    SGX_DRIVER=$(basename $SGX_DRIVER_URL)
    local OE_DIR=/opt/azure/containers/oe
    mkdir -p ${OE_DIR}

    retrycmd_if_failure 120 5 25 curl -fsSL ${SGX_DRIVER_URL} -o ${OE_DIR}/${SGX_DRIVER} || exit $ERR_SGX_DRIVERS_INSTALL_TIMEOUT
    chmod a+x ${OE_DIR}/${SGX_DRIVER}
    ${OE_DIR}/${SGX_DRIVER} || exit $ERR_SGX_DRIVERS_START_FAIL
}

installContainerRuntime() {
    {{if NeedsContainerd}}
        installStandaloneContainerd
    {{else}}
        installMoby
    {{end}}
}

getMobyPkg() {
    retrycmd_if_failure_no_stats 120 5 25 curl https://packages.microsoft.com/config/ubuntu/${UBUNTU_RELEASE}/prod.list > /tmp/microsoft-prod.list || exit $ERR_MOBY_APT_LIST_TIMEOUT
    retrycmd_if_failure 10 5 10 cp /tmp/microsoft-prod.list /etc/apt/sources.list.d/ || exit $ERR_MOBY_APT_LIST_TIMEOUT
    retrycmd_if_failure_no_stats 120 5 25 curl https://packages.microsoft.com/keys/microsoft.asc | gpg --dearmor > /tmp/microsoft.gpg || exit $ERR_MS_GPG_KEY_DOWNLOAD_TIMEOUT
    retrycmd_if_failure 10 5 10 cp /tmp/microsoft.gpg /etc/apt/trusted.gpg.d/ || exit $ERR_MS_GPG_KEY_DOWNLOAD_TIMEOUT
    apt_get_update || exit $ERR_APT_UPDATE_TIMEOUT
}

installNetworkPlugin() {
    if [[ "${NETWORK_PLUGIN}" = "azure" ]]; then
        installAzureCNI
    fi
    installCNI
    rm -rf $CNI_DOWNLOADS_DIR &
}

downloadCNI() {
    mkdir -p $CNI_DOWNLOADS_DIR
    CNI_TGZ_TMP=${CNI_PLUGINS_URL##*/} # Use bash builtin ## to remove all chars ("*") up to the final "/"
    retrycmd_get_tarball 120 5 "$CNI_DOWNLOADS_DIR/${CNI_TGZ_TMP}" ${CNI_PLUGINS_URL} || exit $ERR_CNI_DOWNLOAD_TIMEOUT
}

downloadAzureCNI() {
    mkdir -p $CNI_DOWNLOADS_DIR
    CNI_TGZ_TMP=${VNET_CNI_PLUGINS_URL##*/} # Use bash builtin ## to remove all chars ("*") up to the final "/"
    retrycmd_get_tarball 120 5 "$CNI_DOWNLOADS_DIR/${CNI_TGZ_TMP}" ${VNET_CNI_PLUGINS_URL} || exit $ERR_CNI_DOWNLOAD_TIMEOUT
}
{{- if NeedsContainerd}}
# CSE+VHD can dictate the containerd version, users don't care as long as it works
installStandaloneContainerd() {
    # azure-built runtimes have a "+azure" suffix in their version strings (i.e 1.4.1+azure). remove that here.
    CURRENT_VERSION=$(containerd -version | cut -d " " -f 3 | sed 's|v||' | cut -d "+" -f 1)
    # v1.4.1 is our lowest supported version of containerd
    local CONTAINERD_VERSION="1.4.3"
    if semverCompare ${CURRENT_VERSION:-"0.0.0"} ${CONTAINERD_VERSION}; then
        echo "currently installed containerd version ${CURRENT_VERSION} is greater than (or equal to) target base version ${CONTAINERD_VERSION}. skipping installStandaloneContainerd."
    else
        echo "installing containerd version ${CONTAINERD_VERSION}"
        removeMoby
        removeContainerd
        downloadContainerd ${CONTAINERD_VERSION}
        wait_for_apt_locks
        retrycmd_if_failure 10 5 600 apt-get -y -f install ${CONTAINERD_DEB_FILE} || exit $ERR_CONTAINERD_INSTALL_TIMEOUT
        rm -Rf $CONTAINERD_DOWNLOADS_DIR &
    fi
}
downloadContainerd() {
    CONTAINERD_VERSION=$1
    # currently upstream maintains the package on a storage endpoint rather than an actual apt repo
    CONTAINERD_DOWNLOAD_URL="https://mobyartifacts.azureedge.net/moby/moby-containerd/${CONTAINERD_VERSION}+azure/bionic/linux_amd64/moby-containerd_${CONTAINERD_VERSION}+azure-1_amd64.deb"
    mkdir -p $CONTAINERD_DOWNLOADS_DIR
    CONTAINERD_DEB_TMP=${CONTAINERD_DOWNLOAD_URL##*/}
    retrycmd_curl_file 120 5 60 "$CONTAINERD_DOWNLOADS_DIR/${CONTAINERD_DEB_TMP}" ${CONTAINERD_DOWNLOAD_URL} || exit $ERR_CONTAINERD_DOWNLOAD_TIMEOUT
    CONTAINERD_DEB_FILE="$CONTAINERD_DOWNLOADS_DIR/${CONTAINERD_DEB_TMP}"
}

downloadCrictl() {
    CRICTL_VERSION=$1
    mkdir -p $CRICTL_DOWNLOAD_DIR
    CRICTL_DOWNLOAD_URL="https://github.com/kubernetes-sigs/cri-tools/releases/download/v${CRICTL_VERSION}/crictl-v${CRICTL_VERSION}-linux-amd64.tar.gz"
    CRICTL_TGZ_TEMP=${CRICTL_DOWNLOAD_URL##*/}
    retrycmd_curl_file 10 5 60 "$CRICTL_DOWNLOAD_DIR/${CRICTL_TGZ_TEMP}" ${CRICTL_DOWNLOAD_URL}
}

installCrictl() {
    currentVersion=$(crictl --version 2>/dev/null | sed 's/crictl version //g')
    local CRICTL_VERSION=${KUBERNETES_VERSION%.*}.0
    if [[ ${currentVersion} =~ ${CRICTL_VERSION} ]]; then
        echo "version ${currentVersion} of crictl already installed. skipping installCrictl of target version ${CRICTL_VERSION}"
    else
        downloadCrictl ${CRICTL_VERSION}
        echo "Unpacking crictl into ${CRICTL_BIN_DIR}"
        tar zxvf "$CRICTL_DOWNLOAD_DIR/${CRICTL_TGZ_TEMP}" -C ${CRICTL_BIN_DIR}
        chmod 755 $CRICTL_BIN_DIR/crictl
    fi
    rm -rf ${CRICTL_DOWNLOAD_DIR}
}
{{- if TeleportEnabled}}
downloadTeleportdPlugin() {
    DOWNLOAD_URL=$1
    TELEPORTD_VERSION=$2
    if [[ -z ${DOWNLOAD_URL} ]]; then
        echo "download url parameter for downloadTeleportdPlugin was not given"
        exit $ERR_TELEPORTD_DOWNLOAD_ERR
    fi
    if [[ -z ${TELEPORTD_VERSION} ]]; then
        echo "teleportd version not given"
        exit $ERR_TELEPORTD_DOWNLOAD_ERR
    fi
    mkdir -p $TELEPORTD_PLUGIN_DOWNLOAD_DIR
    retrycmd_curl_file 10 5 60 "${TELEPORTD_PLUGIN_DOWNLOAD_DIR}/teleportd-v${TELEPORTD_VERSION}" "${DOWNLOAD_URL}/v${TELEPORTD_VERSION}/teleportd" || exit ${ERR_TELEPORTD_DOWNLOAD_ERR}
}

installTeleportdPlugin() {
    CURRENT_VERSION=$(teleportd --version 2>/dev/null | sed 's/teleportd version v//g')
    local TARGET_VERSION="0.6.0"
    if semverCompare ${CURRENT_VERSION:-"0.0.0"} ${TARGET_VERSION}; then
        echo "currently installed teleportd version ${CURRENT_VERSION} is greater than (or equal to) target base version ${TARGET_VERSION}. skipping installTeleportdPlugin."
    else
        downloadTeleportdPlugin ${TELEPORTD_PLUGIN_DOWNLOAD_URL} ${TARGET_VERSION}
        mv "${TELEPORTD_PLUGIN_DOWNLOAD_DIR}/teleportd-v${TELEPORTD_VERSION}" "${TELEPORTD_PLUGIN_BIN_DIR}/teleportd" || exit ${ERR_TELEPORTD_INSTALL_ERR}
        chmod 755 "${TELEPORTD_PLUGIN_BIN_DIR}/teleportd" || exit ${ERR_TELEPORTD_INSTALL_ERR}
    fi
    rm -rf ${TELEPORTD_PLUGIN_DOWNLOAD_DIR}
}
{{- end}}
{{- end}}

installMoby() {
    CURRENT_VERSION=$(dockerd --version | grep "Docker version" | cut -d "," -f 1 | cut -d " " -f 3 | cut -d "+" -f 1)
    local MOBY_VERSION="19.03.14"
    if semverCompare ${CURRENT_VERSION:-"0.0.0"} ${MOBY_VERSION}; then
        echo "currently installed moby-docker version ${CURRENT_VERSION} is greater than (or equal to) target base version ${MOBY_VERSION}. skipping installMoby."
    else
        removeMoby
        getMobyPkg
        MOBY_CLI=${MOBY_VERSION}
        if [[ "${MOBY_CLI}" == "3.0.4" ]]; then
            MOBY_CLI="3.0.3"
        fi
        apt_get_install 20 30 120 moby-engine=${MOBY_VERSION}* moby-cli=${MOBY_CLI}* --allow-downgrades || exit $ERR_MOBY_INSTALL_TIMEOUT
    fi
}

installCNI() {
    CNI_TGZ_TMP=${CNI_PLUGINS_URL##*/} # Use bash builtin ## to remove all chars ("*") up to the final "/"
    if [[ ! -f "$CNI_DOWNLOADS_DIR/${CNI_TGZ_TMP}" ]]; then
        downloadCNI
    fi
    mkdir -p $CNI_BIN_DIR
    tar -xzf "$CNI_DOWNLOADS_DIR/${CNI_TGZ_TMP}" -C $CNI_BIN_DIR
    chown -R root:root $CNI_BIN_DIR
    chmod -R 755 $CNI_BIN_DIR
}

installAzureCNI() {
    CNI_TGZ_TMP=${VNET_CNI_PLUGINS_URL##*/} # Use bash builtin ## to remove all chars ("*") up to the final "/"
    if [[ ! -f "$CNI_DOWNLOADS_DIR/${CNI_TGZ_TMP}" ]]; then
        downloadAzureCNI
    fi
    mkdir -p $CNI_CONFIG_DIR
    chown -R root:root $CNI_CONFIG_DIR
    chmod 755 $CNI_CONFIG_DIR
    mkdir -p $CNI_BIN_DIR
    tar -xzf "$CNI_DOWNLOADS_DIR/${CNI_TGZ_TMP}" -C $CNI_BIN_DIR
}

extractKubeBinaries() {
    K8S_VERSION=$1
    KUBE_BINARY_URL=$2

    mkdir -p ${K8S_DOWNLOADS_DIR}
    K8S_TGZ_TMP=${KUBE_BINARY_URL##*/}
    retrycmd_get_tarball 120 5 "$K8S_DOWNLOADS_DIR/${K8S_TGZ_TMP}" ${KUBE_BINARY_URL} || exit $ERR_K8S_DOWNLOAD_TIMEOUT
    tar --transform="s|.*|&-${K8S_VERSION}|" --show-transformed-names -xzvf "$K8S_DOWNLOADS_DIR/${K8S_TGZ_TMP}" \
        --strip-components=3 -C /usr/local/bin kubernetes/node/bin/kubelet kubernetes/node/bin/kubectl
    rm -f "$K8S_DOWNLOADS_DIR/${K8S_TGZ_TMP}"
}

extractHyperkube() {
    CLI_TOOL=$1
    path="/home/hyperkube-downloads/${KUBERNETES_VERSION}"
    pullContainerImage $CLI_TOOL ${HYPERKUBE_URL}
    mkdir -p "$path"

    if [[ "$CLI_TOOL" == "ctr" ]]; then
        if ctr --namespace k8s.io run --rm --mount type=bind,src=$path,dst=$path,options=bind:rw ${HYPERKUBE_URL} extractTask /bin/bash -c "cp /usr/local/bin/{kubelet,kubectl} $path"; then
            mv "$path/kubelet" "/usr/local/bin/kubelet-${KUBERNETES_VERSION}"
            mv "$path/kubectl" "/usr/local/bin/kubectl-${KUBERNETES_VERSION}"
        else
            ctr --namespace k8s.io run --rm --mount type=bind,src=$path,dst=$path,options=bind:rw ${HYPERKUBE_URL} extractTask /bin/bash -c "cp /hyperkube $path"
        fi

    else
        if docker run --rm --entrypoint "" -v $path:$path ${HYPERKUBE_URL} /bin/bash -c "cp /usr/local/bin/{kubelet,kubectl} $path"; then
            mv "$path/kubelet" "/usr/local/bin/kubelet-${KUBERNETES_VERSION}"
            mv "$path/kubectl" "/usr/local/bin/kubectl-${KUBERNETES_VERSION}"
        else
            docker run --rm -v $path:$path ${HYPERKUBE_URL} /bin/bash -c "cp /hyperkube $path"
        fi
    fi

    cp "$path/hyperkube" "/usr/local/bin/kubelet-${KUBERNETES_VERSION}"
    mv "$path/hyperkube" "/usr/local/bin/kubectl-${KUBERNETES_VERSION}"
}

installKubeletKubectlAndKubeProxy() {
    if [[ ! -f "/usr/local/bin/kubectl-${KUBERNETES_VERSION}" ]]; then
        #TODO: remove the condition check on KUBE_BINARY_URL once RP change is released
        if (($(echo ${KUBERNETES_VERSION} | cut -d"." -f2) >= 17)) && [ -n "${KUBE_BINARY_URL}" ]; then
            extractKubeBinaries ${KUBERNETES_VERSION} ${KUBE_BINARY_URL}
        else
            if [[ "$CONTAINER_RUNTIME" == "containerd" ]]; then
                extractHyperkube "ctr"
            else
                extractHyperkube "docker"
            fi
        fi
    fi

    mv "/usr/local/bin/kubelet-${KUBERNETES_VERSION}" "/usr/local/bin/kubelet"
    mv "/usr/local/bin/kubectl-${KUBERNETES_VERSION}" "/usr/local/bin/kubectl"
    chmod a+x /usr/local/bin/kubelet /usr/local/bin/kubectl
    rm -rf /usr/local/bin/kubelet-* /usr/local/bin/kubectl-* /home/hyperkube-downloads &

    if [ -n "${KUBEPROXY_URL}" ]; then
        #kubeproxy is a system addon that is dictated by control plane so it shouldn't block node provisioning
        pullContainerImage ${CLI_TOOL} ${KUBEPROXY_URL} &
    fi
}

pullContainerImage() {
    CLI_TOOL=$1
    CONTAINER_IMAGE_URL=$2
    if [[ ${CLI_TOOL} == "ctr" ]]; then
        retrycmd_if_failure 60 1 1200 ctr --namespace k8s.io image pull $CONTAINER_IMAGE_URL || ( echo "timed out pulling image ${CONTAINER_IMAGE_URL} via ctr" && exit $ERR_CONTAINERD_CTR_IMG_PULL_TIMEOUT )
    elif [[ ${CLI_TOOL} == "crictl" ]]; then
        retrycmd_if_failure 60 1 1200 crictl pull $CONTAINER_IMAGE_URL || ( echo "timed out pulling image ${CONTAINER_IMAGE_URL} via crictl" && exit $ERR_CONTAINERD_CRICTL_IMG_PULL_TIMEOUT )
    else
        retrycmd_if_failure 60 1 1200 docker pull $CONTAINER_IMAGE_URL || ( echo "timed out pulling image ${CONTAINER_IMAGE_URL} via docker" && exit $ERR_DOCKER_IMG_PULL_TIMEOUT )
    fi
}

removeContainerImage() {
    CLI_TOOL=$1
    CONTAINER_IMAGE_URL=$2
    if [[ ${CLI_TOOL} == "ctr" ]]; then
        ctr --namespace k8s.io image rm $CONTAINER_IMAGE_URL
    elif [[ ${CLI_TOOL} == "crictl" ]]; then
        crictl image rm $CONTAINER_IMAGE_URL
    else
        docker image rm $CONTAINER_IMAGE_URL
    fi
}

cleanUpImages() {
    local targetImage=$1
    export targetImage
    function cleanupImagesRun() {
        {{if NeedsContainerd}}
        images_to_delete=$(ctr --namespace k8s.io images list | grep -vE "${KUBERNETES_VERSION}$|${KUBERNETES_VERSION}.[0-9]+$|${KUBERNETES_VERSION}-|${KUBERNETES_VERSION}_" | grep ${targetImage} | awk '{print $1}')
        {{else}}
        images_to_delete=$(docker images --format '{{OpenBraces}}.Repository{{CloseBraces}}:{{OpenBraces}}.Tag{{CloseBraces}}' | grep -vE "${KUBERNETES_VERSION}$|${KUBERNETES_VERSION}.[0-9]+$|${KUBERNETES_VERSION}-|${KUBERNETES_VERSION}_" | grep ${targetImage})
        {{end}}
        local exit_code=$?
        if [[ $exit_code != 0 ]]; then
            exit $exit_code
        elif [[ "${images_to_delete}" != "" ]]; then
            images=(${images_to_delete}) #alternatively use IFS+read but we are using bash anyways so this works too
            for image in "${images[@]}"
            do
                {{if NeedsContainerd}}
                removeContainerImage "ctr" ${image}
                {{else}}
                removeContainerImage "docker" ${image}
                {{end}}
            done
        fi
    }
    export -f cleanupImagesRun
    retrycmd_if_failure 10 5 120 bash -c cleanupImagesRun
}

cleanUpHyperkubeImages() {
    echo $(date),$(hostname), cleanUpHyperkubeImages
    cleanUpImages "hyperkube"
    echo $(date),$(hostname), endCleanUpHyperkubeImages
}

cleanUpKubeProxyImages() {
    echo $(date),$(hostname), startCleanUpKubeProxyImages
    cleanUpImages "kube-proxy"
    echo $(date),$(hostname), endCleanUpKubeProxyImages
}

cleanUpContainerImages() {
    # run cleanUpHyperkubeImages and cleanUpKubeProxyImages concurrently
    export KUBERNETES_VERSION
    export -f retrycmd_if_failure
    export -f removeContainerImage
    export -f cleanUpImages
    export -f cleanUpHyperkubeImages
    export -f cleanUpKubeProxyImages
    bash -c cleanUpHyperkubeImages &
    bash -c cleanUpKubeProxyImages &
}


cleanUpGPUDrivers() {
    rm -Rf $GPU_DEST
    rm -f /etc/apt/sources.list.d/nvidia-docker.list
}

cleanUpContainerd() {
    rm -Rf $CONTAINERD_DOWNLOADS_DIR
}

<<<<<<< HEAD
configureGPUDrivers() {
  if $FULL_INSTALL_REQUIRED; then
        installGPUDrivers
  fi
  ensureGPUDrivers
  if [[ "${ENABLE_GPU_DEVICE_PLUGIN_IF_NEEDED}" = true ]]; then
      systemctlEnableAndStart nvidia-device-plugin || exit $ERR_GPU_DEVICE_PLUGIN_START_FAIL
  else
      systemctlDisableAndStop nvidia-device-plugin
  fi
}

disableNtpAndTimesyncdInstallChrony() {
      # Disable systemd-timesyncd
    sudo systemctl stop systemd-timesyncd
    sudo systemctl disable systemd-timesyncd
    # Disable ntp
    sudo systemctl stop ntp
    sudo systemctl disable ntp

    # Install chrony
    apt-get update
    apt-get install chrony -y
    cat > /etc/chrony/chrony.conf <<EOF
# Welcome to the chrony configuration file. See chrony.conf(5) for more
# information about usuable directives.

# This will use (up to):
# - 4 sources from ntp.ubuntu.com which some are ipv6 enabled
# - 2 sources from 2.ubuntu.pool.ntp.org which is ipv6 enabled as well
# - 1 source from [01].ubuntu.pool.ntp.org each (ipv4 only atm)
# This means by default, up to 6 dual-stack and up to 2 additional IPv4-only
# sources will be used.
# At the same time it retains some protection against one of the entries being
# down (compare to just using one of the lines). See (LP: #1754358) for the
# discussion.
#
# About using servers from the NTP Pool Project in general see (LP: #104525).
# Approved by Ubuntu Technical Board on 2011-02-08.
# See http://www.pool.ntp.org/join.html for more information.
#pool ntp.ubuntu.com        iburst maxsources 4
#pool 0.ubuntu.pool.ntp.org iburst maxsources 1
#pool 1.ubuntu.pool.ntp.org iburst maxsources 1
#pool 2.ubuntu.pool.ntp.org iburst maxsources 2

# This directive specify the location of the file containing ID/key pairs for
# NTP authentication.
keyfile /etc/chrony/chrony.keys

# This directive specify the file into which chronyd will store the rate
# information.
driftfile /var/lib/chrony/chrony.drift

# Uncomment the following line to turn logging on.
#log tracking measurements statistics

# Log files location.
logdir /var/log/chrony

# Stop bad estimates upsetting machine clock.
maxupdateskew 100.0

# This directive enables kernel synchronisation (every 11 minutes) of the
# real-time clock. Note that it can’t be used along with the 'rtcfile' directive.
rtcsync

# Settings come from: https://docs.microsoft.com/en-us/azure/virtual-machines/linux/time-sync
refclock PHC /dev/ptp0 poll 3 dpoll -2 offset 0
makestep 1.0 -1
EOF

    systemctl restart chrony
}}
=======
>>>>>>> 1ae2e2b8
overrideNetworkConfig() {
    CONFIG_FILEPATH="/etc/cloud/cloud.cfg.d/80_azure_net_config.cfg"
    touch ${CONFIG_FILEPATH}
    cat << EOF >> ${CONFIG_FILEPATH}
datasource:
    Azure:
        apply_network_config: false
EOF
}
#EOF<|MERGE_RESOLUTION|>--- conflicted
+++ resolved
@@ -399,19 +399,6 @@
     rm -Rf $CONTAINERD_DOWNLOADS_DIR
 }
 
-<<<<<<< HEAD
-configureGPUDrivers() {
-  if $FULL_INSTALL_REQUIRED; then
-        installGPUDrivers
-  fi
-  ensureGPUDrivers
-  if [[ "${ENABLE_GPU_DEVICE_PLUGIN_IF_NEEDED}" = true ]]; then
-      systemctlEnableAndStart nvidia-device-plugin || exit $ERR_GPU_DEVICE_PLUGIN_START_FAIL
-  else
-      systemctlDisableAndStop nvidia-device-plugin
-  fi
-}
-
 disableNtpAndTimesyncdInstallChrony() {
       # Disable systemd-timesyncd
     sudo systemctl stop systemd-timesyncd
@@ -473,8 +460,6 @@
 
     systemctl restart chrony
 }}
-=======
->>>>>>> 1ae2e2b8
 overrideNetworkConfig() {
     CONFIG_FILEPATH="/etc/cloud/cloud.cfg.d/80_azure_net_config.cfg"
     touch ${CONFIG_FILEPATH}
