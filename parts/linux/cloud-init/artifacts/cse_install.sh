--- conflicted
+++ resolved
@@ -121,16 +121,6 @@
     rm -rf $CNI_DOWNLOADS_DIR & 
 }
 
-<<<<<<< HEAD
-=======
-downloadCNI() {
-    downloadDir=${1:-${CNI_DOWNLOADS_DIR}}
-    mkdir -p $downloadDir
-    CNI_PLUGINS_URL=${2:-$CNI_PLUGINS_URL}
-    cniTgzTmp=${CNI_PLUGINS_URL##*/}
-    retrycmd_get_tarball 120 5 "$downloadDir/${cniTgzTmp}" ${CNI_PLUGINS_URL} || exit $ERR_CNI_DOWNLOAD_TIMEOUT
-}
->>>>>>> d26e1eaa
 
 downloadCredentalProvider() {
     mkdir -p $CREDENTIAL_PROVIDER_DOWNLOAD_DIR
