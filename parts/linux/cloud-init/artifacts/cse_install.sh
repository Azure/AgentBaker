--- conflicted
+++ resolved
@@ -22,10 +22,7 @@
 CREDENTIAL_PROVIDER_DOWNLOAD_DIR="/opt/credentialprovider/downloads"
 CREDENTIAL_PROVIDER_BIN_DIR="/var/lib/kubelet/credential-provider"
 TELEPORTD_PLUGIN_BIN_DIR="/usr/local/bin"
-<<<<<<< HEAD
-=======
 # CONTAINERD_WASM_VERSIONS="v0.3.0 v0.5.1 v0.8.0 v0.15.1" # v0.15.1 is from SpinKube
->>>>>>> ae86f2b4
 MANIFEST_FILEPATH="/opt/azure/manifest.json"
 COMPONENTS_FILEPATH="/opt/azure/components.json"
 MAN_DB_AUTO_UPDATE_FLAG_FILEPATH="/var/lib/man-db/auto-update"
@@ -207,19 +204,11 @@
 # Install, download, update wasm must all be run from the same function call
 # in order to ensure WASMSHIMPIDS persists correctly since in bash a new
 # function call from install-dependnecies will create a new shell process.
-<<<<<<< HEAD
-installingContainerdWasmShims(){
-    download_location=${1}
-    PACKAGE_DOWNLOAD_URL=${2}
-    shift 2 # shift past the first 2 arguments to capture the list of versions
-    package_versions=("$@")
-=======
 installContainerdWasmShims(){
     local download_location=${1}
     PACKAGE_DOWNLOAD_URL=${2}
     shift 2 # shift past the first 2 arguments to capture the list of versions
     local package_versions=("$@")
->>>>>>> ae86f2b4
 
     for version in "${package_versions[@]}"; do
         containerd_wasm_url=$(evalPackageDownloadURL ${PACKAGE_DOWNLOAD_URL})
@@ -231,13 +220,6 @@
     done
 }
 
-<<<<<<< HEAD
-downloadContainerdWasmShims() {
-    containerd_wasm_filepath=${1}
-    containerd_wasm_url=${2}
-    shim_version=${3}
-    binary_version="$(echo "${shim_version}" | tr . -)" # replaces . with - == 1.2.3 -> 1-2-3
-=======
 wasmFilesExist() {
     local containerd_wasm_filepath=${1}
     local shim_version=${2}
@@ -275,47 +257,10 @@
     if wasmFilesExist "$containerd_wasm_filepath" "$shim_version" "$shims_to_download" "$version_suffix"; then
         return
     fi
->>>>>>> ae86f2b4
 
     # Oras download for WASM for Network Isolated Clusters
     BOOTSTRAP_PROFILE_CONTAINER_REGISTRY_SERVER="${BOOTSTRAP_PROFILE_CONTAINER_REGISTRY_SERVER:=}"
     if [[ ! -z ${BOOTSTRAP_PROFILE_CONTAINER_REGISTRY_SERVER} ]]; then
-<<<<<<< HEAD
-
-        local registry_url="${BOOTSTRAP_PROFILE_CONTAINER_REGISTRY_SERVER}/oss/binaries/deislabs/containerd-wasm-shims:${shim_version}-linux-${CPU_ARCH}"
-        local wasm_shims_tgz_tmp=$containerd_wasm_filepath/containerd-wasm-shims-linux-${CPU_ARCH}.tar.gz
-        if [ ! -f "$containerd_wasm_filepath/containerd-shim-spin-v${binary_version}-v1" ] || [ ! -f "$containerd_wasm_filepath/containerd-shim-slight-${binary_version}-v1" ]; then
-            retrycmd_get_tarball_from_registry_with_oras 120 5 "${wasm_shims_tgz_tmp}" ${registry_url} || exit $ERR_ORAS_PULL_CONTAINERD_WASM
-            tar -zxf "$wasm_shims_tgz_tmp" -C $containerd_wasm_filepath
-            mv "$containerd_wasm_filepath/containerd-shim-*-${shim_version}-v1" "$containerd_wasm_filepath/containerd-shim-*-${binary_version}-v1"
-            rm -f "$wasm_shims_tgz_tmp"
-        fi
-        return
-    fi
-
-    if [ ! -f "$containerd_wasm_filepath/containerd-shim-spin-v${shim_version}" ] || [ ! -f "$containerd_wasm_filepath/containerd-shim-slight-v${shim_version}" ]; then
-        retrycmd_if_failure 30 5 60 curl -fSLv -o "$containerd_wasm_filepath/containerd-shim-spin-v${binary_version}-v1" "$containerd_wasm_url/containerd-shim-spin-v1" 2>&1 | tee $CURL_OUTPUT >/dev/null | grep -E "^(curl:.*)|([eE]rr.*)$" && (cat $CURL_OUTPUT && exit $ERR_KRUSTLET_DOWNLOAD_TIMEOUT) &
-        WASMSHIMPIDS+=($!)
-        retrycmd_if_failure 30 5 60 curl -fSLv -o "$containerd_wasm_filepath/containerd-shim-slight-v${binary_version}-v1" "$containerd_wasm_url/containerd-shim-slight-v1" 2>&1 | tee $CURL_OUTPUT >/dev/null | grep -E "^(curl:.*)|([eE]rr.*)$" && (cat $CURL_OUTPUT && exit $ERR_KRUSTLET_DOWNLOAD_TIMEOUT) &
-        WASMSHIMPIDS+=($!)
-        if [ "$shim_version" == "0.8.0" ]; then
-            retrycmd_if_failure 30 5 60 curl -fSLv -o "$containerd_wasm_filepath/containerd-shim-wws-v${binary_version}-v1" "$containerd_wasm_url/containerd-shim-wws-v1" 2>&1 | tee $CURL_OUTPUT >/dev/null | grep -E "^(curl:.*)|([eE]rr.*)$" && (cat $CURL_OUTPUT && exit $ERR_KRUSTLET_DOWNLOAD_TIMEOUT) &
-            WASMSHIMPIDS+=($!)
-        fi
-    fi
-}
-
-updateContainerdWasmShimsPermissions() {
-    containerd_wasm_filepath=${1}
-    shim_version=${2}
-    binary_version="$(echo "${shim_version}" | tr . -)"
-
-    chmod 755 "$containerd_wasm_filepath/containerd-shim-spin-v${binary_version}-v1"
-    chmod 755 "$containerd_wasm_filepath/containerd-shim-slight-v${binary_version}-v1"
-    if [ "$shim_version" == "0.8.0" ]; then
-        chmod 755 "$containerd_wasm_filepath/containerd-shim-wws-v${binary_version}-v1"
-    fi
-=======
         local registry_url="${BOOTSTRAP_PROFILE_CONTAINER_REGISTRY_SERVER}/oss/binaries/${mcr_registry_path}:v${shim_version}-linux-${CPU_ARCH}"
         local wasm_shims_tgz_tmp="${containerd_wasm_filepath}/${shim_filename}"
 
@@ -363,7 +308,6 @@
     for shim in "${shims_to_download[@]}"; do
         chmod 755 "$containerd_wasm_filepath/containerd-shim-${shim}-v${binary_version}-v1"
     done
->>>>>>> ae86f2b4
 }
 
 # TODO (alburgess) have oras version managed by dependant or Renovate
