#!/bin/bash
# Timeout waiting for a file
ERR_FILE_WATCH_TIMEOUT=6
set -x

if [ -f /opt/azure/containers/provision.complete ]; then
    echo "Already ran to success exiting..."
    exit 0
fi

for i in $(seq 1 120); do
    if [ -s "${CSE_HELPERS_FILEPATH}" ]; then
        grep -Fq '#HELPERSEOF' "${CSE_HELPERS_FILEPATH}" && break
    fi
    if [ $i -eq 120 ]; then
        exit $ERR_FILE_WATCH_TIMEOUT
    else
        sleep 1
    fi
done
source "${CSE_HELPERS_FILEPATH}"
source "${CSE_DISTRO_HELPERS_FILEPATH}"

# Setup logs for upload to host
LOG_DIR=/var/log/azure/aks
mkdir -p ${LOG_DIR}
ln -s /var/log/azure/cluster-provision.log \
      /var/log/azure/cluster-provision-cse-output.log \
      /opt/azure/*.json \
      /opt/azure/cloud-init-files.paved \
      /opt/azure/vhd-install.complete \
      ${LOG_DIR}/

# Redact the necessary secrets from cloud-config.txt so we don't expose any sensitive information
# when cloud-config.txt gets included within log bundles
python3 /opt/azure/containers/provision_redact_cloud_config.py \
    --cloud-config-path /var/lib/cloud/instance/cloud-config.txt \
    --output-path ${LOG_DIR}/cloud-config.txt

echo $(date),$(hostname), startcustomscript>>/opt/m

source "${CSE_INSTALL_FILEPATH}"
source "${CSE_DISTRO_INSTALL_FILEPATH}"
source "${CSE_CONFIG_FILEPATH}"

get_ubuntu_release() {
    lsb_release -r -s 2>/dev/null || echo ""
}

# ====== BASE PREP: BASE IMAGE PREPARATION ======
# This stage prepares the base VHD image with all necessary components and configurations.
# IMPORTANT: This stage must NOT join the node to the cluster.
# After completion, this VHD can be used as a base image for creating new node pools.
# Users may add custom configurations or pull additional container images after this stage.
function basePrep {
    aptmarkWALinuxAgent hold &

    UBUNTU_RELEASE=$(get_ubuntu_release)
    if [ "${UBUNTU_RELEASE}" = "16.04" ]; then
        sudo apt-get -y autoremove chrony
        echo $?
        sudo systemctl restart systemd-timesyncd
    fi

    resolve_packages_source_url
    logs_to_events "AKS.CSE.setPackagesBaseURL" "echo $PACKAGE_DOWNLOAD_BASE_URL"

    # IMPORTANT NOTE: We do this here since this function can mutate kubelet flags and node labels,
    # which is used by configureK8s and other functions. Thus, we need to make sure flag and label content is correct beforehand.
    logs_to_events "AKS.CSE.configureKubeletServing" configureKubeletServing

    # This function first creates the systemd drop-in directory for kubelet.service.
    # Pay attention to ordering relative to other functions that create kubelet drop-ins.
    logs_to_events "AKS.CSE.configureK8s" configureK8s

    # This function creates the /etc/kubernetes/azure.json file. It also creates the custom
    # cloud configuration file if running in a custom cloud environment.
    logs_to_events "AKS.CSE.configureAzureJson" configureAzureJson

    logs_to_events "AKS.CSE.ensureKubeCACert" ensureKubeCACert

    logs_to_events "AKS.CSE.installSecureTLSBootstrapClient" installSecureTLSBootstrapClient

    if [ "${ENABLE_SECURE_TLS_BOOTSTRAPPING}" = "true" ]; then
        # Depends on configureK8s, ensureKubeCACert, and installSecureTLSBootstrapClient
        logs_to_events "AKS.CSE.configureAndStartSecureTLSBootstrapping" configureAndStartSecureTLSBootstrapping
    fi

    if [ "${DISABLE_SSH}" = "true" ]; then
        disableSSH || exit $ERR_DISABLE_SSH
    fi

    # This involves using proxy, log the config before fetching packages
    echo "private egress proxy address is '${PRIVATE_EGRESS_PROXY_ADDRESS}'"
    # TODO update to use proxy

    if [ "${SHOULD_CONFIGURE_HTTP_PROXY}" = "true" ]; then
        if [ "${SHOULD_CONFIGURE_HTTP_PROXY_CA}" = "true" ]; then
            configureHTTPProxyCA || exit $ERR_UPDATE_CA_CERTS
        fi
        configureEtcEnvironment
    fi

    if [ "${SHOULD_CONFIGURE_CUSTOM_CA_TRUST}" = "true" ]; then
        logs_to_events "AKS.CSE.configureCustomCaCertificate" configureCustomCaCertificate || exit $ERR_UPDATE_CA_CERTS
    fi

    logs_to_events "AKS.CSE.setCPUArch" setCPUArch
    source /etc/os-release

    if [ "${ID}" != "mariner" ] && [ "${ID}" != "azurelinux" ]; then
        echo "Removing man-db auto-update flag file..."
        logs_to_events "AKS.CSE.removeManDbAutoUpdateFlagFile" removeManDbAutoUpdateFlagFile
    fi

    logs_to_events "AKS.CSE.disableSystemdResolved" disableSystemdResolved

    logs_to_events "AKS.CSE.configureAdminUser" configureAdminUser

    export -f getInstallModeAndCleanupContainerImages
    export -f should_skip_binary_cleanup

    SKIP_BINARY_CLEANUP=$(retrycmd_silent 10 1 10 bash -cx should_skip_binary_cleanup)
    # this needs better fix to separate logs and return value;
    FULL_INSTALL_REQUIRED=$(getInstallModeAndCleanupContainerImages "$SKIP_BINARY_CLEANUP" "$IS_VHD" | tail -1)
    if [ "$?" -ne 0 ]; then
        echo "Failed to get the install mode and cleanup container images"
        exit "$ERR_CLEANUP_CONTAINER_IMAGES"
    fi

    if [ "$OS" = "$UBUNTU_OS_NAME" ] && [ "$FULL_INSTALL_REQUIRED" = "true" ]; then
        logs_to_events "AKS.CSE.installDeps" installDeps
    else
        echo "Golden image; skipping dependencies installation"
    fi

    logs_to_events "AKS.CSE.installContainerRuntime" installContainerRuntime
    if [ "${NEEDS_CONTAINERD}" = "true" ] && [ "${TELEPORT_ENABLED}" = "true" ]; then
        logs_to_events "AKS.CSE.installTeleportdPlugin" installTeleportdPlugin
    fi

    setupCNIDirs

    logs_to_events "AKS.CSE.installNetworkPlugin" installNetworkPlugin


    logs_to_events "AKS.CSE.installKubeletKubectlAndKubeProxy" installKubeletKubectlAndKubeProxy

    createKubeManifestDir

    if [ "${HAS_CUSTOM_SEARCH_DOMAIN}" = "true" ]; then
        "${CUSTOM_SEARCH_DOMAIN_FILEPATH}" > /opt/azure/containers/setup-custom-search-domain.log 2>&1 || exit $ERR_CUSTOM_SEARCH_DOMAINS_FAIL
    fi

<<<<<<< HEAD
export -f should_bypass_k8s_version_check
SKIP_BYPASS_K8S_VERSION_CHECK=$(retrycmd_silent 10 1 10 bash -cx should_bypass_k8s_version_check)

logs_to_events "AKS.CSE.configKubeletAndKubectl" configKubeletAndKubectl
=======
    # If the kubelet.service drop-in directory is empty by the time installContainerRuntime is called, it may be removed
    # as a side-effect of having to go out and install an uncached version of containerd. Thus, we once again create
    # the kubelet.service drop-in directory here before creating any further drop-ins.
    mkdir -p "/etc/systemd/system/kubelet.service.d"
>>>>>>> f645c726

    logs_to_events "AKS.CSE.configureCNI" configureCNI

    # configure and enable dhcpv6 for dual stack feature
    if [ "${IPV6_DUAL_STACK_ENABLED}" = "true" ]; then
        logs_to_events "AKS.CSE.ensureDHCPv6" ensureDHCPv6
    fi

    # For systemd in Azure Linux, UseDomains= is by default disabled for security purposes. Enable this
    # configuration within Azure Linux AKS that operates on trusted networks to support hostname resolution
    if isMarinerOrAzureLinux "$OS"; then
        logs_to_events "AKS.CSE.configureSystemdUseDomains" configureSystemdUseDomains
    fi

    if [ "${NEEDS_CONTAINERD}" = "true" ]; then
        # containerd should not be configured until cni has been configured first
        logs_to_events "AKS.CSE.ensureContainerd" ensureContainerd
    else
        logs_to_events "AKS.CSE.ensureDocker" ensureDocker
    fi

    if [ -n "${MESSAGE_OF_THE_DAY}" ]; then
        if isMarinerOrAzureLinux "$OS" && [ -f /etc/dnf/automatic.conf ]; then
          sed -i "s/emit_via = motd/emit_via = stdio/g" /etc/dnf/automatic.conf
        elif [ "$OS" = "$UBUNTU_OS_NAME" ] && [ -d "/etc/update-motd.d" ]; then
              aksCustomMotdUpdatePath=/etc/update-motd.d/99-aks-custom-motd
              touch "${aksCustomMotdUpdatePath}"
              chmod 0755 "${aksCustomMotdUpdatePath}"
              echo -e "#!/bin/bash\ncat /etc/motd" > "${aksCustomMotdUpdatePath}"
        fi
        echo "${MESSAGE_OF_THE_DAY}" | base64 -d > /etc/motd
    fi

    # must run before kubelet starts to avoid race in container status using wrong image
    # https://github.com/kubernetes/kubernetes/issues/51017
    # can remove when fixed
    if [ "${TARGET_CLOUD}" = "AzureChinaCloud" ]; then
        retagMCRImagesForChina
    fi

    if [ "${ENABLE_HOSTS_CONFIG_AGENT}" = "true" ]; then
        logs_to_events "AKS.CSE.configPrivateClusterHosts" configPrivateClusterHosts
    fi

    if [ "${SHOULD_CONFIG_TRANSPARENT_HUGE_PAGE}" = "true" ]; then
        logs_to_events "AKS.CSE.configureTransparentHugePage" configureTransparentHugePage
    fi

    if [ "${SHOULD_CONFIG_SWAP_FILE}" = "true" ]; then
        logs_to_events "AKS.CSE.configureSwapFile" configureSwapFile
    fi

    if [ "${NEEDS_CGROUPV2}" = "true" ]; then
        tee "/etc/systemd/system/kubelet.service.d/10-cgroupv2.conf" > /dev/null <<EOF
[Service]
Environment="KUBELET_CGROUP_FLAGS=--cgroup-driver=systemd"
EOF
    fi

    if [ "${NEEDS_CONTAINERD}" = "true" ]; then
        # gross, but the backticks make it very hard to do in Go
        # TODO: move entirely into vhd.
        # alternatively, can we verify this is safe with docker?
        # or just do it even if not because docker is out of support?
        mkdir -p /etc/containerd
        echo "${KUBENET_TEMPLATE}" | base64 -d > /etc/containerd/kubenet_template.conf

        # In k8s 1.27, the flag --container-runtime was removed.
        # We now have 2 drop-in's, one with the still valid flags that will be applied to all k8s versions,
        # the flags are --runtime-request-timeout, --container-runtime-endpoint, --runtime-cgroups
        # For k8s >= 1.27, the flag --container-runtime will not be passed.
        tee "/etc/systemd/system/kubelet.service.d/10-containerd-base-flag.conf" > /dev/null <<'EOF'
[Service]
Environment="KUBELET_CONTAINERD_FLAGS=--runtime-request-timeout=15m --container-runtime-endpoint=unix:///run/containerd/containerd.sock --runtime-cgroups=/system.slice/containerd.service"
EOF

        if ! semverCompare ${KUBERNETES_VERSION:-"0.0.0"} "1.27.0"; then
            tee "/etc/systemd/system/kubelet.service.d/10-container-runtime-flag.conf" > /dev/null <<'EOF'
[Service]
Environment="KUBELET_CONTAINER_RUNTIME_FLAG=--container-runtime=remote"
EOF
        fi
    fi

    if [ "${HAS_KUBELET_DISK_TYPE}" = "true" ]; then
        tee "/etc/systemd/system/kubelet.service.d/10-bindmount.conf" > /dev/null <<EOF
[Unit]
Requires=bind-mount.service
After=bind-mount.service
EOF
    fi

    logs_to_events "AKS.CSE.ensureSysctl" ensureSysctl || exit $ERR_SYSCTL_RELOAD

    if [ "${NEEDS_CONTAINERD}" = "true" ] && [ "${SHOULD_CONFIG_CONTAINERD_ULIMITS}" = "true" ]; then
      logs_to_events "AKS.CSE.setContainerdUlimits" configureContainerdUlimits
    fi

    if [ "${ENSURE_NO_DUPE_PROMISCUOUS_BRIDGE}" = "true" ]; then
        logs_to_events "AKS.CSE.ensureNoDupOnPromiscuBridge" ensureNoDupOnPromiscuBridge
    fi

    if [ "$OS" = "$UBUNTU_OS_NAME" ] || isMarinerOrAzureLinux "$OS"; then
        logs_to_events "AKS.CSE.ubuntuSnapshotUpdate" ensureSnapshotUpdate
    fi

    if [ "$FULL_INSTALL_REQUIRED" = "true" ]; then
        if [ "$OS" = "$UBUNTU_OS_NAME" ]; then
            # mitigation for bug https://bugs.launchpad.net/ubuntu/+source/linux/+bug/1676635
            echo 2dd1ce17-079e-403c-b352-a1921ee207ee > /sys/bus/vmbus/drivers/hv_util/unbind
            sed -i "13i\echo 2dd1ce17-079e-403c-b352-a1921ee207ee > /sys/bus/vmbus/drivers/hv_util/unbind\n" /etc/rc.local
        fi
    fi

    # Call enableLocalDNS to enable localdns if localdns profile has EnableLocalDNS set to true.
    logs_to_events "AKS.CSE.enableLocalDNS" enableLocalDNS || exit $?

    if [ "${ID}" != "mariner" ] && [ "${ID}" != "azurelinux" ]; then
        echo "Recreating man-db auto-update flag file and kicking off man-db update process at $(date)"
        createManDbAutoUpdateFlagFile
        /usr/bin/mandb && echo "man-db finished updates at $(date)" &
    fi

    if [ "${NEEDS_DOCKER_LOGIN}" = "true" ]; then
        set +x
        docker login -u $SERVICE_PRINCIPAL_CLIENT_ID -p $SERVICE_PRINCIPAL_CLIENT_SECRET "${AZURE_PRIVATE_REGISTRY_SERVER}"
        set -x
    fi
}

# ====== NODE PREP: CLUSTER INTEGRATION ======
# This stage performs cluster-specific operations and hardware configurations.
# After this stage the node should be fully integrated into the cluster.
# IMPORTANT: This stage should only run when actually joining a node to the cluster. This step should not be run when creating a VHD image
function nodePrep {
    if [ -n "${OUTBOUND_COMMAND}" ]; then
        if [ -n "${PROXY_VARS}" ]; then
            eval $PROXY_VARS
        fi
        retrycmd_if_failure 60 1 5 $OUTBOUND_COMMAND >> /var/log/azure/cluster-provision-cse-output.log 2>&1 || exit $ERR_OUTBOUND_CONN_FAIL;
    else
        # This file indicates the cluster doesn't have outbound connectivity and should be excluded in future external outbound checks
        touch /var/run/outbound-check-skipped
    fi

    if [ -n "${BOOTSTRAP_PROFILE_CONTAINER_REGISTRY_SERVER}" ]; then
        # Compute registry domain name for ORAS login
        registry_domain_name="${MCR_REPOSITORY_BASE:-mcr.microsoft.com}"
        registry_domain_name="${registry_domain_name%/}"
        if [ -n "${BOOTSTRAP_PROFILE_CONTAINER_REGISTRY_SERVER}" ]; then
            registry_domain_name="${BOOTSTRAP_PROFILE_CONTAINER_REGISTRY_SERVER%%/*}"
        fi
        
        logs_to_events "AKS.CSE.orasLogin.oras_login_with_kubelet_identity" oras_login_with_kubelet_identity "${registry_domain_name}" $USER_ASSIGNED_IDENTITY_ID $TENANT_ID || exit $?
    fi
    
    # Determine if GPU driver installation should be skipped
    export -f should_skip_nvidia_drivers
    skip_nvidia_driver_install=$(retrycmd_silent 10 1 10 bash -cx should_skip_nvidia_drivers)
    
    if [ "$?" -ne 0 ]; then
        echo "Failed to determine if nvidia driver install should be skipped"
        exit $ERR_NVIDIA_DRIVER_INSTALL
    fi

    # By default, never reboot new nodes.
    REBOOTREQUIRED=false

    # Clean up GPU drivers if not a GPU node or if skipping driver install
    if [ "${GPU_NODE}" != "true" ] || [ "${skip_nvidia_driver_install}" = "true" ]; then
        logs_to_events "AKS.CSE.cleanUpGPUDrivers" cleanUpGPUDrivers
    fi

    # Install and configure GPU drivers if this is a GPU node
    if [ "${GPU_NODE}" = "true" ] && [ "${skip_nvidia_driver_install}" != "true" ]; then
        echo $(date),$(hostname), "Start configuring GPU drivers"
        
        # Install GPU drivers
        logs_to_events "AKS.CSE.ensureGPUDrivers" ensureGPUDrivers
        
        # Install fabric manager if needed
        if [ "${GPU_NEEDS_FABRIC_MANAGER}" = "true" ]; then
            # fabric manager trains nvlink connections between multi instance gpus.
            # it appears this is only necessary for systems with *multiple cards*.
            # i.e., an A100 can be partitioned a maximum of 7 ways.
            # An NC24ads_A100_v4 has one A100.
            # An ND96asr_v4 has eight A100, for a maximum of 56 partitions.
            # ND96 seems to require fabric manager *even when not using mig partitions*
            # while it fails to install on NC24.
            if isMarinerOrAzureLinux "$OS"; then
                logs_to_events "AKS.CSE.installNvidiaFabricManager" installNvidiaFabricManager
            fi
            # Start fabric manager service
            logs_to_events "AKS.CSE.nvidia-fabricmanager" "systemctlEnableAndStart nvidia-fabricmanager 30" || exit $ERR_GPU_DRIVERS_START_FAIL
        fi

        # Configure MIG partitions if needed
        # This will only be true for multi-instance capable VM sizes
        # for which the user has specified a partitioning profile.
        # it is valid to use mig-capable gpus without a partitioning profile.
        if [ "${MIG_NODE}" = "true" ]; then
            # A100 GPU has a bit in the physical card (infoROM) to enable mig mode.
            # Changing this bit in either direction requires a VM reboot on Azure (hypervisor/plaform stuff).
            # Commands such as `nvidia-smi --gpu-reset` may succeed,
            # while commands such as `nvidia-smi -q` will show mismatched current/pending mig mode.
            # this will not be required per nvidia for next gen H100.
            REBOOTREQUIRED=true

            # this service applies the partitioning scheme with nvidia-smi.
            # we should consider moving to mig-parted which is simpler/newer.
            # we couldn't because of old drivers but that has long been fixed.
            logs_to_events "AKS.CSE.ensureMigPartition" ensureMigPartition
        fi

        # Configure GPU device plugin
        if [ "${ENABLE_GPU_DEVICE_PLUGIN_IF_NEEDED}" = "true" ]; then
            if [ "${MIG_NODE}" = "true" ] && [ -f "/etc/systemd/system/nvidia-device-plugin.service" ]; then
                mkdir -p "/etc/systemd/system/nvidia-device-plugin.service.d"
                tee "/etc/systemd/system/nvidia-device-plugin.service.d/10-mig_strategy.conf" > /dev/null <<'EOF'
[Service]
Environment="MIG_STRATEGY=--mig-strategy single"
ExecStart=
ExecStart=/usr/local/nvidia/bin/nvidia-device-plugin $MIG_STRATEGY
EOF
            fi
            logs_to_events "AKS.CSE.start.nvidia-device-plugin" "systemctlEnableAndStart nvidia-device-plugin 30" || exit $ERR_GPU_DEVICE_PLUGIN_START_FAIL
        else
            logs_to_events "AKS.CSE.stop.nvidia-device-plugin" "systemctlDisableAndStop nvidia-device-plugin"
        fi
        
        echo $(date),$(hostname), "End configuring GPU drivers"
    fi

    VALIDATION_ERR=0

    # TODO(djsly): Look at leveraging the `aks-check-network.sh` script for this validation instead of duplicating the logic here

    # Edge case scenarios:
    # high retry times to wait for new API server DNS record to replicate (e.g. stop and start cluster)
    # high timeout to address high latency for private dns server to forward request to Azure DNS
    # dns check will be done only if we use FQDN for API_SERVER_NAME
    API_SERVER_CONN_RETRIES=50
    # shellcheck disable=SC3010
    if [[ $API_SERVER_NAME == *.privatelink.* ]]; then
        API_SERVER_CONN_RETRIES=100
    fi
    # shellcheck disable=SC3010
    if ! [[ ${API_SERVER_NAME} =~ ^[0-9]+\.[0-9]+\.[0-9]+\.[0-9]+$ ]]; then
        API_SERVER_DNS_RETRY_TIMEOUT=300
        if [[ $API_SERVER_NAME == *.privatelink.* ]]; then
           API_SERVER_DNS_RETRY_TIMEOUT=600
        fi
        if [ "${ENABLE_HOSTS_CONFIG_AGENT}" != "true" ]; then
            RES=$(logs_to_events "AKS.CSE.apiserverNslookup" "retrycmd_nslookup 1 15 ${API_SERVER_DNS_RETRY_TIMEOUT} ${API_SERVER_NAME}")
            STS=$?
        else
            STS=0
        fi
        if [ "$STS" -ne 0 ]; then
            time nslookup ${API_SERVER_NAME}
            # shellcheck disable=SC3010
            if [[ $RES == *"168.63.129.16"*  ]]; then
                VALIDATION_ERR=$ERR_K8S_API_SERVER_AZURE_DNS_LOOKUP_FAIL
            else
                VALIDATION_ERR=$ERR_K8S_API_SERVER_DNS_LOOKUP_FAIL
            fi
        else
            if [ "$(get_ubuntu_release)" = "18.04" ]; then
                #TODO (djsly): remove this once 18.04 isn't supported anymore
                logs_to_events "AKS.CSE.apiserverNC" "retrycmd_if_failure ${API_SERVER_CONN_RETRIES} 1 10 nc -vz ${API_SERVER_NAME} 443" || time nc -vz ${API_SERVER_NAME} 443 || VALIDATION_ERR=$ERR_K8S_API_SERVER_CONN_FAIL
            else
                logs_to_events "AKS.CSE.apiserverCurl" "retrycmd_if_failure ${API_SERVER_CONN_RETRIES} 1 10 curl -v --cacert /etc/kubernetes/certs/ca.crt https://${API_SERVER_NAME}:443" || time curl -v --cacert /etc/kubernetes/certs/ca.crt "https://${API_SERVER_NAME}:443" || VALIDATION_ERR=$ERR_K8S_API_SERVER_CONN_FAIL
            fi
        fi
    else
        # an IP address is provided for the API server, skip the DNS lookup
        # this is the scenario for APIServerVnetIntegration. Currently we need more time to wait for the API server to be ready when feature is in preview.
        # switching back from curl to netcat for VNETIntegration scenario in combination with HTTP Proxy due to curl 7.81.0 not supporting CIDRs(no_proxy)
        # Once curl is available at 7.86.0 or higher, move this check from netcat to curl
        API_SERVER_CONN_RETRIES=300
        logs_to_events "AKS.CSE.apiserverNC" "retrycmd_if_failure ${API_SERVER_CONN_RETRIES} 1 10 nc -vz ${API_SERVER_NAME} 443" || time nc -vz ${API_SERVER_NAME} 443 || VALIDATION_ERR=$ERR_K8S_API_SERVER_CONN_FAIL
    fi

    echo "API server connection check code: $VALIDATION_ERR"
    if [ "$VALIDATION_ERR" -ne 0 ]; then
        exit $VALIDATION_ERR
    fi

    logs_to_events "AKS.CSE.ensureKubelet" ensureKubelet

    if [ "${ARTIFACT_STREAMING_ENABLED}" = "true" ]; then
        logs_to_events "AKS.CSE.ensureContainerd.ensureArtifactStreaming" ensureArtifactStreaming || exit $ERR_ARTIFACT_STREAMING_INSTALL
    fi

    if $REBOOTREQUIRED; then
        echo 'reboot required, rebooting node in 1 minute'
        /bin/bash -c "shutdown -r 1 &"
        if [ "$OS" = "$UBUNTU_OS_NAME" ]; then
            # logs_to_events should not be run on & commands
            aptmarkWALinuxAgent unhold &
        fi
    else
        if [ "$OS" = "$UBUNTU_OS_NAME" ]; then
            # logs_to_events should not be run on & commands
            if [ "${ENABLE_UNATTENDED_UPGRADES}" = "true" ]; then
                UU_CONFIG_DIR="/etc/apt/apt.conf.d/99periodic"
                mkdir -p "$(dirname "${UU_CONFIG_DIR}")"
                touch "${UU_CONFIG_DIR}"
                chmod 0644 "${UU_CONFIG_DIR}"
                echo 'APT::Periodic::Update-Package-Lists "1";' >> "${UU_CONFIG_DIR}"
                echo 'APT::Periodic::Unattended-Upgrade "1";' >> "${UU_CONFIG_DIR}"
                systemctl unmask apt-daily.service apt-daily-upgrade.service
                systemctl enable apt-daily.service apt-daily-upgrade.service
                systemctl enable apt-daily.timer apt-daily-upgrade.timer
                systemctl restart --no-block apt-daily.timer apt-daily-upgrade.timer
                # this is the DOWNLOAD service
                # meaning we are wasting IO without even triggering an upgrade
                # -________________-
                systemctl restart --no-block apt-daily.service

            fi
            aptmarkWALinuxAgent unhold &
        elif isMarinerOrAzureLinux "$OS"; then
            if [ "${ENABLE_UNATTENDED_UPGRADES}" = "true" ]; then
                if [ "${IS_KATA}" = "true" ]; then
                    # Currently kata packages must be updated as a unit (including the kernel which requires a reboot). This can
                    # only be done reliably via image updates as of now so never enable automatic updates.
                    echo 'EnableUnattendedUpgrade is not supported by kata images, will not be enabled'
                else
                    # By default the dnf-automatic is service is notify only in Mariner.
                    # Enable the automatic install timer and the check-restart timer.
                    # Stop the notify only dnf timer since we've enabled the auto install one.
                    # systemctlDisableAndStop adds .service to the end which doesn't work on timers.
                    systemctl disable dnf-automatic-notifyonly.timer
                    systemctl stop dnf-automatic-notifyonly.timer
                    # At 6:00:00 UTC (1 hour random fuzz) download and install package updates.
                    systemctl unmask dnf-automatic-install.service || exit $ERR_SYSTEMCTL_START_FAIL
                    systemctl unmask dnf-automatic-install.timer || exit $ERR_SYSTEMCTL_START_FAIL
                    systemctlEnableAndStart dnf-automatic-install.timer 30 || exit $ERR_SYSTEMCTL_START_FAIL
                    # The check-restart service which will inform kured of required restarts should already be running
                fi
            fi
        fi
    fi
}

# The provisioning is split into two stages to support VHD image creation workflows:
#
# basePrep: Base image preparation
#   - Installs and configures all required components (kubelet, containerd, etc.)
#   - Sets up system configurations that are common across all nodes
#   - DOES NOT join the node to any cluster
#   - After this stage, users can add customizations (e.g., pre-pull additional container images)
#   - The VM can then be captured as a VHD image for use as a node pool base image
#
# nodePrep: Cluster integration and hardware setup
#   - Performs cluster-specific configurations
#   - Configures hardware-specific components (GPU drivers, MIG partitions, etc.)
#   - Establishes connection to the API server
#   - Joins the node to the cluster
#   - Only runs when actually provisioning a node, not when creating VHD images
#
# In typical deployments, both stages run sequentially during node provisioning.
# For VHD image creation workflows, only basePrep runs initially, and nodePrep runs later
# when nodes are created from that VHD image.
if [ ! -f /opt/azure/containers/base_prep.complete ]; then
    basePrep
else
    echo "Skipping basePrep - base_prep.complete file exists"
fi
if [ "${PRE_PROVISION_ONLY}" != "true" ]; then
    nodePrep
else
    echo "Skipping nodePrep - pre-provision only mode"
fi

echo "Custom script finished."
echo $(date),$(hostname), endcustomscript>>/opt/m<|MERGE_RESOLUTION|>--- conflicted
+++ resolved
@@ -152,17 +152,10 @@
         "${CUSTOM_SEARCH_DOMAIN_FILEPATH}" > /opt/azure/containers/setup-custom-search-domain.log 2>&1 || exit $ERR_CUSTOM_SEARCH_DOMAINS_FAIL
     fi
 
-<<<<<<< HEAD
-export -f should_bypass_k8s_version_check
-SKIP_BYPASS_K8S_VERSION_CHECK=$(retrycmd_silent 10 1 10 bash -cx should_bypass_k8s_version_check)
-
-logs_to_events "AKS.CSE.configKubeletAndKubectl" configKubeletAndKubectl
-=======
     # If the kubelet.service drop-in directory is empty by the time installContainerRuntime is called, it may be removed
     # as a side-effect of having to go out and install an uncached version of containerd. Thus, we once again create
     # the kubelet.service drop-in directory here before creating any further drop-ins.
     mkdir -p "/etc/systemd/system/kubelet.service.d"
->>>>>>> f645c726
 
     logs_to_events "AKS.CSE.configureCNI" configureCNI
 
