#!/bin/bash
# ERR_SYSTEMCTL_ENABLE_FAIL=3 Service could not be enabled by systemctl -- DEPRECATED
ERR_SYSTEMCTL_START_FAIL=4 # Service could not be started or enabled by systemctl
ERR_CLOUD_INIT_TIMEOUT=5 # Timeout waiting for cloud-init runcmd to complete
ERR_FILE_WATCH_TIMEOUT=6 # Timeout waiting for a file
ERR_HOLD_WALINUXAGENT=7 # Unable to place walinuxagent apt package on hold during install
ERR_RELEASE_HOLD_WALINUXAGENT=8 # Unable to release hold on walinuxagent apt package after install
ERR_APT_INSTALL_TIMEOUT=9 # Timeout installing required apt packages
ERR_DOCKER_INSTALL_TIMEOUT=20 # Timeout waiting for docker install
ERR_DOCKER_DOWNLOAD_TIMEOUT=21 # Timout waiting for docker downloads
ERR_DOCKER_KEY_DOWNLOAD_TIMEOUT=22 # Timeout waiting to download docker repo key
ERR_DOCKER_APT_KEY_TIMEOUT=23 # Timeout waiting for docker apt-key
ERR_DOCKER_START_FAIL=24 # Docker could not be started by systemctl
ERR_MOBY_APT_LIST_TIMEOUT=25 # Timeout waiting for moby apt sources
ERR_MS_GPG_KEY_DOWNLOAD_TIMEOUT=26 # Timeout waiting for MS GPG key download
ERR_MOBY_INSTALL_TIMEOUT=27 # Timeout waiting for moby-docker install
ERR_CONTAINERD_INSTALL_TIMEOUT=28 # Timeout waiting for moby-containerd install
ERR_RUNC_INSTALL_TIMEOUT=29 # Timeout waiting for moby-runc install
ERR_K8S_RUNNING_TIMEOUT=30 # Timeout waiting for k8s cluster to be healthy
ERR_K8S_DOWNLOAD_TIMEOUT=31 # Timeout waiting for Kubernetes downloads
ERR_KUBECTL_NOT_FOUND=32 # kubectl client binary not found on local disk
ERR_IMG_DOWNLOAD_TIMEOUT=33 # Timeout waiting for img download
ERR_KUBELET_START_FAIL=34 # kubelet could not be started by systemctl
ERR_DOCKER_IMG_PULL_TIMEOUT=35 # Timeout trying to pull a Docker image
ERR_CONTAINERD_CTR_IMG_PULL_TIMEOUT=36 # Timeout trying to pull a containerd image via cli tool ctr
ERR_CONTAINERD_CRICTL_IMG_PULL_TIMEOUT=37 # Timeout trying to pull a containerd image via cli tool crictl
ERR_CONTAINERD_INSTALL_FILE_NOT_FOUND=38 # Unable to locate containerd debian pkg file
ERR_CONTAINERD_VERSION_INVALID=39 # Containerd version is invalid
ERR_CNI_DOWNLOAD_TIMEOUT=41 # Timeout waiting for CNI downloads
ERR_MS_PROD_DEB_DOWNLOAD_TIMEOUT=42 # Timeout waiting for https://packages.microsoft.com/config/ubuntu/16.04/packages-microsoft-prod.deb
ERR_MS_PROD_DEB_PKG_ADD_FAIL=43 # Failed to add repo pkg file
# ERR_FLEXVOLUME_DOWNLOAD_TIMEOUT=44 Failed to add repo pkg file -- DEPRECATED
ERR_ORAS_DOWNLOAD_ERROR=45 # Unable to install oras
ERR_SYSTEMD_INSTALL_FAIL=48 # Unable to install required systemd version
ERR_MODPROBE_FAIL=49 # Unable to load a kernel module using modprobe
ERR_OUTBOUND_CONN_FAIL=50 # Unable to establish outbound connection
ERR_K8S_API_SERVER_CONN_FAIL=51 # Unable to establish connection to k8s api serve
ERR_K8S_API_SERVER_DNS_LOOKUP_FAIL=52 # Unable to resolve k8s api server name
ERR_K8S_API_SERVER_AZURE_DNS_LOOKUP_FAIL=53 # Unable to resolve k8s api server name due to Azure DNS issue
ERR_KATA_KEY_DOWNLOAD_TIMEOUT=60 # Timeout waiting to download kata repo key
ERR_KATA_APT_KEY_TIMEOUT=61 # Timeout waiting for kata apt-key
ERR_KATA_INSTALL_TIMEOUT=62 # Timeout waiting for kata install
ERR_VHD_FILE_NOT_FOUND=65 # VHD log file not found on VM built from VHD distro (previously classified as exit code 124)
ERR_CONTAINERD_DOWNLOAD_TIMEOUT=70 # Timeout waiting for containerd downloads
ERR_RUNC_DOWNLOAD_TIMEOUT=71 # Timeout waiting for runc downloads
ERR_CUSTOM_SEARCH_DOMAINS_FAIL=80 # Unable to configure custom search domains
ERR_GPU_DOWNLOAD_TIMEOUT=83 # Timeout waiting for GPU driver download
ERR_GPU_DRIVERS_START_FAIL=84 # nvidia-modprobe could not be started by systemctl
ERR_GPU_DRIVERS_INSTALL_TIMEOUT=85 # Timeout waiting for GPU drivers install
ERR_GPU_DEVICE_PLUGIN_START_FAIL=86 # nvidia device plugin could not be started by systemctl
ERR_GPU_INFO_ROM_CORRUPTED=87 # info ROM corrupted error when executing nvidia-smi
ERR_SGX_DRIVERS_INSTALL_TIMEOUT=90 # Timeout waiting for SGX prereqs to download
ERR_SGX_DRIVERS_START_FAIL=91 # Failed to execute SGX driver binary
ERR_APT_DAILY_TIMEOUT=98 # Timeout waiting for apt daily updates
ERR_APT_UPDATE_TIMEOUT=99 # Timeout waiting for apt-get update to complete
ERR_CSE_PROVISION_SCRIPT_NOT_READY_TIMEOUT=100 # Timeout waiting for cloud-init to place this script on the vm
ERR_APT_DIST_UPGRADE_TIMEOUT=101 # Timeout waiting for apt-get dist-upgrade to complete
ERR_APT_PURGE_FAIL=102 # Error purging distro packages
ERR_SYSCTL_RELOAD=103 # Error reloading sysctl config
ERR_CIS_ASSIGN_ROOT_PW=111 # Error assigning root password in CIS enforcement
ERR_CIS_ASSIGN_FILE_PERMISSION=112 # Error assigning permission to a file in CIS enforcement
ERR_PACKER_COPY_FILE=113 # Error writing a file to disk during VHD CI
ERR_CIS_APPLY_PASSWORD_CONFIG=115 # Error applying CIS-recommended passwd configuration
ERR_SYSTEMD_DOCKER_STOP_FAIL=116 # Error stopping dockerd
ERR_CRICTL_DOWNLOAD_TIMEOUT=117 # Timeout waiting for crictl downloads
ERR_CRICTL_OPERATION_ERROR=118 # Error executing a crictl operation
ERR_CTR_OPERATION_ERROR=119 # Error executing a ctr containerd cli operation

# Azure Stack specific errors
ERR_AZURE_STACK_GET_ARM_TOKEN=120 # Error generating a token to use with Azure Resource Manager
ERR_AZURE_STACK_GET_NETWORK_CONFIGURATION=121 # Error fetching the network configuration for the node
ERR_AZURE_STACK_GET_SUBNET_PREFIX=122 # Error fetching the subnet address prefix for a subnet ID

# Error code 124 is returned when a `timeout` command times out, and --preserve-status is not specified: https://man7.org/linux/man-pages/man1/timeout.1.html
ERR_VHD_BUILD_ERROR=125 # Reserved for VHD CI exit conditions

ERR_SWAP_CREATE_FAIL=130 # Error allocating swap file
ERR_SWAP_CREATE_INSUFFICIENT_DISK_SPACE=131 # Error insufficient disk space for swap file creation

ERR_TELEPORTD_DOWNLOAD_ERR=150 # Error downloading teleportd binary
ERR_TELEPORTD_INSTALL_ERR=151 # Error installing teleportd binary
ERR_ARTIFACT_STREAMING_DOWNLOAD=152 # Error downloading mirror proxy and overlaybd components
ERR_ARTIFACT_STREAMING_INSTALL=153 # Error installing mirror proxy and overlaybd components

ERR_HTTP_PROXY_CA_CONVERT=160 # Error converting http proxy ca cert from pem to crt format
ERR_UPDATE_CA_CERTS=161 # Error updating ca certs to include user-provided certificates
ERR_DOWNLOAD_SECURE_TLS_BOOTSTRAP_KUBELET_EXEC_PLUGIN_TIMEOUT=169 # Timeout waiting for secure TLS bootrstrap kubelet exec plugin download

ERR_DISBALE_IPTABLES=170 # Error disabling iptables service

ERR_KRUSTLET_DOWNLOAD_TIMEOUT=171 # Timeout waiting for krustlet downloads
ERR_DISABLE_SSH=172 # Error disabling ssh service
ERR_PRIMARY_NIC_IP_NOT_FOUND=173 # Error fetching primary NIC IP address
ERR_INSERT_IMDS_RESTRICTION_RULE_INTO_MANGLE_TABLE=174 # Error insert imds restriction rule into mangle table
ERR_INSERT_IMDS_RESTRICTION_RULE_INTO_FILTER_TABLE=175 # Error insert imds restriction rule into filter table
ERR_DELETE_IMDS_RESTRICTION_RULE_FROM_MANGLE_TABLE=176 # Error delete imds restriction rule from mangle table
ERR_DELETE_IMDS_RESTRICTION_RULE_FROM_FILTER_TABLE=177 # Error delete imds restriction rule from filter table

ERR_VHD_REBOOT_REQUIRED=200 # Reserved for VHD reboot required exit condition
ERR_NO_PACKAGES_FOUND=201 # Reserved for no security packages found exit condition
ERR_SNAPSHOT_UPDATE_START_FAIL=202 # snapshot-update could not be started by systemctl

ERR_PRIVATE_K8S_PKG_ERR=203 # Error downloading (at build-time) or extracting (at run-time) private kubernetes packages
ERR_K8S_INSTALL_ERR=204 # Error installing or setting up kubernetes binaries on disk

ERR_SYSTEMCTL_MASK_FAIL=2 # Service could not be masked by systemctl

ERR_CREDENTIAL_PROVIDER_DOWNLOAD_TIMEOUT=205 # Timeout waiting for credential provider downloads

ERR_CNI_VERSION_INVALID=206 # reference CNI (not azure cni) needs a valid version in components.json

# For both Ubuntu and Mariner/AzureLinux, /etc/*-release should exist.
# In AzureLinux 3.0, /etc/*-release are symlinks to /usr/lib/*-release, so the find command includes -type f,l.

ERR_ORAS_PULL_K8S_FAIL=207 # Error pulling kube-node artifact via oras from registry
ERR_ORAS_PULL_FAIL_RESERVE_1=208 # Error pulling artifact with oras from registry
ERR_ORAS_PULL_CONTAINERD_WASM=209 # Error pulling containerd wasm artifact with oras from registry
ERR_ORAS_PULL_FAIL_RESERVE_3=210 # Error pulling artifact with oras from registry
ERR_ORAS_PULL_FAIL_RESERVE_4=211 # Error pulling artifact with oras from registry
ERR_ORAS_PULL_FAIL_RESERVE_5=212 # Error pulling artifact with oras from registry

# Error checking nodepools tags for whether we need to disable kubelet serving certificate rotation
ERR_LOOKUP_DISABLE_KUBELET_SERVING_CERTIFICATE_ROTATION_TAG=213

# Error either getting the install mode or cleaning up container images
ERR_CLEANUP_CONTAINER_IMAGES=214

# For both Ubuntu and Mariner, /etc/*-release should exist.
# For unit tests, the OS and OS_VERSION will be set in the unit test script.
# So whether it's if or else actually doesn't matter to our unit test.
if find /etc -type f,l -name "*-release" -print -quit 2>/dev/null | grep -q '.'; then
    OS=$(sort -r /etc/*-release | gawk 'match($0, /^(ID_LIKE=(coreos)|ID=(.*))$/, a) { print toupper(a[2] a[3]); exit }')
    OS_VERSION=$(sort -r /etc/*-release | gawk 'match($0, /^(VERSION_ID=(.*))$/, a) { print toupper(a[2] a[3]); exit }' | tr -d '"')
else
# This is only for unit test purpose. For example, a Mac OS dev box doesn't have /etc/*-release, then the unit test will continue.
    echo "/etc/*-release not found"
fi

UBUNTU_OS_NAME="UBUNTU"
MARINER_OS_NAME="MARINER"
MARINER_KATA_OS_NAME="MARINERKATA"
AZURELINUX_OS_NAME="AZURELINUX"
KUBECTL=/usr/local/bin/kubectl
DOCKER=/usr/bin/docker
# this will be empty during VHD build
# but vhd build runs with `set -o nounset`
# so needs a default value
# prefer empty string to avoid potential "it works but did something weird" scenarios
export GPU_DV="${GPU_DRIVER_VERSION:=}"
export GPU_DEST=/usr/local/nvidia
DOCKER_VERSION=1.13.1-1
export NVIDIA_DRIVER_IMAGE_SHA="${GPU_IMAGE_SHA:=}"
export NVIDIA_DRIVER_IMAGE_TAG="${GPU_DV}-${NVIDIA_DRIVER_IMAGE_SHA}"
export NVIDIA_GPU_DRIVER_TYPE="${GPU_DRIVER_TYPE:=}"
export NVIDIA_DRIVER_IMAGE="mcr.microsoft.com/aks/aks-gpu-${NVIDIA_GPU_DRIVER_TYPE}"
export CTR_GPU_INSTALL_CMD="ctr -n k8s.io run --privileged --rm --net-host --with-ns pid:/proc/1/ns/pid --mount type=bind,src=/opt/gpu,dst=/mnt/gpu,options=rbind --mount type=bind,src=/opt/actions,dst=/mnt/actions,options=rbind"
export DOCKER_GPU_INSTALL_CMD="docker run --privileged --net=host --pid=host -v /opt/gpu:/mnt/gpu -v /opt/actions:/mnt/actions --rm"
APT_CACHE_DIR=/var/cache/apt/archives/
PERMANENT_CACHE_DIR=/root/aptcache/
EVENTS_LOGGING_DIR=/var/log/azure/Microsoft.Azure.Extensions.CustomScript/events/
CURL_OUTPUT=/tmp/curl_verbose.out
ORAS_OUTPUT=/tmp/oras_verbose.out
ORAS_REGISTRY_CONFIG_FILE=/etc/oras/config.yaml # oras registry auth config file, not used, but have to define to avoid error "Error: failed to get user home directory: $HOME is not defined" 

retrycmd_if_failure() {
    retries=$1; wait_sleep=$2; timeout=$3; shift && shift && shift
    for i in $(seq 1 $retries); do
        timeout $timeout "${@}" && break || \
        if [ $i -eq $retries ]; then
            echo Executed \"$@\" $i times;
            return 1
        else
            sleep $wait_sleep
        fi
    done
    echo Executed \"$@\" $i times;
}

retrycmd_if_failure_silent() {
    retries=$1; wait_sleep=$2; timeout=$3; shift && shift && shift
    for i in $(seq 1 $retries); do
        timeout $timeout "${@}" && break || \
        if [ $i -eq $retries ]; then
            return 1
        else
            sleep $wait_sleep
        fi
    done
}

retrycmd_nslookup() {
    wait_sleep=$1; timeout=$2; total_timeout=$3; record=$4
    start_time=$(date +%s)
    while true; do
        nslookup -timeout=$timeout -retry=0 $record && break || \
        current_time=$(date +%s)
        # Check if the total_timeout has been reached
        if [ $((current_time - start_time)) -ge $total_timeout ]; then
            echo "Total timeout $total_timeout reached, nslookup -timeout=$timeout -retry=0 $record failed"
            return 1
        fi
        sleep $wait_sleep
    done
    current_time=$(date +%s)
    echo "Executed nslookup -timeout=$timeout -retry=0 $record for $((current_time - start_time)) seconds";
}
retrycmd_if_failure_no_stats() {
    retries=$1; wait_sleep=$2; timeout=$3; shift && shift && shift
    for i in $(seq 1 $retries); do
        timeout $timeout ${@} && break || \
        if [ $i -eq $retries ]; then
            return 1
        else
            sleep $wait_sleep
        fi
    done
}
retrycmd_get_tarball() {
    tar_retries=$1; wait_sleep=$2; tarball=$3; url=$4
    echo "${tar_retries} retries"
    for i in $(seq 1 $tar_retries); do
        tar -tzf $tarball && break || \
        if [ $i -eq $tar_retries ]; then
            return 1
        else
            timeout 60 curl -fsSLv $url -o $tarball > $CURL_OUTPUT 2>&1
            if [[ $? != 0 ]]; then
                cat $CURL_OUTPUT
            fi
            sleep $wait_sleep
        fi
    done
}
retrycmd_get_tarball_from_registry_with_oras() {
    tar_retries=$1; wait_sleep=$2; tarball=$3; url=$4
    tar_folder=$(dirname "$tarball")
    echo "${tar_retries} retries"
    for i in $(seq 1 $tar_retries); do
        tar -tzf $tarball && break || \
        if [ $i -eq $tar_retries ]; then
            return 1
        else
            # TODO: support private acr via kubelet identity
            timeout 60 oras pull $url -o $tar_folder --registry-config ${ORAS_REGISTRY_CONFIG_FILE} > $ORAS_OUTPUT 2>&1
            if [[ $? != 0 ]]; then
                cat $ORAS_OUTPUT
            fi
            sleep $wait_sleep
        fi
    done
}
retrycmd_get_binary_from_registry_with_oras() {
    binary_retries=$1; wait_sleep=$2; binary_path=$3; url=$4
    binary_folder=$(dirname "$binary_path")
    echo "${binary_retries} retries"
    
    for i in $(seq 1 $binary_retries); do
        if [ -f "$binary_path" ]; then
            break
        else
            if [ $i -eq $binary_retries ]; then
                return 1
            else
                # TODO: support private acr via kubelet identity
                timeout 60 oras pull $url -o $binary_folder --registry-config ${ORAS_REGISTRY_CONFIG_FILE} > $ORAS_OUTPUT 2>&1
                if [[ $? != 0 ]]; then
                    cat $ORAS_OUTPUT
                fi
                sleep $wait_sleep
            fi
        fi
    done
}
retrycmd_curl_file() {
    curl_retries=$1; wait_sleep=$2; timeout=$3; filepath=$4; url=$5
    echo "${curl_retries} retries"
    for i in $(seq 1 $curl_retries); do
        [[ -f $filepath ]] && break
        if [ $i -eq $curl_retries ]; then
            return 1
        else
            timeout $timeout curl -fsSLv $url -o $filepath > $CURL_OUTPUT 2>&1
            if [[ $? != 0 ]]; then
                cat $CURL_OUTPUT
            fi
            sleep $wait_sleep
        fi
    done
}
wait_for_file() {
    retries=$1; wait_sleep=$2; filepath=$3
    paved=/opt/azure/cloud-init-files.paved
    grep -Fq "${filepath}" $paved && return 0
    for i in $(seq 1 $retries); do
        grep -Fq '#EOF' $filepath && break
        if [ $i -eq $retries ]; then
            return 1
        else
            sleep $wait_sleep
        fi
    done
    sed -i "/#EOF/d" $filepath
    echo $filepath >> $paved
}
systemctl_restart() {
    retries=$1; wait_sleep=$2; timeout=$3 svcname=$4
    for i in $(seq 1 $retries); do
        timeout $timeout systemctl daemon-reload
        timeout $timeout systemctl restart $svcname && break || \
        if [ $i -eq $retries ]; then
            return 1
        else
            systemctl status $svcname --no-pager -l
            journalctl -u $svcname
            sleep $wait_sleep
        fi
    done
}
systemctl_stop() {
    retries=$1; wait_sleep=$2; timeout=$3 svcname=$4
    for i in $(seq 1 $retries); do
        timeout $timeout systemctl daemon-reload
        timeout $timeout systemctl stop $svcname && break || \
        if [ $i -eq $retries ]; then
            return 1
        else
            sleep $wait_sleep
        fi
    done
}
systemctl_disable() {
    retries=$1; wait_sleep=$2; timeout=$3 svcname=$4
    for i in $(seq 1 $retries); do
        timeout $timeout systemctl daemon-reload
        timeout $timeout systemctl disable $svcname && break || \
        if [ $i -eq $retries ]; then
            return 1
        else
            sleep $wait_sleep
        fi
    done
}
sysctl_reload() {
    retries=$1; wait_sleep=$2; timeout=$3
    for i in $(seq 1 $retries); do
        timeout $timeout sysctl --system && break || \
        if [ $i -eq $retries ]; then
            return 1
        else
            sleep $wait_sleep
        fi
    done
}
version_gte() {
  test "$(printf '%s\n' "$@" | sort -rV | head -n 1)" == "$1"
}

systemctlEnableAndStart() {
    systemctl_restart 100 5 30 $1
    RESTART_STATUS=$?
    systemctl status $1 --no-pager -l > /var/log/azure/$1-status.log
    if [ $RESTART_STATUS -ne 0 ]; then
        echo "$1 could not be started"
        return 1
    fi
    if ! retrycmd_if_failure 120 5 25 systemctl enable $1; then
        echo "$1 could not be enabled by systemctl"
        return 1
    fi
}

systemctlDisableAndStop() {
    if systemctl list-units --full --all | grep -q "$1.service"; then
        systemctl_stop 20 5 25 $1 || echo "$1 could not be stopped"
        systemctl_disable 20 5 25 $1 || echo "$1 could not be disabled"
    fi
}

# return true if a >= b
semverCompare() {
    VERSION_A=$(echo $1 | cut -d "+" -f 1)
    VERSION_B=$(echo $2 | cut -d "+" -f 1)
    [[ "${VERSION_A}" == "${VERSION_B}" ]] && return 0
    sorted=$(echo ${VERSION_A} ${VERSION_B} | tr ' ' '\n' | sort -V )
    highestVersion=$(IFS= echo "${sorted}" | cut -d$'\n' -f2)
    [[ "${VERSION_A}" == ${highestVersion} ]] && return 0
    return 1
}
downloadDebPkgToFile() {
    PKG_NAME=$1
    PKG_VERSION=$2
    PKG_DIRECTORY=$3
    mkdir -p $PKG_DIRECTORY
    # shellcheck disable=SC2164
    pushd ${PKG_DIRECTORY}
    retrycmd_if_failure 10 5 600 apt-get download ${PKG_NAME}=${PKG_VERSION}*
    # shellcheck disable=SC2164
    popd
}
apt_get_download() {
  retries=$1; wait_sleep=$2; shift && shift;
  local ret=0
  pushd $APT_CACHE_DIR || return 1
  for i in $(seq 1 $retries); do
    dpkg --configure -a --force-confdef
    wait_for_apt_locks
    apt-get -o Dpkg::Options::=--force-confold download -y "${@}" && break
    if [ $i -eq $retries ]; then ret=1; else sleep $wait_sleep; fi
  done
  popd || return 1
  return $ret
}
getCPUArch() {
    arch=$(uname -m)
    if [[ ${arch,,} == "aarch64" || ${arch,,} == "arm64"  ]]; then
        echo "arm64"
    else
        echo "amd64"
    fi
}
isARM64() {
    if [[ $(getCPUArch) == "arm64" ]]; then
        echo 1
    else
        echo 0
    fi
}

isRegistryUrl() {
    local binary_url=$1
    registry_regex='^.+\/.+\/.+:.+$'
    if [[ ${binary_url} =~ $registry_regex ]]; then # check if the binary_url is in the format of mcr.microsoft.com/componant/binary:1.0"
        return 0 # true
    fi
    return 1 # false
}

logs_to_events() {
    # local vars here allow for nested function tracking
    # installContainerRuntime for example
    local task=$1; shift
    local eventsFileName=$(date +%s%3N)

    local startTime=$(date +"%F %T.%3N")
    ${@}
    ret=$?
    local endTime=$(date +"%F %T.%3N")

    # arg names are defined by GA and all these are required to be correctly read by GA
    # EventPid, EventTid are required to be int. No use case for them at this point.
    json_string=$( jq -n \
        --arg Timestamp   "${startTime}" \
        --arg OperationId "${endTime}" \
        --arg Version     "1.23" \
        --arg TaskName    "${task}" \
        --arg EventLevel  "Informational" \
        --arg Message     "Completed: $*" \
        --arg EventPid    "0" \
        --arg EventTid    "0" \
        '{Timestamp: $Timestamp, OperationId: $OperationId, Version: $Version, TaskName: $TaskName, EventLevel: $EventLevel, Message: $Message, EventPid: $EventPid, EventTid: $EventTid}'
    )
    echo ${json_string} > ${EVENTS_LOGGING_DIR}${eventsFileName}.json

    # this allows an error from the command at ${@} to be returned and correct code assigned in cse_main
    if [ "$ret" != "0" ]; then
      return $ret
    fi
}

should_skip_nvidia_drivers() {
    set -x
    body=$(curl -fsSL -H "Metadata: true" --noproxy "*" "http://169.254.169.254/metadata/instance?api-version=2021-02-01")
    ret=$?
    if [ "$ret" != "0" ]; then
      return $ret
    fi
    should_skip=$(echo "$body" | jq -e '.compute.tagsList | map(select(.name | test("SkipGpuDriverInstall"; "i")))[0].value // "false" | test("true"; "i")')
    echo "$should_skip"
}

should_disable_kubelet_serving_certificate_rotation() {
    set -x
    body=$(curl -fsSL -H "Metadata: true" --noproxy "*" "http://169.254.169.254/metadata/instance?api-version=2021-02-01")
    ret=$?
    if [ "$ret" != "0" ]; then
      return $ret
    fi
    should_disable=$(echo "$body" | jq -r '.compute.tagsList[] | select(.name == "aks-disable-kubelet-serving-certificate-rotation") | .value')
    echo "${should_disable,,}"
<<<<<<< HEAD
=======
}

should_skip_binary_cleanup() {
    set -x
    body=$(curl -fsSL -H "Metadata: true" --noproxy "*" "http://169.254.169.254/metadata/instance?api-version=2021-02-01")
    ret=$?
    if [ "$ret" != "0" ]; then
      return $ret
    fi
    should_skip=$(echo "$body" | jq -r '.compute.tagsList[] | select(.name == "SkipBinaryCleanup") | .value')
    echo "${should_skip,,}"
>>>>>>> 97637de2
}

isMarinerOrAzureLinux() {
    local os=$1
    if [[ $os == $MARINER_OS_NAME ]] || [[ $os == $MARINER_KATA_OS_NAME ]] || [[ $os == $AZURELINUX_OS_NAME ]]; then
        return 0
    fi
    return 1
}

evalPackageDownloadURL() {
    local url=${1:-}
    if [[ -n "$url" ]]; then
         eval "result=${url}"
         echo $result
         return
    fi
    echo ""
}

installJq() {
  # jq is not available until downloaded in install-dependencies.sh with the installDeps function
  # but it is needed earlier to call the capture_benchmarks function in pre-install-dependencies.sh
  output=$(jq --version)
  if [ -n "$output" ]; then
    echo "$output"
  else
    if isMarinerOrAzureLinux "$OS"; then
      sudo tdnf install -y jq && echo "jq was installed: $(jq --version)"
    else
      apt_get_install 5 1 60 jq && echo "jq was installed: $(jq --version)"
    fi
  fi
}

# sets RELEASE to proper release metadata for the package based on the os and osVersion
# e.g., For os UBUNTU 18.04, if there is a release "r1804" defined in components.json, then set RELEASE to "r1804".
# Otherwise set RELEASE to "current"
updateRelease() {
    local package="$1"
    local os="$2"
    local osVersion="$3"
    RELEASE="current"
    local osLowerCase=$(echo "${os}" | tr '[:upper:]' '[:lower:]')
    #For UBUNTU, if $osVersion is 18.04 and "r1804" is also defined in components.json, then $release is set to "r1804"
    #Similarly for 20.04 and 22.04. Otherwise $release is set to .current.
    #For MARINER, the release is always set to "current" now.
    #For AZURELINUX, if $osVersion is 3.0 and "v3.0" is also defined in components.json, then $RELEASE is set to "v3.0"
    if isMarinerOrAzureLinux "${os}"; then
        if [[ $(echo "${package}" | jq ".downloadURIs.${osLowerCase}.\"v${osVersion}\"") != "null" ]]; then
            RELEASE="\"v${osVersion}\""
        fi
        return 0
    fi
    local osVersionWithoutDot=$(echo "${osVersion}" | sed 's/\.//g')
    if [[ $(echo "${package}" | jq ".downloadURIs.ubuntu.r${osVersionWithoutDot}") != "null" ]]; then
        RELEASE="\"r${osVersionWithoutDot}\""
    fi
}

# sets PACKAGE_VERSIONS to the versions of the package based on the os and osVersion
updatePackageVersions() {
    local package="$1"
    local os="$2"
    local osVersion="$3"
    RELEASE="current"
    updateRelease "${package}" "${os}" "${osVersion}"
    local osLowerCase=$(echo "${os}" | tr '[:upper:]' '[:lower:]')
    PACKAGE_VERSIONS=()

    # if .downloadURIs.${osLowerCase} doesn't exist, it will get the versions from .downloadURIs.default.
    # Otherwise get the versions from .downloadURIs.${osLowerCase
    if [[ $(echo "${package}" | jq ".downloadURIs.${osLowerCase}") == "null" ]]; then
        osLowerCase="default"
    fi

    # jq the versions from the package. If downloadURIs.$osLowerCase.$release.versionsV2 is not null, then get the versions from there.
    # Otherwise get the versions from .downloadURIs.$osLowerCase.$release.versions
    if [[ $(echo "${package}" | jq ".downloadURIs.${osLowerCase}.${RELEASE}.versionsV2") != "null" ]]; then
        local latestVersions=($(echo "${package}" | jq -r ".downloadURIs.${osLowerCase}.${RELEASE}.versionsV2[] | select(.latestVersion != null) | .latestVersion"))
        local previousLatestVersions=($(echo "${package}" | jq -r ".downloadURIs.${osLowerCase}.${RELEASE}.versionsV2[] | select(.previousLatestVersion != null) | .previousLatestVersion"))
        for version in "${latestVersions[@]}"; do
            PACKAGE_VERSIONS+=("${version}")
        done
        for version in "${previousLatestVersions[@]}"; do
            PACKAGE_VERSIONS+=("${version}")
        done
        return 0
    fi

    # Fallback to versions if versionsV2 is null
    if [[ $(echo "${package}" | jq ".downloadURIs.${osLowerCase}.${RELEASE}.versions") == "null" ]]; then
        return 0
    fi
    local versions=($(echo "${package}" | jq -r ".downloadURIs.${osLowerCase}.${RELEASE}.versions[]"))
    for version in "${versions[@]}"; do
        PACKAGE_VERSIONS+=("${version}")
    done
    return 0
}

# sets MULTI_ARCH_VERSIONS to multiArchVersionsV2 if it exists, otherwise multiArchVersions
updateMultiArchVersions() {
  local imageToBePulled="$1"

  #jq the MultiArchVersions from the containerImages. If ContainerImages[i].multiArchVersionsV2 is not null, return that, else return ContainerImages[i].multiArchVersions
  if [[ $(echo "${imageToBePulled}" | jq .multiArchVersionsV2) != "null" ]]; then
    local latestVersions=($(echo "${imageToBePulled}" | jq -r ".multiArchVersionsV2[] | select(.latestVersion != null) | .latestVersion"))
    local previousLatestVersions=($(echo "${imageToBePulled}" | jq -r ".multiArchVersionsV2[] | select(.previousLatestVersion != null) | .previousLatestVersion"))
    for version in "${latestVersions[@]}"; do
      MULTI_ARCH_VERSIONS+=("${version}")
    done
    for version in "${previousLatestVersions[@]}"; do
      MULTI_ARCH_VERSIONS+=("${version}")
    done
    return
  fi

  local versions=($(echo "${imageToBePulled}" | jq -r ".multiArchVersions[]"))
  for version in "${versions[@]}"; do
    MULTI_ARCH_VERSIONS+=("${version}")
  done
}

updatePackageDownloadURL() {
    local package=$1
    local os=$2
    local osVersion=$3
    RELEASE="current"
    updateRelease "${package}" "${os}" "${osVersion}"
    local osLowerCase=$(echo "${os}" | tr '[:upper:]' '[:lower:]')
    
    #if .downloadURIs.${osLowerCase} exist, then get the downloadURL from there.
    #otherwise get the downloadURL from .downloadURIs.default 
    if [[ $(echo "${package}" | jq ".downloadURIs.${osLowerCase}") != "null" ]]; then
        downloadURL=$(echo "${package}" | jq ".downloadURIs.${osLowerCase}.${RELEASE}.downloadURL" -r)
        [ "${downloadURL}" = "null" ] && PACKAGE_DOWNLOAD_URL="" || PACKAGE_DOWNLOAD_URL="${downloadURL}"
        return
    fi
    downloadURL=$(echo "${package}" | jq ".downloadURIs.default.${RELEASE}.downloadURL" -r)
    [ "${downloadURL}" = "null" ] && PACKAGE_DOWNLOAD_URL="" || PACKAGE_DOWNLOAD_URL="${downloadURL}"
    return    
}

# adds the specified LABEL_STRING (which should be in the form of 'label=value') to KUBELET_NODE_LABELS
addKubeletNodeLabel() {
    local LABEL_STRING=$1
    if grep -i "$LABEL_STRING" <<< "$KUBELET_NODE_LABELS" > /dev/null 2>&1; then
        echo "kubelet node label $LABEL_STRING is already present, nothing to add"
        return 0
    fi

    echo "adding label $LABEL_STRING to kubelet node labels..."
    if [ -n "$KUBELET_NODE_LABELS" ]; then
        KUBELET_NODE_LABELS="${KUBELET_NODE_LABELS},${LABEL_STRING}"
    else
        # node labels shouldn't ever be empty, but we guard against it to be safe
        KUBELET_NODE_LABELS=$LABEL_STRING
    fi
}

# removes the specified LABEL_STRING (which should be in the form of 'label=value') from KUBELET_NODE_LABELS
removeKubeletNodeLabel() {
    local LABEL_STRING=$1
    if grep -e ",${LABEL_STRING}" <<< "$KUBELET_NODE_LABELS" > /dev/null 2>&1; then
        KUBELET_NODE_LABELS="${KUBELET_NODE_LABELS/,${LABEL_STRING}/}"
    elif grep -e "${LABEL_STRING}," <<< "$KUBELET_NODE_LABELS" > /dev/null 2>&1; then
        KUBELET_NODE_LABELS="${KUBELET_NODE_LABELS/${LABEL_STRING},/}"
    elif grep -e "${LABEL_STRING}" <<< "$KUBELET_NODE_LABELS" > /dev/null 2>&1; then
        KUBELET_NODE_LABELS="${KUBELET_NODE_LABELS/${LABEL_STRING}/}"
    fi
}

# removes the specified FLAG_STRING (which should be in the form of 'key=value') from KUBELET_FLAGS
removeKubeletFlag() {
    local FLAG_STRING=$1
    if grep -e ",${FLAG_STRING}" <<< "$KUBELET_FLAGS" > /dev/null 2>&1; then
        KUBELET_FLAGS="${KUBELET_FLAGS/,${FLAG_STRING}/}"
    elif grep -e "${FLAG_STRING}," <<< "$KUBELET_FLAGS" > /dev/null 2>&1; then
        KUBELET_FLAGS="${KUBELET_FLAGS/${FLAG_STRING},/}"
    elif grep -e "${FLAG_STRING}" <<< "$KUBELET_FLAGS" > /dev/null 2>&1; then
        KUBELET_FLAGS="${KUBELET_FLAGS/${FLAG_STRING}/}"
    fi
}

#HELPERSEOF<|MERGE_RESOLUTION|>--- conflicted
+++ resolved
@@ -487,8 +487,6 @@
     fi
     should_disable=$(echo "$body" | jq -r '.compute.tagsList[] | select(.name == "aks-disable-kubelet-serving-certificate-rotation") | .value')
     echo "${should_disable,,}"
-<<<<<<< HEAD
-=======
 }
 
 should_skip_binary_cleanup() {
@@ -500,7 +498,6 @@
     fi
     should_skip=$(echo "$body" | jq -r '.compute.tagsList[] | select(.name == "SkipBinaryCleanup") | .value')
     echo "${should_skip,,}"
->>>>>>> 97637de2
 }
 
 isMarinerOrAzureLinux() {
