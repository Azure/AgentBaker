--- conflicted
+++ resolved
@@ -117,16 +117,12 @@
     debFile=$(find "${downloadDir}" -maxdepth 1 -name "${packagePrefix}" -print -quit 2>/dev/null) || debFile=""
     if [ -z "${debFile}" ]; then
         # query all package versions and get the latest version for matching k8s version
-<<<<<<< HEAD
-        fullPackageVersion=$(apt list ${packageName} --all-versions | grep ${packageVersion}- | awk '{print $2}' | sort -V | tail -n 1)
-=======
         updateAptWithMicrosoftPkg
         fullPackageVersion=$(apt list ${packageName} --all-versions | grep ${k8sVersion}- | awk '{print $2}' | sort -V | tail -n 1)
         if [ -z "${fullPackageVersion}" ]; then
             echo "Failed to find valid ${packageName} version for ${k8sVersion}"
             exit 1
         fi
->>>>>>> 7b5eac12
         echo "Did not find cached deb file, downloading ${packageName} version ${fullPackageVersion}"
         logs_to_events "AKS.CSE.install${packageName}PkgFromPMC.downloadPkgFromVersion" "downloadPkgFromVersion ${packageName} ${fullPackageVersion} ${downloadDir}"
         debFile=$(find "${downloadDir}" -maxdepth 1 -name "${packagePrefix}" -print -quit 2>/dev/null) || debFile=""
