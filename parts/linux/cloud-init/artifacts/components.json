{
  "ContainerImages": [
    {
      "downloadURL": "mcr.microsoft.com/oss/kubernetes/autoscaler/addon-resizer:*",
      "amd64OnlyVersions": [],
      "multiArchVersionsV2": [
        {
          "renovateTag": "registry=https://mcr.microsoft.com, name=oss/kubernetes/autoscaler/addon-resizer",
          "latestVersion": "1.8.22",
          "previousLatestVersion": "1.8.20"
        }
      ]
    },
    {
      "downloadURL": "mcr.microsoft.com/oss/kubernetes/metrics-server:*",
      "amd64OnlyVersions": [],
      "multiArchVersionsV2": [
        {
          "renovateTag": "registry=https://mcr.microsoft.com, name=oss/kubernetes/metrics-server",
          "latestVersion": "v0.7.1"
        }
      ]
    },
    {
      "downloadURL": "mcr.microsoft.com/oss/kubernetes/pause:*",
      "amd64OnlyVersions": [],
      "multiArchVersionsV2": [
        {
          "renovateTag": "registry=https://mcr.microsoft.com, name=oss/kubernetes/pause",
          "latestVersion": "3.6"
        }
      ]
    },
    {
      "downloadURL": "mcr.microsoft.com/oss/kubernetes/coredns:*",
      "amd64OnlyVersions": [],
      "multiArchVersionsV2": [
        {
          "renovateTag": "registry=https://mcr.microsoft.com, name=oss/kubernetes/coredns",
          "latestVersion": "v1.9.4-hotfix.20240704",
          "previousLatestVersion": "v1.9.4-hotfix.20240627"
        }
      ]
    },
    {
      "downloadURL": "mcr.microsoft.com/mirror/docker/library/busybox:*",
      "amd64OnlyVersions": [],
      "multiArchVersionsV2": [
        {
          "renovateTag": "registry=https://mcr.microsoft.com, name=mirror/docker/library/busybox",
          "latestVersion": "1.35"
        }
      ]
    },
    {
      "downloadURL": "mcr.microsoft.com/containernetworking/azure-cni:*",
      "amd64OnlyVersions": [],
      "prefetchOptimizations": [
        {
          "version": "v1.5.32",
          "binaries": [
            "dropgz"
          ]
        },
        {
          "version": "v1.5.35",
          "binaries": [
            "dropgz"
          ]
        },
        {
          "version": "v1.6.0",
          "binaries": [
            "dropgz"
          ]
        },
        {
          "version": "v1.6.5",
          "binaries": [
            "dropgz"
          ]
        }
      ],
      "multiArchVersionsV2": [
        {
          "renovateTag": "registry=https://mcr.microsoft.com, name=containernetworking/azure-cni",
          "latestVersion": "v1.5.35",
          "previousLatestVersion": "v1.5.32"
        },
        {
          "renovateTag": "registry=https://mcr.microsoft.com, name=containernetworking/azure-cni",
          "latestVersion": "v1.6.5",
          "previousLatestVersion": "v1.6.0"
        }
      ]
    },
    {
      "downloadURL": "mcr.microsoft.com/containernetworking/azure-cns:*",
      "amd64OnlyVersions": [],
      "multiArchVersionsV2": [
        {
          "renovateTag": "registry=https://mcr.microsoft.com, name=containernetworking/azure-cns",
          "latestVersion": "v1.4.52"
        },
        {
          "renovateTag": "registry=https://mcr.microsoft.com, name=containernetworking/azure-cns",
          "latestVersion": "v1.5.35",
          "previousLatestVersion": "v1.5.32"
        },
        {
          "renovateTag": "registry=https://mcr.microsoft.com, name=containernetworking/azure-cns",
          "latestVersion": "v1.6.5",
          "previousLatestVersion": "v1.6.0"
        }
      ],
      "prefetchOptimizations": [
        {
          "version": "v1.5.32",
          "binaries": [
            "usr/local/bin/azure-cns"
          ]
        },
        {
          "version": "v1.5.35",
          "binaries": [
            "usr/local/bin/azure-cns"
          ]
        },
        {
          "version": "v1.6.0",
          "binaries": [
            "usr/local/bin/azure-cns"
          ]
        },
        {
          "version": "v1.6.5",
          "binaries": [
            "usr/local/bin/azure-cns"
          ]
        }
      ]
    },
    {
      "downloadURL": "mcr.microsoft.com/containernetworking/azure-ipam:*",
      "amd64OnlyVersions": [],
      "multiArchVersionsV2": [
        {
          "renovateTag": "registry=https://mcr.microsoft.com, name=containernetworking/azure-ipam",
          "latestVersion": "v0.2.0"
        }
      ],
      "prefetchOptimizations": [
        {
          "version": "v0.2.0",
          "binaries": [
            "dropgz"
          ]
        }
      ]
    },
    {
      "downloadURL": "mcr.microsoft.com/containernetworking/cni-dropgz:*",
      "amd64OnlyVersions": [],
      "multiArchVersionsV2": [
        {
          "renovateTag": "registry=https://mcr.microsoft.com, name=containernetworking/cni-dropgz",
          "latestVersion": "v0.0.20"
        },
        {
          "renovateTag": "registry=https://mcr.microsoft.com, name=containernetworking/cni-dropgz",
          "latestVersion": "v0.1.4"
        },
        {
          "renovateTag": "registry=https://mcr.microsoft.com, name=containernetworking/cni-dropgz",
          "latestVersion": "v0.2.0"
        }
      ],
      "prefetchOptimizations": [
        {
          "version": "v0.0.20",
          "binaries": [
            "dropgz"
          ]
        },
        {
          "version": "v0.1.4",
          "binaries": [
            "dropgz"
          ]
        },
        {
          "version": "v0.2.0",
          "binaries": [
            "dropgz"
          ]
        }
      ]
    },
    {
      "downloadURL": "mcr.microsoft.com/containernetworking/azure-npm:*",
      "amd64OnlyVersions": [],
      "multiArchVersionsV2": [
        {
          "renovateTag": "registry=https://mcr.microsoft.com, name=containernetworking/azure-npm",
          "latestVersion": "v1.5.34"
        }
      ]
    },
    {
      "downloadURL": "mcr.microsoft.com/oss/kubernetes/apiserver-network-proxy/agent:*",
      "amd64OnlyVersions": [],
      "multiArchVersionsV2": [
        {
          "renovateTag": "registry=https://mcr.microsoft.com, name=oss/kubernetes/apiserver-network-proxy/agent",
          "latestVersion": "v0.1.6-hotfix.20240116"
        },
        {
          "renovateTag": "registry=https://mcr.microsoft.com, name=oss/kubernetes/apiserver-network-proxy/agent",
          "latestVersion": "v0.30.3-hotfix.20240819"
        }
      ]
    },
    {
      "downloadURL": "mcr.microsoft.com/oss/kubernetes-csi/secrets-store/driver:*",
      "amd64OnlyVersions": [],
      "multiArchVersionsV2": [
        {
          "renovateTag": "registry=https://mcr.microsoft.com, name=oss/kubernetes-csi/secrets-store/driver",
          "latestVersion": "v1.4.5",
          "previousLatestVersion": "v1.4.4"
        }
      ]
    },
    {
      "downloadURL": "mcr.microsoft.com/oss/azure/secrets-store/provider-azure:*",
      "amd64OnlyVersions": [],
      "multiArchVersionsV2": [
        {
          "renovateTag": "registry=https://mcr.microsoft.com, name=oss/azure/secrets-store/provider-azure",
          "latestVersion": "v1.5.3",
          "previousLatestVersion": "v1.5.2"
        }
      ]
    },
    {
      "downloadURL": "mcr.microsoft.com/azuremonitor/containerinsights/ciprod:*",
      "amd64OnlyVersions": [],
      "multiArchVersionsV2": [
        {
          "renovateTag": "registry=https://mcr.microsoft.com, name=azuremonitor/containerinsights/ciprod",
          "latestVersion": "3.1.23"
        }
      ]
    },
    {
      "downloadURL": "mcr.microsoft.com/aks/msi/addon-token-adapter:*",
      "amd64OnlyVersions": [],
      "multiArchVersionsV2": [
        {
          "renovateTag": "registry=https://mcr.microsoft.com, name=aks/msi/addon-token-adapter",
          "latestVersion": "master.221118.2"
        }
      ]
    },
    {
      "downloadURL": "mcr.microsoft.com/azuremonitor/containerinsights/ciprod/prometheus-collector/images:*",
      "amd64OnlyVersions": [],
      "multiArchVersionsV2": [
        {
          "renovateTag": "registry=https://mcr.microsoft.com, name=azuremonitor/containerinsights/ciprod/prometheus-collector/images",
          "latestVersion": "6.9.0-main-07-22-2024-2e3dfb56"
        },
        {
          "renovateTag": "registry=https://mcr.microsoft.com, name=azuremonitor/containerinsights/ciprod/prometheus-collector/images",
          "latestVersion": "6.9.0-main-07-22-2024-2e3dfb56-targetallocator"
        },
        {
          "renovateTag": "registry=https://mcr.microsoft.com, name=azuremonitor/containerinsights/ciprod/prometheus-collector/images",
          "latestVersion": "6.9.0-main-07-22-2024-2e3dfb56-cfg"
        }
      ]
    },
    {
      "downloadURL": "mcr.microsoft.com/oss/kubernetes/kube-state-metrics:*",
      "amd64OnlyVersions": [],
      "multiArchVersionsV2": [
        {
          "renovateTag": "registry=https://mcr.microsoft.com, name=oss/kubernetes/kube-state-metrics",
          "latestVersion": "v2.11.0"
        }
      ]
    },
    {
      "downloadURL": "mcr.microsoft.com/oss/cilium/cilium:*",
      "amd64OnlyVersions": [],
      "multiArchVersionsV2": [
        {
          "renovateTag": "registry=https://mcr.microsoft.com, name=oss/cilium/cilium",
          "latestVersion": "1.13.13-4",
          "previousLatestVersion": "1.13.13-3"
        },
        {
          "renovateTag": "registry=https://mcr.microsoft.com, name=oss/cilium/cilium",
          "latestVersion": "1.14.10-2",
          "previousLatestVersion": "1.14.10-1"
        }
      ]
    },
    {
      "downloadURL": "mcr.microsoft.com/oss/kubernetes/azure-cloud-node-manager:*",
      "amd64OnlyVersions": [],
      "multiArchVersionsV2": [
        {
          "renovateTag": "registry=https://mcr.microsoft.com, name=oss/kubernetes/azure-cloud-node-manager",
          "latestVersion": "v1.27.20",
          "previousLatestVersion": "v1.27.17"
        },
        {
          "renovateTag": "registry=https://mcr.microsoft.com, name=oss/kubernetes/azure-cloud-node-manager",
          "latestVersion": "v1.28.11",
          "previousLatestVersion": "v1.28.9"
        },
        {
          "renovateTag": "registry=https://mcr.microsoft.com, name=oss/kubernetes/azure-cloud-node-manager",
          "latestVersion": "v1.29.9",
          "previousLatestVersion": "v1.29.4"
        },
        {
          "renovateTag": "registry=https://mcr.microsoft.com, name=oss/kubernetes/azure-cloud-node-manager",
          "latestVersion": "v1.30.5",
          "previousLatestVersion": "v1.30.0"
        },
        {
          "renovateTag": "registry=https://mcr.microsoft.com, name=oss/kubernetes/azure-cloud-node-manager",
          "latestVersion": "v1.31.0"
        }
      ]
    },
    {
      "downloadURL": "mcr.microsoft.com/oss/kubernetes/autoscaler/cluster-proportional-autoscaler:*",
      "amd64OnlyVersions": [],
      "multiArchVersionsV2": [
        {
          "renovateTag": "registry=https://mcr.microsoft.com, name=oss/kubernetes/autoscaler/cluster-proportional-autoscaler",
          "latestVersion": "v1.8.9"
        }
      ]
    },
    {
      "downloadURL": "mcr.microsoft.com/aks/ip-masq-agent-v2:*",
      "amd64OnlyVersions": [],
      "multiArchVersionsV2": [
        {
          "renovateTag": "registry=https://mcr.microsoft.com, name=aks/ip-masq-agent-v2",
          "latestVersion": "v0.1.13",
          "previousLatestVersion": "v0.1.11"
        }
      ]
    },
    {
      "downloadURL": "mcr.microsoft.com/oss/kubernetes-csi/azuredisk-csi:*",
      "amd64OnlyVersions": [],
      "multiArchVersionsV2": [
        {
          "renovateTag": "registry=https://mcr.microsoft.com, name=oss/kubernetes-csi/azuredisk-csi",
          "latestVersion": "v1.28.10",
          "previousLatestVersion": "v1.28.9"
        },
        {
          "renovateTag": "registry=https://mcr.microsoft.com, name=oss/kubernetes-csi/azuredisk-csi",
          "latestVersion": "v1.29.9",
          "previousLatestVersion": "v1.29.8"
        },
        {
          "renovateTag": "registry=https://mcr.microsoft.com, name=oss/kubernetes-csi/azuredisk-csi",
          "latestVersion": "v1.30.4",
          "previousLatestVersion": "v1.30.3"
        }
      ]
    },
    {
      "downloadURL": "mcr.microsoft.com/oss/kubernetes-csi/azurefile-csi:*",
      "amd64OnlyVersions": [],
      "multiArchVersionsV2": [
        {
          "renovateTag": "registry=https://mcr.microsoft.com, name=oss/kubernetes-csi/azurefile-csi",
          "latestVersion": "v1.28.12",
          "previousLatestVersion": "v1.28.11"
        },
        {
          "renovateTag": "registry=https://mcr.microsoft.com, name=oss/kubernetes-csi/azurefile-csi",
          "latestVersion": "v1.29.8",
          "previousLatestVersion": "v1.29.7"
        },
        {
          "renovateTag": "registry=https://mcr.microsoft.com, name=oss/kubernetes-csi/azurefile-csi",
          "latestVersion": "v1.30.5",
          "previousLatestVersion": "v1.30.3"
        }
      ]
    },
    {
      "downloadURL": "mcr.microsoft.com/oss/kubernetes-csi/blob-csi:*",
      "amd64OnlyVersions": [],
      "multiArchVersionsV2": [
        {
          "renovateTag": "registry=https://mcr.microsoft.com, name=oss/kubernetes-csi/blob-csi",
          "latestVersion": "v1.22.8",
          "previousLatestVersion": "v1.22.7"
        },
        {
          "renovateTag": "registry=https://mcr.microsoft.com, name=oss/kubernetes-csi/blob-csi",
          "latestVersion": "v1.23.7",
          "previousLatestVersion": "v1.23.5"
        },
        {
          "renovateTag": "registry=https://mcr.microsoft.com, name=oss/kubernetes-csi/blob-csi",
          "latestVersion": "v1.24.3",
          "previousLatestVersion": "v1.24.2"
        }
      ]
    },
    {
      "downloadURL": "mcr.microsoft.com/oss/kubernetes-csi/livenessprobe:*",
      "amd64OnlyVersions": [],
      "multiArchVersionsV2": [
        {
          "renovateTag": "registry=https://mcr.microsoft.com, name=oss/kubernetes-csi/livenessprobe",
          "latestVersion": "v2.13.1",
          "previousLatestVersion": "v2.13.0"
        },
        {
          "renovateTag": "registry=https://mcr.microsoft.com, name=oss/kubernetes-csi/livenessprobe",
          "latestVersion": "v2.12.0"
        }
      ]
    },
    {
      "downloadURL": "mcr.microsoft.com/oss/kubernetes-csi/csi-node-driver-registrar:*",
      "amd64OnlyVersions": [],
      "multiArchVersionsV2": [
        {
          "renovateTag": "registry=https://mcr.microsoft.com, name=oss/kubernetes-csi/csi-node-driver-registrar",
          "latestVersion": "v2.11.1"
        },
        {
          "renovateTag": "registry=https://mcr.microsoft.com, name=oss/kubernetes-csi/csi-node-driver-registrar",
          "latestVersion": "v2.10.1"
        }
      ]
    },
    {
      "downloadURL": "mcr.microsoft.com/oss/open-policy-agent/gatekeeper:*",
      "amd64OnlyVersions": [],
<<<<<<< HEAD
      "multiArchVersionsV2": [
        {
          "renovateTag": "registry=https://mcr.microsoft.com, name=oss/open-policy-agent/gatekeeper",
          "latestVersion": "v3.16.3"
        }
=======
      "multiArchVersions": [
        "v3.17.1",
        "v3.16.3"
>>>>>>> e26cf97a
      ]
    },
    {
      "downloadURL": "mcr.microsoft.com/aks/aks-app-routing-operator:*",
      "amd64OnlyVersions": [],
      "multiArchVersionsV2": []
    },
    {
      "downloadURL": "mcr.microsoft.com/oss/virtual-kubelet/virtual-kubelet:*",
      "amd64OnlyVersions": [],
      "multiArchVersionsV2": []
    },
    {
      "downloadURL": "mcr.microsoft.com/azure-policy/policy-kubernetes-addon-prod:*",
      "amd64OnlyVersions": [],
<<<<<<< HEAD
      "multiArchVersionsV2": [
        {
          "renovateTag": "registry=https://mcr.microsoft.com, name=azure-policy/policy-kubernetes-addon-prod",
          "latestVersion": "1.7.0"
        },
        {
          "renovateTag": "registry=https://mcr.microsoft.com, name=azure-policy/policy-kubernetes-addon-prod",
          "latestVersion": "1.5.0"
        }
=======
      "multiArchVersions": [
        "1.7.1",
        "1.7.0",
        "1.5.0"
>>>>>>> e26cf97a
      ]
    },
    {
      "downloadURL": "mcr.microsoft.com/azure-policy/policy-kubernetes-webhook:*",
      "amd64OnlyVersions": [],
<<<<<<< HEAD
      "multiArchVersionsV2": [
        {
          "renovateTag": "registry=https://mcr.microsoft.com, name=azure-policy/policy-kubernetes-webhook",
          "latestVersion": "1.7.0"
        },
        {
          "renovateTag": "registry=https://mcr.microsoft.com, name=azure-policy/policy-kubernetes-webhook",
          "latestVersion": "1.5.0"
        }
=======
      "multiArchVersions": [
        "1.7.1",
        "1.7.0",
        "1.5.0"
>>>>>>> e26cf97a
      ]
    },
    {
      "downloadURL": "mcr.microsoft.com/azure-application-gateway/kubernetes-ingress:*",
      "amd64OnlyVersions": [],
      "multiArchVersionsV2": []
    },
    {
      "downloadURL": "mcr.microsoft.com/aks/aks-node-ca-watcher:*",
      "amd64OnlyVersions": [],
      "multiArchVersionsV2": [
        {
          "renovateTag": "registry=https://mcr.microsoft.com, name=aks/aks-node-ca-watcher",
          "latestVersion": "master.240820.1"
        }
      ]
    },
    {
      "downloadURL": "mcr.microsoft.com/oss/kubernetes/windows-gmsa-webhook:*",
      "amd64OnlyVersions": [],
      "multiArchVersionsV2": [
        {
          "renovateTag": "registry=https://mcr.microsoft.com, name=oss/kubernetes/windows-gmsa-webhook",
          "latestVersion": "v0.7.1"
        }
      ]
    },
    {
      "downloadURL": "mcr.microsoft.com/oss/kubernetes/kube-proxy:*",
      "amd64OnlyVersions": [],
      "multiArchVersionsV2": [
        {
          "renovateTag": "registry=https://mcr.microsoft.com, name=oss/kubernetes/kube-proxy",
          "latestVersion": "v1.27.16",
          "previousLatestVersion": "v1.27.15"
        },
        {
          "renovateTag": "registry=https://mcr.microsoft.com, name=oss/kubernetes/kube-proxy",
          "latestVersion": "v1.28.13",
          "previousLatestVersion": "v1.28.12"
        },
        {
          "renovateTag": "registry=https://mcr.microsoft.com, name=oss/kubernetes/kube-proxy",
          "latestVersion": "v1.29.8",
          "previousLatestVersion": "v1.29.7"
        },
        {
          "renovateTag": "registry=https://mcr.microsoft.com, name=oss/kubernetes/kube-proxy",
          "latestVersion": "v1.30.4",
          "previousLatestVersion": "v1.30.3"
        }
      ]
    }
  ],
  "Packages": [
    {
      "name": "oras",
      "downloadLocation": "/usr/local/bin",
      "downloadURIs": {
        "default": {
          "current": {
            "versionsV2": [
              {
                "renovateTag": "<DO_NOT_UPDATE>",
                "latestVersion": "1.2.0"
              }
            ],
            "downloadURL": "https://github.com/oras-project/oras/releases/download/v${version}/oras_${version}_linux_${CPU_ARCH}.tar.gz"
          }
        }
      }
    },
    {
      "name": "runc",
      "downloadLocation": "/opt/runc/downloads",
      "downloadURIs": {
        "ubuntu": {
          "r1804": {
            "versionsV2": [
              {
                "renovateTag": "<DO_NOT_UPDATE>",
                "latestVersion": "1.1.14-ubuntu18.04u1"
              }
            ]
          },
          "r2004": {
            "versionsV2": [
              {
                "renovateTag": "name=moby-runc, os=ubuntu, release=20.04",
                "latestVersion": "1.1.14-ubuntu20.04u1"
              }
            ]
          },
          "r2204": {
            "versionsV2": [
              {
                "renovateTag": "name=moby-runc, os=ubuntu, release=22.04",
                "latestVersion": "1.1.14-ubuntu22.04u1"
              }
            ]
          },
          "r2404": {
            "versionsV2": [
              {
                "renovateTag": "name=moby-runc, os=ubuntu, release=24.04",
                "latestVersion": "1.1.14-ubuntu24.04u1"
              }
            ]
          }
        },
        "mariner": {
          "current": {
            "versionsV2": [
              {
                "renovateTag": "<DO_NOT_UPDATE>",
                "latestVersion": "1.1.9-5.cm2"
              }
            ]
          }
        },
        "azurelinux": {
          "current": {
            "versionsV2": [
              {
                "renovateTag": "<DO_NOT_UPDATE>",
                "latestVersion": "1.1.12-1.azl3"
              }
            ]
          }
        }
      }
    },
    {
      "name": "containerd",
      "downloadLocation": "/opt/containerd/downloads",
      "downloadURIs": {
        "ubuntu": {
          "r2204": {
            "versionsV2": [
              {
                "renovateTag": "name=moby-containerd, os=ubuntu, release=22.04",
                "latestVersion": "1.7.20"
              }
            ]
          },
          "r2004": {
            "versionsV2": [
              {
                "renovateTag": "name=moby-containerd, os=ubuntu, release=20.04",
                "latestVersion": "1.7.20"
              }
            ]
          },
          "r1804": {
            "versionsV2": [
              {
                "renovateTag": "<DO_NOT_UPDATE>",
                "latestVersion": "1.7.1-1"
              }
            ]
          }
        },
        "mariner": {
          "current": {
            "versionsV2": [
              {
                "renovateTag": "<DO_NOT_UPDATE>",
                "latestVersion": "1.6.26-5.cm2"
              }
            ]
          }
        },
        "marinerkata": {
          "current": {
            "versionsV2": [
              {
                "renovateTag": "<DO_NOT_UPDATE>",
                "latestVersion": "<SKIP>"
              }
            ]
          }
        },
        "azurelinux": {
          "current": {
            "versionsV2": [
              {
                "renovateTag": "<DO_NOT_UPDATE>",
                "latestVersion": "1.7.13-3.azl3"
              }
            ]
          }
        },
        "default": {
          "current": {
            "versionsV2": [
              {
                "renovateTag": "<DO_NOT_UPDATE>",
                "latestVersion": "1.7.20"
              }
            ]
          }
        }
      }
    },
    {
      "name": "cni-plugins",
      "downloadLocation": "/opt/cni/downloads",
      "downloadURIs": {
        "default": {
          "current": {
            "versionsV2": [
              {
                "renovateTag": "<DO_NOT_UPDATE>",
                "latestVersion": "1.4.1"
              }
            ],
            "downloadURL": "https://acs-mirror.azureedge.net/cni-plugins/v${version}/binaries/cni-plugins-linux-${CPU_ARCH}-v${version}.tgz"
          }
        }
      }
    },
    {
      "name": "azure-cni",
      "downloadLocation": "/opt/cni/downloads",
      "downloadURIs": {
        "default": {
          "current": {
            "versionsV2": [
              {
                "renovateTag": "<DO_NOT_UPDATE>",
                "latestVersion": "1.4.54"
              },
              {
                "renovateTag": "<DO_NOT_UPDATE>",
                "latestVersion": "1.5.32",
                "previousLatestVersion": "1.5.35"
              },
              {
                "renovateTag": "<DO_NOT_UPDATE>",
                "latestVersion": "1.6.3"
              }
            ],
            "downloadURL": "https://acs-mirror.azureedge.net/azure-cni/v${version}/binaries/azure-vnet-cni-linux-${CPU_ARCH}-v${version}.tgz"
          }
        }
      }
    },
    {
      "name": "cri-tools",
      "downloadLocation": "/opt/crictl/downloads",
      "downloadURIs": {
        "default": {
          "current": {
            "versionsV2": [
              {
                "renovateTag": "<DO_NOT_UPDATE>",
                "latestVersion": "1.29.0"
              }
            ],
            "downloadURL": "https://acs-mirror.azureedge.net/cri-tools/v${version}/binaries/crictl-v${version}-linux-${CPU_ARCH}.tar.gz"
          }
        }
      }
    },
    {
      "name": "kubernetes-binaries",
      "downloadLocation": "/opt/kubernetes/downloads",
      "downloadURIs": {
        "default": {
          "current": {
            "versionsV2": [
              {
                "k8sVersion": "1.27",
                "renovateTag": "<DO_NOT_UPDATE>",
                "latestVersion": "1.27.16",
                "previousLatestVersion": "1.27.15"
              },
              {
                "k8sVersion": "1.28",
                "renovateTag": "<DO_NOT_UPDATE>",
                "latestVersion": "1.28.13",
                "previousLatestVersion": "1.28.12"
              },
              {
                "k8sVersion": "1.29",
                "renovateTag": "<DO_NOT_UPDATE>",
                "latestVersion": "1.29.8",
                "previousLatestVersion": "1.29.7"
              },
              {
                "k8sVersion": "1.30",
                "renovateTag": "<DO_NOT_UPDATE>",
                "latestVersion": "1.30.4",
                "previousLatestVersion": "1.30.3"
              }
            ],
            "downloadURL": "https://acs-mirror.azureedge.net/kubernetes/v${version}/binaries/kubernetes-node-linux-${CPU_ARCH}.tar.gz"
          }
        }
      }
    },
    {
      "name": "azure-acr-credential-provider",
      "downloadLocation": "/opt/credentialprovider/downloads",
      "downloadURIs": {
        "default": {
          "current": {
            "versions": [
              "1.29.2",
              "1.30.0"
            ],
            "downloadURL": "https://acs-mirror.azureedge.net/cloud-provider-azure/v${version}/binaries/azure-acr-credential-provider-linux-${CPU_ARCH}-v${version}.tar.gz"
          }
        }
      }
    }
  ]
}<|MERGE_RESOLUTION|>--- conflicted
+++ resolved
@@ -452,17 +452,15 @@
     {
       "downloadURL": "mcr.microsoft.com/oss/open-policy-agent/gatekeeper:*",
       "amd64OnlyVersions": [],
-<<<<<<< HEAD
-      "multiArchVersionsV2": [
+      "multiArchVersionsV2": [
+        {
+          "renovateTag": "registry=https://mcr.microsoft.com, name=oss/open-policy-agent/gatekeeper",
+          "latestVersion": "v3.17.1"
+        },
         {
           "renovateTag": "registry=https://mcr.microsoft.com, name=oss/open-policy-agent/gatekeeper",
           "latestVersion": "v3.16.3"
         }
-=======
-      "multiArchVersions": [
-        "v3.17.1",
-        "v3.16.3"
->>>>>>> e26cf97a
       ]
     },
     {
@@ -478,43 +476,31 @@
     {
       "downloadURL": "mcr.microsoft.com/azure-policy/policy-kubernetes-addon-prod:*",
       "amd64OnlyVersions": [],
-<<<<<<< HEAD
       "multiArchVersionsV2": [
         {
           "renovateTag": "registry=https://mcr.microsoft.com, name=azure-policy/policy-kubernetes-addon-prod",
-          "latestVersion": "1.7.0"
+          "latestVersion": "1.7.1",
+          "previousLatestVersion": "1.7.0"
         },
         {
           "renovateTag": "registry=https://mcr.microsoft.com, name=azure-policy/policy-kubernetes-addon-prod",
           "latestVersion": "1.5.0"
         }
-=======
-      "multiArchVersions": [
-        "1.7.1",
-        "1.7.0",
-        "1.5.0"
->>>>>>> e26cf97a
       ]
     },
     {
       "downloadURL": "mcr.microsoft.com/azure-policy/policy-kubernetes-webhook:*",
       "amd64OnlyVersions": [],
-<<<<<<< HEAD
       "multiArchVersionsV2": [
         {
           "renovateTag": "registry=https://mcr.microsoft.com, name=azure-policy/policy-kubernetes-webhook",
-          "latestVersion": "1.7.0"
+          "latestVersion": "1.7.1",
+          "previousLatestVersion": "1.7.0"
         },
         {
           "renovateTag": "registry=https://mcr.microsoft.com, name=azure-policy/policy-kubernetes-webhook",
           "latestVersion": "1.5.0"
         }
-=======
-      "multiArchVersions": [
-        "1.7.1",
-        "1.7.0",
-        "1.5.0"
->>>>>>> e26cf97a
       ]
     },
     {
