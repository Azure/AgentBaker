{
  "ContainerImages": [
    {
      "downloadURL": "mcr.microsoft.com/oss/kubernetes/autoscaler/addon-resizer:*",
      "amd64OnlyVersions": [],
      "multiArchVersionsV2": [
        {
          "renovateTag": "registry=https://mcr.microsoft.com, name=oss/kubernetes/autoscaler/addon-resizer",
          "latestVersion": "1.8.22",
          "previousLatestVersion": "1.8.20"
        }
      ]
    },
    {
      "downloadURL": "mcr.microsoft.com/oss/kubernetes/metrics-server:*",
      "amd64OnlyVersions": [],
      "multiArchVersionsV2": [
        {
          "renovateTag": "registry=https://mcr.microsoft.com, name=oss/kubernetes/metrics-server",
          "latestVersion": "v0.7.1"
        }
      ]
    },
    {
      "downloadURL": "mcr.microsoft.com/oss/kubernetes/pause:*",
      "amd64OnlyVersions": [],
      "multiArchVersionsV2": [
        {
          "renovateTag": "registry=https://mcr.microsoft.com, name=oss/kubernetes/pause",
          "latestVersion": "3.6"
        }
      ]
    },
    {
      "downloadURL": "mcr.microsoft.com/oss/kubernetes/coredns:*",
      "amd64OnlyVersions": [],
      "multiArchVersionsV2": [
        {
          "renovateTag": "registry=https://mcr.microsoft.com, name=oss/kubernetes/coredns",
          "latestVersion": "v1.9.4-hotfix.20240704",
          "previousLatestVersion": "v1.9.4-hotfix.20240627"
        }
      ]
    },
    {
      "downloadURL": "mcr.microsoft.com/mirror/docker/library/busybox:*",
      "amd64OnlyVersions": [],
      "multiArchVersionsV2": [
        {
          "renovateTag": "registry=https://mcr.microsoft.com, name=mirror/docker/library/busybox",
          "latestVersion": "1.35"
        }
      ]
    },
    {
      "downloadURL": "mcr.microsoft.com/containernetworking/azure-cni:*",
      "amd64OnlyVersions": [],
      "prefetchOptimizations": [
        {
          "version": "v1.5.32",
          "binaries": [
            "dropgz"
          ]
        },
        {
          "version": "v1.5.35",
          "binaries": [
            "dropgz"
          ]
        },
        {
          "version": "v1.6.0",
          "binaries": [
            "dropgz"
          ]
        },
        {
          "version": "v1.6.5",
          "binaries": [
            "dropgz"
          ]
        }
      ],
      "multiArchVersionsV2": [
        {
          "renovateTag": "registry=https://mcr.microsoft.com, name=containernetworking/azure-cni",
          "latestVersion": "v1.5.35",
          "previousLatestVersion": "v1.5.32"
        },
        {
          "renovateTag": "registry=https://mcr.microsoft.com, name=containernetworking/azure-cni",
          "latestVersion": "v1.6.5",
          "previousLatestVersion": "v1.6.0"
        }
      ]
    },
    {
      "downloadURL": "mcr.microsoft.com/containernetworking/azure-cns:*",
      "amd64OnlyVersions": [],
      "multiArchVersionsV2": [
        {
          "renovateTag": "registry=https://mcr.microsoft.com, name=containernetworking/azure-cns",
          "latestVersion": "v1.4.52"
        },
        {
          "renovateTag": "registry=https://mcr.microsoft.com, name=containernetworking/azure-cns",
          "latestVersion": "v1.5.35",
          "previousLatestVersion": "v1.5.32"
        },
        {
          "renovateTag": "registry=https://mcr.microsoft.com, name=containernetworking/azure-cns",
          "latestVersion": "v1.6.5",
          "previousLatestVersion": "v1.6.0"
        }
      ],
      "prefetchOptimizations": [
        {
          "version": "v1.5.32",
          "binaries": [
            "usr/local/bin/azure-cns"
          ]
        },
        {
          "version": "v1.5.35",
          "binaries": [
            "usr/local/bin/azure-cns"
          ]
        },
        {
          "version": "v1.6.0",
          "binaries": [
            "usr/local/bin/azure-cns"
          ]
        },
        {
          "version": "v1.6.5",
          "binaries": [
            "usr/local/bin/azure-cns"
          ]
        }
      ]
    },
    {
      "downloadURL": "mcr.microsoft.com/containernetworking/azure-ipam:*",
      "amd64OnlyVersions": [],
      "multiArchVersionsV2": [
        {
          "renovateTag": "registry=https://mcr.microsoft.com, name=containernetworking/azure-ipam",
          "latestVersion": "v0.2.0"
        }
      ],
      "prefetchOptimizations": [
        {
          "version": "v0.2.0",
          "binaries": [
            "dropgz"
          ]
        }
      ]
    },
    {
      "downloadURL": "mcr.microsoft.com/containernetworking/cni-dropgz:*",
      "amd64OnlyVersions": [],
      "multiArchVersionsV2": [
        {
          "renovateTag": "registry=https://mcr.microsoft.com, name=containernetworking/cni-dropgz",
          "latestVersion": "v0.0.20"
        },
        {
          "renovateTag": "registry=https://mcr.microsoft.com, name=containernetworking/cni-dropgz",
          "latestVersion": "v0.1.4"
        },
        {
          "renovateTag": "registry=https://mcr.microsoft.com, name=containernetworking/cni-dropgz",
          "latestVersion": "v0.2.0"
        }
      ],
      "prefetchOptimizations": [
        {
          "version": "v0.0.20",
          "binaries": [
            "dropgz"
          ]
        },
        {
          "version": "v0.1.4",
          "binaries": [
            "dropgz"
          ]
        },
        {
          "version": "v0.2.0",
          "binaries": [
            "dropgz"
          ]
        }
      ]
    },
    {
      "downloadURL": "mcr.microsoft.com/containernetworking/azure-npm:*",
      "amd64OnlyVersions": [],
      "multiArchVersionsV2": [
        {
          "renovateTag": "registry=https://mcr.microsoft.com, name=containernetworking/azure-npm",
          "latestVersion": "v1.5.34"
        }
      ]
    },
    {
      "downloadURL": "mcr.microsoft.com/oss/kubernetes/apiserver-network-proxy/agent:*",
      "amd64OnlyVersions": [],
      "multiArchVersionsV2": [
        {
          "renovateTag": "registry=https://mcr.microsoft.com, name=oss/kubernetes/apiserver-network-proxy/agent",
          "latestVersion": "v0.1.6-hotfix.20240116"
        },
        {
          "renovateTag": "registry=https://mcr.microsoft.com, name=oss/kubernetes/apiserver-network-proxy/agent",
          "latestVersion": "v0.30.3-hotfix.20240819"
        }
      ]
    },
    {
      "downloadURL": "mcr.microsoft.com/oss/kubernetes-csi/secrets-store/driver:*",
      "amd64OnlyVersions": [],
      "multiArchVersionsV2": [
        {
          "renovateTag": "registry=https://mcr.microsoft.com, name=oss/kubernetes-csi/secrets-store/driver",
          "latestVersion": "v1.4.5",
          "previousLatestVersion": "v1.4.4"
        }
      ]
    },
    {
      "downloadURL": "mcr.microsoft.com/oss/azure/secrets-store/provider-azure:*",
      "amd64OnlyVersions": [],
      "multiArchVersionsV2": [
        {
          "renovateTag": "registry=https://mcr.microsoft.com, name=oss/azure/secrets-store/provider-azure",
          "latestVersion": "v1.5.3",
          "previousLatestVersion": "v1.5.2"
        }
      ]
    },
    {
      "downloadURL": "mcr.microsoft.com/azuremonitor/containerinsights/ciprod:*",
      "amd64OnlyVersions": [],
      "multiArchVersionsV2": [
        {
          "renovateTag": "registry=https://mcr.microsoft.com, name=azuremonitor/containerinsights/ciprod",
          "latestVersion": "3.1.23"
        }
      ]
    },
    {
      "downloadURL": "mcr.microsoft.com/aks/msi/addon-token-adapter:*",
      "amd64OnlyVersions": [],
      "multiArchVersionsV2": [
        {
          "renovateTag": "registry=https://mcr.microsoft.com, name=aks/msi/addon-token-adapter",
          "latestVersion": "master.221118.2"
        }
      ]
    },
    {
      "downloadURL": "mcr.microsoft.com/azuremonitor/containerinsights/ciprod/prometheus-collector/images:*",
      "amd64OnlyVersions": [],
      "multiArchVersionsV2": [
        {
          "renovateTag": "registry=https://mcr.microsoft.com, name=azuremonitor/containerinsights/ciprod/prometheus-collector/images",
          "latestVersion": "6.9.0-main-07-22-2024-2e3dfb56"
        },
        {
          "renovateTag": "registry=https://mcr.microsoft.com, name=azuremonitor/containerinsights/ciprod/prometheus-collector/images",
          "latestVersion": "6.9.0-main-07-22-2024-2e3dfb56-targetallocator"
        },
        {
          "renovateTag": "registry=https://mcr.microsoft.com, name=azuremonitor/containerinsights/ciprod/prometheus-collector/images",
          "latestVersion": "6.9.0-main-07-22-2024-2e3dfb56-cfg"
        }
      ]
    },
    {
      "downloadURL": "mcr.microsoft.com/oss/kubernetes/kube-state-metrics:*",
      "amd64OnlyVersions": [],
      "multiArchVersionsV2": [
        {
          "renovateTag": "registry=https://mcr.microsoft.com, name=oss/kubernetes/kube-state-metrics",
          "latestVersion": "v2.11.0"
        }
      ]
    },
    {
      "downloadURL": "mcr.microsoft.com/oss/cilium/cilium:*",
      "amd64OnlyVersions": [],
      "multiArchVersionsV2": [
        {
          "renovateTag": "registry=https://mcr.microsoft.com, name=oss/cilium/cilium",
          "latestVersion": "1.13.13-4",
          "previousLatestVersion": "1.13.13-3"
        },
        {
          "renovateTag": "registry=https://mcr.microsoft.com, name=oss/cilium/cilium",
          "latestVersion": "1.14.10-2",
          "previousLatestVersion": "1.14.10-1"
        }
      ]
    },
    {
      "downloadURL": "mcr.microsoft.com/oss/kubernetes/azure-cloud-node-manager:*",
      "amd64OnlyVersions": [],
      "multiArchVersionsV2": [
        {
          "renovateTag": "registry=https://mcr.microsoft.com, name=oss/kubernetes/azure-cloud-node-manager",
          "latestVersion": "v1.27.20",
          "previousLatestVersion": "v1.27.17"
        },
        {
          "renovateTag": "registry=https://mcr.microsoft.com, name=oss/kubernetes/azure-cloud-node-manager",
          "latestVersion": "v1.28.11",
          "previousLatestVersion": "v1.28.9"
        },
        {
          "renovateTag": "registry=https://mcr.microsoft.com, name=oss/kubernetes/azure-cloud-node-manager",
          "latestVersion": "v1.29.9",
          "previousLatestVersion": "v1.29.4"
        },
        {
          "renovateTag": "registry=https://mcr.microsoft.com, name=oss/kubernetes/azure-cloud-node-manager",
          "latestVersion": "v1.30.5",
          "previousLatestVersion": "v1.30.0"
        },
        {
          "renovateTag": "registry=https://mcr.microsoft.com, name=oss/kubernetes/azure-cloud-node-manager",
          "latestVersion": "v1.31.0"
        }
      ]
    },
    {
      "downloadURL": "mcr.microsoft.com/oss/kubernetes/autoscaler/cluster-proportional-autoscaler:*",
      "amd64OnlyVersions": [],
      "multiArchVersionsV2": [
        {
          "renovateTag": "registry=https://mcr.microsoft.com, name=oss/kubernetes/autoscaler/cluster-proportional-autoscaler",
          "latestVersion": "v1.8.9"
        }
      ]
    },
    {
      "downloadURL": "mcr.microsoft.com/aks/ip-masq-agent-v2:*",
      "amd64OnlyVersions": [],
      "multiArchVersionsV2": [
        {
          "renovateTag": "registry=https://mcr.microsoft.com, name=aks/ip-masq-agent-v2",
          "latestVersion": "v0.1.13",
          "previousLatestVersion": "v0.1.11"
        }
      ]
    },
    {
      "downloadURL": "mcr.microsoft.com/oss/kubernetes-csi/azuredisk-csi:*",
      "amd64OnlyVersions": [],
      "multiArchVersionsV2": [
        {
          "renovateTag": "registry=https://mcr.microsoft.com, name=oss/kubernetes-csi/azuredisk-csi",
          "latestVersion": "v1.28.10",
          "previousLatestVersion": "v1.28.9"
        },
        {
          "renovateTag": "registry=https://mcr.microsoft.com, name=oss/kubernetes-csi/azuredisk-csi",
          "latestVersion": "v1.29.9",
          "previousLatestVersion": "v1.29.8"
        },
        {
          "renovateTag": "registry=https://mcr.microsoft.com, name=oss/kubernetes-csi/azuredisk-csi",
          "latestVersion": "v1.30.4",
          "previousLatestVersion": "v1.30.3"
        }
      ]
    },
    {
      "downloadURL": "mcr.microsoft.com/oss/kubernetes-csi/azurefile-csi:*",
      "amd64OnlyVersions": [],
      "multiArchVersionsV2": [
        {
          "renovateTag": "registry=https://mcr.microsoft.com, name=oss/kubernetes-csi/azurefile-csi",
          "latestVersion": "v1.28.12",
          "previousLatestVersion": "v1.28.11"
        },
        {
          "renovateTag": "registry=https://mcr.microsoft.com, name=oss/kubernetes-csi/azurefile-csi",
          "latestVersion": "v1.29.8",
          "previousLatestVersion": "v1.29.7"
        },
        {
          "renovateTag": "registry=https://mcr.microsoft.com, name=oss/kubernetes-csi/azurefile-csi",
          "latestVersion": "v1.30.5",
          "previousLatestVersion": "v1.30.3"
        }
      ]
    },
    {
      "downloadURL": "mcr.microsoft.com/oss/kubernetes-csi/blob-csi:*",
      "amd64OnlyVersions": [],
      "multiArchVersionsV2": [
        {
          "renovateTag": "registry=https://mcr.microsoft.com, name=oss/kubernetes-csi/blob-csi",
          "latestVersion": "v1.22.8",
          "previousLatestVersion": "v1.22.7"
        },
        {
          "renovateTag": "registry=https://mcr.microsoft.com, name=oss/kubernetes-csi/blob-csi",
          "latestVersion": "v1.23.7",
          "previousLatestVersion": "v1.23.5"
        },
        {
          "renovateTag": "registry=https://mcr.microsoft.com, name=oss/kubernetes-csi/blob-csi",
          "latestVersion": "v1.24.3",
          "previousLatestVersion": "v1.24.2"
        }
      ]
    },
    {
      "downloadURL": "mcr.microsoft.com/oss/kubernetes-csi/livenessprobe:*",
      "amd64OnlyVersions": [],
<<<<<<< HEAD
      "multiArchVersionsV2": [
        {
          "renovateTag": "registry=https://mcr.microsoft.com, name=oss/kubernetes-csi/livenessprobe",
          "latestVersion": "v2.13.1",
          "previousLatestVersion": "v2.13.0"
        }
=======
      "multiArchVersions": [
        "v2.12.0",
        "v2.13.0",
        "v2.13.1"
>>>>>>> cb45912b
      ]
    },
    {
      "downloadURL": "mcr.microsoft.com/oss/kubernetes-csi/csi-node-driver-registrar:*",
      "amd64OnlyVersions": [],
<<<<<<< HEAD
      "multiArchVersionsV2": [
        {
          "renovateTag": "registry=https://mcr.microsoft.com, name=oss/kubernetes-csi/csi-node-driver-registrar",
          "latestVersion": "v2.11.1",
          "previousLatestVersion": "v2.11.0"
        }
=======
      "multiArchVersions": [
        "v2.10.1",
        "v2.11.1"
>>>>>>> cb45912b
      ]
    },
    {
      "downloadURL": "mcr.microsoft.com/oss/open-policy-agent/gatekeeper:*",
      "amd64OnlyVersions": [],
      "multiArchVersionsV2": [
        {
          "renovateTag": "registry=https://mcr.microsoft.com, name=oss/open-policy-agent/gatekeeper",
          "latestVersion": "v3.16.3"
        }
      ]
    },
    {
      "downloadURL": "mcr.microsoft.com/aks/aks-app-routing-operator:*",
      "amd64OnlyVersions": [],
      "multiArchVersionsV2": []
    },
    {
      "downloadURL": "mcr.microsoft.com/oss/virtual-kubelet/virtual-kubelet:*",
      "amd64OnlyVersions": [],
      "multiArchVersionsV2": []
    },
    {
      "downloadURL": "mcr.microsoft.com/azure-policy/policy-kubernetes-addon-prod:*",
      "amd64OnlyVersions": [],
      "multiArchVersionsV2": [
        {
          "renovateTag": "registry=https://mcr.microsoft.com, name=azure-policy/policy-kubernetes-addon-prod",
          "latestVersion": "1.7.0"
        },
        {
          "renovateTag": "registry=https://mcr.microsoft.com, name=azure-policy/policy-kubernetes-addon-prod",
          "latestVersion": "1.5.0"
        }
      ]
    },
    {
      "downloadURL": "mcr.microsoft.com/azure-policy/policy-kubernetes-webhook:*",
      "amd64OnlyVersions": [],
      "multiArchVersionsV2": [
        {
          "renovateTag": "registry=https://mcr.microsoft.com, name=azure-policy/policy-kubernetes-webhook",
          "latestVersion": "1.7.0"
        },
        {
          "renovateTag": "registry=https://mcr.microsoft.com, name=azure-policy/policy-kubernetes-webhook",
          "latestVersion": "1.5.0"
        }
      ]
    },
    {
      "downloadURL": "mcr.microsoft.com/azure-application-gateway/kubernetes-ingress:*",
      "amd64OnlyVersions": [],
      "multiArchVersionsV2": []
    },
    {
      "downloadURL": "mcr.microsoft.com/aks/aks-node-ca-watcher:*",
      "amd64OnlyVersions": [],
      "multiArchVersionsV2": [
        {
          "renovateTag": "registry=https://mcr.microsoft.com, name=aks/aks-node-ca-watcher",
          "latestVersion": "master.240820.1"
        }
      ]
    },
    {
      "downloadURL": "mcr.microsoft.com/oss/kubernetes/windows-gmsa-webhook:*",
      "amd64OnlyVersions": [],
      "multiArchVersionsV2": [
        {
          "renovateTag": "registry=https://mcr.microsoft.com, name=oss/kubernetes/windows-gmsa-webhook",
          "latestVersion": "v0.7.1"
        }
      ]
    },
    {
      "downloadURL": "mcr.microsoft.com/oss/kubernetes/kube-proxy:*",
      "amd64OnlyVersions": [],
      "multiArchVersionsV2": [
        {
          "renovateTag": "registry=https://mcr.microsoft.com, name=oss/kubernetes/kube-proxy",
          "latestVersion": "v1.27.16",
          "previousLatestVersion": "v1.27.15"
        },
        {
          "renovateTag": "registry=https://mcr.microsoft.com, name=oss/kubernetes/kube-proxy",
          "latestVersion": "v1.28.13",
          "previousLatestVersion": "v1.28.12"
        },
        {
          "renovateTag": "registry=https://mcr.microsoft.com, name=oss/kubernetes/kube-proxy",
          "latestVersion": "v1.29.8",
          "previousLatestVersion": "v1.29.7"
        },
        {
          "renovateTag": "registry=https://mcr.microsoft.com, name=oss/kubernetes/kube-proxy",
          "latestVersion": "v1.30.4",
          "previousLatestVersion": "v1.30.3"
        }
      ]
    }
  ],
  "Packages": [
    {
      "name": "oras",
      "downloadLocation": "/usr/local/bin",
      "downloadURIs": {
        "default": {
          "current": {
            "versionsV2": [
              {
                "renovateTag": "<DO_NOT_UPDATE>",
                "latestVersion": "1.2.0"
              }
            ],
            "downloadURL": "https://github.com/oras-project/oras/releases/download/v${version}/oras_${version}_linux_${CPU_ARCH}.tar.gz"
          }
        }
      }
    },
    {
      "name": "runc",
      "downloadLocation": "/opt/runc/downloads",
      "downloadURIs": {
        "ubuntu": {
          "r1804": {
            "versionsV2": [
              {
                "renovateTag": "<DO_NOT_UPDATE>",
                "latestVersion": "1.1.14-ubuntu18.04u1"
              }
            ]
          },
          "r2004": {
            "versionsV2": [
              {
                "renovateTag": "name=moby-runc, os=ubuntu, release=20.04",
                "latestVersion": "1.1.14-ubuntu20.04u1"
              }
            ]
          },
          "r2204": {
            "versionsV2": [
              {
                "renovateTag": "name=moby-runc, os=ubuntu, release=22.04",
                "latestVersion": "1.1.14-ubuntu22.04u1"
              }
            ]
          },
          "r2404": {
            "versionsV2": [
              {
                "renovateTag": "name=moby-runc, os=ubuntu, release=24.04",
                "latestVersion": "1.1.14-ubuntu24.04u1"
              }
            ]
          }
        },
        "mariner": {
          "current": {
            "versionsV2": [
              {
                "renovateTag": "<DO_NOT_UPDATE>",
                "latestVersion": "1.1.9-5.cm2"
              }
            ]
          }
        },
        "azurelinux": {
          "current": {
            "versionsV2": [
              {
                "renovateTag": "<DO_NOT_UPDATE>",
                "latestVersion": "1.1.12-1.azl3"
              }
            ]
          }
        }
      }
    },
    {
      "name": "containerd",
      "downloadLocation": "/opt/containerd/downloads",
      "downloadURIs": {
        "ubuntu": {
          "r2204": {
            "versionsV2": [
              {
                "renovateTag": "name=moby-containerd, os=ubuntu, release=22.04",
                "latestVersion": "1.7.20"
              }
            ]
          },
          "r2004": {
            "versionsV2": [
              {
                "renovateTag": "name=moby-containerd, os=ubuntu, release=20.04",
                "latestVersion": "1.7.20"
              }
            ]
          },
          "r1804": {
            "versionsV2": [
              {
                "renovateTag": "<DO_NOT_UPDATE>",
                "latestVersion": "1.7.1-1"
              }
            ]
          }
        },
        "mariner": {
          "current": {
            "versionsV2": [
              {
                "renovateTag": "<DO_NOT_UPDATE>",
                "latestVersion": "1.6.26-5.cm2"
              }
            ]
          }
        },
        "marinerkata": {
          "current": {
            "versionsV2": [
              {
                "renovateTag": "<DO_NOT_UPDATE>",
                "latestVersion": "<SKIP>"
              }
            ]
          }
        },
        "azurelinux": {
          "current": {
            "versionsV2": [
              {
                "renovateTag": "<DO_NOT_UPDATE>",
                "latestVersion": "1.7.13-3.azl3"
              }
            ]
          }
        },
        "default": {
          "current": {
            "versionsV2": [
              {
                "renovateTag": "<DO_NOT_UPDATE>",
                "latestVersion": "1.7.20"
              }
            ]
          }
        }
      }
    },
    {
      "name": "cni-plugins",
      "downloadLocation": "/opt/cni/downloads",
      "downloadURIs": {
        "default": {
          "current": {
            "versionsV2": [
              {
                "renovateTag": "<DO_NOT_UPDATE>",
                "latestVersion": "1.4.1"
              }
            ],
            "downloadURL": "https://acs-mirror.azureedge.net/cni-plugins/v${version}/binaries/cni-plugins-linux-${CPU_ARCH}-v${version}.tgz"
          }
        }
      }
    },
    {
      "name": "azure-cni",
      "downloadLocation": "/opt/cni/downloads",
      "downloadURIs": {
        "default": {
          "current": {
            "versionsV2": [
              {
                "renovateTag": "<DO_NOT_UPDATE>",
                "latestVersion": "1.4.54"
              },
              {
                "renovateTag": "<DO_NOT_UPDATE>",
                "latestVersion": "1.5.32",
                "previousLatestVersion": "1.5.35"
              },
              {
                "renovateTag": "<DO_NOT_UPDATE>",
                "latestVersion": "1.6.3"
              }
            ],
            "downloadURL": "https://acs-mirror.azureedge.net/azure-cni/v${version}/binaries/azure-vnet-cni-linux-${CPU_ARCH}-v${version}.tgz"
          }
        }
      }
    },
    {
      "name": "cri-tools",
      "downloadLocation": "/opt/crictl/downloads",
      "downloadURIs": {
        "default": {
          "current": {
            "versionsV2": [
              {
                "renovateTag": "<DO_NOT_UPDATE>",
                "latestVersion": "1.29.0"
              }
            ],
            "downloadURL": "https://acs-mirror.azureedge.net/cri-tools/v${version}/binaries/crictl-v${version}-linux-${CPU_ARCH}.tar.gz"
          }
        }
      }
    },
    {
      "name": "kubernetes-binaries",
      "downloadLocation": "/opt/kubernetes/downloads",
      "downloadURIs": {
        "default": {
          "current": {
            "versionsV2": [
              {
                "k8sVersion": "1.27",
                "renovateTag": "<DO_NOT_UPDATE>",
                "latestVersion": "1.27.16",
                "previousLatestVersion": "1.27.15"
              },
              {
                "k8sVersion": "1.28",
                "renovateTag": "<DO_NOT_UPDATE>",
                "latestVersion": "1.28.13",
                "previousLatestVersion": "1.28.12"
              },
              {
                "k8sVersion": "1.29",
                "renovateTag": "<DO_NOT_UPDATE>",
                "latestVersion": "1.29.8",
                "previousLatestVersion": "1.29.7"
              },
              {
                "k8sVersion": "1.30",
                "renovateTag": "<DO_NOT_UPDATE>",
                "latestVersion": "1.30.4",
                "previousLatestVersion": "1.30.3"
              }
            ],
            "downloadURL": "https://acs-mirror.azureedge.net/kubernetes/v${version}/binaries/kubernetes-node-linux-${CPU_ARCH}.tar.gz"
          }
        }
      }
    }
  ]
}<|MERGE_RESOLUTION|>--- conflicted
+++ resolved
@@ -423,36 +423,30 @@
     {
       "downloadURL": "mcr.microsoft.com/oss/kubernetes-csi/livenessprobe:*",
       "amd64OnlyVersions": [],
-<<<<<<< HEAD
       "multiArchVersionsV2": [
         {
           "renovateTag": "registry=https://mcr.microsoft.com, name=oss/kubernetes-csi/livenessprobe",
           "latestVersion": "v2.13.1",
           "previousLatestVersion": "v2.13.0"
-        }
-=======
-      "multiArchVersions": [
-        "v2.12.0",
-        "v2.13.0",
-        "v2.13.1"
->>>>>>> cb45912b
+        },
+        {
+          "renovateTag": "registry=https://mcr.microsoft.com, name=oss/kubernetes-csi/livenessprobe",
+          "latestVersion": "v2.12.0"
+        }
       ]
     },
     {
       "downloadURL": "mcr.microsoft.com/oss/kubernetes-csi/csi-node-driver-registrar:*",
       "amd64OnlyVersions": [],
-<<<<<<< HEAD
       "multiArchVersionsV2": [
         {
           "renovateTag": "registry=https://mcr.microsoft.com, name=oss/kubernetes-csi/csi-node-driver-registrar",
-          "latestVersion": "v2.11.1",
-          "previousLatestVersion": "v2.11.0"
-        }
-=======
-      "multiArchVersions": [
-        "v2.10.1",
-        "v2.11.1"
->>>>>>> cb45912b
+          "latestVersion": "v2.11.1"
+        },
+        {
+          "renovateTag": "registry=https://mcr.microsoft.com, name=oss/kubernetes-csi/csi-node-driver-registrar",
+          "latestVersion": "v2.10.1"
+        }
       ]
     },
     {
