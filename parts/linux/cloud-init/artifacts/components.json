{
  "ContainerImages": [
    {
      "downloadURL": "mcr.microsoft.com/oss/kubernetes/autoscaler/addon-resizer:*",
      "amd64OnlyVersions": [],
      "multiArchVersionsV2": [
        {
          "renovateTag": "registry=https://mcr.microsoft.com, name=oss/kubernetes/autoscaler/addon-resizer",
          "latestVersion": "1.8.22",
          "previousLatestVersion": "1.8.20"
        }
      ]
    },
    {
      "downloadURL": "mcr.microsoft.com/oss/kubernetes/metrics-server:*",
      "amd64OnlyVersions": [],
      "multiArchVersionsV2": [
        {
          "renovateTag": "registry=https://mcr.microsoft.com, name=oss/kubernetes/metrics-server",
          "latestVersion": "v0.7.1"
        }
      ]
    },
    {
      "downloadURL": "mcr.microsoft.com/oss/kubernetes/pause:*",
      "amd64OnlyVersions": [],
      "multiArchVersionsV2": [
        {
          "renovateTag": "registry=https://mcr.microsoft.com, name=oss/kubernetes/pause",
          "latestVersion": "3.6"
        }
      ]
    },
    {
      "downloadURL": "mcr.microsoft.com/oss/kubernetes/coredns:*",
      "amd64OnlyVersions": [],
      "multiArchVersionsV2": [
        {
          "renovateTag": "registry=https://mcr.microsoft.com, name=oss/kubernetes/coredns",
          "latestVersion": "v1.9.4-hotfix.20240704",
          "previousLatestVersion": "v1.9.4-hotfix.20240627"
        }
      ]
    },
    {
      "downloadURL": "mcr.microsoft.com/mirror/docker/library/busybox:*",
      "amd64OnlyVersions": [],
      "multiArchVersionsV2": [
        {
          "renovateTag": "registry=https://mcr.microsoft.com, name=mirror/docker/library/busybox",
          "latestVersion": "1.35"
        }
      ]
    },
    {
      "downloadURL": "mcr.microsoft.com/containernetworking/azure-cni:*",
      "amd64OnlyVersions": [],
      "prefetchOptimizations": [
        {
          "version": "v1.5.32",
          "binaries": [
            "dropgz"
          ]
        },
        {
          "version": "v1.5.35",
          "binaries": [
            "dropgz"
          ]
        },
        {
          "version": "v1.6.0",
          "binaries": [
            "dropgz"
          ]
        },
        {
          "version": "v1.6.5",
          "binaries": [
            "dropgz"
          ]
        }
      ],
      "multiArchVersionsV2": [
        {
          "renovateTag": "registry=https://mcr.microsoft.com, name=containernetworking/azure-cni",
          "latestVersion": "v1.5.35",
          "previousLatestVersion": "v1.5.32"
        },
        {
          "renovateTag": "registry=https://mcr.microsoft.com, name=containernetworking/azure-cni",
          "latestVersion": "v1.6.5",
          "previousLatestVersion": "v1.6.0"
        }
      ]
    },
    {
      "downloadURL": "mcr.microsoft.com/containernetworking/azure-cns:*",
      "amd64OnlyVersions": [],
      "multiArchVersionsV2": [
        {
          "renovateTag": "registry=https://mcr.microsoft.com, name=containernetworking/azure-cns",
          "latestVersion": "v1.4.52"
        },
        {
          "renovateTag": "registry=https://mcr.microsoft.com, name=containernetworking/azure-cns",
          "latestVersion": "v1.5.35",
          "previousLatestVersion": "v1.5.32"
        },
        {
          "renovateTag": "registry=https://mcr.microsoft.com, name=containernetworking/azure-cns",
          "latestVersion": "v1.6.5",
          "previousLatestVersion": "v1.6.0"
        }
      ],
      "prefetchOptimizations": [
        {
          "version": "v1.5.32",
          "binaries": [
            "usr/local/bin/azure-cns"
          ]
        },
        {
          "version": "v1.5.35",
          "binaries": [
            "usr/local/bin/azure-cns"
          ]
        },
        {
          "version": "v1.6.0",
          "binaries": [
            "usr/local/bin/azure-cns"
          ]
        },
        {
          "version": "v1.6.5",
          "binaries": [
            "usr/local/bin/azure-cns"
          ]
        }
      ]
    },
    {
      "downloadURL": "mcr.microsoft.com/containernetworking/azure-ipam:*",
      "amd64OnlyVersions": [],
      "multiArchVersionsV2": [
        {
          "renovateTag": "registry=https://mcr.microsoft.com, name=containernetworking/azure-ipam",
          "latestVersion": "v0.2.0"
        }
      ],
      "prefetchOptimizations": [
        {
          "version": "v0.2.0",
          "binaries": [
            "dropgz"
          ]
        }
      ]
    },
    {
      "downloadURL": "mcr.microsoft.com/containernetworking/cni-dropgz:*",
      "amd64OnlyVersions": [],
      "multiArchVersionsV2": [
        {
          "renovateTag": "registry=https://mcr.microsoft.com, name=containernetworking/cni-dropgz",
          "latestVersion": "v0.0.20"
        },
        {
          "renovateTag": "registry=https://mcr.microsoft.com, name=containernetworking/cni-dropgz",
          "latestVersion": "v0.1.4"
        },
        {
          "renovateTag": "registry=https://mcr.microsoft.com, name=containernetworking/cni-dropgz",
          "latestVersion": "v0.2.0"
        }
      ],
      "prefetchOptimizations": [
        {
          "version": "v0.0.20",
          "binaries": [
            "dropgz"
          ]
        },
        {
          "version": "v0.1.4",
          "binaries": [
            "dropgz"
          ]
        },
        {
          "version": "v0.2.0",
          "binaries": [
            "dropgz"
          ]
        }
      ]
    },
    {
      "downloadURL": "mcr.microsoft.com/containernetworking/azure-npm:*",
      "amd64OnlyVersions": [],
      "multiArchVersionsV2": [
        {
          "renovateTag": "registry=https://mcr.microsoft.com, name=containernetworking/azure-npm",
          "latestVersion": "v1.5.34"
        }
      ]
    },
    {
      "downloadURL": "mcr.microsoft.com/oss/kubernetes/apiserver-network-proxy/agent:*",
      "amd64OnlyVersions": [],
      "multiArchVersionsV2": [
        {
          "renovateTag": "registry=https://mcr.microsoft.com, name=oss/kubernetes/apiserver-network-proxy/agent",
          "latestVersion": "v0.1.6-hotfix.20240116"
        },
        {
          "renovateTag": "registry=https://mcr.microsoft.com, name=oss/kubernetes/apiserver-network-proxy/agent",
          "latestVersion": "v0.30.3-hotfix.20240819"
        }
      ]
    },
    {
      "downloadURL": "mcr.microsoft.com/oss/kubernetes-csi/secrets-store/driver:*",
      "amd64OnlyVersions": [],
      "multiArchVersionsV2": [
        {
          "renovateTag": "registry=https://mcr.microsoft.com, name=oss/kubernetes-csi/secrets-store/driver",
          "latestVersion": "v1.4.5",
          "previousLatestVersion": "v1.4.4"
        }
      ]
    },
    {
      "downloadURL": "mcr.microsoft.com/oss/azure/secrets-store/provider-azure:*",
      "amd64OnlyVersions": [],
      "multiArchVersionsV2": [
        {
          "renovateTag": "registry=https://mcr.microsoft.com, name=oss/azure/secrets-store/provider-azure",
          "latestVersion": "v1.5.3",
          "previousLatestVersion": "v1.5.2"
        }
      ]
    },
    {
      "downloadURL": "mcr.microsoft.com/azuremonitor/containerinsights/ciprod:*",
      "amd64OnlyVersions": [],
      "multiArchVersionsV2": [
        {
          "renovateTag": "registry=https://mcr.microsoft.com, name=azuremonitor/containerinsights/ciprod",
          "latestVersion": "3.1.23"
        }
      ]
    },
    {
      "downloadURL": "mcr.microsoft.com/aks/msi/addon-token-adapter:*",
      "amd64OnlyVersions": [],
      "multiArchVersionsV2": [
        {
          "renovateTag": "registry=https://mcr.microsoft.com, name=aks/msi/addon-token-adapter",
          "latestVersion": "master.221118.2"
        }
      ]
    },
    {
      "downloadURL": "mcr.microsoft.com/azuremonitor/containerinsights/ciprod/prometheus-collector/images:*",
      "amd64OnlyVersions": [],
      "multiArchVersionsV2": [
        {
          "renovateTag": "registry=https://mcr.microsoft.com, name=azuremonitor/containerinsights/ciprod/prometheus-collector/images",
          "latestVersion": "6.9.0-main-07-22-2024-2e3dfb56"
        },
        {
          "renovateTag": "registry=https://mcr.microsoft.com, name=azuremonitor/containerinsights/ciprod/prometheus-collector/images",
          "latestVersion": "6.9.0-main-07-22-2024-2e3dfb56-targetallocator"
        },
        {
          "renovateTag": "registry=https://mcr.microsoft.com, name=azuremonitor/containerinsights/ciprod/prometheus-collector/images",
          "latestVersion": "6.9.0-main-07-22-2024-2e3dfb56-cfg"
        }
      ]
    },
    {
      "downloadURL": "mcr.microsoft.com/oss/kubernetes/kube-state-metrics:*",
      "amd64OnlyVersions": [],
      "multiArchVersionsV2": [
        {
          "renovateTag": "registry=https://mcr.microsoft.com, name=oss/kubernetes/kube-state-metrics",
          "latestVersion": "v2.11.0"
        }
      ]
    },
    {
      "downloadURL": "mcr.microsoft.com/oss/cilium/cilium:*",
      "amd64OnlyVersions": [],
      "multiArchVersionsV2": [
        {
          "renovateTag": "registry=https://mcr.microsoft.com, name=oss/cilium/cilium",
          "latestVersion": "1.13.13-4",
          "previousLatestVersion": "1.13.13-3"
        },
        {
          "renovateTag": "registry=https://mcr.microsoft.com, name=oss/cilium/cilium",
          "latestVersion": "1.14.10-2",
          "previousLatestVersion": "1.14.10-1"
        }
      ]
    },
    {
      "downloadURL": "mcr.microsoft.com/oss/kubernetes/azure-cloud-node-manager:*",
      "amd64OnlyVersions": [],
      "multiArchVersionsV2": [
        {
          "renovateTag": "registry=https://mcr.microsoft.com, name=oss/kubernetes/azure-cloud-node-manager",
          "latestVersion": "v1.27.20",
          "previousLatestVersion": "v1.27.17"
        },
        {
          "renovateTag": "registry=https://mcr.microsoft.com, name=oss/kubernetes/azure-cloud-node-manager",
          "latestVersion": "v1.28.11",
          "previousLatestVersion": "v1.28.9"
        },
        {
          "renovateTag": "registry=https://mcr.microsoft.com, name=oss/kubernetes/azure-cloud-node-manager",
          "latestVersion": "v1.29.9",
          "previousLatestVersion": "v1.29.4"
        },
        {
          "renovateTag": "registry=https://mcr.microsoft.com, name=oss/kubernetes/azure-cloud-node-manager",
          "latestVersion": "v1.30.5",
          "previousLatestVersion": "v1.30.0"
        },
        {
          "renovateTag": "registry=https://mcr.microsoft.com, name=oss/kubernetes/azure-cloud-node-manager",
          "latestVersion": "v1.31.0"
        }
      ]
    },
    {
      "downloadURL": "mcr.microsoft.com/oss/kubernetes/autoscaler/cluster-proportional-autoscaler:*",
      "amd64OnlyVersions": [],
      "multiArchVersionsV2": [
        {
          "renovateTag": "registry=https://mcr.microsoft.com, name=oss/kubernetes/autoscaler/cluster-proportional-autoscaler",
          "latestVersion": "v1.8.9"
        }
      ]
    },
    {
      "downloadURL": "mcr.microsoft.com/aks/ip-masq-agent-v2:*",
      "amd64OnlyVersions": [],
      "multiArchVersionsV2": [
        {
          "renovateTag": "registry=https://mcr.microsoft.com, name=aks/ip-masq-agent-v2",
          "latestVersion": "v0.1.13",
          "previousLatestVersion": "v0.1.11"
        }
      ]
    },
    {
      "downloadURL": "mcr.microsoft.com/oss/kubernetes-csi/azuredisk-csi:*",
      "amd64OnlyVersions": [],
      "multiArchVersionsV2": [
        {
          "renovateTag": "registry=https://mcr.microsoft.com, name=oss/kubernetes-csi/azuredisk-csi",
          "latestVersion": "v1.28.10",
          "previousLatestVersion": "v1.28.9"
        },
        {
          "renovateTag": "registry=https://mcr.microsoft.com, name=oss/kubernetes-csi/azuredisk-csi",
          "latestVersion": "v1.29.9",
          "previousLatestVersion": "v1.29.8"
        },
        {
          "renovateTag": "registry=https://mcr.microsoft.com, name=oss/kubernetes-csi/azuredisk-csi",
          "latestVersion": "v1.30.4",
          "previousLatestVersion": "v1.30.3"
        }
      ]
    },
    {
      "downloadURL": "mcr.microsoft.com/oss/kubernetes-csi/azurefile-csi:*",
      "amd64OnlyVersions": [],
      "multiArchVersionsV2": [
        {
          "renovateTag": "registry=https://mcr.microsoft.com, name=oss/kubernetes-csi/azurefile-csi",
          "latestVersion": "v1.28.12",
          "previousLatestVersion": "v1.28.11"
        },
        {
          "renovateTag": "registry=https://mcr.microsoft.com, name=oss/kubernetes-csi/azurefile-csi",
          "latestVersion": "v1.29.8",
          "previousLatestVersion": "v1.29.7"
        },
        {
          "renovateTag": "registry=https://mcr.microsoft.com, name=oss/kubernetes-csi/azurefile-csi",
          "latestVersion": "v1.30.5",
          "previousLatestVersion": "v1.30.3"
        }
      ]
    },
    {
      "downloadURL": "mcr.microsoft.com/oss/kubernetes-csi/blob-csi:*",
      "amd64OnlyVersions": [],
      "multiArchVersionsV2": [
        {
          "renovateTag": "registry=https://mcr.microsoft.com, name=oss/kubernetes-csi/blob-csi",
          "latestVersion": "v1.22.8",
          "previousLatestVersion": "v1.22.7"
        },
        {
          "renovateTag": "registry=https://mcr.microsoft.com, name=oss/kubernetes-csi/blob-csi",
          "latestVersion": "v1.23.7",
          "previousLatestVersion": "v1.23.5"
        },
        {
          "renovateTag": "registry=https://mcr.microsoft.com, name=oss/kubernetes-csi/blob-csi",
          "latestVersion": "v1.24.3",
          "previousLatestVersion": "v1.24.2"
        }
      ]
    },
    {
      "downloadURL": "mcr.microsoft.com/oss/kubernetes-csi/livenessprobe:*",
      "amd64OnlyVersions": [],
      "multiArchVersionsV2": [
        {
          "renovateTag": "registry=https://mcr.microsoft.com, name=oss/kubernetes-csi/livenessprobe",
          "latestVersion": "v2.13.1",
          "previousLatestVersion": "v2.13.0"
        },
        {
          "renovateTag": "registry=https://mcr.microsoft.com, name=oss/kubernetes-csi/livenessprobe",
          "latestVersion": "v2.12.0"
        }
      ]
    },
    {
      "downloadURL": "mcr.microsoft.com/oss/kubernetes-csi/csi-node-driver-registrar:*",
      "amd64OnlyVersions": [],
      "multiArchVersionsV2": [
        {
          "renovateTag": "registry=https://mcr.microsoft.com, name=oss/kubernetes-csi/csi-node-driver-registrar",
          "latestVersion": "v2.11.1"
        },
        {
          "renovateTag": "registry=https://mcr.microsoft.com, name=oss/kubernetes-csi/csi-node-driver-registrar",
          "latestVersion": "v2.10.1"
        }
      ]
    },
    {
      "downloadURL": "mcr.microsoft.com/oss/open-policy-agent/gatekeeper:*",
      "amd64OnlyVersions": [],
      "multiArchVersionsV2": [
        {
          "renovateTag": "registry=https://mcr.microsoft.com, name=oss/open-policy-agent/gatekeeper",
          "latestVersion": "v3.17.1"
        },
        {
          "renovateTag": "registry=https://mcr.microsoft.com, name=oss/open-policy-agent/gatekeeper",
          "latestVersion": "v3.16.3"
        }
      ]
    },
    {
      "downloadURL": "mcr.microsoft.com/aks/aks-app-routing-operator:*",
      "amd64OnlyVersions": [],
      "multiArchVersionsV2": []
    },
    {
      "downloadURL": "mcr.microsoft.com/oss/virtual-kubelet/virtual-kubelet:*",
      "amd64OnlyVersions": [],
      "multiArchVersionsV2": []
    },
    {
      "downloadURL": "mcr.microsoft.com/azure-policy/policy-kubernetes-addon-prod:*",
      "amd64OnlyVersions": [],
      "multiArchVersionsV2": [
        {
          "renovateTag": "registry=https://mcr.microsoft.com, name=azure-policy/policy-kubernetes-addon-prod",
          "latestVersion": "1.7.1",
          "previousLatestVersion": "1.7.0"
        },
        {
          "renovateTag": "registry=https://mcr.microsoft.com, name=azure-policy/policy-kubernetes-addon-prod",
          "latestVersion": "1.5.0"
        }
      ]
    },
    {
      "downloadURL": "mcr.microsoft.com/azure-policy/policy-kubernetes-webhook:*",
      "amd64OnlyVersions": [],
      "multiArchVersionsV2": [
        {
          "renovateTag": "registry=https://mcr.microsoft.com, name=azure-policy/policy-kubernetes-webhook",
          "latestVersion": "1.7.1",
          "previousLatestVersion": "1.7.0"
        },
        {
          "renovateTag": "registry=https://mcr.microsoft.com, name=azure-policy/policy-kubernetes-webhook",
          "latestVersion": "1.5.0"
        }
      ]
    },
    {
      "downloadURL": "mcr.microsoft.com/azure-application-gateway/kubernetes-ingress:*",
      "amd64OnlyVersions": [],
      "multiArchVersionsV2": []
    },
    {
      "downloadURL": "mcr.microsoft.com/aks/aks-node-ca-watcher:*",
      "amd64OnlyVersions": [],
      "multiArchVersionsV2": [
        {
          "renovateTag": "registry=https://mcr.microsoft.com, name=aks/aks-node-ca-watcher",
          "latestVersion": "master.240820.1"
        }
      ]
    },
    {
      "downloadURL": "mcr.microsoft.com/oss/kubernetes/windows-gmsa-webhook:*",
      "amd64OnlyVersions": [],
      "multiArchVersionsV2": [
        {
          "renovateTag": "registry=https://mcr.microsoft.com, name=oss/kubernetes/windows-gmsa-webhook",
          "latestVersion": "v0.7.1"
        }
      ]
    },
    {
      "downloadURL": "mcr.microsoft.com/oss/kubernetes/kube-proxy:*",
      "amd64OnlyVersions": [],
<<<<<<< HEAD
      "multiArchVersions": [
        "v1.27.15",
        "v1.27.16",
        "v1.28.13",
        "v1.28.14",
        "v1.29.8",
        "v1.29.9",
        "v1.30.4",
        "v1.30.5"
=======
      "multiArchVersionsV2": [
        {
          "renovateTag": "registry=https://mcr.microsoft.com, name=oss/kubernetes/kube-proxy",
          "latestVersion": "v1.27.16",
          "previousLatestVersion": "v1.27.15"
        },
        {
          "renovateTag": "registry=https://mcr.microsoft.com, name=oss/kubernetes/kube-proxy",
          "latestVersion": "v1.28.13",
          "previousLatestVersion": "v1.28.12"
        },
        {
          "renovateTag": "registry=https://mcr.microsoft.com, name=oss/kubernetes/kube-proxy",
          "latestVersion": "v1.29.8",
          "previousLatestVersion": "v1.29.7"
        },
        {
          "renovateTag": "registry=https://mcr.microsoft.com, name=oss/kubernetes/kube-proxy",
          "latestVersion": "v1.30.4",
          "previousLatestVersion": "v1.30.3"
        }
>>>>>>> a9d43fb1
      ]
    }
  ],
  "Packages": [
    {
      "name": "oras",
      "downloadLocation": "/usr/local/bin",
      "downloadURIs": {
        "default": {
          "current": {
            "versionsV2": [
              {
                "renovateTag": "<DO_NOT_UPDATE>",
                "latestVersion": "1.2.0"
              }
            ],
            "downloadURL": "https://github.com/oras-project/oras/releases/download/v${version}/oras_${version}_linux_${CPU_ARCH}.tar.gz"
          }
        }
      }
    },
    {
      "name": "runc",
      "downloadLocation": "/opt/runc/downloads",
      "downloadURIs": {
        "ubuntu": {
          "r1804": {
            "versionsV2": [
              {
                "renovateTag": "<DO_NOT_UPDATE>",
                "latestVersion": "1.1.14-ubuntu18.04u1"
              }
            ]
          },
          "r2004": {
            "versionsV2": [
              {
                "renovateTag": "name=moby-runc, os=ubuntu, release=20.04",
                "latestVersion": "1.1.14-ubuntu20.04u1"
              }
            ]
          },
          "r2204": {
            "versionsV2": [
              {
                "renovateTag": "name=moby-runc, os=ubuntu, release=22.04",
                "latestVersion": "1.1.14-ubuntu22.04u1"
              }
            ]
          },
          "r2404": {
            "versionsV2": [
              {
                "renovateTag": "name=moby-runc, os=ubuntu, release=24.04",
                "latestVersion": "1.1.14-ubuntu24.04u1"
              }
            ]
          }
        },
        "mariner": {
          "current": {
            "versionsV2": [
              {
                "renovateTag": "<DO_NOT_UPDATE>",
                "latestVersion": "1.1.9-5.cm2"
              }
            ]
          }
        },
        "azurelinux": {
          "current": {
            "versionsV2": [
              {
                "renovateTag": "<DO_NOT_UPDATE>",
                "latestVersion": "1.1.12-1.azl3"
              }
            ]
          }
        }
      }
    },
    {
      "name": "containerd",
      "downloadLocation": "/opt/containerd/downloads",
      "downloadURIs": {
        "ubuntu": {
          "r2204": {
            "versionsV2": [
              {
                "renovateTag": "name=moby-containerd, os=ubuntu, release=22.04",
                "latestVersion": "1.7.20"
              }
            ]
          },
          "r2004": {
            "versionsV2": [
              {
                "renovateTag": "name=moby-containerd, os=ubuntu, release=20.04",
                "latestVersion": "1.7.20"
              }
            ]
          },
          "r1804": {
            "versionsV2": [
              {
                "renovateTag": "<DO_NOT_UPDATE>",
                "latestVersion": "1.7.1-1"
              }
            ]
          }
        },
        "mariner": {
          "current": {
            "versionsV2": [
              {
                "renovateTag": "<DO_NOT_UPDATE>",
                "latestVersion": "1.6.26-5.cm2"
              }
            ]
          }
        },
        "marinerkata": {
          "current": {
            "versionsV2": [
              {
                "renovateTag": "<DO_NOT_UPDATE>",
                "latestVersion": "<SKIP>"
              }
            ]
          }
        },
        "azurelinux": {
          "current": {
            "versionsV2": [
              {
                "renovateTag": "<DO_NOT_UPDATE>",
                "latestVersion": "1.7.13-3.azl3"
              }
            ]
          }
        },
        "default": {
          "current": {
            "versionsV2": [
              {
                "renovateTag": "<DO_NOT_UPDATE>",
                "latestVersion": "1.7.20"
              }
            ]
          }
        }
      }
    },
    {
      "name": "cni-plugins",
      "downloadLocation": "/opt/cni/downloads",
      "downloadURIs": {
        "default": {
          "current": {
            "versionsV2": [
              {
                "renovateTag": "<DO_NOT_UPDATE>",
                "latestVersion": "1.4.1"
              }
            ],
            "downloadURL": "https://acs-mirror.azureedge.net/cni-plugins/v${version}/binaries/cni-plugins-linux-${CPU_ARCH}-v${version}.tgz"
          }
        }
      }
    },
    {
      "name": "azure-cni",
      "downloadLocation": "/opt/cni/downloads",
      "downloadURIs": {
        "default": {
          "current": {
            "versionsV2": [
              {
                "renovateTag": "<DO_NOT_UPDATE>",
                "latestVersion": "1.4.54"
              },
              {
                "renovateTag": "<DO_NOT_UPDATE>",
                "latestVersion": "1.5.32",
                "previousLatestVersion": "1.5.35"
              },
              {
                "renovateTag": "<DO_NOT_UPDATE>",
                "latestVersion": "1.6.3"
              }
            ],
            "downloadURL": "https://acs-mirror.azureedge.net/azure-cni/v${version}/binaries/azure-vnet-cni-linux-${CPU_ARCH}-v${version}.tgz"
          }
        }
      }
    },
    {
      "name": "cri-tools",
      "downloadLocation": "/opt/crictl/downloads",
      "downloadURIs": {
        "default": {
          "current": {
            "versionsV2": [
              {
                "renovateTag": "<DO_NOT_UPDATE>",
                "latestVersion": "1.29.0"
              }
            ],
            "downloadURL": "https://acs-mirror.azureedge.net/cri-tools/v${version}/binaries/crictl-v${version}-linux-${CPU_ARCH}.tar.gz"
          }
        }
      }
    },
    {
      "name": "kubernetes-binaries",
      "downloadLocation": "/opt/kubernetes/downloads",
      "downloadURIs": {
        "default": {
          "current": {
<<<<<<< HEAD
            "versions": [
              "1.27.15",
              "1.27.16",
              "1.28.13",
              "1.28.14",
              "1.29.8",
              "1.29.9",
              "1.30.4",
              "1.30.5"
=======
            "versionsV2": [
              {
                "k8sVersion": "1.27",
                "renovateTag": "<DO_NOT_UPDATE>",
                "latestVersion": "1.27.16",
                "previousLatestVersion": "1.27.15"
              },
              {
                "k8sVersion": "1.28",
                "renovateTag": "<DO_NOT_UPDATE>",
                "latestVersion": "1.28.13",
                "previousLatestVersion": "1.28.12"
              },
              {
                "k8sVersion": "1.29",
                "renovateTag": "<DO_NOT_UPDATE>",
                "latestVersion": "1.29.8",
                "previousLatestVersion": "1.29.7"
              },
              {
                "k8sVersion": "1.30",
                "renovateTag": "<DO_NOT_UPDATE>",
                "latestVersion": "1.30.4",
                "previousLatestVersion": "1.30.3"
              }
>>>>>>> a9d43fb1
            ],
            "downloadURL": "https://acs-mirror.azureedge.net/kubernetes/v${version}/binaries/kubernetes-node-linux-${CPU_ARCH}.tar.gz"
          }
        }
      }
    },
    {
      "name": "azure-acr-credential-provider",
      "downloadLocation": "/opt/credentialprovider/downloads",
      "downloadURIs": {
        "default": {
          "current": {
            "versionsV2": [
              {
                "renovateTag": "<DO_NOT_UPDATE>",
                "latestVersion": "1.30.0"
              },
              {
                "renovateTag": "<DO_NOT_UPDATE>",
                "latestVersion": "1.29.2"
              }
            ],
            "downloadURL": "https://acs-mirror.azureedge.net/cloud-provider-azure/v${version}/binaries/azure-acr-credential-provider-linux-${CPU_ARCH}-v${version}.tar.gz"
          }
        }
      }
    }
  ]
}<|MERGE_RESOLUTION|>--- conflicted
+++ resolved
@@ -531,17 +531,6 @@
     {
       "downloadURL": "mcr.microsoft.com/oss/kubernetes/kube-proxy:*",
       "amd64OnlyVersions": [],
-<<<<<<< HEAD
-      "multiArchVersions": [
-        "v1.27.15",
-        "v1.27.16",
-        "v1.28.13",
-        "v1.28.14",
-        "v1.29.8",
-        "v1.29.9",
-        "v1.30.4",
-        "v1.30.5"
-=======
       "multiArchVersionsV2": [
         {
           "renovateTag": "registry=https://mcr.microsoft.com, name=oss/kubernetes/kube-proxy",
@@ -550,20 +539,19 @@
         },
         {
           "renovateTag": "registry=https://mcr.microsoft.com, name=oss/kubernetes/kube-proxy",
-          "latestVersion": "v1.28.13",
-          "previousLatestVersion": "v1.28.12"
+          "latestVersion": "v1.28.14",
+          "previousLatestVersion": "v1.28.13"
         },
         {
           "renovateTag": "registry=https://mcr.microsoft.com, name=oss/kubernetes/kube-proxy",
-          "latestVersion": "v1.29.8",
-          "previousLatestVersion": "v1.29.7"
+          "latestVersion": "v1.29.9",
+          "previousLatestVersion": "v1.29.8"
         },
         {
           "renovateTag": "registry=https://mcr.microsoft.com, name=oss/kubernetes/kube-proxy",
-          "latestVersion": "v1.30.4",
-          "previousLatestVersion": "v1.30.3"
-        }
->>>>>>> a9d43fb1
+          "latestVersion": "v1.30.5",
+          "previousLatestVersion": "v1.30.4"
+        }
       ]
     }
   ],
@@ -783,17 +771,6 @@
       "downloadURIs": {
         "default": {
           "current": {
-<<<<<<< HEAD
-            "versions": [
-              "1.27.15",
-              "1.27.16",
-              "1.28.13",
-              "1.28.14",
-              "1.29.8",
-              "1.29.9",
-              "1.30.4",
-              "1.30.5"
-=======
             "versionsV2": [
               {
                 "k8sVersion": "1.27",
@@ -804,22 +781,21 @@
               {
                 "k8sVersion": "1.28",
                 "renovateTag": "<DO_NOT_UPDATE>",
-                "latestVersion": "1.28.13",
-                "previousLatestVersion": "1.28.12"
+                "latestVersion": "1.28.14",
+                "previousLatestVersion": "1.28.13"
               },
               {
                 "k8sVersion": "1.29",
                 "renovateTag": "<DO_NOT_UPDATE>",
-                "latestVersion": "1.29.8",
-                "previousLatestVersion": "1.29.7"
+                "latestVersion": "1.29.9",
+                "previousLatestVersion": "1.29.8"
               },
               {
                 "k8sVersion": "1.30",
                 "renovateTag": "<DO_NOT_UPDATE>",
-                "latestVersion": "1.30.4",
-                "previousLatestVersion": "1.30.3"
-              }
->>>>>>> a9d43fb1
+                "latestVersion": "1.30.5",
+                "previousLatestVersion": "1.30.4"
+              }
             ],
             "downloadURL": "https://acs-mirror.azureedge.net/kubernetes/v${version}/binaries/kubernetes-node-linux-${CPU_ARCH}.tar.gz"
           }
