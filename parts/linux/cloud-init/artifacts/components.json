--- conflicted
+++ resolved
@@ -43,7 +43,6 @@
       ]
     },
     {
-<<<<<<< HEAD
       "downloadURL": "mcr.microsoft.com/mirror/docker/library/busybox:*",
       "amd64OnlyVersions": [],
       "multiArchVersionsV2": [
@@ -56,59 +55,48 @@
     {
       "downloadURL": "mcr.microsoft.com/containernetworking/azure-cni:*",
       "amd64OnlyVersions": [],
-=======
-      "downloadURL": "mcr.microsoft.com/containernetworking/azure-cni:*",
-      "amd64OnlyVersions": [],
-      "multiArchVersions": [
-        "v1.5.32",
-        "v1.5.35",
-        "v1.6.0",
-        "v1.6.5"
+      "prefetchOptimizations": [
+        {
+          "version": "v1.5.32",
+          "binaries": [
+            "dropgz"
+          ]
+        },
+        {
+          "version": "v1.5.35",
+          "binaries": [
+            "dropgz"
+          ]
+        },
+        {
+          "version": "v1.6.0",
+          "binaries": [
+            "dropgz"
+          ]
+        },
+        {
+          "version": "v1.6.5",
+          "binaries": [
+            "dropgz"
+          ]
+        }
       ],
->>>>>>> 0c10a659
-      "prefetchOptimizations": [
-        {
-          "version": "v1.5.32",
-          "binaries": [
-            "dropgz"
-          ]
-        },
-        {
-          "version": "v1.5.35",
-          "binaries": [
-            "dropgz"
-          ]
-        },
-        {
-          "version": "v1.6.0",
-          "binaries": [
-            "dropgz"
-          ]
-        }
-      ],
       "multiArchVersionsV2": [
         {
           "renovateTag": "registry=https://mcr.microsoft.com, name=containernetworking/azure-cni",
-          "latestVersion": "v1.5.32"
-        },
-        {
-<<<<<<< HEAD
+          "latestVersion": "v1.5.35",
+          "previousLatestVersion": "v1.5.32"
+        },
+        {
           "renovateTag": "registry=https://mcr.microsoft.com, name=containernetworking/azure-cni",
-          "latestVersion": "v1.6.3",
+          "latestVersion": "v1.6.5",
           "previousLatestVersion": "v1.6.0"
-=======
-          "version": "v1.6.5",
-          "binaries": [
-            "dropgz"
-          ]
->>>>>>> 0c10a659
         }
       ]
     },
     {
       "downloadURL": "mcr.microsoft.com/containernetworking/azure-cns:*",
       "amd64OnlyVersions": [],
-<<<<<<< HEAD
       "multiArchVersionsV2": [
         {
           "renovateTag": "registry=https://mcr.microsoft.com, name=containernetworking/azure-cns",
@@ -116,21 +104,14 @@
         },
         {
           "renovateTag": "registry=https://mcr.microsoft.com, name=containernetworking/azure-cns",
-          "latestVersion": "v1.5.32"
+          "latestVersion": "v1.5.35",
+          "previousLatestVersion": "v1.5.32"
         },
         {
           "renovateTag": "registry=https://mcr.microsoft.com, name=containernetworking/azure-cns",
-          "latestVersion": "v1.6.3",
+          "latestVersion": "v1.6.5",
           "previousLatestVersion": "v1.6.0"
         }
-=======
-      "multiArchVersions": [
-        "v1.4.52",
-        "v1.5.32",
-        "v1.5.35",
-        "v1.6.0",
-        "v1.6.5"
->>>>>>> 0c10a659
       ],
       "prefetchOptimizations": [
         {
@@ -537,7 +518,6 @@
     {
       "downloadURL": "mcr.microsoft.com/oss/kubernetes/kube-proxy:*",
       "amd64OnlyVersions": [],
-<<<<<<< HEAD
       "multiArchVersionsV2": [
         {
           "renovateTag": "registry=https://mcr.microsoft.com, name=oss/kubernetes/kube-proxy",
@@ -559,17 +539,6 @@
           "latestVersion": "v1.30.4",
           "previousLatestVersion": "v1.30.3"
         }
-=======
-      "multiArchVersions": [
-        "v1.27.15",
-        "v1.27.16",
-        "v1.28.12",
-        "v1.28.13",
-        "v1.29.7",
-        "v1.29.8",
-        "v1.30.3",
-        "v1.30.4"
->>>>>>> 0c10a659
       ]
     }
   ],
@@ -746,7 +715,6 @@
       "downloadURIs": {
         "default": {
           "current": {
-<<<<<<< HEAD
             "versionsV2": [
               {
                 "renovateTag": "<DO_NOT_UPDATE>",
@@ -754,19 +722,13 @@
               },
               {
                 "renovateTag": "<DO_NOT_UPDATE>",
-                "latestVersion": "1.5.32"
+                "latestVersion": "1.5.32",
+                "previousLatestVersion": "1.5.35"
               },
               {
                 "renovateTag": "<DO_NOT_UPDATE>",
                 "latestVersion": "1.6.3"
               }
-=======
-            "versions": [
-              "1.4.54",
-              "1.5.32",
-              "1.5.35",
-              "1.6.5"
->>>>>>> 0c10a659
             ],
             "downloadURL": "https://acs-mirror.azureedge.net/azure-cni/v${version}/binaries/azure-vnet-cni-linux-${CPU_ARCH}-v${version}.tgz"
           }
@@ -796,7 +758,6 @@
       "downloadURIs": {
         "default": {
           "current": {
-<<<<<<< HEAD
             "versionsV2": [
               {
                 "k8sVersion": "1.27",
@@ -822,17 +783,6 @@
                 "latestVersion": "1.30.4",
                 "previousLatestVersion": "1.30.3"
               }
-=======
-            "versions": [
-              "1.27.15",
-              "1.27.16",
-              "1.28.12",
-              "1.28.13",
-              "1.29.7",
-              "1.29.8",
-              "1.30.3",
-              "1.30.4"
->>>>>>> 0c10a659
             ],
             "downloadURL": "https://acs-mirror.azureedge.net/kubernetes/v${version}/binaries/kubernetes-node-linux-${CPU_ARCH}.tar.gz"
           }
