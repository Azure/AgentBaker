{
  "ContainerImages": [
    {
      "downloadURL": "mcr.microsoft.com/oss/kubernetes/autoscaler/addon-resizer:*",
      "amd64OnlyVersions": [],
      "multiArchVersionsV2": [
        {
          "renovateTag": "registry=https://mcr.microsoft.com, name=oss/kubernetes/autoscaler/addon-resizer",
          "latestVersion": "1.8.22",
          "previousLatestVersion": "1.8.20"
        }
      ]
    },
    {
      "downloadURL": "mcr.microsoft.com/oss/kubernetes/pause:*",
      "amd64OnlyVersions": [],
      "multiArchVersionsV2": [
        {
          "renovateTag": "registry=https://mcr.microsoft.com, name=oss/kubernetes/pause",
          "latestVersion": "3.6"
        }
      ]
    },
    {
      "downloadURL": "mcr.microsoft.com/oss/kubernetes/coredns:*",
      "amd64OnlyVersions": [],
      "multiArchVersionsV2": [
        {
          "renovateTag": "registry=https://mcr.microsoft.com, name=oss/kubernetes/coredns",
          "latestVersion": "v1.9.4-hotfix.20240704"
        }
      ]
    },
    {
      "downloadURL": "mcr.microsoft.com/oss/v2/kubernetes/coredns:*",
      "amd64OnlyVersions": [],
      "multiArchVersionsV2": [
        {
          "renovateTag": "registry=https://mcr.microsoft.com, name=oss/v2/kubernetes/coredns",
          "latestVersion": "v1.11.3-2"
        },
        {
          "renovateTag": "registry=https://mcr.microsoft.com, name=oss/v2/kubernetes/coredns",
          "latestVersion": "v1.9.4-2"
        }
      ]
    },
    {
      "downloadURL": "mcr.microsoft.com/containernetworking/azure-cni:*",
      "amd64OnlyVersions": [],
      "multiArchVersionsV2": [
        {
          "renovateTag": "registry=https://mcr.microsoft.com, name=containernetworking/azure-cni",
          "latestVersion": "v1.4.56",
          "containerImagePrefetch": {
            "latestVersion": {
              "binaries": [
                "/dropgz"
              ]
            }
          }
        },
        {
          "renovateTag": "registry=https://mcr.microsoft.com, name=containernetworking/azure-cni",
          "latestVersion": "v1.5.38",
          "previousLatestVersion": "v1.5.35",
          "containerImagePrefetch": {
            "latestVersion": {
              "binaries": [
                "/dropgz"
              ]
            },
            "previousLatestVersion": {
              "binaries": [
                "/dropgz"
              ]
            }
          }
        },
        {
          "renovateTag": "registry=https://mcr.microsoft.com, name=containernetworking/azure-cni",
          "latestVersion": "v1.6.13",
          "previousLatestVersion": "v1.6.7",
          "containerImagePrefetch": {
            "latestVersion": {
              "binaries": [
                "/dropgz"
              ]
            },
            "previousLatestVersion": {
              "binaries": [
                "/dropgz"
              ]
            }
          }
        }
      ]
    },
    {
      "downloadURL": "mcr.microsoft.com/containernetworking/azure-cns:*",
      "amd64OnlyVersions": [],
      "multiArchVersionsV2": [
        {
          "renovateTag": "registry=https://mcr.microsoft.com, name=containernetworking/azure-cns",
          "latestVersion": "v1.4.56",
          "containerImagePrefetch": {
            "latestVersion": {
              "binaries": [
                "/usr/local/bin/azure-cns"
              ]
            }
          }
        },
        {
          "renovateTag": "registry=https://mcr.microsoft.com, name=containernetworking/azure-cns",
          "latestVersion": "v1.5.38",
          "previousLatestVersion": "v1.5.35",
          "containerImagePrefetch": {
            "latestVersion": {
              "binaries": [
                "/usr/local/bin/azure-cns"
              ]
            },
            "previousLatestVersion": {
              "binaries": [
                "/usr/local/bin/azure-cns"
              ]
            }
          }
        },
        {
          "renovateTag": "registry=https://mcr.microsoft.com, name=containernetworking/azure-cns",
          "latestVersion": "v1.6.13",
          "previousLatestVersion": "v1.6.7",
          "containerImagePrefetch": {
            "latestVersion": {
              "binaries": [
                "/usr/local/bin/azure-cns"
              ]
            },
            "previousLatestVersion": {
              "binaries": [
                "/usr/local/bin/azure-cns"
              ]
            }
          }
        }
      ]
    },
    {
      "downloadURL": "mcr.microsoft.com/containernetworking/azure-ipam:*",
      "amd64OnlyVersions": [],
      "multiArchVersionsV2": [
        {
          "renovateTag": "registry=https://mcr.microsoft.com, name=containernetworking/azure-ipam",
          "latestVersion": "v0.0.7",
          "containerImagePrefetch": {
            "latestVersion": {
              "binaries": [
                "/dropgz"
              ]
            }
          }
        },
        {
          "renovateTag": "registry=https://mcr.microsoft.com, name=containernetworking/azure-ipam",
          "latestVersion": "v0.2.0",
          "containerImagePrefetch": {
            "latestVersion": {
              "binaries": [
                "/dropgz"
              ]
            }
          }
        }
      ]
    },
    {
      "downloadURL": "mcr.microsoft.com/containernetworking/cni-dropgz:*",
      "amd64OnlyVersions": [],
      "multiArchVersionsV2": [
        {
          "renovateTag": "registry=https://mcr.microsoft.com, name=containernetworking/cni-dropgz",
          "latestVersion": "v0.0.20",
          "containerImagePrefetch": {
            "latestVersion": {
              "binaries": [
                "/dropgz"
              ]
            }
          }
        }
      ]
    },
    {
      "downloadURL": "mcr.microsoft.com/containernetworking/azure-npm:*",
      "amd64OnlyVersions": [],
      "multiArchVersionsV2": [
        {
          "renovateTag": "registry=https://mcr.microsoft.com, name=containernetworking/azure-npm",
          "latestVersion": "v1.5.34"
        }
      ]
    },
    {
      "downloadURL": "mcr.microsoft.com/oss/kubernetes/apiserver-network-proxy/agent:*",
      "amd64OnlyVersions": [],
      "multiArchVersionsV2": [
        {
          "renovateTag": "registry=https://mcr.microsoft.com, name=oss/kubernetes/apiserver-network-proxy/agent",
          "latestVersion": "v0.1.6-hotfix.20240116"
        },
        {
          "renovateTag": "registry=https://mcr.microsoft.com, name=oss/kubernetes/apiserver-network-proxy/agent",
          "latestVersion": "v0.30.3-hotfix.20240819"
        }
      ]
    },
    {
      "downloadURL": "mcr.microsoft.com/oss/kubernetes-csi/secrets-store/driver:*",
      "amd64OnlyVersions": [],
      "multiArchVersionsV2": [
        {
          "renovateTag": "registry=https://mcr.microsoft.com, name=oss/kubernetes-csi/secrets-store/driver",
          "latestVersion": "v1.4.5"
        }
      ]
    },
    {
      "downloadURL": "mcr.microsoft.com/oss/azure/secrets-store/provider-azure:*",
      "amd64OnlyVersions": [],
      "multiArchVersionsV2": [
        {
          "renovateTag": "registry=https://mcr.microsoft.com, name=oss/azure/secrets-store/provider-azure",
          "latestVersion": "v1.5.3"
        }
      ]
    },
    {
      "downloadURL": "mcr.microsoft.com/azuremonitor/containerinsights/ciprod:*",
      "amd64OnlyVersions": [],
      "multiArchVersionsV2": [
        {
          "renovateTag": "registry=https://mcr.microsoft.com, name=azuremonitor/containerinsights/ciprod",
          "latestVersion": "3.1.24"
        }
      ]
    },
    {
      "downloadURL": "mcr.microsoft.com/aks/msi/addon-token-adapter:*",
      "amd64OnlyVersions": [],
      "multiArchVersionsV2": [
        {
          "renovateTag": "registry=https://mcr.microsoft.com, name=aks/msi/addon-token-adapter",
          "latestVersion": "master.221118.2"
        }
      ]
    },
    {
      "downloadURL": "mcr.microsoft.com/azuremonitor/containerinsights/ciprod/prometheus-collector/images:*",
      "amd64OnlyVersions": [],
      "multiArchVersionsV2": [
        {
          "renovateTag": "registry=https://mcr.microsoft.com, name=azuremonitor/containerinsights/ciprod/prometheus-collector/images",
          "latestVersion": "6.10.0-main-09-16-2024-85a71678",
          "previousLatestVersion": "6.9.1-main-08-28-2024-f33aacb5"
        },
        {
          "renovateTag": "registry=https://mcr.microsoft.com, name=azuremonitor/containerinsights/ciprod/prometheus-collector/images",
          "latestVersion": "6.10.0-main-09-16-2024-85a71678-targetallocator",
          "previousLatestVersion": "6.9.1-main-08-28-2024-f33aacb5-targetallocator"
        },
        {
          "renovateTag": "registry=https://mcr.microsoft.com, name=azuremonitor/containerinsights/ciprod/prometheus-collector/images",
          "latestVersion": "6.10.0-main-09-16-2024-85a71678-cfg",
          "previousLatestVersion": "6.9.1-main-08-28-2024-f33aacb5-cfg"
        }
      ]
    },
    {
      "downloadURL": "mcr.microsoft.com/oss/kubernetes/kube-state-metrics:*",
      "amd64OnlyVersions": [],
      "multiArchVersionsV2": [
        {
          "renovateTag": "registry=https://mcr.microsoft.com, name=oss/kubernetes/kube-state-metrics",
          "latestVersion": "v2.11.0"
        }
      ]
    },
    {
      "downloadURL": "mcr.microsoft.com/oss/cilium/cilium:*",
      "amd64OnlyVersions": [],
      "multiArchVersionsV2": [
        {
          "renovateTag": "registry=https://mcr.microsoft.com, name=oss/cilium/cilium",
          "latestVersion": "1.13.13-4",
          "previousLatestVersion": "1.13.13-3"
        },
        {
          "renovateTag": "registry=https://mcr.microsoft.com, name=oss/cilium/cilium",
          "latestVersion": "1.14.10-2",
          "previousLatestVersion": "1.14.10-1"
        }
      ]
    },
    {
      "downloadURL": "mcr.microsoft.com/oss/kubernetes/azure-cloud-node-manager:*",
      "amd64OnlyVersions": [],
      "multiArchVersionsV2": [
        {
          "renovateTag": "registry=https://mcr.microsoft.com, name=oss/kubernetes/azure-cloud-node-manager",
          "latestVersion": "v1.27.21",
          "previousLatestVersion": "v1.27.20"
        },
        {
          "renovateTag": "registry=https://mcr.microsoft.com, name=oss/kubernetes/azure-cloud-node-manager",
          "latestVersion": "v1.28.13",
          "previousLatestVersion": "v1.28.11"
        },
        {
          "renovateTag": "registry=https://mcr.microsoft.com, name=oss/kubernetes/azure-cloud-node-manager",
          "latestVersion": "v1.29.11",
          "previousLatestVersion": "v1.29.9"
        },
        {
          "renovateTag": "registry=https://mcr.microsoft.com, name=oss/kubernetes/azure-cloud-node-manager",
          "latestVersion": "v1.30.7",
          "previousLatestVersion": "v1.30.5"
        },
        {
          "renovateTag": "registry=https://mcr.microsoft.com, name=oss/kubernetes/azure-cloud-node-manager",
          "latestVersion": "v1.31.1",
          "previousLatestVersion": "v1.30.0"
        }
      ]
    },
    {
      "downloadURL": "mcr.microsoft.com/oss/kubernetes/autoscaler/cluster-proportional-autoscaler:*",
      "amd64OnlyVersions": [],
      "multiArchVersionsV2": [
        {
          "renovateTag": "registry=https://mcr.microsoft.com, name=oss/kubernetes/autoscaler/cluster-proportional-autoscaler",
          "latestVersion": "v1.8.9"
        }
      ]
    },
    {
      "downloadURL": "mcr.microsoft.com/aks/ip-masq-agent-v2:*",
      "amd64OnlyVersions": [],
      "multiArchVersionsV2": [
        {
          "renovateTag": "registry=https://mcr.microsoft.com, name=aks/ip-masq-agent-v2",
          "latestVersion": "v0.1.14",
          "previousLatestVersion": "v0.1.13"
        }
      ]
    },
    {
      "downloadURL": "mcr.microsoft.com/oss/kubernetes-csi/azuredisk-csi:*",
      "amd64OnlyVersions": [],
      "multiArchVersionsV2": [
        {
          "renovateTag": "registry=https://mcr.microsoft.com, name=oss/kubernetes-csi/azuredisk-csi",
          "latestVersion": "v1.28.11",
          "previousLatestVersion": "v1.28.10"
        },
        {
          "renovateTag": "registry=https://mcr.microsoft.com, name=oss/kubernetes-csi/azuredisk-csi",
          "latestVersion": "v1.29.10",
          "previousLatestVersion": "v1.29.9"
        },
        {
          "renovateTag": "registry=https://mcr.microsoft.com, name=oss/kubernetes-csi/azuredisk-csi",
          "latestVersion": "v1.30.5",
          "previousLatestVersion": "v1.30.4"
        },
        {
          "renovateTag": "registry=https://mcr.microsoft.com, name=oss/kubernetes-csi/azuredisk-csi",
          "latestVersion": "v1.31.0"
        }
      ]
    },
    {
      "downloadURL": "mcr.microsoft.com/oss/kubernetes-csi/azurefile-csi:*",
      "amd64OnlyVersions": [],
      "multiArchVersionsV2": [
        {
          "renovateTag": "registry=https://mcr.microsoft.com, name=oss/kubernetes-csi/azurefile-csi",
          "latestVersion": "v1.28.13",
          "previousLatestVersion": "v1.28.12"
        },
        {
          "renovateTag": "registry=https://mcr.microsoft.com, name=oss/kubernetes-csi/azurefile-csi",
          "latestVersion": "v1.29.9",
          "previousLatestVersion": "v1.29.8"
        },
        {
          "renovateTag": "registry=https://mcr.microsoft.com, name=oss/kubernetes-csi/azurefile-csi",
          "latestVersion": "v1.30.6",
          "previousLatestVersion": "v1.30.5"
        },
        {
          "renovateTag": "registry=https://mcr.microsoft.com, name=oss/kubernetes-csi/azurefile-csi",
          "latestVersion": "v1.31.0"
        }
      ]
    },
    {
      "downloadURL": "mcr.microsoft.com/oss/kubernetes-csi/blob-csi:*",
      "amd64OnlyVersions": [],
      "multiArchVersionsV2": [
        {
          "renovateTag": "registry=https://mcr.microsoft.com, name=oss/kubernetes-csi/blob-csi",
          "latestVersion": "v1.23.9",
          "previousLatestVersion": "v1.23.7"
        },
        {
          "renovateTag": "registry=https://mcr.microsoft.com, name=oss/kubernetes-csi/blob-csi",
          "latestVersion": "v1.24.5",
          "previousLatestVersion": "v1.24.3"
        },
        {
          "renovateTag": "registry=https://mcr.microsoft.com, name=oss/kubernetes-csi/blob-csi",
          "latestVersion": "v1.25.0"
        }
      ]
    },
    {
      "downloadURL": "mcr.microsoft.com/oss/kubernetes-csi/livenessprobe:*",
      "amd64OnlyVersions": [],
      "multiArchVersionsV2": [
        {
          "renovateTag": "registry=https://mcr.microsoft.com, name=oss/kubernetes-csi/livenessprobe",
          "latestVersion": "v2.14.0",
          "previousLatestVersion": "v2.13.1"
        },
        {
          "renovateTag": "registry=https://mcr.microsoft.com, name=oss/kubernetes-csi/livenessprobe",
          "latestVersion": "v2.12.0"
        }
      ]
    },
    {
      "downloadURL": "mcr.microsoft.com/oss/kubernetes-csi/csi-node-driver-registrar:*",
      "amd64OnlyVersions": [],
      "multiArchVersionsV2": [
        {
          "renovateTag": "registry=https://mcr.microsoft.com, name=oss/kubernetes-csi/csi-node-driver-registrar",
          "latestVersion": "v2.12.0",
          "previousLatestVersion": "v2.11.1"
        },
        {
          "renovateTag": "registry=https://mcr.microsoft.com, name=oss/kubernetes-csi/csi-node-driver-registrar",
          "latestVersion": "v2.10.1"
        }
      ]
    },
    {
      "downloadURL": "mcr.microsoft.com/oss/open-policy-agent/gatekeeper:*",
      "amd64OnlyVersions": [],
      "multiArchVersionsV2": [
        {
          "renovateTag": "registry=https://mcr.microsoft.com, name=oss/open-policy-agent/gatekeeper",
          "latestVersion": "v3.17.1"
        },
        {
          "renovateTag": "registry=https://mcr.microsoft.com, name=oss/open-policy-agent/gatekeeper",
          "latestVersion": "v3.16.3"
        }
      ]
    },
    {
      "downloadURL": "mcr.microsoft.com/aks/aks-app-routing-operator:*",
      "amd64OnlyVersions": [],
      "multiArchVersionsV2": []
    },
    {
      "downloadURL": "mcr.microsoft.com/oss/virtual-kubelet/virtual-kubelet:*",
      "amd64OnlyVersions": [],
      "multiArchVersionsV2": []
    },
    {
      "downloadURL": "mcr.microsoft.com/azure-policy/policy-kubernetes-addon-prod:*",
      "amd64OnlyVersions": [],
      "multiArchVersionsV2": [
        {
          "renovateTag": "registry=https://mcr.microsoft.com, name=azure-policy/policy-kubernetes-addon-prod",
          "latestVersion": "1.8.0",
          "previousLatestVersion": "1.7.1"
        }
      ]
    },
    {
      "downloadURL": "mcr.microsoft.com/azure-policy/policy-kubernetes-webhook:*",
      "amd64OnlyVersions": [],
      "multiArchVersionsV2": [
        {
          "renovateTag": "registry=https://mcr.microsoft.com, name=azure-policy/policy-kubernetes-webhook",
          "latestVersion": "1.8.0",
          "previousLatestVersion": "1.7.1"
        }
      ]
    },
    {
      "downloadURL": "mcr.microsoft.com/azure-application-gateway/kubernetes-ingress:*",
      "amd64OnlyVersions": [],
      "multiArchVersionsV2": []
    },
    {
      "downloadURL": "mcr.microsoft.com/aks/aks-node-ca-watcher:*",
      "amd64OnlyVersions": [],
      "multiArchVersionsV2": [
        {
          "renovateTag": "registry=https://mcr.microsoft.com, name=aks/aks-node-ca-watcher",
          "latestVersion": "master.241021.1"
        }
      ]
    },
    {
      "downloadURL": "mcr.microsoft.com/oss/kubernetes/windows-gmsa-webhook:*",
      "amd64OnlyVersions": [],
      "multiArchVersionsV2": [
        {
          "renovateTag": "registry=https://mcr.microsoft.com, name=oss/kubernetes/windows-gmsa-webhook",
          "latestVersion": "v0.7.1"
        }
      ]
    },
    {
      "downloadURL": "mcr.microsoft.com/oss/kubernetes/kube-proxy:*",
      "amd64OnlyVersions": [],
      "multiArchVersionsV2": [
        {
          "renovateTag": "registry=https://mcr.microsoft.com, name=oss/kubernetes/kube-proxy",
          "latestVersion": "v1.27.101-akslts",
          "previousLatestVersion": "v1.27.100-akslts"
        },
        {
          "renovateTag": "registry=https://mcr.microsoft.com, name=oss/kubernetes/kube-proxy",
          "latestVersion": "v1.28.15",
          "previousLatestVersion": "v1.28.14"
        },
        {
          "renovateTag": "registry=https://mcr.microsoft.com, name=oss/kubernetes/kube-proxy",
          "latestVersion": "v1.29.10",
          "previousLatestVersion": "v1.29.9"
        },
        {
          "renovateTag": "registry=https://mcr.microsoft.com, name=oss/kubernetes/kube-proxy",
          "latestVersion": "v1.30.6",
          "previousLatestVersion": "v1.30.5"
        },
        {
          "renovateTag": "registry=https://mcr.microsoft.com, name=oss/kubernetes/kube-proxy",
          "latestVersion": "v1.31.2",
          "previousLatestVersion": "v1.31.1"
        }
      ]
    }
  ],

  "GPUContainerImages": [
    {
      "downloadURL": "mcr.microsoft.com/aks/aks-gpu-cuda:*",
      "gpuVersion": {
          "renovateTag": "registry=https://mcr.microsoft.com, name=aks/aks-gpu-cuda",
          "latestVersion": "550.90.12-20241021235610"
        }
    },
    {
      "downloadURL": "mcr.microsoft.com/aks/aks-gpu-grid:*",
      "gpuVersion": { 
        "renovateTag": "registry=https://mcr.microsoft.com, name=aks/aks-gpu-grid",
        "latestVersion": "535.161.08-20241021235607"
      }
    }
  ],

  "Packages": [
    {
      "name": "oras",
      "downloadLocation": "/usr/local/bin",
      "downloadURIs": {
        "default": {
          "current": {
            "versionsV2": [
              {
                "renovateTag": "<DO_NOT_UPDATE>",
                "latestVersion": "1.2.0"
              }
            ],
            "downloadURL": "https://github.com/oras-project/oras/releases/download/v${version}/oras_${version}_linux_${CPU_ARCH}.tar.gz"
          }
        }
      }
    },
    {
      "name": "runc",
      "downloadLocation": "/opt/runc/downloads",
      "downloadURIs": {
        "ubuntu": {
          "r1804": {
            "versionsV2": [
              {
                "renovateTag": "<DO_NOT_UPDATE>",
                "latestVersion": "1.1.14-ubuntu18.04u1"
              }
            ]
          },
          "r2004": {
            "versionsV2": [
              {
                "renovateTag": "name=moby-runc, os=ubuntu, release=20.04",
                "latestVersion": "1.1.15-ubuntu20.04u1"
              }
            ]
          },
          "r2204": {
            "versionsV2": [
              {
                "renovateTag": "name=moby-runc, os=ubuntu, release=22.04",
                "latestVersion": "1.1.15-ubuntu22.04u1"
              }
            ]
          },
          "r2404": {
            "versionsV2": [
              {
                "renovateTag": "name=moby-runc, os=ubuntu, release=24.04",
                "latestVersion": "1.1.15-ubuntu24.04u1"
              }
            ]
          }
        }
      }
    },
    {
      "name": "containerd",
      "downloadLocation": "/opt/containerd/downloads",
      "downloadURIs": {
        "ubuntu": {
          "r2404": {
            "versionsV2": [
              {
                "renovateTag": "name=moby-containerd, os=ubuntu, release=24.04",
                "latestVersion": "1.6.36-ubuntu24.04u1"
              }
            ]
          },
          "r2204": {
            "versionsV2": [
              {
                "renovateTag": "name=moby-containerd, os=ubuntu, release=22.04",
                "latestVersion": "1.7.23-ubuntu22.04u1"
              }
            ]
          },
          "r2004": {
            "versionsV2": [
              {
                "renovateTag": "name=moby-containerd, os=ubuntu, release=20.04",
                "latestVersion": "1.7.23-ubuntu20.04u1"
              }
            ]
          },
          "r1804": {
            "versionsV2": [
              {
                "renovateTag": "<DO_NOT_UPDATE>",
                "latestVersion": "1.7.1-1"
              }
            ]
          }
        },
        "mariner": {
          "current": {
            "versionsV2": [
              {
                "renovateTag": "<DO_NOT_UPDATE>",
                "latestVersion": "1.6.26-5.cm2"
              }
            ]
          }
        },
        "marinerkata": {
          "current": {
            "versionsV2": [
              {
                "renovateTag": "<DO_NOT_UPDATE>",
                "latestVersion": "<SKIP>"
              }
            ]
          }
        },
        "azurelinux": {
          "v3.0": {
            "versionsV2": [
              {
                "renovateTag": "<DO_NOT_UPDATE>",
                "latestVersion": "1.7.13-3.azl3"
              }
            ]
          }
        },
        "default": {
          "current": {
            "versionsV2": [
              {
                "renovateTag": "<DO_NOT_UPDATE>",
                "latestVersion": "1.7.20"
              }
            ]
          }
        }
      }
    },
    {
      "name": "cni-plugins",
      "downloadLocation": "/opt/cni/downloads",
      "downloadURIs": {
        "default": {
          "current": {
            "versionsV2": [
              {
                "renovateTag": "<DO_NOT_UPDATE>",
                "latestVersion": "1.4.1"
              }
            ],
            "downloadURL": "https://acs-mirror.azureedge.net/cni-plugins/v${version}/binaries/cni-plugins-linux-${CPU_ARCH}-v${version}.tgz"
          }
        }
      }
    },
    {
      "name": "azure-cni",
      "downloadLocation": "/opt/cni/downloads",
      "downloadURIs": {
        "default": {
          "current": {
            "versionsV2": [
              {
                "renovateTag": "<DO_NOT_UPDATE>",
                "latestVersion": "1.4.56"
              },
              {
                "renovateTag": "<DO_NOT_UPDATE>",
                "latestVersion": "1.5.38",
                "previousLatestVersion": "1.5.35"
              },
              {
                "renovateTag": "<DO_NOT_UPDATE>",
                "latestVersion": "1.6.13",
                "previousLatestVersion": "1.6.7"
              }
            ],
            "downloadURL": "https://acs-mirror.azureedge.net/azure-cni/v${version}/binaries/azure-vnet-cni-linux-${CPU_ARCH}-v${version}.tgz"
          }
        }
      }
    },
    {
      "name": "cri-tools",
      "downloadLocation": "/opt/crictl/downloads",
      "downloadURIs": {
        "default": {
          "current": {
            "versionsV2": [
              {
                "renovateTag": "<DO_NOT_UPDATE>",
                "latestVersion": "1.31.1"
              }
            ],
            "downloadURL": "https://acs-mirror.azureedge.net/cri-tools/v${version}/binaries/crictl-v${version}-linux-${CPU_ARCH}.tar.gz"
          }
        }
      }
    },
    {
      "name": "kubernetes-binaries",
      "downloadLocation": "/opt/kubernetes/downloads",
      "downloadURIs": {
        "default": {
          "current": {
            "versionsV2": [
              {
                "k8sVersion": "1.27",
<<<<<<< HEAD
                "renovateTag": "<DO_NOT_UPDATE>",
                "latestVersion": "1.27.101-akslts",
                "previousLatestVersion": "1.27.100-akslts"
=======
                "renovateTag": "OCI_registry=https://mcr.microsoft.com, name=oss/binaries/kubernetes/kubernetes-node",
                "latestVersion": "v1.27.101-akslts",
                "previousLatestVersion": "v1.27.100-akslts"
>>>>>>> c0724c2a
              },
              {
                "k8sVersion": "1.28",
                "renovateTag": "OCI_registry=https://mcr.microsoft.com, name=oss/binaries/kubernetes/kubernetes-node",
                "latestVersion": "v1.28.15",
                "previousLatestVersion": "v1.28.14"
              },
              {
                "k8sVersion": "1.29",
                "renovateTag": "OCI_registry=https://mcr.microsoft.com, name=oss/binaries/kubernetes/kubernetes-node",
                "latestVersion": "v1.29.10",
                "previousLatestVersion": "v1.29.9"
              },
              {
                "k8sVersion": "1.30",         
                "renovateTag": "OCI_registry=https://mcr.microsoft.com, name=oss/binaries/kubernetes/kubernetes-node",       
                "latestVersion": "v1.30.6",
                "previousLatestVersion": "v1.30.5"
              },
              {
                "k8sVersion": "1.31",
                "renovateTag": "OCI_registry=https://mcr.microsoft.com, name=oss/binaries/kubernetes/kubernetes-node",
                "latestVersion": "v1.31.2",
                "previousLatestVersion": "v1.31.1"
              }
            ],
            "downloadURL": "mcr.microsoft.com/oss/binaries/kubernetes/kubernetes-node:${version}-linux-${CPU_ARCH}"
          }
        }
      }
    },
    {
      "name": "azure-acr-credential-provider",
      "downloadLocation": "/opt/credentialprovider/downloads",
      "downloadURIs": {
        "default": {
          "current": {
            "versionsV2": [
              {
                "k8sVersion": "1.30",
                "renovateTag": "OCI_registry=https://mcr.microsoft.com, name=oss/binaries/kubernetes/azure-acr-credential-provider",
                "latestVersion": "v1.30.0"
              },
              {
                "k8sVersion": "1.29",
                "renovateTag": "OCI_registry=https://mcr.microsoft.com, name=oss/binaries/kubernetes/azure-acr-credential-provider",
                "latestVersion": "v1.29.2"
              }
            ],
            "downloadURL": "mcr.microsoft.com/oss/binaries/kubernetes/azure-acr-credential-provider:${version}-linux-${CPU_ARCH}"
          }
        }
      }
    },
    {
      "name": "containerd-wasm-shims",
      "downloadLocation": "/usr/local/bin",
      "downloadURIs": {
        "default": {
          "current": {
            "versionsV2": [
              {
                "renovateTag": "OCI_registry=https://mcr.microsoft.com, name=oss/binaries/deislabs/containerd-wasm-shims",
                "latestVersion": "v0.3.0"
              },
              {
                "renovateTag": "OCI_registry=https://mcr.microsoft.com, name=oss/binaries/deislabs/containerd-wasm-shims",
                "latestVersion": "v0.5.1"
              },
              {
                "renovateTag": "OCI_registry=https://mcr.microsoft.com, name=oss/binaries/deislabs/containerd-wasm-shims",
                "latestVersion": "v0.8.0"
              }
            ],
            "downloadURL": "mcr.microsoft.com/oss/binaries/deislabs/containerd-wasm-shims:${version}-linux-${CPU_ARCH}"
          }
        }
      }
    },
    {
      "name": "spinkube",
      "downloadLocation": "/usr/local/bin",
      "downloadURIs": {
        "default": {
          "current": {
            "versionsV2": [
              {
                "renovateTag": "<DO_NOT_UPDATE>",
                "latestVersion": "0.15.1"
              }
            ],
            "downloadURL": "https://acs-mirror.azureedge.net/spinkube/v${version}/linux/${CPU_ARCH}"
          }
        }
      }
    },
    {
      "name": "nvidia-container-toolkit",
      "downloadLocation": "/usr/local/bin",
      "downloadURIs": {
        "azurelinux": {
          "current": {
            "versionsV2": [
              {
                "renovateTag": "<DO_NOT_UPDATE>",
                "latestVersion": "1.16.2"
              }
            ],
            "downloadURL": ""
          }
        }
      }
    }
  ]
}<|MERGE_RESOLUTION|>--- conflicted
+++ resolved
@@ -784,15 +784,9 @@
             "versionsV2": [
               {
                 "k8sVersion": "1.27",
-<<<<<<< HEAD
-                "renovateTag": "<DO_NOT_UPDATE>",
-                "latestVersion": "1.27.101-akslts",
-                "previousLatestVersion": "1.27.100-akslts"
-=======
                 "renovateTag": "OCI_registry=https://mcr.microsoft.com, name=oss/binaries/kubernetes/kubernetes-node",
                 "latestVersion": "v1.27.101-akslts",
                 "previousLatestVersion": "v1.27.100-akslts"
->>>>>>> c0724c2a
               },
               {
                 "k8sVersion": "1.28",
