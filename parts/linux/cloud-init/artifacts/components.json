{
  "ContainerImages": [
    {
      "downloadURL": "mcr.microsoft.com/oss/kubernetes/autoscaler/addon-resizer:*",
      "amd64OnlyVersions": [],
      "multiArchVersionsV2": [
        {
          "renovateTag": "registry=https://mcr.microsoft.com, name=oss/kubernetes/autoscaler/addon-resizer",
          "latestVersion": "1.8.22",
          "previousLatestVersion": "1.8.20"
        }
      ]
    },
    {
      "downloadURL": "mcr.microsoft.com/oss/kubernetes/pause:*",
      "amd64OnlyVersions": [],
      "multiArchVersionsV2": [
        {
          "renovateTag": "registry=https://mcr.microsoft.com, name=oss/kubernetes/pause",
          "latestVersion": "3.6"
        }
      ]
    },
    {
      "downloadURL": "mcr.microsoft.com/oss/kubernetes/coredns:*",
      "amd64OnlyVersions": [],
      "multiArchVersionsV2": [
        {
          "renovateTag": "registry=https://mcr.microsoft.com, name=oss/kubernetes/coredns",
          "latestVersion": "v1.9.4-hotfix.20240704",
          "previousLatestVersion": "v1.9.4-hotfix.20240627"
        }
      ]
    },
    {
      "downloadURL": "mcr.microsoft.com/containernetworking/azure-cni:*",
      "amd64OnlyVersions": [],
      "multiArchVersionsV2": [
        {
          "renovateTag": "registry=https://mcr.microsoft.com, name=containernetworking/azure-cni",
          "latestVersion": "v1.4.56",
          "containerImagePrefetch": {
            "latestVersion": {
              "binaries": [
                "/dropgz"
              ]
            }
          }
        },
        {
          "renovateTag": "registry=https://mcr.microsoft.com, name=containernetworking/azure-cni",
          "latestVersion": "v1.5.38",
          "previousLatestVersion": "v1.5.35",
          "containerImagePrefetch": {
            "latestVersion": {
              "binaries": [
                "/dropgz"
              ]
            },
            "previousLatestVersion": {
              "binaries": [
                "/dropgz"
              ]
            }
          }
        },
        {
          "renovateTag": "registry=https://mcr.microsoft.com, name=containernetworking/azure-cni",
          "latestVersion": "v1.6.11",
          "previousLatestVersion": "v1.6.7",
          "containerImagePrefetch": {
            "latestVersion": {
              "binaries": [
                "/dropgz"
              ]
            },
            "previousLatestVersion": {
              "binaries": [
                "/dropgz"
              ]
            }
          }
        }
      ]
    },
    {
      "downloadURL": "mcr.microsoft.com/containernetworking/azure-cns:*",
      "amd64OnlyVersions": [],
      "multiArchVersionsV2": [
        {
          "renovateTag": "registry=https://mcr.microsoft.com, name=containernetworking/azure-cns",
          "latestVersion": "v1.4.56",
          "previousLatestVersion": "v1.4.52",
          "containerImagePrefetch": {
            "latestVersion": {
              "binaries": [
                "/usr/local/bin/azure-cns"
              ]
            }
          }
        },
        {
          "renovateTag": "registry=https://mcr.microsoft.com, name=containernetworking/azure-cns",
          "latestVersion": "v1.5.38",
          "previousLatestVersion": "v1.5.35",
          "containerImagePrefetch": {
            "latestVersion": {
              "binaries": [
                "/usr/local/bin/azure-cns"
              ]
            },
            "previousLatestVersion": {
              "binaries": [
                "/usr/local/bin/azure-cns"
              ]
            }
          }
        },
        {
          "renovateTag": "registry=https://mcr.microsoft.com, name=containernetworking/azure-cns",
<<<<<<< HEAD
          "latestVersion": "v1.6.11",
=======
          "latestVersion": "v1.6.13",
>>>>>>> ab879605
          "previousLatestVersion": "v1.6.7",
          "containerImagePrefetch": {
            "latestVersion": {
              "binaries": [
                "/usr/local/bin/azure-cns"
              ]
            },
            "previousLatestVersion": {
              "binaries": [
                "/usr/local/bin/azure-cns"
              ]
            }
          }
        }
      ]
    },
    {
      "downloadURL": "mcr.microsoft.com/containernetworking/azure-ipam:*",
      "amd64OnlyVersions": [],
      "multiArchVersionsV2": [
        {
          "renovateTag": "registry=https://mcr.microsoft.com, name=containernetworking/azure-ipam",
          "latestVersion": "v0.2.0",
          "containerImagePrefetch": {
            "latestVersion": {
              "binaries": [
                "/dropgz"
              ]
            }
          }
        }
      ]
    },
    {
      "downloadURL": "mcr.microsoft.com/containernetworking/cni-dropgz:*",
      "amd64OnlyVersions": [],
      "multiArchVersionsV2": [
        {
          "renovateTag": "registry=https://mcr.microsoft.com, name=containernetworking/cni-dropgz",
          "latestVersion": "v0.0.20",
          "containerImagePrefetch": {
            "latestVersion": {
              "binaries": [
                "/dropgz"
              ]
            }
          }
        }
      ]
    },
    {
      "downloadURL": "mcr.microsoft.com/containernetworking/azure-npm:*",
      "amd64OnlyVersions": [],
      "multiArchVersionsV2": [
        {
          "renovateTag": "registry=https://mcr.microsoft.com, name=containernetworking/azure-npm",
          "latestVersion": "v1.5.34"
        }
      ]
    },
    {
      "downloadURL": "mcr.microsoft.com/oss/kubernetes/apiserver-network-proxy/agent:*",
      "amd64OnlyVersions": [],
      "multiArchVersionsV2": [
        {
          "renovateTag": "registry=https://mcr.microsoft.com, name=oss/kubernetes/apiserver-network-proxy/agent",
          "latestVersion": "v0.1.6-hotfix.20240116"
        },
        {
          "renovateTag": "registry=https://mcr.microsoft.com, name=oss/kubernetes/apiserver-network-proxy/agent",
          "latestVersion": "v0.30.3-hotfix.20240819"
        }
      ]
    },
    {
      "downloadURL": "mcr.microsoft.com/oss/kubernetes-csi/secrets-store/driver:*",
      "amd64OnlyVersions": [],
      "multiArchVersionsV2": [
        {
          "renovateTag": "registry=https://mcr.microsoft.com, name=oss/kubernetes-csi/secrets-store/driver",
          "latestVersion": "v1.4.5",
          "previousLatestVersion": "v1.4.4"
        }
      ]
    },
    {
      "downloadURL": "mcr.microsoft.com/oss/azure/secrets-store/provider-azure:*",
      "amd64OnlyVersions": [],
      "multiArchVersionsV2": [
        {
          "renovateTag": "registry=https://mcr.microsoft.com, name=oss/azure/secrets-store/provider-azure",
          "latestVersion": "v1.5.3",
          "previousLatestVersion": "v1.5.2"
        }
      ]
    },
    {
      "downloadURL": "mcr.microsoft.com/azuremonitor/containerinsights/ciprod:*",
      "amd64OnlyVersions": [],
      "multiArchVersionsV2": [
        {
          "renovateTag": "registry=https://mcr.microsoft.com, name=azuremonitor/containerinsights/ciprod",
          "latestVersion": "3.1.24"
        }
      ]
    },
    {
      "downloadURL": "mcr.microsoft.com/aks/msi/addon-token-adapter:*",
      "amd64OnlyVersions": [],
      "multiArchVersionsV2": [
        {
          "renovateTag": "registry=https://mcr.microsoft.com, name=aks/msi/addon-token-adapter",
          "latestVersion": "master.221118.2"
        }
      ]
    },
    {
      "downloadURL": "mcr.microsoft.com/azuremonitor/containerinsights/ciprod/prometheus-collector/images:*",
      "amd64OnlyVersions": [],
      "multiArchVersionsV2": [
        {
          "renovateTag": "registry=https://mcr.microsoft.com, name=azuremonitor/containerinsights/ciprod/prometheus-collector/images",
          "latestVersion": "6.10.0-main-09-16-2024-85a71678",
          "previousLatestVersion": "6.9.1-main-08-28-2024-f33aacb5"
        },
        {
          "renovateTag": "registry=https://mcr.microsoft.com, name=azuremonitor/containerinsights/ciprod/prometheus-collector/images",
          "latestVersion": "6.10.0-main-09-16-2024-85a71678-targetallocator",
          "previousLatestVersion": "6.9.1-main-08-28-2024-f33aacb5-targetallocator"
        },
        {
          "renovateTag": "registry=https://mcr.microsoft.com, name=azuremonitor/containerinsights/ciprod/prometheus-collector/images",
          "latestVersion": "6.10.0-main-09-16-2024-85a71678-cfg",
          "previousLatestVersion": "6.9.1-main-08-28-2024-f33aacb5-cfg"
        }
      ]
    },
    {
      "downloadURL": "mcr.microsoft.com/oss/kubernetes/kube-state-metrics:*",
      "amd64OnlyVersions": [],
      "multiArchVersionsV2": [
        {
          "renovateTag": "registry=https://mcr.microsoft.com, name=oss/kubernetes/kube-state-metrics",
          "latestVersion": "v2.11.0"
        }
      ]
    },
    {
      "downloadURL": "mcr.microsoft.com/oss/cilium/cilium:*",
      "amd64OnlyVersions": [],
      "multiArchVersionsV2": [
        {
          "renovateTag": "registry=https://mcr.microsoft.com, name=oss/cilium/cilium",
          "latestVersion": "1.13.13-4",
          "previousLatestVersion": "1.13.13-3"
        },
        {
          "renovateTag": "registry=https://mcr.microsoft.com, name=oss/cilium/cilium",
          "latestVersion": "1.14.10-2",
          "previousLatestVersion": "1.14.10-1"
        }
      ]
    },
    {
      "downloadURL": "mcr.microsoft.com/oss/kubernetes/azure-cloud-node-manager:*",
      "amd64OnlyVersions": [],
      "multiArchVersionsV2": [
        {
          "renovateTag": "registry=https://mcr.microsoft.com, name=oss/kubernetes/azure-cloud-node-manager",
          "latestVersion": "v1.27.21",
          "previousLatestVersion": "v1.27.20"
        },
        {
          "renovateTag": "registry=https://mcr.microsoft.com, name=oss/kubernetes/azure-cloud-node-manager",
          "latestVersion": "v1.28.13",
          "previousLatestVersion": "v1.28.11"
        },
        {
          "renovateTag": "registry=https://mcr.microsoft.com, name=oss/kubernetes/azure-cloud-node-manager",
          "latestVersion": "v1.29.11",
          "previousLatestVersion": "v1.29.9"
        },
        {
          "renovateTag": "registry=https://mcr.microsoft.com, name=oss/kubernetes/azure-cloud-node-manager",
          "latestVersion": "v1.30.7",
          "previousLatestVersion": "v1.30.5"
        },
        {
          "renovateTag": "registry=https://mcr.microsoft.com, name=oss/kubernetes/azure-cloud-node-manager",
          "latestVersion": "v1.31.1",
          "previousLatestVersion": "v1.30.0"
        }
      ]
    },
    {
      "downloadURL": "mcr.microsoft.com/oss/kubernetes/autoscaler/cluster-proportional-autoscaler:*",
      "amd64OnlyVersions": [],
      "multiArchVersionsV2": [
        {
          "renovateTag": "registry=https://mcr.microsoft.com, name=oss/kubernetes/autoscaler/cluster-proportional-autoscaler",
          "latestVersion": "v1.8.9"
        }
      ]
    },
    {
      "downloadURL": "mcr.microsoft.com/aks/ip-masq-agent-v2:*",
      "amd64OnlyVersions": [],
      "multiArchVersionsV2": [
        {
          "renovateTag": "registry=https://mcr.microsoft.com, name=aks/ip-masq-agent-v2",
          "latestVersion": "v0.1.13",
          "previousLatestVersion": "v0.1.11"
        }
      ]
    },
    {
      "downloadURL": "mcr.microsoft.com/oss/kubernetes-csi/azuredisk-csi:*",
      "amd64OnlyVersions": [],
      "multiArchVersionsV2": [
        {
          "renovateTag": "registry=https://mcr.microsoft.com, name=oss/kubernetes-csi/azuredisk-csi",
          "latestVersion": "v1.28.11",
          "previousLatestVersion": "v1.28.10"
        },
        {
          "renovateTag": "registry=https://mcr.microsoft.com, name=oss/kubernetes-csi/azuredisk-csi",
          "latestVersion": "v1.29.10",
          "previousLatestVersion": "v1.29.9"
        },
        {
          "renovateTag": "registry=https://mcr.microsoft.com, name=oss/kubernetes-csi/azuredisk-csi",
          "latestVersion": "v1.30.5",
          "previousLatestVersion": "v1.30.4"
        }
      ]
    },
    {
      "downloadURL": "mcr.microsoft.com/oss/kubernetes-csi/azurefile-csi:*",
      "amd64OnlyVersions": [],
      "multiArchVersionsV2": [
        {
          "renovateTag": "registry=https://mcr.microsoft.com, name=oss/kubernetes-csi/azurefile-csi",
          "latestVersion": "v1.28.13",
          "previousLatestVersion": "v1.28.12"
        },
        {
          "renovateTag": "registry=https://mcr.microsoft.com, name=oss/kubernetes-csi/azurefile-csi",
          "latestVersion": "v1.29.9",
          "previousLatestVersion": "v1.29.8"
        },
        {
          "renovateTag": "registry=https://mcr.microsoft.com, name=oss/kubernetes-csi/azurefile-csi",
          "latestVersion": "v1.30.6",
          "previousLatestVersion": "v1.30.5"
        }
      ]
    },
    {
      "downloadURL": "mcr.microsoft.com/oss/kubernetes-csi/blob-csi:*",
      "amd64OnlyVersions": [],
      "multiArchVersionsV2": [
        {
          "renovateTag": "registry=https://mcr.microsoft.com, name=oss/kubernetes-csi/blob-csi",
          "latestVersion": "v1.22.9",
          "previousLatestVersion": "v1.22.8"
        },
        {
          "renovateTag": "registry=https://mcr.microsoft.com, name=oss/kubernetes-csi/blob-csi",
          "latestVersion": "v1.23.8",
          "previousLatestVersion": "v1.23.7"
        },
        {
          "renovateTag": "registry=https://mcr.microsoft.com, name=oss/kubernetes-csi/blob-csi",
          "latestVersion": "v1.24.4",
          "previousLatestVersion": "v1.24.3"
        }
      ]
    },
    {
      "downloadURL": "mcr.microsoft.com/oss/kubernetes-csi/livenessprobe:*",
      "amd64OnlyVersions": [],
      "multiArchVersionsV2": [
        {
          "renovateTag": "registry=https://mcr.microsoft.com, name=oss/kubernetes-csi/livenessprobe",
          "latestVersion": "v2.13.1",
          "previousLatestVersion": "v2.13.0"
        },
        {
          "renovateTag": "registry=https://mcr.microsoft.com, name=oss/kubernetes-csi/livenessprobe",
          "latestVersion": "v2.12.0"
        }
      ]
    },
    {
      "downloadURL": "mcr.microsoft.com/oss/kubernetes-csi/csi-node-driver-registrar:*",
      "amd64OnlyVersions": [],
      "multiArchVersionsV2": [
        {
          "renovateTag": "registry=https://mcr.microsoft.com, name=oss/kubernetes-csi/csi-node-driver-registrar",
          "latestVersion": "v2.11.1"
        },
        {
          "renovateTag": "registry=https://mcr.microsoft.com, name=oss/kubernetes-csi/csi-node-driver-registrar",
          "latestVersion": "v2.10.1"
        }
      ]
    },
    {
      "downloadURL": "mcr.microsoft.com/oss/open-policy-agent/gatekeeper:*",
      "amd64OnlyVersions": [],
      "multiArchVersionsV2": [
        {
          "renovateTag": "registry=https://mcr.microsoft.com, name=oss/open-policy-agent/gatekeeper",
          "latestVersion": "v3.17.1"
        },
        {
          "renovateTag": "registry=https://mcr.microsoft.com, name=oss/open-policy-agent/gatekeeper",
          "latestVersion": "v3.16.3"
        }
      ]
    },
    {
      "downloadURL": "mcr.microsoft.com/aks/aks-app-routing-operator:*",
      "amd64OnlyVersions": [],
      "multiArchVersionsV2": []
    },
    {
      "downloadURL": "mcr.microsoft.com/oss/virtual-kubelet/virtual-kubelet:*",
      "amd64OnlyVersions": [],
      "multiArchVersionsV2": []
    },
    {
      "downloadURL": "mcr.microsoft.com/azure-policy/policy-kubernetes-addon-prod:*",
      "amd64OnlyVersions": [],
      "multiArchVersionsV2": [
        {
          "renovateTag": "registry=https://mcr.microsoft.com, name=azure-policy/policy-kubernetes-addon-prod",
          "latestVersion": "1.7.1",
          "previousLatestVersion": "1.7.0"
        },
        {
          "renovateTag": "registry=https://mcr.microsoft.com, name=azure-policy/policy-kubernetes-addon-prod",
          "latestVersion": "1.5.0"
        }
      ]
    },
    {
      "downloadURL": "mcr.microsoft.com/azure-policy/policy-kubernetes-webhook:*",
      "amd64OnlyVersions": [],
      "multiArchVersionsV2": [
        {
          "renovateTag": "registry=https://mcr.microsoft.com, name=azure-policy/policy-kubernetes-webhook",
          "latestVersion": "1.7.1",
          "previousLatestVersion": "1.7.0"
        },
        {
          "renovateTag": "registry=https://mcr.microsoft.com, name=azure-policy/policy-kubernetes-webhook",
          "latestVersion": "1.5.0"
        }
      ]
    },
    {
      "downloadURL": "mcr.microsoft.com/azure-application-gateway/kubernetes-ingress:*",
      "amd64OnlyVersions": [],
      "multiArchVersionsV2": []
    },
    {
      "downloadURL": "mcr.microsoft.com/aks/aks-node-ca-watcher:*",
      "amd64OnlyVersions": [],
      "multiArchVersionsV2": [
        {
          "renovateTag": "registry=https://mcr.microsoft.com, name=aks/aks-node-ca-watcher",
          "latestVersion": "master.240820.1"
        }
      ]
    },
    {
      "downloadURL": "mcr.microsoft.com/oss/kubernetes/windows-gmsa-webhook:*",
      "amd64OnlyVersions": [],
      "multiArchVersionsV2": [
        {
          "renovateTag": "registry=https://mcr.microsoft.com, name=oss/kubernetes/windows-gmsa-webhook",
          "latestVersion": "v0.7.1"
        }
      ]
    },
    {
      "downloadURL": "mcr.microsoft.com/oss/kubernetes/kube-proxy:*",
      "amd64OnlyVersions": [],
      "multiArchVersionsV2": [
        {
          "renovateTag": "registry=https://mcr.microsoft.com, name=oss/kubernetes/kube-proxy",
          "latestVersion": "v1.27.16",
          "previousLatestVersion": "v1.27.15"
        },
        {
          "renovateTag": "registry=https://mcr.microsoft.com, name=oss/kubernetes/kube-proxy",
          "latestVersion": "v1.28.14",
          "previousLatestVersion": "v1.28.13"
        },
        {
          "renovateTag": "registry=https://mcr.microsoft.com, name=oss/kubernetes/kube-proxy",
          "latestVersion": "v1.29.9",
          "previousLatestVersion": "v1.29.8"
        },
        {
          "renovateTag": "registry=https://mcr.microsoft.com, name=oss/kubernetes/kube-proxy",
          "latestVersion": "v1.30.5",
          "previousLatestVersion": "v1.30.4"
        }
      ]
    }
  ],
  "Packages": [
    {
      "name": "oras",
      "downloadLocation": "/usr/local/bin",
      "downloadURIs": {
        "default": {
          "current": {
            "versionsV2": [
              {
                "renovateTag": "<DO_NOT_UPDATE>",
                "latestVersion": "1.2.0"
              }
            ],
            "downloadURL": "https://github.com/oras-project/oras/releases/download/v${version}/oras_${version}_linux_${CPU_ARCH}.tar.gz"
          }
        }
      }
    },
    {
      "name": "runc",
      "downloadLocation": "/opt/runc/downloads",
      "downloadURIs": {
        "ubuntu": {
          "r1804": {
            "versionsV2": [
              {
                "renovateTag": "<DO_NOT_UPDATE>",
                "latestVersion": "1.1.14-ubuntu18.04u1"
              }
            ]
          },
          "r2004": {
            "versionsV2": [
              {
                "renovateTag": "name=moby-runc, os=ubuntu, release=20.04",
                "latestVersion": "1.1.14-ubuntu20.04u1"
              }
            ]
          },
          "r2204": {
            "versionsV2": [
              {
                "renovateTag": "name=moby-runc, os=ubuntu, release=22.04",
                "latestVersion": "1.1.14-ubuntu22.04u1"
              }
            ]
          },
          "r2404": {
            "versionsV2": [
              {
                "renovateTag": "name=moby-runc, os=ubuntu, release=24.04",
                "latestVersion": "1.1.14-ubuntu24.04u1"
              }
            ]
          }
        }
      }
    },
    {
      "name": "containerd",
      "downloadLocation": "/opt/containerd/downloads",
      "downloadURIs": {
        "ubuntu": {
          "r2204": {
            "versionsV2": [
              {
                "renovateTag": "name=moby-containerd, os=ubuntu, release=22.04",
                "latestVersion": "1.7.22-ubuntu22.04u1"
              }
            ]
          },
          "r2004": {
            "versionsV2": [
              {
                "renovateTag": "name=moby-containerd, os=ubuntu, release=20.04",
                "latestVersion": "1.7.22-ubuntu20.04u1"
              }
            ]
          },
          "r1804": {
            "versionsV2": [
              {
                "renovateTag": "<DO_NOT_UPDATE>",
                "latestVersion": "1.7.1-1"
              }
            ]
          }
        },
        "mariner": {
          "current": {
            "versionsV2": [
              {
                "renovateTag": "<DO_NOT_UPDATE>",
                "latestVersion": "1.6.26-5.cm2"
              }
            ]
          }
        },
        "marinerkata": {
          "current": {
            "versionsV2": [
              {
                "renovateTag": "<DO_NOT_UPDATE>",
                "latestVersion": "<SKIP>"
              }
            ]
          }
        },
        "azurelinux": {
          "v3.0": {
            "versionsV2": [
              {
                "renovateTag": "<DO_NOT_UPDATE>",
                "latestVersion": "1.7.13-3.azl3"
              }
            ]
          }
        },
        "default": {
          "current": {
            "versionsV2": [
              {
                "renovateTag": "<DO_NOT_UPDATE>",
                "latestVersion": "1.7.20"
              }
            ]
          }
        }
      }
    },
    {
      "name": "cni-plugins",
      "downloadLocation": "/opt/cni/downloads",
      "downloadURIs": {
        "default": {
          "current": {
            "versionsV2": [
              {
                "renovateTag": "<DO_NOT_UPDATE>",
                "latestVersion": "1.4.1"
              }
            ],
            "downloadURL": "https://acs-mirror.azureedge.net/cni-plugins/v${version}/binaries/cni-plugins-linux-${CPU_ARCH}-v${version}.tgz"
          }
        }
      }
    },
    {
      "name": "azure-cni",
      "downloadLocation": "/opt/cni/downloads",
      "downloadURIs": {
        "default": {
          "current": {
            "versionsV2": [
              {
                "renovateTag": "<DO_NOT_UPDATE>",
                "latestVersion": "1.4.56",
                "previousLatestVersion": "1.4.54"
              },
              {
                "renovateTag": "<DO_NOT_UPDATE>",
                "latestVersion": "1.5.38",
                "previousLatestVersion": "1.5.35"
              },
              {
                "renovateTag": "<DO_NOT_UPDATE>",
                "latestVersion": "1.6.11",
                "previousLatestVersion": "1.6.7"
              }
            ],
            "downloadURL": "https://acs-mirror.azureedge.net/azure-cni/v${version}/binaries/azure-vnet-cni-linux-${CPU_ARCH}-v${version}.tgz"
          }
        }
      }
    },
    {
      "name": "cri-tools",
      "downloadLocation": "/opt/crictl/downloads",
      "downloadURIs": {
        "default": {
          "current": {
            "versionsV2": [
              {
                "renovateTag": "<DO_NOT_UPDATE>",
                "latestVersion": "1.29.0"
              }
            ],
            "downloadURL": "https://acs-mirror.azureedge.net/cri-tools/v${version}/binaries/crictl-v${version}-linux-${CPU_ARCH}.tar.gz"
          }
        }
      }
    },
    {
      "name": "kubernetes-binaries",
      "downloadLocation": "/opt/kubernetes/downloads",
      "downloadURIs": {
        "default": {
          "current": {
            "versionsV2": [
              {
                "k8sVersion": "1.27",
                "renovateTag": "<DO_NOT_UPDATE>",
                "latestVersion": "1.27.16",
                "previousLatestVersion": "1.27.15"
              },
              {
                "k8sVersion": "1.28",
                "renovateTag": "<DO_NOT_UPDATE>",
                "latestVersion": "1.28.14",
                "previousLatestVersion": "1.28.13"
              },
              {
                "k8sVersion": "1.29",
                "renovateTag": "<DO_NOT_UPDATE>",
                "latestVersion": "1.29.9",
                "previousLatestVersion": "1.29.8"
              },
              {
                "k8sVersion": "1.30",
                "renovateTag": "<DO_NOT_UPDATE>",
                "latestVersion": "1.30.5",
                "previousLatestVersion": "1.30.4"
              }
            ],
            "downloadURL": "https://acs-mirror.azureedge.net/kubernetes/v${version}/binaries/kubernetes-node-linux-${CPU_ARCH}.tar.gz"
          }
        }
      }
    },
    {
      "name": "azure-acr-credential-provider",
      "downloadLocation": "/opt/credentialprovider/downloads",
      "downloadURIs": {
        "default": {
          "current": {
            "versionsV2": [
              {
                "renovateTag": "<DO_NOT_UPDATE>",
                "latestVersion": "1.30.0"
              },
              {
                "renovateTag": "<DO_NOT_UPDATE>",
                "latestVersion": "1.29.2"
              }
            ],
            "downloadURL": "https://acs-mirror.azureedge.net/cloud-provider-azure/v${version}/binaries/azure-acr-credential-provider-linux-${CPU_ARCH}-v${version}.tar.gz"
          }
        }
      }
    },
    {
      "name": "containerd-wasm-shims",
      "downloadLocation": "/usr/local/bin",
      "downloadURIs": {
        "default": {
          "current": {
            "versionsV2": [
              {
                "renovateTag": "<DO_NOT_UPDATE>",
                "latestVersion": "0.3.0"
              },
              {
                "renovateTag": "<DO_NOT_UPDATE>",
                "latestVersion": "0.5.1"
              },
              {
                "renovateTag": "<DO_NOT_UPDATE>",
                "latestVersion": "0.8.0"
              }
            ],
            "downloadURL": "https://acs-mirror.azureedge.net/containerd-wasm-shims/v${version}/linux/${CPU_ARCH}"
          }
        }
      }
    },
    {
      "name": "spinkube",
      "downloadLocation": "/usr/local/bin",
      "downloadURIs": {
        "default": {
          "current": {
            "versionsV2": [
              {
                "renovateTag": "<DO_NOT_UPDATE>",
                "latestVersion": "0.15.1"
              }
            ],
            "downloadURL": "https://acs-mirror.azureedge.net/spinkube/v${version}/linux/${CPU_ARCH}"
          }
        }
      }
    }
  ]
}<|MERGE_RESOLUTION|>--- conflicted
+++ resolved
@@ -118,11 +118,7 @@
         },
         {
           "renovateTag": "registry=https://mcr.microsoft.com, name=containernetworking/azure-cns",
-<<<<<<< HEAD
-          "latestVersion": "v1.6.11",
-=======
           "latestVersion": "v1.6.13",
->>>>>>> ab879605
           "previousLatestVersion": "v1.6.7",
           "containerImagePrefetch": {
             "latestVersion": {
