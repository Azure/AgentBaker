--- conflicted
+++ resolved
@@ -45,35 +45,6 @@
     {
       "downloadURL": "mcr.microsoft.com/containernetworking/azure-cni:*",
       "amd64OnlyVersions": [],
-<<<<<<< HEAD
-=======
-      "prefetchOptimizations": [
-        {
-          "version": "v1.5.32",
-          "binaries": [
-            "dropgz"
-          ]
-        },
-        {
-          "version": "v1.5.35",
-          "binaries": [
-            "dropgz"
-          ]
-        },
-        {
-          "version": "v1.6.5",
-          "binaries": [
-            "dropgz"
-          ]
-        },
-        {
-          "version": "v1.6.7",
-          "binaries": [
-            "dropgz"
-          ]
-        }
-      ],
->>>>>>> 63f06528
       "multiArchVersionsV2": [
         {
           "renovateTag": "registry=https://mcr.microsoft.com, name=containernetworking/azure-cni",
@@ -94,9 +65,8 @@
         },
         {
           "renovateTag": "registry=https://mcr.microsoft.com, name=containernetworking/azure-cni",
-<<<<<<< HEAD
-          "latestVersion": "v1.6.5",
-          "previousLatestVersion": "v1.6.0",
+          "latestVersion": "v1.6.7",
+          "previousLatestVersion": "v1.6.5",
           "containerImagePrefetch": {
             "latestVersion": {
               "binaries": [
@@ -109,10 +79,6 @@
               ]
             }
           }
-=======
-          "latestVersion": "v1.6.7",
-          "previousLatestVersion": "v1.6.5"
->>>>>>> 63f06528
         }
       ]
     },
@@ -150,9 +116,8 @@
         },
         {
           "renovateTag": "registry=https://mcr.microsoft.com, name=containernetworking/azure-cns",
-<<<<<<< HEAD
-          "latestVersion": "v1.6.5",
-          "previousLatestVersion": "v1.6.0",
+          "latestVersion": "v1.6.7",
+          "previousLatestVersion": "v1.6.5",
           "containerImagePrefetch": {
             "latestVersion": {
               "binaries": [
@@ -165,36 +130,6 @@
               ]
             }
           }
-=======
-          "latestVersion": "v1.6.7",
-          "previousLatestVersion": "v1.6.5"
-        }
-      ],
-      "prefetchOptimizations": [
-        {
-          "version": "v1.5.32",
-          "binaries": [
-            "usr/local/bin/azure-cns"
-          ]
-        },
-        {
-          "version": "v1.5.35",
-          "binaries": [
-            "usr/local/bin/azure-cns"
-          ]
-        },
-        {
-          "version": "v1.6.5",
-          "binaries": [
-            "usr/local/bin/azure-cns"
-          ]
-        },
-        {
-          "version": "v1.6.7",
-          "binaries": [
-            "usr/local/bin/azure-cns"
-          ]
->>>>>>> 63f06528
         }
       ]
     },
