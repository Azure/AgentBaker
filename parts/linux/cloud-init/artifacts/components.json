{
  "ContainerImages": [
    {
      "downloadURL": "mcr.microsoft.com/oss/kubernetes/autoscaler/addon-resizer:*",
      "amd64OnlyVersions": [],
      "multiArchVersionsV2": [
        {
          "renovateTag": "registry=https://mcr.microsoft.com, name=oss/kubernetes/autoscaler/addon-resizer",
          "latestVersion": "1.8.22",
          "previousLatestVersion": "1.8.20"
        }
      ]
    },
    {
      "downloadURL": "mcr.microsoft.com/oss/kubernetes/pause:*",
      "amd64OnlyVersions": [],
      "multiArchVersionsV2": [
        {
          "renovateTag": "registry=https://mcr.microsoft.com, name=oss/kubernetes/pause",
          "latestVersion": "3.6"
        }
      ]
    },
    {
      "downloadURL": "mcr.microsoft.com/oss/kubernetes/coredns:*",
      "amd64OnlyVersions": [],
      "multiArchVersionsV2": [
        {
          "renovateTag": "registry=https://mcr.microsoft.com, name=oss/kubernetes/coredns",
          "latestVersion": "v1.9.4-hotfix.20240704"
        }
      ]
    },
    {
      "downloadURL": "mcr.microsoft.com/oss/v2/kubernetes/coredns:*",
      "amd64OnlyVersions": [],
      "multiArchVersionsV2": [
        {
          "renovateTag": "registry=https://mcr.microsoft.com, name=oss/v2/kubernetes/coredns",
          "latestVersion": "v1.11.3-2"
        },
        {
          "renovateTag": "registry=https://mcr.microsoft.com, name=oss/v2/kubernetes/coredns",
          "latestVersion": "v1.9.4-2"
        }
      ]
    },
    {
      "downloadURL": "mcr.microsoft.com/containernetworking/azure-cni:*",
      "amd64OnlyVersions": [],
      "multiArchVersionsV2": [
        {
          "renovateTag": "registry=https://mcr.microsoft.com, name=containernetworking/azure-cni",
          "latestVersion": "v1.4.58",
          "containerImagePrefetch": {
            "latestVersion": {
              "binaries": [
                "/dropgz"
              ]
            }
          }
        },
        {
          "renovateTag": "registry=https://mcr.microsoft.com, name=containernetworking/azure-cni",
          "latestVersion": "v1.5.38",
          "previousLatestVersion": "v1.5.35",
          "containerImagePrefetch": {
            "latestVersion": {
              "binaries": [
                "/dropgz"
              ]
            },
            "previousLatestVersion": {
              "binaries": [
                "/dropgz"
              ]
            }
          }
        },
        {
          "renovateTag": "registry=https://mcr.microsoft.com, name=containernetworking/azure-cni",
          "latestVersion": "v1.6.18",
          "previousLatestVersion": "v1.6.13",
          "containerImagePrefetch": {
            "latestVersion": {
              "binaries": [
                "/dropgz"
              ]
            },
            "previousLatestVersion": {
              "binaries": [
                "/dropgz"
              ]
            }
          }
        }
      ]
    },
    {
      "downloadURL": "mcr.microsoft.com/containernetworking/azure-cns:*",
      "amd64OnlyVersions": [],
      "multiArchVersionsV2": [
        {
          "renovateTag": "registry=https://mcr.microsoft.com, name=containernetworking/azure-cns",
          "latestVersion": "v1.4.58",
          "containerImagePrefetch": {
            "latestVersion": {
              "binaries": [
                "/usr/local/bin/azure-cns"
              ]
            }
          }
        },
        {
          "renovateTag": "registry=https://mcr.microsoft.com, name=containernetworking/azure-cns",
          "latestVersion": "v1.5.38",
          "previousLatestVersion": "v1.5.35",
          "containerImagePrefetch": {
            "latestVersion": {
              "binaries": [
                "/usr/local/bin/azure-cns"
              ]
            },
            "previousLatestVersion": {
              "binaries": [
                "/usr/local/bin/azure-cns"
              ]
            }
          }
        },
        {
          "renovateTag": "registry=https://mcr.microsoft.com, name=containernetworking/azure-cns",
          "latestVersion": "v1.6.18",
          "previousLatestVersion": "v1.6.13",
          "containerImagePrefetch": {
            "latestVersion": {
              "binaries": [
                "/usr/local/bin/azure-cns"
              ]
            },
            "previousLatestVersion": {
              "binaries": [
                "/usr/local/bin/azure-cns"
              ]
            }
          }
        }
      ]
    },
    {
      "downloadURL": "mcr.microsoft.com/containernetworking/azure-ipam:*",
      "amd64OnlyVersions": [],
      "multiArchVersionsV2": [
        {
          "renovateTag": "registry=https://mcr.microsoft.com, name=containernetworking/azure-ipam",
          "latestVersion": "v0.0.7",
          "containerImagePrefetch": {
            "latestVersion": {
              "binaries": [
                "/dropgz"
              ]
            }
          }
        },
        {
          "renovateTag": "registry=https://mcr.microsoft.com, name=containernetworking/azure-ipam",
          "latestVersion": "v0.2.0",
          "containerImagePrefetch": {
            "latestVersion": {
              "binaries": [
                "/dropgz"
              ]
            }
          }
        }
      ]
    },
    {
      "downloadURL": "mcr.microsoft.com/containernetworking/cni-dropgz:*",
      "amd64OnlyVersions": [],
      "multiArchVersionsV2": [
        {
          "renovateTag": "registry=https://mcr.microsoft.com, name=containernetworking/cni-dropgz",
          "latestVersion": "v0.0.20",
          "containerImagePrefetch": {
            "latestVersion": {
              "binaries": [
                "/dropgz"
              ]
            }
          }
        }
      ]
    },
    {
      "downloadURL": "mcr.microsoft.com/containernetworking/azure-npm:*",
      "amd64OnlyVersions": [],
      "multiArchVersionsV2": [
        {
          "renovateTag": "registry=https://mcr.microsoft.com, name=containernetworking/azure-npm",
          "latestVersion": "v1.5.34"
        }
      ]
    },
    {
      "downloadURL": "mcr.microsoft.com/containernetworking/cilium/cilium:*",
      "amd64OnlyVersions": [],
      "multiArchVersionsV2": [
        {
          "renovateTag": "registry=https://mcr.microsoft.com, name=containernetworking/cilium/cilium",
          "latestVersion": "v1.14.15-241024",
          "previousLatestVersion": "v1.14.15-241002"
        },
        {
          "renovateTag": "registry=https://mcr.microsoft.com, name=containernetworking/cilium/cilium",
          "latestVersion": "v1.16.2-241024",
          "previousLatestVersion": "v1.16.2-241004"
        }
      ]
    },
    {
      "downloadURL": "mcr.microsoft.com/oss/kubernetes/apiserver-network-proxy/agent:*",
      "amd64OnlyVersions": [],
      "multiArchVersionsV2": [
        {
          "renovateTag": "registry=https://mcr.microsoft.com, name=oss/kubernetes/apiserver-network-proxy/agent",
          "latestVersion": "v0.1.6-hotfix.20240116"
        },
        {
          "renovateTag": "registry=https://mcr.microsoft.com, name=oss/kubernetes/apiserver-network-proxy/agent",
          "latestVersion": "v0.30.3-hotfix.20240819"
        }
      ]
    },
    {
      "downloadURL": "mcr.microsoft.com/oss/kubernetes-csi/secrets-store/driver:*",
      "amd64OnlyVersions": [],
      "multiArchVersionsV2": [
        {
          "renovateTag": "registry=https://mcr.microsoft.com, name=oss/kubernetes-csi/secrets-store/driver",
          "latestVersion": "v1.4.5"
        }
      ]
    },
    {
      "downloadURL": "mcr.microsoft.com/oss/azure/secrets-store/provider-azure:*",
      "amd64OnlyVersions": [],
      "multiArchVersionsV2": [
        {
          "renovateTag": "registry=https://mcr.microsoft.com, name=oss/azure/secrets-store/provider-azure",
          "latestVersion": "v1.5.3"
        }
      ]
    },
    {
      "downloadURL": "mcr.microsoft.com/azuremonitor/containerinsights/ciprod:*",
      "amd64OnlyVersions": [],
      "multiArchVersionsV2": [
        {
          "renovateTag": "registry=https://mcr.microsoft.com, name=azuremonitor/containerinsights/ciprod",
          "latestVersion": "3.1.24"
        }
      ]
    },
    {
      "downloadURL": "mcr.microsoft.com/aks/msi/addon-token-adapter:*",
      "amd64OnlyVersions": [],
      "multiArchVersionsV2": [
        {
          "renovateTag": "registry=https://mcr.microsoft.com, name=aks/msi/addon-token-adapter",
          "latestVersion": "master.221118.2"
        }
      ]
    },
    {
      "downloadURL": "mcr.microsoft.com/azuremonitor/containerinsights/ciprod/prometheus-collector/images:*",
      "amd64OnlyVersions": [],
      "multiArchVersionsV2": [
        {
          "renovateTag": "registry=https://mcr.microsoft.com, name=azuremonitor/containerinsights/ciprod/prometheus-collector/images",
          "latestVersion": "6.10.0-main-09-16-2024-85a71678",
          "previousLatestVersion": "6.9.1-main-08-28-2024-f33aacb5"
        },
        {
          "renovateTag": "registry=https://mcr.microsoft.com, name=azuremonitor/containerinsights/ciprod/prometheus-collector/images",
          "latestVersion": "6.10.0-main-09-16-2024-85a71678-targetallocator",
          "previousLatestVersion": "6.9.1-main-08-28-2024-f33aacb5-targetallocator"
        },
        {
          "renovateTag": "registry=https://mcr.microsoft.com, name=azuremonitor/containerinsights/ciprod/prometheus-collector/images",
          "latestVersion": "6.10.0-main-09-16-2024-85a71678-cfg",
          "previousLatestVersion": "6.9.1-main-08-28-2024-f33aacb5-cfg"
        }
      ]
    },
    {
      "downloadURL": "mcr.microsoft.com/oss/kubernetes/kube-state-metrics:*",
      "amd64OnlyVersions": [],
      "multiArchVersionsV2": [
        {
          "renovateTag": "registry=https://mcr.microsoft.com, name=oss/kubernetes/kube-state-metrics",
          "latestVersion": "v2.11.0"
        }
      ]
    },
    {
      "downloadURL": "mcr.microsoft.com/oss/kubernetes/azure-cloud-node-manager:*",
      "amd64OnlyVersions": [],
      "multiArchVersionsV2": [
        {
          "renovateTag": "registry=https://mcr.microsoft.com, name=oss/kubernetes/azure-cloud-node-manager",
          "latestVersion": "v1.27.21",
          "previousLatestVersion": "v1.27.20"
        },
        {
          "renovateTag": "registry=https://mcr.microsoft.com, name=oss/kubernetes/azure-cloud-node-manager",
          "latestVersion": "v1.28.13",
          "previousLatestVersion": "v1.28.11"
        },
        {
          "renovateTag": "registry=https://mcr.microsoft.com, name=oss/kubernetes/azure-cloud-node-manager",
          "latestVersion": "v1.29.11",
          "previousLatestVersion": "v1.29.9"
        },
        {
          "renovateTag": "registry=https://mcr.microsoft.com, name=oss/kubernetes/azure-cloud-node-manager",
          "latestVersion": "v1.30.7",
          "previousLatestVersion": "v1.30.5"
        },
        {
          "renovateTag": "registry=https://mcr.microsoft.com, name=oss/kubernetes/azure-cloud-node-manager",
          "latestVersion": "v1.31.1",
          "previousLatestVersion": "v1.30.0"
        }
      ]
    },
    {
      "downloadURL": "mcr.microsoft.com/oss/kubernetes/autoscaler/cluster-proportional-autoscaler:*",
      "amd64OnlyVersions": [],
      "multiArchVersionsV2": [
        {
          "renovateTag": "registry=https://mcr.microsoft.com, name=oss/kubernetes/autoscaler/cluster-proportional-autoscaler",
          "latestVersion": "v1.8.9"
        }
      ]
    },
    {
      "downloadURL": "mcr.microsoft.com/aks/ip-masq-agent-v2:*",
      "amd64OnlyVersions": [],
      "multiArchVersionsV2": [
        {
          "renovateTag": "registry=https://mcr.microsoft.com, name=aks/ip-masq-agent-v2",
          "latestVersion": "v0.1.15",
          "previousLatestVersion": "v0.1.14"
        }
      ]
    },
    {
      "downloadURL": "mcr.microsoft.com/oss/kubernetes-csi/azuredisk-csi:*",
      "amd64OnlyVersions": [],
      "multiArchVersionsV2": [
        {
          "renovateTag": "registry=https://mcr.microsoft.com, name=oss/kubernetes-csi/azuredisk-csi",
<<<<<<< HEAD
          "latestVersion": "v1.29.10"
        },
        {
          "renovateTag": "registry=https://mcr.microsoft.com, name=oss/kubernetes-csi/azuredisk-csi",
          "latestVersion": "v1.30.6"
=======
          "latestVersion": "v1.29.12",
          "previousLatestVersion": "v1.29.10"
        },
        {
          "renovateTag": "registry=https://mcr.microsoft.com, name=oss/kubernetes-csi/azuredisk-csi",
          "latestVersion": "v1.30.7",
          "previousLatestVersion": "v1.30.6"
        },
        {
          "renovateTag": "registry=https://mcr.microsoft.com, name=oss/kubernetes-csi/azuredisk-csi",
          "latestVersion": "v1.31.2"
>>>>>>> 79d2559b
        }
      ]
    },
    {
      "downloadURL": "mcr.microsoft.com/oss/kubernetes-csi/azurefile-csi:*",
      "amd64OnlyVersions": [],
      "multiArchVersionsV2": [
        {
          "renovateTag": "registry=https://mcr.microsoft.com, name=oss/kubernetes-csi/azurefile-csi",
<<<<<<< HEAD
          "latestVersion": "v1.29.9"
        },
        {
          "renovateTag": "registry=https://mcr.microsoft.com, name=oss/kubernetes-csi/azurefile-csi",
          "latestVersion": "v1.30.6"
=======
          "latestVersion": "v1.29.10",
          "previousLatestVersion": "v1.29.9"
        },
        {
          "renovateTag": "registry=https://mcr.microsoft.com, name=oss/kubernetes-csi/azurefile-csi",
          "latestVersion": "v1.30.7",
          "previousLatestVersion": "v1.30.6"
        },
        {
          "renovateTag": "registry=https://mcr.microsoft.com, name=oss/kubernetes-csi/azurefile-csi",
          "latestVersion": "v1.31.1"
>>>>>>> 79d2559b
        }
      ]
    },
    {
      "downloadURL": "mcr.microsoft.com/oss/kubernetes-csi/blob-csi:*",
      "amd64OnlyVersions": [],
      "multiArchVersionsV2": [
        {
          "renovateTag": "registry=https://mcr.microsoft.com, name=oss/kubernetes-csi/blob-csi",
          "latestVersion": "v1.23.9"
        },
        {
          "renovateTag": "registry=https://mcr.microsoft.com, name=oss/kubernetes-csi/blob-csi",
          "latestVersion": "v1.24.5"
        }
      ]
    },
    {
      "downloadURL": "mcr.microsoft.com/oss/kubernetes-csi/livenessprobe:*",
      "amd64OnlyVersions": [],
      "multiArchVersionsV2": [
        {
          "renovateTag": "registry=https://mcr.microsoft.com, name=oss/kubernetes-csi/livenessprobe",
          "latestVersion": "v2.14.0"
        }
      ]
    },
    {
      "downloadURL": "mcr.microsoft.com/oss/kubernetes-csi/csi-node-driver-registrar:*",
      "amd64OnlyVersions": [],
      "multiArchVersionsV2": [
        {
          "renovateTag": "registry=https://mcr.microsoft.com, name=oss/kubernetes-csi/csi-node-driver-registrar",
          "latestVersion": "v2.12.0"
<<<<<<< HEAD
=======
        }
      ]
    },
    {
      "downloadURL": "mcr.microsoft.com/oss/v2/open-policy-agent/gatekeeper:*",
      "amd64OnlyVersions": [],
      "multiArchVersionsV2": [
        {
          "renovateTag": "registry=https://mcr.microsoft.com, name=oss/v2/open-policy-agent/gatekeeper",
          "latestVersion": "v3.17.1-5"
>>>>>>> 79d2559b
        }
      ]
    },
    {
      "downloadURL": "mcr.microsoft.com/oss/open-policy-agent/gatekeeper:*",
      "amd64OnlyVersions": [],
      "multiArchVersionsV2": [
        {
          "renovateTag": "registry=https://mcr.microsoft.com, name=oss/open-policy-agent/gatekeeper",
          "latestVersion": "v3.17.1"
        }
      ]
    },
    {
      "downloadURL": "mcr.microsoft.com/aks/aks-app-routing-operator:*",
      "amd64OnlyVersions": [],
      "multiArchVersionsV2": []
    },
    {
      "downloadURL": "mcr.microsoft.com/oss/virtual-kubelet/virtual-kubelet:*",
      "amd64OnlyVersions": [],
      "multiArchVersionsV2": []
    },
    {
      "downloadURL": "mcr.microsoft.com/azure-policy/policy-kubernetes-addon-prod:*",
      "amd64OnlyVersions": [],
      "multiArchVersionsV2": [
        {
          "renovateTag": "registry=https://mcr.microsoft.com, name=azure-policy/policy-kubernetes-addon-prod",
          "latestVersion": "1.9.1",
          "previousLatestVersion": "1.8.0"
        }
      ]
    },
    {
      "downloadURL": "mcr.microsoft.com/azure-policy/policy-kubernetes-webhook:*",
      "amd64OnlyVersions": [],
      "multiArchVersionsV2": [
        {
          "renovateTag": "registry=https://mcr.microsoft.com, name=azure-policy/policy-kubernetes-webhook",
          "latestVersion": "1.9.1",
          "previousLatestVersion": "1.8.0"
        }
      ]
    },
    {
      "downloadURL": "mcr.microsoft.com/azure-application-gateway/kubernetes-ingress:*",
      "amd64OnlyVersions": [],
      "multiArchVersionsV2": []
    },
    {
      "downloadURL": "mcr.microsoft.com/aks/aks-node-ca-watcher:*",
      "amd64OnlyVersions": [],
      "multiArchVersionsV2": [
        {
          "renovateTag": "registry=https://mcr.microsoft.com, name=aks/aks-node-ca-watcher",
          "latestVersion": "master.241021.1"
        }
      ]
    },
    {
      "downloadURL": "mcr.microsoft.com/oss/kubernetes/windows-gmsa-webhook:*",
      "amd64OnlyVersions": [],
      "multiArchVersionsV2": [
        {
          "renovateTag": "registry=https://mcr.microsoft.com, name=oss/kubernetes/windows-gmsa-webhook",
          "latestVersion": "v0.7.1"
        }
      ]
    },
    {
      "downloadURL": "mcr.microsoft.com/oss/kubernetes/kube-proxy:*",
      "amd64OnlyVersions": [],
      "multiArchVersionsV2": [
        {
          "renovateTag": "registry=https://mcr.microsoft.com, name=oss/kubernetes/kube-proxy",
          "latestVersion": "v1.27.101-akslts",
          "previousLatestVersion": "v1.27.100-akslts"
        },
        {
          "renovateTag": "registry=https://mcr.microsoft.com, name=oss/kubernetes/kube-proxy",
          "latestVersion": "v1.28.15",
          "previousLatestVersion": "v1.28.14"
        },
        {
          "renovateTag": "registry=https://mcr.microsoft.com, name=oss/kubernetes/kube-proxy",
          "latestVersion": "v1.29.11",
          "previousLatestVersion": "v1.29.10"
        },
        {
          "renovateTag": "registry=https://mcr.microsoft.com, name=oss/kubernetes/kube-proxy",
          "latestVersion": "v1.30.7",
          "previousLatestVersion": "v1.30.6"
        },
        {
          "renovateTag": "registry=https://mcr.microsoft.com, name=oss/kubernetes/kube-proxy",
          "latestVersion": "v1.31.3",
          "previousLatestVersion": "v1.31.2"
        }
      ]
    }
  ],
  "GPUContainerImages": [
    {
      "downloadURL": "mcr.microsoft.com/aks/aks-gpu-cuda:*",
      "gpuVersion": {
        "renovateTag": "registry=https://mcr.microsoft.com, name=aks/aks-gpu-cuda",
        "latestVersion": "550.127.08-20241204190836"
      }
    },
    {
      "downloadURL": "mcr.microsoft.com/aks/aks-gpu-grid:*",
      "gpuVersion": {
        "renovateTag": "registry=https://mcr.microsoft.com, name=aks/aks-gpu-grid",
        "latestVersion": "535.161.08-20241204190836"
      }
    }
  ],
  "Packages": [
    {
      "name": "oras",
      "downloadLocation": "/usr/local/bin",
      "downloadURIs": {
        "default": {
          "current": {
            "versionsV2": [
              {
                "renovateTag": "<DO_NOT_UPDATE>",
                "latestVersion": "1.2.2"
              }
            ],
            "downloadURL": "https://github.com/oras-project/oras/releases/download/v${version}/oras_${version}_linux_${CPU_ARCH}.tar.gz"
          }
        }
      }
    },
    {
      "name": "runc",
      "downloadLocation": "/opt/runc/downloads",
      "downloadURIs": {
        "ubuntu": {
          "r1804": {
            "versionsV2": [
              {
                "renovateTag": "<DO_NOT_UPDATE>",
                "latestVersion": "1.1.14-ubuntu18.04u1"
              }
            ]
          },
          "r2004": {
            "versionsV2": [
              {
                "renovateTag": "name=moby-runc, os=ubuntu, release=20.04",
                "latestVersion": "1.1.15-ubuntu20.04u1"
              }
            ]
          },
          "r2204": {
            "versionsV2": [
              {
                "renovateTag": "name=moby-runc, os=ubuntu, release=22.04",
                "latestVersion": "1.1.15-ubuntu22.04u1"
              }
            ]
          },
          "r2404": {
            "versionsV2": [
              {
                "renovateTag": "name=moby-runc, os=ubuntu, release=24.04",
                "latestVersion": "1.2.3-ubuntu24.04u1"
              }
            ]
          }
        }
      }
    },
    {
      "name": "containerd",
      "downloadLocation": "/opt/containerd/downloads",
      "downloadURIs": {
        "ubuntu": {
          "r2404": {
            "versionsV2": [
              {
                "renovateTag": "name=moby-containerd, os=ubuntu, release=24.04",
<<<<<<< HEAD
                "latestVersion": "1.6.36-ubuntu24.04u1"
=======
                "latestVersion": "2.0.1-ubuntu24.04u1"
>>>>>>> 79d2559b
              }
            ]
          },
          "r2204": {
            "versionsV2": [
              {
                "renovateTag": "name=moby-containerd, os=ubuntu, release=22.04",
                "latestVersion": "1.7.24-ubuntu22.04u1"
              }
            ]
          },
          "r2004": {
            "versionsV2": [
              {
                "renovateTag": "name=moby-containerd, os=ubuntu, release=20.04",
                "latestVersion": "1.7.24-ubuntu20.04u1"
              }
            ]
          },
          "r1804": {
            "versionsV2": [
              {
                "renovateTag": "<DO_NOT_UPDATE>",
                "latestVersion": "1.7.1-1"
              }
            ]
          }
        },
        "mariner": {
          "current": {
            "versionsV2": [
              {
                "renovateTag": "<DO_NOT_UPDATE>",
                "latestVersion": "1.6.26-5.cm2"
              }
            ]
          }
        },
        "marinerkata": {
          "current": {
            "versionsV2": [
              {
                "renovateTag": "<DO_NOT_UPDATE>",
                "latestVersion": "<SKIP>"
              }
            ]
          }
        },
        "azurelinux": {
          "v3.0": {
            "versionsV2": [
              {
                "renovateTag": "<DO_NOT_UPDATE>",
                "latestVersion": "2.0.0-1.azl3"
              }
            ]
          }
        },
        "default": {
          "current": {
            "versionsV2": [
              {
                "renovateTag": "<DO_NOT_UPDATE>",
                "latestVersion": "1.7.20"
              }
            ]
          }
        }
      }
    },
    {
      "name": "cni-plugins",
      "downloadLocation": "/opt/cni/downloads",
      "downloadURIs": {
        "default": {
          "current": {
            "versionsV2": [
              {
                "renovateTag": "<DO_NOT_UPDATE>",
                "latestVersion": "1.4.1"
              }
            ],
            "downloadURL": "https://acs-mirror.azureedge.net/cni-plugins/v${version}/binaries/cni-plugins-linux-${CPU_ARCH}-v${version}.tgz"
          }
        }
      }
    },
    {
      "name": "azure-cni",
      "downloadLocation": "/opt/cni/downloads",
      "downloadURIs": {
        "default": {
          "current": {
            "versionsV2": [
              {
                "renovateTag": "<DO_NOT_UPDATE>",
                "latestVersion": "1.4.56"
              },
              {
                "renovateTag": "<DO_NOT_UPDATE>",
                "latestVersion": "1.5.38",
                "previousLatestVersion": "1.5.35"
              },
              {
                "renovateTag": "<DO_NOT_UPDATE>",
                "latestVersion": "1.6.18",
                "previousLatestVersion": "1.6.13"
              }
            ],
            "downloadURL": "https://acs-mirror.azureedge.net/azure-cni/v${version}/binaries/azure-vnet-cni-linux-${CPU_ARCH}-v${version}.tgz"
          }
        }
      }
    },
    {
      "name": "cri-tools",
      "downloadLocation": "/opt/crictl/downloads",
      "downloadURIs": {
        "default": {
          "current": {
            "versionsV2": [
              {
                "renovateTag": "<DO_NOT_UPDATE>",
                "latestVersion": "1.31.1"
              }
            ],
            "downloadURL": "https://acs-mirror.azureedge.net/cri-tools/v${version}/binaries/crictl-v${version}-linux-${CPU_ARCH}.tar.gz"
          }
        }
      }
    },
    {
      "name": "kubernetes-binaries",
      "downloadLocation": "/opt/kubernetes/downloads",
      "downloadURIs": {
        "default": {
          "current": {
            "versionsV2": [
              {
                "k8sVersion": "1.27",
                "renovateTag": "OCI_registry=https://mcr.microsoft.com, name=oss/binaries/kubernetes/kubernetes-node",
                "latestVersion": "v1.27.101-akslts",
                "previousLatestVersion": "v1.27.100-akslts"
              },
              {
                "k8sVersion": "1.28",
                "renovateTag": "OCI_registry=https://mcr.microsoft.com, name=oss/binaries/kubernetes/kubernetes-node",
                "latestVersion": "v1.28.15",
                "previousLatestVersion": "v1.28.14"
              },
              {
                "k8sVersion": "1.29",
                "renovateTag": "OCI_registry=https://mcr.microsoft.com, name=oss/binaries/kubernetes/kubernetes-node",
                "latestVersion": "v1.29.11",
                "previousLatestVersion": "v1.29.10"
              },
              {
                "k8sVersion": "1.30",
                "renovateTag": "OCI_registry=https://mcr.microsoft.com, name=oss/binaries/kubernetes/kubernetes-node",
                "latestVersion": "v1.30.7",
                "previousLatestVersion": "v1.30.6"
              },
              {
                "k8sVersion": "1.31",
                "renovateTag": "OCI_registry=https://mcr.microsoft.com, name=oss/binaries/kubernetes/kubernetes-node",
                "latestVersion": "v1.31.3",
                "previousLatestVersion": "v1.31.2"
              }
            ],
            "downloadURL": "mcr.microsoft.com/oss/binaries/kubernetes/kubernetes-node:${version}-linux-${CPU_ARCH}"
          }
        }
      }
    },
    {
      "name": "azure-acr-credential-provider",
      "downloadLocation": "/opt/credentialprovider/downloads",
      "downloadURIs": {
        "default": {
          "current": {
            "versionsV2": [
              {
                "k8sVersion": "1.30",
                "renovateTag": "OCI_registry=https://mcr.microsoft.com, name=oss/binaries/kubernetes/azure-acr-credential-provider",
                "latestVersion": "v1.30.0"
              },
              {
                "k8sVersion": "1.29",
                "renovateTag": "OCI_registry=https://mcr.microsoft.com, name=oss/binaries/kubernetes/azure-acr-credential-provider",
                "latestVersion": "v1.29.2"
              }
            ],
            "downloadURL": "mcr.microsoft.com/oss/binaries/kubernetes/azure-acr-credential-provider:${version}-linux-${CPU_ARCH}"
          }
        }
      }
    },
    {
      "name": "containerd-wasm-shims",
      "downloadLocation": "/usr/local/bin",
      "downloadURIs": {
        "default": {
          "current": {
            "versionsV2": [
              {
                "renovateTag": "OCI_registry=https://mcr.microsoft.com, name=oss/binaries/deislabs/containerd-wasm-shims",
                "latestVersion": "v0.3.0"
              },
              {
                "renovateTag": "OCI_registry=https://mcr.microsoft.com, name=oss/binaries/deislabs/containerd-wasm-shims",
                "latestVersion": "v0.5.1"
              },
              {
                "renovateTag": "OCI_registry=https://mcr.microsoft.com, name=oss/binaries/deislabs/containerd-wasm-shims",
                "latestVersion": "v0.8.0"
              }
            ],
            "downloadURL": "mcr.microsoft.com/oss/binaries/deislabs/containerd-wasm-shims:${version}-linux-${CPU_ARCH}"
          }
        }
      }
    },
    {
      "name": "spinkube",
      "downloadLocation": "/usr/local/bin",
      "downloadURIs": {
        "default": {
          "current": {
            "versionsV2": [
              {
                "renovateTag": "<DO_NOT_UPDATE>",
                "latestVersion": "0.15.1"
              }
            ],
            "downloadURL": "https://acs-mirror.azureedge.net/spinkube/v${version}/linux/${CPU_ARCH}"
          }
        }
      }
    },
    {
      "name": "nvidia-container-toolkit",
      "downloadLocation": "/usr/local/bin",
      "downloadURIs": {
        "azurelinux": {
          "current": {
            "versionsV2": [
              {
                "renovateTag": "<DO_NOT_UPDATE>",
<<<<<<< HEAD
                "latestVersion": "1.16.2"
=======
                "latestVersion": "1.17.3"
>>>>>>> 79d2559b
              }
            ],
            "downloadURL": ""
          }
        }
      }
    }
  ]
}<|MERGE_RESOLUTION|>--- conflicted
+++ resolved
@@ -361,13 +361,6 @@
       "multiArchVersionsV2": [
         {
           "renovateTag": "registry=https://mcr.microsoft.com, name=oss/kubernetes-csi/azuredisk-csi",
-<<<<<<< HEAD
-          "latestVersion": "v1.29.10"
-        },
-        {
-          "renovateTag": "registry=https://mcr.microsoft.com, name=oss/kubernetes-csi/azuredisk-csi",
-          "latestVersion": "v1.30.6"
-=======
           "latestVersion": "v1.29.12",
           "previousLatestVersion": "v1.29.10"
         },
@@ -379,7 +372,6 @@
         {
           "renovateTag": "registry=https://mcr.microsoft.com, name=oss/kubernetes-csi/azuredisk-csi",
           "latestVersion": "v1.31.2"
->>>>>>> 79d2559b
         }
       ]
     },
@@ -389,13 +381,6 @@
       "multiArchVersionsV2": [
         {
           "renovateTag": "registry=https://mcr.microsoft.com, name=oss/kubernetes-csi/azurefile-csi",
-<<<<<<< HEAD
-          "latestVersion": "v1.29.9"
-        },
-        {
-          "renovateTag": "registry=https://mcr.microsoft.com, name=oss/kubernetes-csi/azurefile-csi",
-          "latestVersion": "v1.30.6"
-=======
           "latestVersion": "v1.29.10",
           "previousLatestVersion": "v1.29.9"
         },
@@ -407,7 +392,6 @@
         {
           "renovateTag": "registry=https://mcr.microsoft.com, name=oss/kubernetes-csi/azurefile-csi",
           "latestVersion": "v1.31.1"
->>>>>>> 79d2559b
         }
       ]
     },
@@ -442,8 +426,6 @@
         {
           "renovateTag": "registry=https://mcr.microsoft.com, name=oss/kubernetes-csi/csi-node-driver-registrar",
           "latestVersion": "v2.12.0"
-<<<<<<< HEAD
-=======
         }
       ]
     },
@@ -454,7 +436,6 @@
         {
           "renovateTag": "registry=https://mcr.microsoft.com, name=oss/v2/open-policy-agent/gatekeeper",
           "latestVersion": "v3.17.1-5"
->>>>>>> 79d2559b
         }
       ]
     },
@@ -640,11 +621,7 @@
             "versionsV2": [
               {
                 "renovateTag": "name=moby-containerd, os=ubuntu, release=24.04",
-<<<<<<< HEAD
-                "latestVersion": "1.6.36-ubuntu24.04u1"
-=======
                 "latestVersion": "2.0.1-ubuntu24.04u1"
->>>>>>> 79d2559b
               }
             ]
           },
@@ -893,11 +870,7 @@
             "versionsV2": [
               {
                 "renovateTag": "<DO_NOT_UPDATE>",
-<<<<<<< HEAD
-                "latestVersion": "1.16.2"
-=======
                 "latestVersion": "1.17.3"
->>>>>>> 79d2559b
               }
             ],
             "downloadURL": ""
