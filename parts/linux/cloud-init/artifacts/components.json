{
  "ContainerImages": [
    {
      "downloadURL": "mcr.microsoft.com/oss/kubernetes/autoscaler/addon-resizer:*",
      "amd64OnlyVersions": [],
      "multiArchVersionsV2": [
        {
          "renovateTag": "registry=https://mcr.microsoft.com, name=oss/kubernetes/autoscaler/addon-resizer",
          "latestVersion": "1.8.22",
          "previousLatestVersion": "1.8.20"
        }
      ]
    },
    {
      "downloadURL": "mcr.microsoft.com/oss/kubernetes/metrics-server:*",
      "amd64OnlyVersions": [],
      "multiArchVersionsV2": [
        {
          "renovateTag": "registry=https://mcr.microsoft.com, name=oss/kubernetes/metrics-server",
          "latestVersion": "v0.7.1"
        }
      ]
    },
    {
      "downloadURL": "mcr.microsoft.com/oss/kubernetes/pause:*",
      "amd64OnlyVersions": [],
      "multiArchVersionsV2": [
        {
          "renovateTag": "registry=https://mcr.microsoft.com, name=oss/kubernetes/pause",
          "latestVersion": "3.6"
        }
      ]
    },
    {
      "downloadURL": "mcr.microsoft.com/oss/kubernetes/coredns:*",
      "amd64OnlyVersions": [],
      "multiArchVersionsV2": [
        {
          "renovateTag": "registry=https://mcr.microsoft.com, name=oss/kubernetes/coredns",
          "latestVersion": "v1.9.4-hotfix.20240704",
          "previousLatestVersion": "v1.9.4-hotfix.20240627"
        }
      ]
    },
    {
      "downloadURL": "mcr.microsoft.com/mirror/docker/library/busybox:*",
      "amd64OnlyVersions": [],
      "multiArchVersionsV2": [
        {
          "renovateTag": "registry=https://mcr.microsoft.com, name=mirror/docker/library/busybox",
          "latestVersion": "1.35"
        }
      ]
    },
    {
      "downloadURL": "mcr.microsoft.com/containernetworking/azure-cni:*",
      "amd64OnlyVersions": [],
      "prefetchOptimizations": [
        {
          "version": "v1.5.32",
          "binaries": [
            "dropgz"
          ]
        },
        {
          "version": "v1.5.35",
          "binaries": [
            "dropgz"
          ]
        },
        {
          "version": "v1.6.0",
          "binaries": [
            "dropgz"
          ]
        },
        {
          "version": "v1.6.5",
          "binaries": [
            "dropgz"
          ]
        }
      ],
      "multiArchVersionsV2": [
        {
          "renovateTag": "registry=https://mcr.microsoft.com, name=containernetworking/azure-cni",
          "latestVersion": "v1.5.35",
          "previousLatestVersion": "v1.5.32"
        },
        {
          "renovateTag": "registry=https://mcr.microsoft.com, name=containernetworking/azure-cni",
          "latestVersion": "v1.6.5",
          "previousLatestVersion": "v1.6.0"
        }
      ]
    },
    {
      "downloadURL": "mcr.microsoft.com/containernetworking/azure-cns:*",
      "amd64OnlyVersions": [],
      "multiArchVersionsV2": [
        {
          "renovateTag": "registry=https://mcr.microsoft.com, name=containernetworking/azure-cns",
          "latestVersion": "v1.4.52"
        },
        {
          "renovateTag": "registry=https://mcr.microsoft.com, name=containernetworking/azure-cns",
          "latestVersion": "v1.5.35",
          "previousLatestVersion": "v1.5.32"
        },
        {
          "renovateTag": "registry=https://mcr.microsoft.com, name=containernetworking/azure-cns",
          "latestVersion": "v1.6.5",
          "previousLatestVersion": "v1.6.0"
        }
      ],
      "prefetchOptimizations": [
        {
          "version": "v1.5.32",
          "binaries": [
            "usr/local/bin/azure-cns"
          ]
        },
        {
          "version": "v1.5.35",
          "binaries": [
            "usr/local/bin/azure-cns"
          ]
        },
        {
          "version": "v1.6.0",
          "binaries": [
            "usr/local/bin/azure-cns"
          ]
        },
        {
          "version": "v1.6.5",
          "binaries": [
            "usr/local/bin/azure-cns"
          ]
        }
      ]
    },
    {
      "downloadURL": "mcr.microsoft.com/containernetworking/azure-ipam:*",
      "amd64OnlyVersions": [],
      "multiArchVersionsV2": [
        {
          "renovateTag": "registry=https://mcr.microsoft.com, name=containernetworking/azure-ipam",
          "latestVersion": "v0.2.0"
        }
      ],
      "prefetchOptimizations": [
        {
          "version": "v0.2.0",
          "binaries": [
            "dropgz"
          ]
        }
      ]
    },
    {
      "downloadURL": "mcr.microsoft.com/containernetworking/cni-dropgz:*",
      "amd64OnlyVersions": [],
      "multiArchVersionsV2": [
        {
          "renovateTag": "registry=https://mcr.microsoft.com, name=containernetworking/cni-dropgz",
          "latestVersion": "v0.0.20"
        },
        {
          "renovateTag": "registry=https://mcr.microsoft.com, name=containernetworking/cni-dropgz",
          "latestVersion": "v0.1.4"
        },
        {
          "renovateTag": "registry=https://mcr.microsoft.com, name=containernetworking/cni-dropgz",
          "latestVersion": "v0.2.0"
        }
      ],
      "prefetchOptimizations": [
        {
          "version": "v0.0.20",
          "binaries": [
            "dropgz"
          ]
        },
        {
          "version": "v0.1.4",
          "binaries": [
            "dropgz"
          ]
        },
        {
          "version": "v0.2.0",
          "binaries": [
            "dropgz"
          ]
        }
      ]
    },
    {
      "downloadURL": "mcr.microsoft.com/containernetworking/azure-npm:*",
      "amd64OnlyVersions": [],
      "multiArchVersionsV2": [
        {
          "renovateTag": "registry=https://mcr.microsoft.com, name=containernetworking/azure-npm",
          "latestVersion": "v1.5.34"
        }
      ]
    },
    {
      "downloadURL": "mcr.microsoft.com/oss/kubernetes/apiserver-network-proxy/agent:*",
      "amd64OnlyVersions": [],
      "multiArchVersionsV2": [
        {
          "renovateTag": "registry=https://mcr.microsoft.com, name=oss/kubernetes/apiserver-network-proxy/agent",
          "latestVersion": "v0.1.6-hotfix.20240116"
        },
        {
          "renovateTag": "registry=https://mcr.microsoft.com, name=oss/kubernetes/apiserver-network-proxy/agent",
          "latestVersion": "v0.30.3-hotfix.20240819"
        }
      ]
    },
    {
      "downloadURL": "mcr.microsoft.com/oss/kubernetes-csi/secrets-store/driver:*",
      "amd64OnlyVersions": [],
      "multiArchVersionsV2": [
        {
          "renovateTag": "registry=https://mcr.microsoft.com, name=oss/kubernetes-csi/secrets-store/driver",
          "latestVersion": "v1.4.5",
          "previousLatestVersion": "v1.4.4"
        }
      ]
    },
    {
      "downloadURL": "mcr.microsoft.com/oss/azure/secrets-store/provider-azure:*",
      "amd64OnlyVersions": [],
      "multiArchVersionsV2": [
        {
          "renovateTag": "registry=https://mcr.microsoft.com, name=oss/azure/secrets-store/provider-azure",
          "latestVersion": "v1.5.3",
          "previousLatestVersion": "v1.5.2"
        }
      ]
    },
    {
      "downloadURL": "mcr.microsoft.com/azuremonitor/containerinsights/ciprod:*",
      "amd64OnlyVersions": [],
      "multiArchVersionsV2": [
        {
          "renovateTag": "registry=https://mcr.microsoft.com, name=azuremonitor/containerinsights/ciprod",
          "latestVersion": "3.1.23"
        }
      ]
    },
    {
      "downloadURL": "mcr.microsoft.com/aks/msi/addon-token-adapter:*",
      "amd64OnlyVersions": [],
      "multiArchVersionsV2": [
        {
          "renovateTag": "registry=https://mcr.microsoft.com, name=aks/msi/addon-token-adapter",
          "latestVersion": "master.221118.2"
        }
      ]
    },
    {
      "downloadURL": "mcr.microsoft.com/azuremonitor/containerinsights/ciprod/prometheus-collector/images:*",
      "amd64OnlyVersions": [],
      "multiArchVersionsV2": [
        {
          "renovateTag": "registry=https://mcr.microsoft.com, name=azuremonitor/containerinsights/ciprod/prometheus-collector/images",
          "latestVersion": "6.9.0-main-07-22-2024-2e3dfb56"
        },
        {
          "renovateTag": "registry=https://mcr.microsoft.com, name=azuremonitor/containerinsights/ciprod/prometheus-collector/images",
          "latestVersion": "6.9.0-main-07-22-2024-2e3dfb56-targetallocator"
        },
        {
          "renovateTag": "registry=https://mcr.microsoft.com, name=azuremonitor/containerinsights/ciprod/prometheus-collector/images",
          "latestVersion": "6.9.0-main-07-22-2024-2e3dfb56-cfg"
        }
      ]
    },
    {
      "downloadURL": "mcr.microsoft.com/oss/kubernetes/kube-state-metrics:*",
      "amd64OnlyVersions": [],
      "multiArchVersionsV2": [
        {
          "renovateTag": "registry=https://mcr.microsoft.com, name=oss/kubernetes/kube-state-metrics",
          "latestVersion": "v2.11.0"
        }
      ]
    },
    {
      "downloadURL": "mcr.microsoft.com/oss/cilium/cilium:*",
      "amd64OnlyVersions": [],
      "multiArchVersionsV2": [
        {
          "renovateTag": "registry=https://mcr.microsoft.com, name=oss/cilium/cilium",
          "latestVersion": "1.13.13-4",
          "previousLatestVersion": "1.13.13-3"
        },
        {
          "renovateTag": "registry=https://mcr.microsoft.com, name=oss/cilium/cilium",
          "latestVersion": "1.14.10-2",
          "previousLatestVersion": "1.14.10-1"
        }
      ]
    },
    {
      "downloadURL": "mcr.microsoft.com/oss/kubernetes/azure-cloud-node-manager:*",
      "amd64OnlyVersions": [],
      "multiArchVersionsV2": [
        {
          "renovateTag": "registry=https://mcr.microsoft.com, name=oss/kubernetes/azure-cloud-node-manager",
          "latestVersion": "v1.27.20",
          "previousLatestVersion": "v1.27.17"
        },
        {
          "renovateTag": "registry=https://mcr.microsoft.com, name=oss/kubernetes/azure-cloud-node-manager",
          "latestVersion": "v1.28.11",
          "previousLatestVersion": "v1.28.9"
        },
        {
          "renovateTag": "registry=https://mcr.microsoft.com, name=oss/kubernetes/azure-cloud-node-manager",
          "latestVersion": "v1.29.9",
          "previousLatestVersion": "v1.29.4"
        },
        {
          "renovateTag": "registry=https://mcr.microsoft.com, name=oss/kubernetes/azure-cloud-node-manager",
          "latestVersion": "v1.30.5",
          "previousLatestVersion": "v1.30.0"
        },
        {
          "renovateTag": "registry=https://mcr.microsoft.com, name=oss/kubernetes/azure-cloud-node-manager",
          "latestVersion": "v1.31.0"
        }
      ]
    },
    {
      "downloadURL": "mcr.microsoft.com/oss/kubernetes/autoscaler/cluster-proportional-autoscaler:*",
      "amd64OnlyVersions": [],
      "multiArchVersionsV2": [
        {
          "renovateTag": "registry=https://mcr.microsoft.com, name=oss/kubernetes/autoscaler/cluster-proportional-autoscaler",
          "latestVersion": "v1.8.9"
        }
      ]
    },
    {
      "downloadURL": "mcr.microsoft.com/aks/ip-masq-agent-v2:*",
      "amd64OnlyVersions": [],
      "multiArchVersionsV2": [
        {
          "renovateTag": "registry=https://mcr.microsoft.com, name=aks/ip-masq-agent-v2",
          "latestVersion": "v0.1.13",
          "previousLatestVersion": "v0.1.11"
        }
      ]
    },
    {
      "downloadURL": "mcr.microsoft.com/oss/kubernetes-csi/azuredisk-csi:*",
      "amd64OnlyVersions": [],
      "multiArchVersionsV2": [
        {
          "renovateTag": "registry=https://mcr.microsoft.com, name=oss/kubernetes-csi/azuredisk-csi",
          "latestVersion": "v1.28.10",
          "previousLatestVersion": "v1.28.9"
        },
        {
          "renovateTag": "registry=https://mcr.microsoft.com, name=oss/kubernetes-csi/azuredisk-csi",
          "latestVersion": "v1.29.9",
          "previousLatestVersion": "v1.29.8"
        },
        {
          "renovateTag": "registry=https://mcr.microsoft.com, name=oss/kubernetes-csi/azuredisk-csi",
          "latestVersion": "v1.30.4",
          "previousLatestVersion": "v1.30.3"
        }
      ]
    },
    {
      "downloadURL": "mcr.microsoft.com/oss/kubernetes-csi/azurefile-csi:*",
      "amd64OnlyVersions": [],
      "multiArchVersionsV2": [
        {
          "renovateTag": "registry=https://mcr.microsoft.com, name=oss/kubernetes-csi/azurefile-csi",
          "latestVersion": "v1.28.12",
          "previousLatestVersion": "v1.28.11"
        },
        {
          "renovateTag": "registry=https://mcr.microsoft.com, name=oss/kubernetes-csi/azurefile-csi",
          "latestVersion": "v1.29.8",
          "previousLatestVersion": "v1.29.7"
        },
        {
          "renovateTag": "registry=https://mcr.microsoft.com, name=oss/kubernetes-csi/azurefile-csi",
          "latestVersion": "v1.30.5",
          "previousLatestVersion": "v1.30.3"
        }
      ]
    },
    {
      "downloadURL": "mcr.microsoft.com/oss/kubernetes-csi/blob-csi:*",
      "amd64OnlyVersions": [],
      "multiArchVersionsV2": [
        {
          "renovateTag": "registry=https://mcr.microsoft.com, name=oss/kubernetes-csi/blob-csi",
          "latestVersion": "v1.22.8",
          "previousLatestVersion": "v1.22.7"
        },
        {
          "renovateTag": "registry=https://mcr.microsoft.com, name=oss/kubernetes-csi/blob-csi",
          "latestVersion": "v1.23.7",
          "previousLatestVersion": "v1.23.5"
        },
        {
          "renovateTag": "registry=https://mcr.microsoft.com, name=oss/kubernetes-csi/blob-csi",
          "latestVersion": "v1.24.3",
          "previousLatestVersion": "v1.24.2"
        }
      ]
    },
    {
      "downloadURL": "mcr.microsoft.com/oss/kubernetes-csi/livenessprobe:*",
      "amd64OnlyVersions": [],
      "multiArchVersionsV2": [
        {
          "renovateTag": "registry=https://mcr.microsoft.com, name=oss/kubernetes-csi/livenessprobe",
          "latestVersion": "v2.13.1",
          "previousLatestVersion": "v2.13.0"
        },
        {
          "renovateTag": "registry=https://mcr.microsoft.com, name=oss/kubernetes-csi/livenessprobe",
          "latestVersion": "v2.12.0"
        }
      ]
    },
    {
      "downloadURL": "mcr.microsoft.com/oss/kubernetes-csi/csi-node-driver-registrar:*",
      "amd64OnlyVersions": [],
      "multiArchVersionsV2": [
        {
          "renovateTag": "registry=https://mcr.microsoft.com, name=oss/kubernetes-csi/csi-node-driver-registrar",
          "latestVersion": "v2.11.1"
        },
        {
          "renovateTag": "registry=https://mcr.microsoft.com, name=oss/kubernetes-csi/csi-node-driver-registrar",
          "latestVersion": "v2.10.1"
        }
      ]
    },
    {
      "downloadURL": "mcr.microsoft.com/oss/open-policy-agent/gatekeeper:*",
      "amd64OnlyVersions": [],
      "multiArchVersionsV2": [
        {
          "renovateTag": "registry=https://mcr.microsoft.com, name=oss/open-policy-agent/gatekeeper",
          "latestVersion": "v3.17.1"
        },
        {
          "renovateTag": "registry=https://mcr.microsoft.com, name=oss/open-policy-agent/gatekeeper",
          "latestVersion": "v3.16.3"
        }
      ]
    },
    {
      "downloadURL": "mcr.microsoft.com/aks/aks-app-routing-operator:*",
      "amd64OnlyVersions": [],
      "multiArchVersionsV2": []
    },
    {
      "downloadURL": "mcr.microsoft.com/oss/virtual-kubelet/virtual-kubelet:*",
      "amd64OnlyVersions": [],
      "multiArchVersionsV2": []
    },
    {
      "downloadURL": "mcr.microsoft.com/azure-policy/policy-kubernetes-addon-prod:*",
      "amd64OnlyVersions": [],
      "multiArchVersionsV2": [
        {
          "renovateTag": "registry=https://mcr.microsoft.com, name=azure-policy/policy-kubernetes-addon-prod",
          "latestVersion": "1.7.1",
          "previousLatestVersion": "1.7.0"
        },
        {
          "renovateTag": "registry=https://mcr.microsoft.com, name=azure-policy/policy-kubernetes-addon-prod",
          "latestVersion": "1.5.0"
        }
      ]
    },
    {
      "downloadURL": "mcr.microsoft.com/azure-policy/policy-kubernetes-webhook:*",
      "amd64OnlyVersions": [],
      "multiArchVersionsV2": [
        {
          "renovateTag": "registry=https://mcr.microsoft.com, name=azure-policy/policy-kubernetes-webhook",
          "latestVersion": "1.7.1",
          "previousLatestVersion": "1.7.0"
        },
        {
          "renovateTag": "registry=https://mcr.microsoft.com, name=azure-policy/policy-kubernetes-webhook",
          "latestVersion": "1.5.0"
        }
      ]
    },
    {
      "downloadURL": "mcr.microsoft.com/azure-application-gateway/kubernetes-ingress:*",
      "amd64OnlyVersions": [],
      "multiArchVersionsV2": []
    },
    {
      "downloadURL": "mcr.microsoft.com/aks/aks-node-ca-watcher:*",
      "amd64OnlyVersions": [],
      "multiArchVersionsV2": [
        {
          "renovateTag": "registry=https://mcr.microsoft.com, name=aks/aks-node-ca-watcher",
          "latestVersion": "master.240820.1"
        }
      ]
    },
    {
      "downloadURL": "mcr.microsoft.com/oss/kubernetes/windows-gmsa-webhook:*",
      "amd64OnlyVersions": [],
      "multiArchVersionsV2": [
        {
          "renovateTag": "registry=https://mcr.microsoft.com, name=oss/kubernetes/windows-gmsa-webhook",
          "latestVersion": "v0.7.1"
        }
      ]
    },
    {
      "downloadURL": "mcr.microsoft.com/oss/kubernetes/kube-proxy:*",
      "amd64OnlyVersions": [],
      "multiArchVersionsV2": [
        {
          "renovateTag": "registry=https://mcr.microsoft.com, name=oss/kubernetes/kube-proxy",
          "latestVersion": "v1.27.16",
          "previousLatestVersion": "v1.27.15"
        },
        {
          "renovateTag": "registry=https://mcr.microsoft.com, name=oss/kubernetes/kube-proxy",
          "latestVersion": "v1.28.13",
          "previousLatestVersion": "v1.28.12"
        },
        {
          "renovateTag": "registry=https://mcr.microsoft.com, name=oss/kubernetes/kube-proxy",
          "latestVersion": "v1.29.8",
          "previousLatestVersion": "v1.29.7"
        },
        {
          "renovateTag": "registry=https://mcr.microsoft.com, name=oss/kubernetes/kube-proxy",
          "latestVersion": "v1.30.4",
          "previousLatestVersion": "v1.30.3"
        }
      ]
    }
  ],
  "Packages": [
    {
      "name": "oras",
      "downloadLocation": "/usr/local/bin",
      "downloadURIs": {
        "default": {
          "current": {
            "versionsV2": [
              {
                "renovateTag": "<DO_NOT_UPDATE>",
                "latestVersion": "1.2.0"
              }
            ],
            "downloadURL": "https://github.com/oras-project/oras/releases/download/v${version}/oras_${version}_linux_${CPU_ARCH}.tar.gz"
          }
        }
      }
    },
    {
      "name": "runc",
      "downloadLocation": "/opt/runc/downloads",
      "downloadURIs": {
        "ubuntu": {
          "r1804": {
            "versionsV2": [
              {
                "renovateTag": "<DO_NOT_UPDATE>",
                "latestVersion": "1.1.14-ubuntu18.04u1"
              }
            ]
          },
          "r2004": {
            "versionsV2": [
              {
                "renovateTag": "name=moby-runc, os=ubuntu, release=20.04",
                "latestVersion": "1.1.14-ubuntu20.04u1"
              }
            ]
          },
          "r2204": {
            "versionsV2": [
              {
                "renovateTag": "name=moby-runc, os=ubuntu, release=22.04",
                "latestVersion": "1.1.14-ubuntu22.04u1"
              }
            ]
          },
          "r2404": {
            "versionsV2": [
              {
                "renovateTag": "name=moby-runc, os=ubuntu, release=24.04",
                "latestVersion": "1.1.14-ubuntu24.04u1"
              }
            ]
          }
        },
        "mariner": {
          "current": {
            "versionsV2": [
              {
                "renovateTag": "<DO_NOT_UPDATE>",
                "latestVersion": "1.1.9-5.cm2"
              }
            ]
          }
        },
        "azurelinux": {
          "current": {
            "versionsV2": [
              {
                "renovateTag": "<DO_NOT_UPDATE>",
                "latestVersion": "1.1.12-1.azl3"
              }
            ]
          }
        }
      }
    },
    {
      "name": "containerd",
      "downloadLocation": "/opt/containerd/downloads",
      "downloadURIs": {
        "ubuntu": {
          "r2204": {
            "versionsV2": [
              {
                "renovateTag": "name=moby-containerd, os=ubuntu, release=22.04",
                "latestVersion": "1.7.20"
              }
            ]
          },
          "r2004": {
            "versionsV2": [
              {
                "renovateTag": "name=moby-containerd, os=ubuntu, release=20.04",
                "latestVersion": "1.7.20"
              }
            ]
          },
          "r1804": {
            "versionsV2": [
              {
                "renovateTag": "<DO_NOT_UPDATE>",
                "latestVersion": "1.7.1-1"
              }
            ]
          }
        },
        "mariner": {
          "current": {
            "versionsV2": [
              {
                "renovateTag": "<DO_NOT_UPDATE>",
                "latestVersion": "1.6.26-5.cm2"
              }
            ]
          }
        },
        "marinerkata": {
          "current": {
            "versionsV2": [
              {
                "renovateTag": "<DO_NOT_UPDATE>",
                "latestVersion": "<SKIP>"
              }
            ]
          }
        },
        "azurelinux": {
          "current": {
            "versionsV2": [
              {
                "renovateTag": "<DO_NOT_UPDATE>",
                "latestVersion": "1.7.13-3.azl3"
              }
            ]
          }
        },
        "default": {
          "current": {
            "versionsV2": [
              {
                "renovateTag": "<DO_NOT_UPDATE>",
                "latestVersion": "1.7.20"
              }
            ]
          }
        }
      }
    },
    {
      "name": "cni-plugins",
      "downloadLocation": "/opt/cni/downloads",
      "downloadURIs": {
        "default": {
          "current": {
            "versionsV2": [
              {
                "renovateTag": "<DO_NOT_UPDATE>",
                "latestVersion": "1.4.1"
              }
            ],
            "downloadURL": "https://acs-mirror.azureedge.net/cni-plugins/v${version}/binaries/cni-plugins-linux-${CPU_ARCH}-v${version}.tgz"
          }
        }
      }
    },
    {
      "name": "azure-cni",
      "downloadLocation": "/opt/cni/downloads",
      "downloadURIs": {
        "default": {
          "current": {
            "versionsV2": [
              {
                "renovateTag": "<DO_NOT_UPDATE>",
                "latestVersion": "1.4.54"
              },
              {
                "renovateTag": "<DO_NOT_UPDATE>",
                "latestVersion": "1.5.32",
                "previousLatestVersion": "1.5.35"
              },
              {
                "renovateTag": "<DO_NOT_UPDATE>",
                "latestVersion": "1.6.3"
              }
            ],
            "downloadURL": "https://acs-mirror.azureedge.net/azure-cni/v${version}/binaries/azure-vnet-cni-linux-${CPU_ARCH}-v${version}.tgz"
          }
        }
      }
    },
    {
      "name": "cri-tools",
      "downloadLocation": "/opt/crictl/downloads",
      "downloadURIs": {
        "default": {
          "current": {
            "versionsV2": [
              {
                "renovateTag": "<DO_NOT_UPDATE>",
                "latestVersion": "1.29.0"
              }
            ],
            "downloadURL": "https://acs-mirror.azureedge.net/cri-tools/v${version}/binaries/crictl-v${version}-linux-${CPU_ARCH}.tar.gz"
          }
        }
      }
    },
    {
      "name": "kubernetes-binaries",
      "downloadLocation": "/opt/kubernetes/downloads",
      "downloadURIs": {
        "default": {
          "current": {
            "versionsV2": [
              {
                "k8sVersion": "1.27",
                "renovateTag": "<DO_NOT_UPDATE>",
                "latestVersion": "1.27.16",
                "previousLatestVersion": "1.27.15"
              },
              {
                "k8sVersion": "1.28",
                "renovateTag": "<DO_NOT_UPDATE>",
                "latestVersion": "1.28.13",
                "previousLatestVersion": "1.28.12"
              },
              {
                "k8sVersion": "1.29",
                "renovateTag": "<DO_NOT_UPDATE>",
                "latestVersion": "1.29.8",
                "previousLatestVersion": "1.29.7"
              },
              {
                "k8sVersion": "1.30",
                "renovateTag": "<DO_NOT_UPDATE>",
                "latestVersion": "1.30.4",
                "previousLatestVersion": "1.30.3"
              }
            ],
            "downloadURL": "https://acs-mirror.azureedge.net/kubernetes/v${version}/binaries/kubernetes-node-linux-${CPU_ARCH}.tar.gz"
          }
        }
      }
    },
    {
      "name": "azure-acr-credential-provider",
      "downloadLocation": "/opt/credentialprovider/downloads",
      "downloadURIs": {
        "default": {
          "current": {
            "versionsV2": [
              {
                "renovateTag": "<DO_NOT_UPDATE>",
                "latestVersion": "1.30.0"
              },
              {
                "renovateTag": "<DO_NOT_UPDATE>",
                "latestVersion": "1.29.2"
              }
            ],
            "downloadURL": "https://acs-mirror.azureedge.net/cloud-provider-azure/v${version}/binaries/azure-acr-credential-provider-linux-${CPU_ARCH}-v${version}.tar.gz"
          }
        }
      }
    },
    {
      "name": "containerd-wasm-shims",
      "downloadLocation": "/usr/local/bin",
      "downloadURIs": {
        "default": {
          "current": {
            "versionsV2": [
              {
                "renovateTag": "<DO_NOT_UPDATE>",
                "latestVersion": "0.3.0"
              },
              {
                "renovateTag": "<DO_NOT_UPDATE>",
                "latestVersion": "0.5.1"
              },
              {
                "renovateTag": "<DO_NOT_UPDATE>",
                "latestVersion": "0.8.0"
<<<<<<< HEAD
=======
              },
              {
                "renovateTag": "<DO_NOT_UPDATE>",
                "latestVersion": "0.15.1"
>>>>>>> ae86f2b4
              }
            ],
            "downloadURL": "https://acs-mirror.azureedge.net/containerd-wasm-shims/v${version}/linux/${CPU_ARCH}"
          }
        }
      }
    }
  ]
}<|MERGE_RESOLUTION|>--- conflicted
+++ resolved
@@ -841,13 +841,10 @@
               {
                 "renovateTag": "<DO_NOT_UPDATE>",
                 "latestVersion": "0.8.0"
-<<<<<<< HEAD
-=======
               },
               {
                 "renovateTag": "<DO_NOT_UPDATE>",
                 "latestVersion": "0.15.1"
->>>>>>> ae86f2b4
               }
             ],
             "downloadURL": "https://acs-mirror.azureedge.net/containerd-wasm-shims/v${version}/linux/${CPU_ARCH}"
