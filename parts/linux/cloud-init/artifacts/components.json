{
  "ContainerImages": [
    {
      "downloadURL": "mcr.microsoft.com/oss/kubernetes/autoscaler/addon-resizer:*",
      "amd64OnlyVersions": [],
      "multiArchVersions": [
        "1.8.20",
        "1.8.22"
      ]
    },
    {
      "downloadURL": "mcr.microsoft.com/oss/kubernetes/metrics-server:*",
      "amd64OnlyVersions": [],
      "multiArchVersions": [
        "v0.7.1"
      ]
    },
    {
      "downloadURL": "mcr.microsoft.com/oss/kubernetes/pause:*",
      "amd64OnlyVersions": [],
      "multiArchVersions": [
        "3.6"
      ]
    },
    {
      "downloadURL": "mcr.microsoft.com/oss/kubernetes/coredns:*",
      "amd64OnlyVersions": [],
      "multiArchVersions": [
        "v1.9.4-hotfix.20240520",
        "v1.9.4-hotfix.20240627",
        "v1.9.4-hotfix.20240704"
      ]
    },
    {
      "downloadURL": "mcr.microsoft.com/mirror/docker/library/busybox:*",
      "amd64OnlyVersions": [],
      "multiArchVersions": [
        "1.35"
      ]
    },
    {
      "downloadURL": "mcr.microsoft.com/containernetworking/azure-cni:*",
      "amd64OnlyVersions": [],
      "multiArchVersions": [
        "v1.5.28",
        "v1.6.0"
      ],
      "prefetchOptimizations": [
        {
          "version": "v1.5.28",
          "binaries": [
            "dropgz"
          ]
        },
        {
          "version": "v1.6.0",
          "binaries": [
            "dropgz"
          ]
        }
      ]
    },
    {
      "downloadURL": "mcr.microsoft.com/containernetworking/azure-cns:*",
      "amd64OnlyVersions": [],
      "multiArchVersions": [
        "v1.4.52",
        "v1.5.26",
        "v1.6.0"
      ],
      "prefetchOptimizations": [
        {
          "version": "v1.5.26",
          "binaries": [
            "usr/local/bin/azure-cns"
          ]
        },
        {
          "version": "v1.6.0",
          "binaries": [
            "usr/local/bin/azure-cns"
          ]
        }
      ]
    },
    {
      "downloadURL": "mcr.microsoft.com/containernetworking/azure-ipam:*",
      "amd64OnlyVersions": [],
      "multiArchVersions": [
        "v0.2.0"
      ],
      "prefetchOptimizations": [
        {
          "version": "v0.2.0",
          "binaries": [
            "dropgz"
          ]
        }
      ]
    },
    {
      "downloadURL": "mcr.microsoft.com/containernetworking/cni-dropgz:*",
      "amd64OnlyVersions": [],
      "multiArchVersions": [
        "v0.0.13",
        "v0.0.20",
        "v0.1.4",
        "v0.2.0"
      ],
      "prefetchOptimizations": [
        {
          "version": "v0.0.13",
          "binaries": [
            "dropgz"
          ]
        },
        {
          "version": "v0.0.20",
          "binaries": [
            "dropgz"
          ]
        },
        {
          "version": "v0.1.4",
          "binaries": [
            "dropgz"
          ]
        },
        {
          "version": "v0.2.0",
          "binaries": [
            "dropgz"
          ]
        }
      ]
    },
    {
      "downloadURL": "mcr.microsoft.com/containernetworking/azure-npm:*",
      "amd64OnlyVersions": [],
      "multiArchVersions": [
        "v1.5.29"
      ]
    },
    {
      "downloadURL": "mcr.microsoft.com/oss/kubernetes/apiserver-network-proxy/agent:*",
      "amd64OnlyVersions": [],
      "multiArchVersions": [
        "v0.1.6-hotfix.20240116"
      ]
    },
    {
      "downloadURL": "mcr.microsoft.com/oss/kubernetes-csi/secrets-store/driver:*",
      "amd64OnlyVersions": [],
      "multiArchVersions": [
        "v1.4.2-1",
        "v1.4.3",
        "v1.4.3-2"
      ]
    },
    {
      "downloadURL": "mcr.microsoft.com/oss/azure/secrets-store/provider-azure:*",
      "amd64OnlyVersions": [],
      "multiArchVersions": [
        "v1.5.2",
        "v1.5.1"
      ]
    },
    {
      "downloadURL": "mcr.microsoft.com/azuremonitor/containerinsights/ciprod:*",
      "amd64OnlyVersions": [],
      "multiArchVersions": [
        "3.1.22"
      ]
    },
    {
      "downloadURL": "mcr.microsoft.com/aks/msi/addon-token-adapter:*",
      "amd64OnlyVersions": [],
      "multiArchVersions": [
        "master.221118.2"
      ]
    },
    {
      "downloadURL": "mcr.microsoft.com/azuremonitor/containerinsights/ciprod/prometheus-collector/images:*",
      "amd64OnlyVersions": [],
      "multiArchVersions": [
        "6.8.10-main-05-06-2024-079dabbc",
        "6.8.10-main-05-06-2024-079dabbc-targetallocator",
        "6.8.10-main-05-06-2024-079dabbc-cfg",
        "6.8.13-main-05-29-2024-3e72c0e4",
        "6.8.13-main-05-29-2024-3e72c0e4-targetallocator",
        "6.8.13-main-05-29-2024-3e72c0e4-cfg"
      ]
    },
    {
      "downloadURL": "mcr.microsoft.com/oss/kubernetes/kube-state-metrics:*",
      "amd64OnlyVersions": [],
      "multiArchVersions": [
        "v2.11.0"
      ]
    },
    {
      "downloadURL": "mcr.microsoft.com/oss/calico/cni:*",
      "amd64OnlyVersions": [],
      "multiArchVersions": [
        "v3.24.6"
      ],
      "prefetchOptimizations": [
        {
          "version": "v3.24.6",
          "binaries": [
            "opt/cni/bin/bandwidth",
            "opt/cni/bin/calico",
            "opt/cni/bin/calico-ipam",
            "opt/cni/bin/flannel",
            "opt/cni/bin/host-local",
            "opt/cni/bin/install",
            "opt/cni/bin/loopback",
            "opt/cni/bin/portmap",
            "opt/cni/bin/tuning"
          ]
        }
      ]
    },
    {
      "downloadURL": "mcr.microsoft.com/oss/calico/node:*",
      "amd64OnlyVersions": [],
      "multiArchVersions": [
        "v3.24.6"
      ]
    },
    {
      "downloadURL": "mcr.microsoft.com/oss/calico/pod2daemon-flexvol:*",
      "amd64OnlyVersions": [],
      "multiArchVersions": [
        "v3.24.6"
      ],
      "prefetchOptimizations": [
        {
          "version": "v3.24.6",
          "binaries": [
            "usr/local/bin/flexvol"
          ]
        }
      ]
    },
    {
      "downloadURL": "mcr.microsoft.com/oss/cilium/cilium:*",
      "amd64OnlyVersions": [],
      "multiArchVersions": [
        "1.13.13-3",
        "1.13.13-4",
        "1.14.10-1",
        "1.14.10-2"
      ]
    },
    {
      "downloadURL": "mcr.microsoft.com/oss/kubernetes/azure-cloud-node-manager:*",
      "amd64OnlyVersions": [],
      "multiArchVersions": [
        "v1.27.16",
        "v1.27.17",
        "v1.28.8",
        "v1.28.9",
        "v1.29.3",
        "v1.29.4",
        "v1.30.0"
      ]
    },
    {
      "downloadURL": "mcr.microsoft.com/oss/kubernetes/autoscaler/cluster-proportional-autoscaler:*",
      "amd64OnlyVersions": [],
      "multiArchVersions": [
        "v1.8.9"
      ]
    },
    {
      "downloadURL": "mcr.microsoft.com/aks/ip-masq-agent-v2:*",
      "amd64OnlyVersions": [],
      "multiArchVersions": [
        "v0.1.11"
      ]
    },
    {
      "downloadURL": "mcr.microsoft.com/oss/kubernetes-csi/azuredisk-csi:*",
      "amd64OnlyVersions": [],
      "multiArchVersions": [
        "v1.28.8",
        "v1.28.9",
        "v1.29.6",
        "v1.29.7"
      ]
    },
    {
      "downloadURL": "mcr.microsoft.com/oss/kubernetes-csi/azurefile-csi:*",
      "amd64OnlyVersions": [],
      "multiArchVersions": [
        "v1.28.10",
        "v1.28.11",
        "v1.29.5",
        "v1.29.6",
        "v1.30.2",
        "v1.30.3"
      ]
    },
    {
      "downloadURL": "mcr.microsoft.com/oss/kubernetes-csi/blob-csi:*",
      "amd64OnlyVersions": [],
      "multiArchVersions": [
        "v1.22.6",
        "v1.22.7",
        "v1.23.4",
        "v1.23.5"
      ]
    },
    {
      "downloadURL": "mcr.microsoft.com/oss/kubernetes-csi/livenessprobe:*",
      "amd64OnlyVersions": [],
      "multiArchVersions": [
        "v2.12.0",
        "v2.13.0"
      ]
    },
    {
      "downloadURL": "mcr.microsoft.com/oss/kubernetes-csi/csi-node-driver-registrar:*",
      "amd64OnlyVersions": [],
      "multiArchVersions": [
        "v2.10.1",
        "v2.11.0"
      ]
    },
    {
      "downloadURL": "mcr.microsoft.com/oss/open-policy-agent/gatekeeper:*",
      "amd64OnlyVersions": [],
      "multiArchVersions": [
        "v3.16.3",
        "v3.14.2",
        "v3.14.1"
      ]
    },
    {
      "downloadURL": "mcr.microsoft.com/aks/aks-app-routing-operator:*",
      "amd64OnlyVersions": [],
      "multiArchVersions": []
    },
    {
      "downloadURL": "mcr.microsoft.com/oss/virtual-kubelet/virtual-kubelet:*",
      "amd64OnlyVersions": [],
      "multiArchVersions": []
    },
    {
      "downloadURL": "mcr.microsoft.com/azure-policy/policy-kubernetes-addon-prod:*",
      "amd64OnlyVersions": [],
      "multiArchVersions": [
        "1.5.0",
        "1.4.0",
        "1.3.1"
      ]
    },
    {
      "downloadURL": "mcr.microsoft.com/azure-policy/policy-kubernetes-webhook:*",
      "amd64OnlyVersions": [],
      "multiArchVersions": [
        "1.5.0",
        "1.4.0",
        "1.3.1"
      ]
    },
    {
      "downloadURL": "mcr.microsoft.com/azure-application-gateway/kubernetes-ingress:*",
      "amd64OnlyVersions": [],
      "multiArchVersions": []
    },
    {
      "downloadURL": "mcr.microsoft.com/aks/aks-node-ca-watcher:*",
      "amd64OnlyVersions": [],
      "multiArchVersions": [
        "master.240530.2"
      ]
    },
    {
      "downloadURL": "mcr.microsoft.com/oss/kubernetes/windows-gmsa-webhook:*",
      "amd64OnlyVersions": [],
      "multiArchVersions": [
        "v0.7.1"
      ]
    }
  ],
  "Packages": [
    {
      "name": "runc",
      "downloadLocation": "/opt/runc/downloads",
      "downloadURIs": {
        "ubuntu": {
          "r1804": {
            "versions": [
              "1.1.12-ubuntu18.04u1"
            ]
          },
          "r2004": {
            "versions": [
              "1.1.12-ubuntu20.04u1"
            ]
          },
          "r2204": {
            "versions": [
              "1.1.12-ubuntu22.04u1"
            ]
          }
        },
        "mariner": {
          "current": {
            "versions": [
              "1.1.9-5.cm2"
            ]
          }
        }
      }
    },
    {
      "name": "containerd",
      "downloadLocation": "/opt/containerd/downloads",
      "downloadURIs": {
        "ubuntu": {
          "current": {
            "versions": [
              "1.7.15-1"
            ]
          },
          "r1804": {
            "versions": [
              "1.7.1-1"
            ]
          }
        },
        "mariner": {
          "current": {
            "versions": [
              "1.6.26-5.cm2"
            ]
          }
        },
        "default": {
          "current": {
            "versions": [
              "1.7.15-1"
            ]
          }
        }
      }
    },
    {
<<<<<<< HEAD
      "fileName": "cni-plugins-linux-${CPU_ARCH}-v*",
=======
      "name": "cni-plugins",
>>>>>>> d26e1eaa
      "downloadLocation": "/opt/cni/downloads",
      "downloadURIs": {
        "default": {
          "current": {
            "versions": [
              "1.4.1"
            ],
            "downloadURL": "https://acs-mirror.azureedge.net/cni-plugins/v${version}/binaries/cni-plugins-linux-${CPU_ARCH}-v${version}.tgz"
          }
        }
      }
    },
    {
      "name": "azure-cni",
      "downloadLocation": "/opt/cni/downloads",
      "downloadURIs": {
        "default": {
          "current": {
            "versions": [
              "1.4.54",
              "1.5.28"
            ],
            "downloadURL": "https://acs-mirror.azureedge.net/azure-cni/v${version}/binaries/azure-vnet-cni-linux-${CPU_ARCH}-v${version}.tgz"
          }
        }
      }
    },
    {
      "name": "cri-tools",
      "downloadLocation": "/opt/crictl/downloads",
      "downloadURIs": {
        "default": {
          "current": {
            "versions": [
              "1.29.0"
            ],
            "downloadURL": "https://acs-mirror.azureedge.net/cri-tools/v${version}/binaries/crictl-v${version}-linux-${CPU_ARCH}.tar.gz"
          }
        }
      }
    }
  ]
}<|MERGE_RESOLUTION|>--- conflicted
+++ resolved
@@ -449,11 +449,7 @@
       }
     },
     {
-<<<<<<< HEAD
-      "fileName": "cni-plugins-linux-${CPU_ARCH}-v*",
-=======
       "name": "cni-plugins",
->>>>>>> d26e1eaa
       "downloadLocation": "/opt/cni/downloads",
       "downloadURIs": {
         "default": {
