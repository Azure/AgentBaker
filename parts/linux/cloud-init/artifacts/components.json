{
  "ContainerImages": [
    {
      "downloadURL": "mcr.microsoft.com/oss/kubernetes/autoscaler/addon-resizer:*",
      "amd64OnlyVersions": [],
      "multiArchVersionsV2": [
        {
          "renovateTag": "registry=https://mcr.microsoft.com, name=oss/kubernetes/autoscaler/addon-resizer",
          "latestVersion": "1.8.22",
          "previousLatestVersion": "1.8.20"
        }
      ]
    },
    {
      "downloadURL": "mcr.microsoft.com/oss/kubernetes/metrics-server:*",
      "amd64OnlyVersions": [],
      "multiArchVersionsV2": [
        {
          "renovateTag": "registry=https://mcr.microsoft.com, name=oss/kubernetes/metrics-server",
          "latestVersion": "v0.7.1"
        }
      ]
    },
    {
      "downloadURL": "mcr.microsoft.com/oss/kubernetes/pause:*",
      "amd64OnlyVersions": [],
      "multiArchVersionsV2": [
        {
          "renovateTag": "registry=https://mcr.microsoft.com, name=oss/kubernetes/pause",
          "latestVersion": "3.6"
        }
      ]
    },
    {
      "downloadURL": "mcr.microsoft.com/oss/kubernetes/coredns:*",
      "amd64OnlyVersions": [],
      "multiArchVersionsV2": [
        {
          "renovateTag": "registry=https://mcr.microsoft.com, name=oss/kubernetes/coredns",
          "latestVersion": "v1.9.4-hotfix.20240704",
          "previousLatestVersion": "v1.9.4-hotfix.20240627"
        }
      ]
    },
    {
      "downloadURL": "mcr.microsoft.com/containernetworking/azure-cni:*",
      "amd64OnlyVersions": [],
      "multiArchVersionsV2": [
        {
          "renovateTag": "registry=https://mcr.microsoft.com, name=containernetworking/azure-cni",
          "latestVersion": "v1.5.35",
          "previousLatestVersion": "v1.5.32",
          "containerImagePrefetch": {
            "latestVersion": {
              "binaries": [
                "/dropgz"
              ]
            },
            "previousLatestVersion": {
              "binaries": [
                "/dropgz"
              ]
            }
          }
        },
        {
          "renovateTag": "registry=https://mcr.microsoft.com, name=containernetworking/azure-cni",
          "latestVersion": "v1.6.7",
          "previousLatestVersion": "v1.6.5",
          "containerImagePrefetch": {
            "latestVersion": {
              "binaries": [
                "/dropgz"
              ]
            },
            "previousLatestVersion": {
              "binaries": [
                "/dropgz"
              ]
            }
          }
        }
      ]
    },
    {
      "downloadURL": "mcr.microsoft.com/containernetworking/azure-cns:*",
      "amd64OnlyVersions": [],
      "multiArchVersionsV2": [
        {
          "renovateTag": "registry=https://mcr.microsoft.com, name=containernetworking/azure-cns",
          "latestVersion": "v1.4.52",
          "containerImagePrefetch": {
            "latestVersion": {
              "binaries": [
                "/usr/local/bin/azure-cns"
              ]
            }
          }
        },
        {
          "renovateTag": "registry=https://mcr.microsoft.com, name=containernetworking/azure-cns",
          "latestVersion": "v1.5.35",
          "previousLatestVersion": "v1.5.32",
          "containerImagePrefetch": {
            "latestVersion": {
              "binaries": [
                "/usr/local/bin/azure-cns"
              ]
            },
            "previousLatestVersion": {
              "binaries": [
                "/usr/local/bin/azure-cns"
              ]
            }
          }
        },
        {
          "renovateTag": "registry=https://mcr.microsoft.com, name=containernetworking/azure-cns",
          "latestVersion": "v1.6.7",
          "previousLatestVersion": "v1.6.5",
          "containerImagePrefetch": {
            "latestVersion": {
              "binaries": [
                "/usr/local/bin/azure-cns"
              ]
            },
            "previousLatestVersion": {
              "binaries": [
                "/usr/local/bin/azure-cns"
              ]
            }
          }
        }
      ]
    },
    {
      "downloadURL": "mcr.microsoft.com/containernetworking/azure-ipam:*",
      "amd64OnlyVersions": [],
      "multiArchVersionsV2": [
        {
          "renovateTag": "registry=https://mcr.microsoft.com, name=containernetworking/azure-ipam",
          "latestVersion": "v0.2.0",
          "containerImagePrefetch": {
            "latestVersion": {
              "binaries": [
                "/dropgz"
              ]
            }
          }
        }
      ]
    },
    {
      "downloadURL": "mcr.microsoft.com/containernetworking/cni-dropgz:*",
      "amd64OnlyVersions": [],
      "multiArchVersionsV2": [
        {
          "renovateTag": "registry=https://mcr.microsoft.com, name=containernetworking/cni-dropgz",
<<<<<<< HEAD
          "latestVersion": "v0.0.20",
          "containerImagePrefetch": {
            "latestVersion": {
              "binaries": [
                "/dropgz"
              ]
            }
          }
        },
        {
          "renovateTag": "registry=https://mcr.microsoft.com, name=containernetworking/cni-dropgz",
          "latestVersion": "v0.1.4",
          "containerImagePrefetch": {
            "latestVersion": {
              "binaries": [
                "/dropgz"
              ]
            }
          }
        },
        {
          "renovateTag": "registry=https://mcr.microsoft.com, name=containernetworking/cni-dropgz",
          "latestVersion": "v0.2.0",
          "containerImagePrefetch": {
            "latestVersion": {
              "binaries": [
                "/dropgz"
              ]
            }
          }
=======
          "latestVersion": "v0.0.20"
        }
      ],
      "prefetchOptimizations": [
        {
          "version": "v0.0.20",
          "binaries": [
            "dropgz"
          ]
>>>>>>> 6ddf3efe
        }
      ]
    },
    {
      "downloadURL": "mcr.microsoft.com/containernetworking/azure-npm:*",
      "amd64OnlyVersions": [],
      "multiArchVersionsV2": [
        {
          "renovateTag": "registry=https://mcr.microsoft.com, name=containernetworking/azure-npm",
          "latestVersion": "v1.5.34"
        }
      ]
    },
    {
      "downloadURL": "mcr.microsoft.com/oss/kubernetes/apiserver-network-proxy/agent:*",
      "amd64OnlyVersions": [],
      "multiArchVersionsV2": [
        {
          "renovateTag": "registry=https://mcr.microsoft.com, name=oss/kubernetes/apiserver-network-proxy/agent",
          "latestVersion": "v0.1.6-hotfix.20240116"
        },
        {
          "renovateTag": "registry=https://mcr.microsoft.com, name=oss/kubernetes/apiserver-network-proxy/agent",
          "latestVersion": "v0.30.3-hotfix.20240819"
        }
      ]
    },
    {
      "downloadURL": "mcr.microsoft.com/oss/kubernetes-csi/secrets-store/driver:*",
      "amd64OnlyVersions": [],
      "multiArchVersionsV2": [
        {
          "renovateTag": "registry=https://mcr.microsoft.com, name=oss/kubernetes-csi/secrets-store/driver",
          "latestVersion": "v1.4.5",
          "previousLatestVersion": "v1.4.4"
        }
      ]
    },
    {
      "downloadURL": "mcr.microsoft.com/oss/azure/secrets-store/provider-azure:*",
      "amd64OnlyVersions": [],
      "multiArchVersionsV2": [
        {
          "renovateTag": "registry=https://mcr.microsoft.com, name=oss/azure/secrets-store/provider-azure",
          "latestVersion": "v1.5.3",
          "previousLatestVersion": "v1.5.2"
        }
      ]
    },
    {
      "downloadURL": "mcr.microsoft.com/azuremonitor/containerinsights/ciprod:*",
      "amd64OnlyVersions": [],
      "multiArchVersionsV2": [
        {
          "renovateTag": "registry=https://mcr.microsoft.com, name=azuremonitor/containerinsights/ciprod",
          "latestVersion": "3.1.23"
        }
      ]
    },
    {
      "downloadURL": "mcr.microsoft.com/aks/msi/addon-token-adapter:*",
      "amd64OnlyVersions": [],
      "multiArchVersionsV2": [
        {
          "renovateTag": "registry=https://mcr.microsoft.com, name=aks/msi/addon-token-adapter",
          "latestVersion": "master.221118.2"
        }
      ]
    },
    {
      "downloadURL": "mcr.microsoft.com/azuremonitor/containerinsights/ciprod/prometheus-collector/images:*",
      "amd64OnlyVersions": [],
      "multiArchVersionsV2": [
        {
          "renovateTag": "registry=https://mcr.microsoft.com, name=azuremonitor/containerinsights/ciprod/prometheus-collector/images",
          "latestVersion": "6.10.0-main-09-16-2024-85a71678",
          "previousLatestVersion": "6.9.1-main-08-28-2024-f33aacb5"
        },
        {
          "renovateTag": "registry=https://mcr.microsoft.com, name=azuremonitor/containerinsights/ciprod/prometheus-collector/images",
          "latestVersion": "6.10.0-main-09-16-2024-85a71678-targetallocator",
          "previousLatestVersion": "6.9.1-main-08-28-2024-f33aacb5-targetallocator"
        },
        {
          "renovateTag": "registry=https://mcr.microsoft.com, name=azuremonitor/containerinsights/ciprod/prometheus-collector/images",
          "latestVersion": "6.10.0-main-09-16-2024-85a71678-cfg",
          "previousLatestVersion": "6.9.1-main-08-28-2024-f33aacb5-cfg"
        }
      ]
    },
    {
      "downloadURL": "mcr.microsoft.com/oss/kubernetes/kube-state-metrics:*",
      "amd64OnlyVersions": [],
      "multiArchVersionsV2": [
        {
          "renovateTag": "registry=https://mcr.microsoft.com, name=oss/kubernetes/kube-state-metrics",
          "latestVersion": "v2.11.0"
        }
      ]
    },
    {
      "downloadURL": "mcr.microsoft.com/oss/cilium/cilium:*",
      "amd64OnlyVersions": [],
      "multiArchVersionsV2": [
        {
          "renovateTag": "registry=https://mcr.microsoft.com, name=oss/cilium/cilium",
          "latestVersion": "1.13.13-4",
          "previousLatestVersion": "1.13.13-3"
        },
        {
          "renovateTag": "registry=https://mcr.microsoft.com, name=oss/cilium/cilium",
          "latestVersion": "1.14.10-2",
          "previousLatestVersion": "1.14.10-1"
        }
      ]
    },
    {
      "downloadURL": "mcr.microsoft.com/oss/kubernetes/azure-cloud-node-manager:*",
      "amd64OnlyVersions": [],
      "multiArchVersionsV2": [
        {
          "renovateTag": "registry=https://mcr.microsoft.com, name=oss/kubernetes/azure-cloud-node-manager",
          "latestVersion": "v1.27.20",
          "previousLatestVersion": "v1.27.17"
        },
        {
          "renovateTag": "registry=https://mcr.microsoft.com, name=oss/kubernetes/azure-cloud-node-manager",
          "latestVersion": "v1.28.11",
          "previousLatestVersion": "v1.28.9"
        },
        {
          "renovateTag": "registry=https://mcr.microsoft.com, name=oss/kubernetes/azure-cloud-node-manager",
          "latestVersion": "v1.29.9",
          "previousLatestVersion": "v1.29.4"
        },
        {
          "renovateTag": "registry=https://mcr.microsoft.com, name=oss/kubernetes/azure-cloud-node-manager",
          "latestVersion": "v1.30.5",
          "previousLatestVersion": "v1.30.0"
        },
        {
          "renovateTag": "registry=https://mcr.microsoft.com, name=oss/kubernetes/azure-cloud-node-manager",
          "latestVersion": "v1.31.0"
        }
      ]
    },
    {
      "downloadURL": "mcr.microsoft.com/oss/kubernetes/autoscaler/cluster-proportional-autoscaler:*",
      "amd64OnlyVersions": [],
      "multiArchVersionsV2": [
        {
          "renovateTag": "registry=https://mcr.microsoft.com, name=oss/kubernetes/autoscaler/cluster-proportional-autoscaler",
          "latestVersion": "v1.8.9"
        }
      ]
    },
    {
      "downloadURL": "mcr.microsoft.com/aks/ip-masq-agent-v2:*",
      "amd64OnlyVersions": [],
      "multiArchVersionsV2": [
        {
          "renovateTag": "registry=https://mcr.microsoft.com, name=aks/ip-masq-agent-v2",
          "latestVersion": "v0.1.13",
          "previousLatestVersion": "v0.1.11"
        }
      ]
    },
    {
      "downloadURL": "mcr.microsoft.com/oss/kubernetes-csi/azuredisk-csi:*",
      "amd64OnlyVersions": [],
      "multiArchVersionsV2": [
        {
          "renovateTag": "registry=https://mcr.microsoft.com, name=oss/kubernetes-csi/azuredisk-csi",
          "latestVersion": "v1.28.10",
          "previousLatestVersion": "v1.28.9"
        },
        {
          "renovateTag": "registry=https://mcr.microsoft.com, name=oss/kubernetes-csi/azuredisk-csi",
          "latestVersion": "v1.29.9",
          "previousLatestVersion": "v1.29.8"
        },
        {
          "renovateTag": "registry=https://mcr.microsoft.com, name=oss/kubernetes-csi/azuredisk-csi",
          "latestVersion": "v1.30.4",
          "previousLatestVersion": "v1.30.3"
        }
      ]
    },
    {
      "downloadURL": "mcr.microsoft.com/oss/kubernetes-csi/azurefile-csi:*",
      "amd64OnlyVersions": [],
      "multiArchVersionsV2": [
        {
          "renovateTag": "registry=https://mcr.microsoft.com, name=oss/kubernetes-csi/azurefile-csi",
          "latestVersion": "v1.28.12",
          "previousLatestVersion": "v1.28.11"
        },
        {
          "renovateTag": "registry=https://mcr.microsoft.com, name=oss/kubernetes-csi/azurefile-csi",
          "latestVersion": "v1.29.8",
          "previousLatestVersion": "v1.29.7"
        },
        {
          "renovateTag": "registry=https://mcr.microsoft.com, name=oss/kubernetes-csi/azurefile-csi",
          "latestVersion": "v1.30.5",
          "previousLatestVersion": "v1.30.3"
        }
      ]
    },
    {
      "downloadURL": "mcr.microsoft.com/oss/kubernetes-csi/blob-csi:*",
      "amd64OnlyVersions": [],
      "multiArchVersionsV2": [
        {
          "renovateTag": "registry=https://mcr.microsoft.com, name=oss/kubernetes-csi/blob-csi",
          "latestVersion": "v1.22.9",
          "previousLatestVersion": "v1.22.8"
        },
        {
          "renovateTag": "registry=https://mcr.microsoft.com, name=oss/kubernetes-csi/blob-csi",
          "latestVersion": "v1.23.8",
          "previousLatestVersion": "v1.23.7"
        },
        {
          "renovateTag": "registry=https://mcr.microsoft.com, name=oss/kubernetes-csi/blob-csi",
          "latestVersion": "v1.24.4",
          "previousLatestVersion": "v1.24.3"
        }
      ]
    },
    {
      "downloadURL": "mcr.microsoft.com/oss/kubernetes-csi/livenessprobe:*",
      "amd64OnlyVersions": [],
      "multiArchVersionsV2": [
        {
          "renovateTag": "registry=https://mcr.microsoft.com, name=oss/kubernetes-csi/livenessprobe",
          "latestVersion": "v2.13.1",
          "previousLatestVersion": "v2.13.0"
        },
        {
          "renovateTag": "registry=https://mcr.microsoft.com, name=oss/kubernetes-csi/livenessprobe",
          "latestVersion": "v2.12.0"
        }
      ]
    },
    {
      "downloadURL": "mcr.microsoft.com/oss/kubernetes-csi/csi-node-driver-registrar:*",
      "amd64OnlyVersions": [],
      "multiArchVersionsV2": [
        {
          "renovateTag": "registry=https://mcr.microsoft.com, name=oss/kubernetes-csi/csi-node-driver-registrar",
          "latestVersion": "v2.11.1"
        },
        {
          "renovateTag": "registry=https://mcr.microsoft.com, name=oss/kubernetes-csi/csi-node-driver-registrar",
          "latestVersion": "v2.10.1"
        }
      ]
    },
    {
      "downloadURL": "mcr.microsoft.com/oss/open-policy-agent/gatekeeper:*",
      "amd64OnlyVersions": [],
      "multiArchVersionsV2": [
        {
          "renovateTag": "registry=https://mcr.microsoft.com, name=oss/open-policy-agent/gatekeeper",
          "latestVersion": "v3.17.1"
        },
        {
          "renovateTag": "registry=https://mcr.microsoft.com, name=oss/open-policy-agent/gatekeeper",
          "latestVersion": "v3.16.3"
        }
      ]
    },
    {
      "downloadURL": "mcr.microsoft.com/aks/aks-app-routing-operator:*",
      "amd64OnlyVersions": [],
      "multiArchVersionsV2": []
    },
    {
      "downloadURL": "mcr.microsoft.com/oss/virtual-kubelet/virtual-kubelet:*",
      "amd64OnlyVersions": [],
      "multiArchVersionsV2": []
    },
    {
      "downloadURL": "mcr.microsoft.com/azure-policy/policy-kubernetes-addon-prod:*",
      "amd64OnlyVersions": [],
      "multiArchVersionsV2": [
        {
          "renovateTag": "registry=https://mcr.microsoft.com, name=azure-policy/policy-kubernetes-addon-prod",
          "latestVersion": "1.7.1",
          "previousLatestVersion": "1.7.0"
        },
        {
          "renovateTag": "registry=https://mcr.microsoft.com, name=azure-policy/policy-kubernetes-addon-prod",
          "latestVersion": "1.5.0"
        }
      ]
    },
    {
      "downloadURL": "mcr.microsoft.com/azure-policy/policy-kubernetes-webhook:*",
      "amd64OnlyVersions": [],
      "multiArchVersionsV2": [
        {
          "renovateTag": "registry=https://mcr.microsoft.com, name=azure-policy/policy-kubernetes-webhook",
          "latestVersion": "1.7.1",
          "previousLatestVersion": "1.7.0"
        },
        {
          "renovateTag": "registry=https://mcr.microsoft.com, name=azure-policy/policy-kubernetes-webhook",
          "latestVersion": "1.5.0"
        }
      ]
    },
    {
      "downloadURL": "mcr.microsoft.com/azure-application-gateway/kubernetes-ingress:*",
      "amd64OnlyVersions": [],
      "multiArchVersionsV2": []
    },
    {
      "downloadURL": "mcr.microsoft.com/aks/aks-node-ca-watcher:*",
      "amd64OnlyVersions": [],
      "multiArchVersionsV2": [
        {
          "renovateTag": "registry=https://mcr.microsoft.com, name=aks/aks-node-ca-watcher",
          "latestVersion": "master.240820.1"
        }
      ]
    },
    {
      "downloadURL": "mcr.microsoft.com/oss/kubernetes/windows-gmsa-webhook:*",
      "amd64OnlyVersions": [],
      "multiArchVersionsV2": [
        {
          "renovateTag": "registry=https://mcr.microsoft.com, name=oss/kubernetes/windows-gmsa-webhook",
          "latestVersion": "v0.7.1"
        }
      ]
    },
    {
      "downloadURL": "mcr.microsoft.com/oss/kubernetes/kube-proxy:*",
      "amd64OnlyVersions": [],
      "multiArchVersionsV2": [
        {
          "renovateTag": "registry=https://mcr.microsoft.com, name=oss/kubernetes/kube-proxy",
          "latestVersion": "v1.27.16",
          "previousLatestVersion": "v1.27.15"
        },
        {
          "renovateTag": "registry=https://mcr.microsoft.com, name=oss/kubernetes/kube-proxy",
          "latestVersion": "v1.28.14",
          "previousLatestVersion": "v1.28.13"
        },
        {
          "renovateTag": "registry=https://mcr.microsoft.com, name=oss/kubernetes/kube-proxy",
          "latestVersion": "v1.29.9",
          "previousLatestVersion": "v1.29.8"
        },
        {
          "renovateTag": "registry=https://mcr.microsoft.com, name=oss/kubernetes/kube-proxy",
          "latestVersion": "v1.30.5",
          "previousLatestVersion": "v1.30.4"
        }
      ]
    }
  ],
  "Packages": [
    {
      "name": "oras",
      "downloadLocation": "/usr/local/bin",
      "downloadURIs": {
        "default": {
          "current": {
            "versionsV2": [
              {
                "renovateTag": "<DO_NOT_UPDATE>",
                "latestVersion": "1.2.0"
              }
            ],
            "downloadURL": "https://github.com/oras-project/oras/releases/download/v${version}/oras_${version}_linux_${CPU_ARCH}.tar.gz"
          }
        }
      }
    },
    {
      "name": "runc",
      "downloadLocation": "/opt/runc/downloads",
      "downloadURIs": {
        "ubuntu": {
          "r1804": {
            "versionsV2": [
              {
                "renovateTag": "<DO_NOT_UPDATE>",
                "latestVersion": "1.1.14-ubuntu18.04u1"
              }
            ]
          },
          "r2004": {
            "versionsV2": [
              {
                "renovateTag": "name=moby-runc, os=ubuntu, release=20.04",
                "latestVersion": "1.1.14-ubuntu20.04u1"
              }
            ]
          },
          "r2204": {
            "versionsV2": [
              {
                "renovateTag": "name=moby-runc, os=ubuntu, release=22.04",
                "latestVersion": "1.1.14-ubuntu22.04u1"
              }
            ]
          },
          "r2404": {
            "versionsV2": [
              {
                "renovateTag": "name=moby-runc, os=ubuntu, release=24.04",
                "latestVersion": "1.1.14-ubuntu24.04u1"
              }
            ]
          }
        },
        "mariner": {
          "current": {
            "versionsV2": [
              {
                "renovateTag": "<DO_NOT_UPDATE>",
                "latestVersion": "1.1.9-5.cm2"
              }
            ]
          }
        },
        "azurelinux": {
          "current": {
            "versionsV2": [
              {
                "renovateTag": "<DO_NOT_UPDATE>",
                "latestVersion": "1.1.12-1.azl3"
              }
            ]
          }
        }
      }
    },
    {
      "name": "containerd",
      "downloadLocation": "/opt/containerd/downloads",
      "downloadURIs": {
        "ubuntu": {
          "r2204": {
            "versionsV2": [
              {
                "renovateTag": "name=moby-containerd, os=ubuntu, release=22.04",
                "latestVersion": "1.7.20"
              }
            ]
          },
          "r2004": {
            "versionsV2": [
              {
                "renovateTag": "name=moby-containerd, os=ubuntu, release=20.04",
                "latestVersion": "1.7.20"
              }
            ]
          },
          "r1804": {
            "versionsV2": [
              {
                "renovateTag": "<DO_NOT_UPDATE>",
                "latestVersion": "1.7.1-1"
              }
            ]
          }
        },
        "mariner": {
          "current": {
            "versionsV2": [
              {
                "renovateTag": "<DO_NOT_UPDATE>",
                "latestVersion": "1.6.26-5.cm2"
              }
            ]
          }
        },
        "marinerkata": {
          "current": {
            "versionsV2": [
              {
                "renovateTag": "<DO_NOT_UPDATE>",
                "latestVersion": "<SKIP>"
              }
            ]
          }
        },
        "azurelinux": {
          "current": {
            "versionsV2": [
              {
                "renovateTag": "<DO_NOT_UPDATE>",
                "latestVersion": "1.7.13-3.azl3"
              }
            ]
          }
        },
        "default": {
          "current": {
            "versionsV2": [
              {
                "renovateTag": "<DO_NOT_UPDATE>",
                "latestVersion": "1.7.20"
              }
            ]
          }
        }
      }
    },
    {
      "name": "cni-plugins",
      "downloadLocation": "/opt/cni/downloads",
      "downloadURIs": {
        "default": {
          "current": {
            "versionsV2": [
              {
                "renovateTag": "<DO_NOT_UPDATE>",
                "latestVersion": "1.4.1"
              }
            ],
            "downloadURL": "https://acs-mirror.azureedge.net/cni-plugins/v${version}/binaries/cni-plugins-linux-${CPU_ARCH}-v${version}.tgz"
          }
        }
      }
    },
    {
      "name": "azure-cni",
      "downloadLocation": "/opt/cni/downloads",
      "downloadURIs": {
        "default": {
          "current": {
            "versionsV2": [
              {
                "renovateTag": "<DO_NOT_UPDATE>",
                "latestVersion": "1.4.54"
              },
              {
                "renovateTag": "<DO_NOT_UPDATE>",
                "latestVersion": "1.5.32",
                "previousLatestVersion": "1.5.35"
              },
              {
                "renovateTag": "<DO_NOT_UPDATE>",
                "latestVersion": "1.6.7",
                "previousLatestVersion": "1.6.3"
              }
            ],
            "downloadURL": "https://acs-mirror.azureedge.net/azure-cni/v${version}/binaries/azure-vnet-cni-linux-${CPU_ARCH}-v${version}.tgz"
          }
        }
      }
    },
    {
      "name": "cri-tools",
      "downloadLocation": "/opt/crictl/downloads",
      "downloadURIs": {
        "default": {
          "current": {
            "versionsV2": [
              {
                "renovateTag": "<DO_NOT_UPDATE>",
                "latestVersion": "1.29.0"
              }
            ],
            "downloadURL": "https://acs-mirror.azureedge.net/cri-tools/v${version}/binaries/crictl-v${version}-linux-${CPU_ARCH}.tar.gz"
          }
        }
      }
    },
    {
      "name": "kubernetes-binaries",
      "downloadLocation": "/opt/kubernetes/downloads",
      "downloadURIs": {
        "default": {
          "current": {
            "versionsV2": [
              {
                "k8sVersion": "1.27",
                "renovateTag": "<DO_NOT_UPDATE>",
                "latestVersion": "1.27.16",
                "previousLatestVersion": "1.27.15"
              },
              {
                "k8sVersion": "1.28",
                "renovateTag": "<DO_NOT_UPDATE>",
                "latestVersion": "1.28.14",
                "previousLatestVersion": "1.28.13"
              },
              {
                "k8sVersion": "1.29",
                "renovateTag": "<DO_NOT_UPDATE>",
                "latestVersion": "1.29.9",
                "previousLatestVersion": "1.29.8"
              },
              {
                "k8sVersion": "1.30",
                "renovateTag": "<DO_NOT_UPDATE>",
                "latestVersion": "1.30.5",
                "previousLatestVersion": "1.30.4"
              }
            ],
            "downloadURL": "https://acs-mirror.azureedge.net/kubernetes/v${version}/binaries/kubernetes-node-linux-${CPU_ARCH}.tar.gz"
          }
        }
      }
    },
    {
      "name": "azure-acr-credential-provider",
      "downloadLocation": "/opt/credentialprovider/downloads",
      "downloadURIs": {
        "default": {
          "current": {
            "versionsV2": [
              {
                "renovateTag": "<DO_NOT_UPDATE>",
                "latestVersion": "1.30.0"
              },
              {
                "renovateTag": "<DO_NOT_UPDATE>",
                "latestVersion": "1.29.2"
              }
            ],
            "downloadURL": "https://acs-mirror.azureedge.net/cloud-provider-azure/v${version}/binaries/azure-acr-credential-provider-linux-${CPU_ARCH}-v${version}.tar.gz"
          }
        }
      }
    }
  ]
}<|MERGE_RESOLUTION|>--- conflicted
+++ resolved
@@ -156,7 +156,6 @@
       "multiArchVersionsV2": [
         {
           "renovateTag": "registry=https://mcr.microsoft.com, name=containernetworking/cni-dropgz",
-<<<<<<< HEAD
           "latestVersion": "v0.0.20",
           "containerImagePrefetch": {
             "latestVersion": {
@@ -165,39 +164,6 @@
               ]
             }
           }
-        },
-        {
-          "renovateTag": "registry=https://mcr.microsoft.com, name=containernetworking/cni-dropgz",
-          "latestVersion": "v0.1.4",
-          "containerImagePrefetch": {
-            "latestVersion": {
-              "binaries": [
-                "/dropgz"
-              ]
-            }
-          }
-        },
-        {
-          "renovateTag": "registry=https://mcr.microsoft.com, name=containernetworking/cni-dropgz",
-          "latestVersion": "v0.2.0",
-          "containerImagePrefetch": {
-            "latestVersion": {
-              "binaries": [
-                "/dropgz"
-              ]
-            }
-          }
-=======
-          "latestVersion": "v0.0.20"
-        }
-      ],
-      "prefetchOptimizations": [
-        {
-          "version": "v0.0.20",
-          "binaries": [
-            "dropgz"
-          ]
->>>>>>> 6ddf3efe
         }
       ]
     },
