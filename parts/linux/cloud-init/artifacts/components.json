--- conflicted
+++ resolved
@@ -542,15 +542,9 @@
     {
       "downloadURL": "mcr.microsoft.com/aks/aks-gpu-cuda:*",
       "gpuVersion": {
-<<<<<<< HEAD
-          "renovateTag": "registry=https://mcr.microsoft.com, name=aks/aks-gpu-cuda",
-          "latestVersion": "550.127.08-20241204190836"
-        }
-=======
         "renovateTag": "registry=https://mcr.microsoft.com, name=aks/aks-gpu-cuda",
         "latestVersion": "550.127.08-20241204190836"
       }
->>>>>>> 97637de2
     },
     {
       "downloadURL": "mcr.microsoft.com/aks/aks-gpu-grid:*",
@@ -627,11 +621,7 @@
             "versionsV2": [
               {
                 "renovateTag": "name=moby-containerd, os=ubuntu, release=24.04",
-<<<<<<< HEAD
-                "latestVersion": "1.6.36-ubuntu24.04u1"
-=======
                 "latestVersion": "2.0.1-ubuntu24.04u1"
->>>>>>> 97637de2
               }
             ]
           },
@@ -772,15 +762,9 @@
             "versionsV2": [
               {
                 "k8sVersion": "1.27",
-<<<<<<< HEAD
-                "renovateTag": "<DO_NOT_UPDATE>",
-                "latestVersion": "1.27.101-akslts",
-                "previousLatestVersion": "1.27.100-akslts"
-=======
                 "renovateTag": "OCI_registry=https://mcr.microsoft.com, name=oss/binaries/kubernetes/kubernetes-node",
                 "latestVersion": "v1.27.101-akslts",
                 "previousLatestVersion": "v1.27.100-akslts"
->>>>>>> 97637de2
               },
               {
                 "k8sVersion": "1.28",
@@ -790,23 +774,6 @@
               },
               {
                 "k8sVersion": "1.29",
-<<<<<<< HEAD
-                "renovateTag": "<DO_NOT_UPDATE>",
-                "latestVersion": "1.29.11",
-                "previousLatestVersion": "1.29.10"
-              },
-              {
-                "k8sVersion": "1.30",
-                "renovateTag": "<DO_NOT_UPDATE>",
-                "latestVersion": "1.30.7",
-                "previousLatestVersion": "1.30.6"
-              },
-              {
-                "k8sVersion": "1.31",
-                "renovateTag": "<DO_NOT_UPDATE>",
-                "latestVersion": "1.31.3",
-                "previousLatestVersion": "1.31.2"
-=======
                 "renovateTag": "OCI_registry=https://mcr.microsoft.com, name=oss/binaries/kubernetes/kubernetes-node",
                 "latestVersion": "v1.29.11",
                 "previousLatestVersion": "v1.29.10"
@@ -822,7 +789,6 @@
                 "renovateTag": "OCI_registry=https://mcr.microsoft.com, name=oss/binaries/kubernetes/kubernetes-node",
                 "latestVersion": "v1.31.3",
                 "previousLatestVersion": "v1.31.2"
->>>>>>> 97637de2
               }
             ],
             "downloadURL": "mcr.microsoft.com/oss/binaries/kubernetes/kubernetes-node:${version}-linux-${CPU_ARCH}"
