#!/bin/bash

echo "Sourcing cse_install_distro.sh for Mariner"

removeContainerd() {
    containerdPackageName="containerd"
    if [[ $OS_VERSION == "2.0" ]]; then
        containerdPackageName="moby-containerd"
    fi
    retrycmd_if_failure 10 5 60 dnf remove -y $containerdPackageName
}

installDeps() {
    dnf_makecache || exit $ERR_APT_UPDATE_TIMEOUT
    dnf_update || exit $ERR_APT_DIST_UPGRADE_TIMEOUT
    for dnf_package in ca-certificates check-restart cifs-utils cloud-init-azure-kvp conntrack-tools cracklib dnf-automatic ebtables ethtool fuse git inotify-tools iotop iproute ipset iptables jq kernel-devel logrotate lsof nmap-ncat nfs-utils pam pigz psmisc rsyslog socat sysstat traceroute util-linux xz zip blobfuse2 nftables iscsi-initiator-utils; do
      if ! dnf_install 30 1 600 $dnf_package; then
        exit $ERR_APT_INSTALL_TIMEOUT
      fi
    done

    # install 2.0 specific packages
    # apparmor related packages and the blobfuse package are not available in AzureLinux 3.0
    if [[ $OS_VERSION == "2.0" ]]; then
      for dnf_package in apparmor-parser libapparmor blobfuse; do
        if ! dnf_install 30 1 600 $dnf_package; then
          exit $ERR_APT_INSTALL_TIMEOUT
        fi
      done
    fi
}

installKataDeps() {
    if [[ $OS_VERSION != "1.0" ]]; then
      if ! dnf_install 30 1 600 kata-packages-host; then
        exit $ERR_APT_INSTALL_TIMEOUT
      fi
    fi
}

downloadGPUDrivers() {
    # Mariner CUDA rpm name comes in the following format:
    #
    # cuda-%{nvidia gpu driver version}_%{kernel source version}.%{kernel release version}.{mariner rpm postfix}
    #
    # Before installing cuda, check the active kernel version (uname -r) and use that to determine which cuda to install
    KERNEL_VERSION=$(uname -r | sed 's/-/./g')
    CUDA_VERSION="*_${KERNEL_VERSION}*"

    if ! dnf_install 30 1 600 cuda-${CUDA_VERSION}; then
      exit $ERR_APT_INSTALL_TIMEOUT
    fi
}

createNvidiaSymlinkToAllDeviceNodes() {
    NVIDIA_DEV_CHAR="/lib/udev/rules.d/71-nvidia-dev-char.rules"
    touch "${NVIDIA_DEV_CHAR}"
    cat << EOF > "${NVIDIA_DEV_CHAR}"
# This will create /dev/char symlinks to all device nodes
ACTION=="add", DEVPATH=="/bus/pci/drivers/nvidia", RUN+="/usr/bin/nvidia-ctk system create-dev-char-symlinks --create-all"
EOF

    /usr/bin/nvidia-ctk system create-dev-char-symlinks --create-all
}

installNvidiaFabricManager() {
    # Check the NVIDIA driver version installed and install nvidia-fabric-manager
    NVIDIA_DRIVER_VERSION=$(cut -d - -f 2 <<< "$(rpm -qa cuda)")
    for nvidia_package in nvidia-fabric-manager-${NVIDIA_DRIVER_VERSION} nvidia-fabric-manager-devel-${NVIDIA_DRIVER_VERSION}; do
      if ! dnf_install 30 1 600 $nvidia_package; then
        exit $ERR_APT_INSTALL_TIMEOUT
      fi
    done
}

installNvidiaContainerToolkit() {
<<<<<<< HEAD
    MARINER_NVIDIA_CONTAINER_TOOLKIT_VERSION="1.16.2"
    
=======
    MARINER_NVIDIA_CONTAINER_TOOLKIT_VERSION=$(jq -r '.Packages[] | select(.name == "nvidia-container-toolkit") | .downloadURIs.azurelinux.current.versionsV2[0].latestVersion' $COMPONENTS_FILEPATH)

    # Check if the version is empty and set the default if needed
    if [ -z "$MARINER_NVIDIA_CONTAINER_TOOLKIT_VERSION" ]; then
      echo "nvidia-container-toolkit not found in components.json" # Expected for older VHD with new CSE
      MARINER_NVIDIA_CONTAINER_TOOLKIT_VERSION="1.16.2"
    fi

>>>>>>> 97637de2
    # The following packages need to be installed in this sequence because:
    # - libnvidia-container packages are required by nvidia-container-toolkit
    # - nvidia-container-toolkit-base provides nvidia-ctk that is used to generate the nvidia container runtime config 
    #   during the posttrans phase of nvidia-container-toolkit package installation
    for nvidia_package in libnvidia-container1-${MARINER_NVIDIA_CONTAINER_TOOLKIT_VERSION} libnvidia-container-tools-${MARINER_NVIDIA_CONTAINER_TOOLKIT_VERSION} nvidia-container-toolkit-base-${MARINER_NVIDIA_CONTAINER_TOOLKIT_VERSION} nvidia-container-toolkit-${MARINER_NVIDIA_CONTAINER_TOOLKIT_VERSION}; do
      if ! dnf_install 30 1 600 $nvidia_package; then
        exit $ERR_APT_INSTALL_TIMEOUT
      fi
    done

}

enableNvidiaPersistenceMode() {
    PERSISTENCED_SERVICE_FILE_PATH="/etc/systemd/system/nvidia-persistenced.service"
    touch ${PERSISTENCED_SERVICE_FILE_PATH}
    cat << EOF > ${PERSISTENCED_SERVICE_FILE_PATH} 
[Unit]
Description=NVIDIA Persistence Daemon
Wants=syslog.target

[Service]
Type=forking
ExecStart=/usr/bin/nvidia-persistenced --verbose
ExecStopPost=/bin/rm -rf /var/run/nvidia-persistenced
Restart=always

[Install]
WantedBy=multi-user.target
EOF

    systemctl enable nvidia-persistenced.service || exit 1
    systemctl restart nvidia-persistenced.service || exit 1
}

# CSE+VHD can dictate the containerd version, users don't care as long as it works
installStandaloneContainerd() {
    local desiredVersion="${1:-}"
    #e.g., desiredVersion will look like this 1.6.26-5.cm2
    # azure-built runtimes have a "+azure" suffix in their version strings (i.e 1.4.1+azure). remove that here.
    CURRENT_VERSION=$(containerd -version | cut -d " " -f 3 | sed 's|v||' | cut -d "+" -f 1)
    # v1.4.1 is our lowest supported version of containerd
    
    if semverCompare ${CURRENT_VERSION:-"0.0.0"} ${desiredVersion}; then
        echo "currently installed containerd version ${CURRENT_VERSION} is greater than (or equal to) target base version ${desiredVersion}. skipping installStandaloneContainerd."
    else
        echo "installing containerd version ${desiredVersion}"
        removeContainerd
        containerdPackageName="containerd-${desiredVersion}"
        if [[ $OS_VERSION == "2.0" ]]; then
            containerdPackageName="moby-containerd-${desiredVersion}"
        fi

        # TODO: tie runc to r92 once that's possible on Mariner's pkg repo and if we're still using v1.linux shim
        if ! dnf_install 30 1 600 $containerdPackageName; then
            exit $ERR_CONTAINERD_INSTALL_TIMEOUT
        fi
    fi

    # Workaround to restore the CSE configuration after containerd has been installed from the package server.
    if [[ -f /etc/containerd/config.toml.rpmsave ]]; then
        mv /etc/containerd/config.toml.rpmsave /etc/containerd/config.toml
    fi

}

ensureRunc() {
  echo "Mariner Runc is included in the Mariner base image or containerd installation. Skipping downloading and installing Runc"
}

cleanUpGPUDrivers() {
    rm -Rf $GPU_DEST /opt/gpu
}

downloadContainerdFromVersion() {
    echo "downloadContainerdFromVersion not implemented for mariner"
}

downloadContainerdFromURL() {
    echo "downloadContainerdFromURL not implemented for mariner"
}

#EOF<|MERGE_RESOLUTION|>--- conflicted
+++ resolved
@@ -74,10 +74,6 @@
 }
 
 installNvidiaContainerToolkit() {
-<<<<<<< HEAD
-    MARINER_NVIDIA_CONTAINER_TOOLKIT_VERSION="1.16.2"
-    
-=======
     MARINER_NVIDIA_CONTAINER_TOOLKIT_VERSION=$(jq -r '.Packages[] | select(.name == "nvidia-container-toolkit") | .downloadURIs.azurelinux.current.versionsV2[0].latestVersion' $COMPONENTS_FILEPATH)
 
     # Check if the version is empty and set the default if needed
@@ -86,7 +82,6 @@
       MARINER_NVIDIA_CONTAINER_TOOLKIT_VERSION="1.16.2"
     fi
 
->>>>>>> 97637de2
     # The following packages need to be installed in this sequence because:
     # - libnvidia-container packages are required by nvidia-container-toolkit
     # - nvidia-container-toolkit-base provides nvidia-ctk that is used to generate the nvidia container runtime config 
