#!/bin/bash

removeContainerd() {
    containerdPackageName="containerd"
    if [ "$OS_VERSION" = "2.0" ]; then
        containerdPackageName="moby-containerd"
    fi
    retrycmd_if_failure 10 5 60 dnf remove -y $containerdPackageName
}

installDeps() {
    # The nftables package turns on a service by default that tries to load config files,
    # but the stock config files in the package have no uncommented lines and make the service
    # fail to start. Masking it as it's not used, and the stop action of "flush tables" can
    # result in rules getting cleared unexpectedly. Azure Linux 3 fixes this, so we only need
    # this in 2.0.
    if [ "$OS_VERSION" = "2.0" ]; then
      systemctl --now mask nftables.service || exit $ERR_SYSTEMCTL_MASK_FAIL
    fi

    # Install the package repo for the specific OS version.
    # AzureLinux 3.0 uses the azurelinux-repos-cloud-native repo
    # Other OS, e.g., Mariner 2.0 uses the mariner-repos-cloud-native repo
    if [ "$OS_VERSION" = "3.0" ]; then
      echo "Installing azurelinux-repos-cloud-native"
      dnf_install 30 1 600 azurelinux-repos-cloud-native
      dnf_install 30 1 600 azurelinux-repos-cloud-native-preview
    else
      echo "Installing mariner-repos-cloud-native"
      dnf_install 30 1 600 mariner-repos-cloud-native
    fi

    dnf_makecache || exit $ERR_APT_UPDATE_TIMEOUT
    dnf_update || exit $ERR_APT_DIST_UPGRADE_TIMEOUT
    for dnf_package in ca-certificates check-restart cifs-utils cloud-init-azure-kvp conntrack-tools cracklib dnf-automatic ebtables ethtool fuse inotify-tools iotop iproute ipset iptables jq logrotate lsof nmap-ncat nfs-utils pam pigz psmisc rsyslog socat sysstat traceroute util-linux xz zip blobfuse2 nftables iscsi-initiator-utils device-mapper-multipath; do
      if ! dnf_install 30 1 600 $dnf_package; then
        exit $ERR_APT_INSTALL_TIMEOUT
      fi
    done

    # install 2.0 specific packages
    # apparmor related packages and the blobfuse package are not available in AzureLinux 3.0
    if [ "$OS_VERSION" = "2.0" ]; then
      for dnf_package in apparmor-parser libapparmor blobfuse; do
        if ! dnf_install 30 1 600 $dnf_package; then
          exit $ERR_APT_INSTALL_TIMEOUT
        fi
      done
    fi
}

installKataDeps() {
    if [ "$OS_VERSION" != "1.0" ]; then
      if ! dnf_install 30 1 600 kata-packages-host; then
        exit $ERR_APT_INSTALL_TIMEOUT
      fi
    fi
}

installCriCtlPackage() {
  version="${1:-}"
  packageName="kubernetes-cri-tools-${version}"
  if [ -z "$version" ]; then
    echo "Error: No version specified for kubernetes-cri-tools package but it is required. Exiting with error."
  fi
  echo "Installing ${packageName} with dnf"
  dnf_install 30 1 600 ${packageName} || exit 1
}

downloadGPUDrivers() {
    # Mariner CUDA rpm name comes in the following format:
    #
    # 1. NVIDIA proprietary driver:
    # cuda-%{nvidia gpu driver version}_%{kernel source version}.%{kernel release version}.{mariner rpm postfix}
    #
    # 2. NVIDIA OpenRM driver:
    # cuda-open-%{nvidia gpu driver version}_%{kernel source version}.%{kernel release version}.{mariner rpm postfix}
    #
    # The proprietary driver will be used here in order to support older NVIDIA GPU SKUs like V100
    # Before installing cuda, check the active kernel version (uname -r) and use that to determine which cuda to install
    KERNEL_VERSION=$(uname -r | sed 's/-/./g')
    CUDA_PACKAGE=$(dnf repoquery --available "cuda*" | grep -E "cuda-[0-9]+.*_$KERNEL_VERSION" | sort -V | tail -n 1)

    if ! dnf_install 30 1 600 ${CUDA_PACKAGE}; then
      exit $ERR_APT_INSTALL_TIMEOUT
    fi
}

createNvidiaSymlinkToAllDeviceNodes() {
    NVIDIA_DEV_CHAR="/lib/udev/rules.d/71-nvidia-dev-char.rules"
    touch "${NVIDIA_DEV_CHAR}"
    cat << EOF > "${NVIDIA_DEV_CHAR}"
# This will create /dev/char symlinks to all device nodes
ACTION=="add", DEVPATH=="/bus/pci/drivers/nvidia", RUN+="/usr/bin/nvidia-ctk system create-dev-char-symlinks --create-all"
EOF

    /usr/bin/nvidia-ctk system create-dev-char-symlinks --create-all
}

installNvidiaFabricManager() {
    # Check the NVIDIA driver version installed and install nvidia-fabric-manager
    NVIDIA_DRIVER_VERSION=$(cut -d - -f 2 <<< "$(rpm -qa cuda)")
    for nvidia_package in nvidia-fabric-manager-${NVIDIA_DRIVER_VERSION} nvidia-fabric-manager-devel-${NVIDIA_DRIVER_VERSION}; do
      if ! dnf_install 30 1 600 $nvidia_package; then
        exit $ERR_APT_INSTALL_TIMEOUT
      fi
    done
}

installNvidiaContainerToolkit() {
    MARINER_NVIDIA_CONTAINER_TOOLKIT_VERSION=$(jq -r '.Packages[] | select(.name == "nvidia-container-toolkit") | .downloadURIs.azurelinux.current.versionsV2[0].latestVersion' $COMPONENTS_FILEPATH)

    # Check if the version is empty and set the default if needed
    if [ -z "$MARINER_NVIDIA_CONTAINER_TOOLKIT_VERSION" ]; then
      echo "nvidia-container-toolkit not found in components.json" # Expected for older VHD with new CSE
      MARINER_NVIDIA_CONTAINER_TOOLKIT_VERSION="1.16.2"
    fi

    # The following packages need to be installed in this sequence because:
    # - libnvidia-container packages are required by nvidia-container-toolkit
    # - nvidia-container-toolkit-base provides nvidia-ctk that is used to generate the nvidia container runtime config
    #   during the posttrans phase of nvidia-container-toolkit package installation
    for nvidia_package in libnvidia-container1-${MARINER_NVIDIA_CONTAINER_TOOLKIT_VERSION} libnvidia-container-tools-${MARINER_NVIDIA_CONTAINER_TOOLKIT_VERSION} nvidia-container-toolkit-base-${MARINER_NVIDIA_CONTAINER_TOOLKIT_VERSION} nvidia-container-toolkit-${MARINER_NVIDIA_CONTAINER_TOOLKIT_VERSION}; do
      if ! dnf_install 30 1 600 $nvidia_package; then
        exit $ERR_APT_INSTALL_TIMEOUT
      fi
    done

}

enableNvidiaPersistenceMode() {
    PERSISTENCED_SERVICE_FILE_PATH="/etc/systemd/system/nvidia-persistenced.service"
    touch ${PERSISTENCED_SERVICE_FILE_PATH}
    cat << EOF > ${PERSISTENCED_SERVICE_FILE_PATH}
[Unit]
Description=NVIDIA Persistence Daemon
Wants=syslog.target

[Service]
Type=forking
ExecStart=/usr/bin/nvidia-persistenced --verbose
ExecStopPost=/bin/rm -rf /var/run/nvidia-persistenced
Restart=always

[Install]
WantedBy=multi-user.target
EOF

    systemctl enable nvidia-persistenced.service || exit 1
    systemctl restart nvidia-persistenced.service || exit 1
}

installCredentialProviderFromPMC() {
    k8sVersion="${1:-}"
    os=${AZURELINUX_OS_NAME}
    if [ -z "$OS_VERSION" ]; then
        os=${OS}
        os_version="current"
    else
        os_version="${OS_VERSION}"
    fi
   	PACKAGE_VERSION=""
    getLatestPkgVersionFromK8sVersion "$k8sVersion" "azure-acr-credential-provider-pmc" "$os" "$os_version"
    packageVersion=$(echo $PACKAGE_VERSION | cut -d "-" -f 1)
	echo "installing azure-acr-credential-provider package version: $packageVersion"
    mkdir -p "${CREDENTIAL_PROVIDER_BIN_DIR}"
    chown -R root:root "${CREDENTIAL_PROVIDER_BIN_DIR}"
    installRPMPackageFromFile "azure-acr-credential-provider" "${packageVersion}" || exit $ERR_CREDENTIAL_PROVIDER_DOWNLOAD_TIMEOUT
    mv "/usr/local/bin/azure-acr-credential-provider" "$CREDENTIAL_PROVIDER_BIN_DIR/acr-credential-provider"
}

installKubeletKubectlPkgFromPMC() {
    local desiredVersion="${1}"
	  installRPMPackageFromFile "kubelet" $desiredVersion || exit $ERR_KUBELET_INSTALL_FAIL
    installRPMPackageFromFile "kubectl" $desiredVersion || exit $ERR_KUBECTL_INSTALL_FAIL
}

<<<<<<< HEAD
installKubeletKubectlPkgFromLocalRepo() {
    echo "installKubeletKubectlPkgFromLocalRepo is not yet implemented for Mariner/AzureLinux"
    return 1
=======
updateDnfWithNvidiaPkg() {
  if [ "$OS_VERSION" != "3.0" ]; then
    echo "NVIDIA repo setup is only supported on Azure Linux 3.0"
    return
  fi

  local cpu_arch=$(getCPUArch) # Returns amd64 or arm64
  local repo_arch=""

  if [ "$cpu_arch" = "amd64" ]; then
    repo_arch="x86_64"
  elif [ "$cpu_arch" = "arm64" ]; then
    repo_arch="sbsa"
  else
    echo "Unsupported CPU architecture: $cpu_arch"
    return
  fi

  readonly nvidia_repo_path="/etc/yum.repos.d/nvidia-built-azurelinux.repo"
  local nvidia_repo_url="https://developer.download.nvidia.com/compute/cuda/repos/azl3/${repo_arch}/cuda-azl3.repo"
  retrycmd_curl_file 120 5 25 ${nvidia_repo_path} ${nvidia_repo_url} || exit $ERR_NVIDIA_AZURELINUX_REPO_FILE_DOWNLOAD_TIMEOUT
  dnf_makecache || exit $ERR_APT_UPDATE_TIMEOUT
}

isPackageInstalled() {
    local packageName="${1}"
    if rpm -q "${packageName}" &>/dev/null; then
        return 0  # Package is installed
    else
        return 1  # Package is not installed
    fi
}

managedGPUPackageList() {
    packages=(
        nvidia-device-plugin
        datacenter-gpu-manager-4-core
        datacenter-gpu-manager-4-proprietary
        dcgm-exporter
    )
    echo "${packages[@]}"
}

installNvidiaManagedExpPkgFromCache() {
  if [ "$OS_VERSION" != "3.0" ]; then
    echo "Managed NVIDIA GPU experience is only supported on Azure Linux 3.0"
    return
  fi

  # Ensure kubelet device-plugins directory exists BEFORE package installation
  mkdir -p /var/lib/kubelet/device-plugins

  for packageName in $(managedGPUPackageList); do
    downloadDir="/opt/${packageName}/downloads"
    if isPackageInstalled "${packageName}"; then
      echo "${packageName} is already installed, skipping."
      rm -rf $(dirname ${downloadDir})
      continue
    fi

    rpmFile=$(find "${downloadDir}" -maxdepth 1 -name "${packageName}*" -print -quit 2>/dev/null) || rpmFile=""
    if [ -z "${rpmFile}" ]; then
      echo "Failed to locate ${packageName} rpm"
      exit $ERR_MANAGED_NVIDIA_EXP_INSTALL_FAIL
    fi

    logs_to_events "AKS.CSE.install${packageName}.dnf_install" "dnf_install 30 1 600 ${rpmFile}" || exit $ERR_APT_INSTALL_TIMEOUT
    rm -rf $(dirname ${downloadDir})
  done
>>>>>>> 510bb910
}

installRPMPackageFromFile() {
    local packageName="${1}"
    local desiredVersion="${2}"
    echo "installing ${packageName} version ${desiredVersion}"
    downloadDir="/opt/${packageName}/downloads"
    packagePrefix="${packageName}-${desiredVersion}-*"

    rpmFile=$(find "${downloadDir}" -maxdepth 1 -name "${packagePrefix}" -print -quit 2>/dev/null) || rpmFile=""
    if [ -z "${rpmFile}" ]; then
        # query all package versions and get the latest version for matching k8s version
        fullPackageVersion=$(dnf list ${packageName} --showduplicates | grep ${desiredVersion}- | awk '{print $2}' | sort -V | tail -n 1)
        if [ -z "${fullPackageVersion}" ]; then
            echo "Failed to find valid ${packageName} version for ${desiredVersion}"
            exit 1
        fi
        echo "Did not find cached rpm file, downloading ${packageName} version ${fullPackageVersion}"
        downloadPkgFromVersion "${packageName}" ${fullPackageVersion} "${downloadDir}"
        rpmFile=$(find "${downloadDir}" -maxdepth 1 -name "${packagePrefix}" -print -quit 2>/dev/null) || rpmFile=""
    fi
	  if [ -z "${rpmFile}" ]; then
        echo "Failed to locate ${packageName} rpm"
        exit 1
    fi

    if ! dnf_install 30 1 600 ${rpmFile}; then
        exit $ERR_APT_INSTALL_TIMEOUT
    fi
    mv "/usr/bin/${packageName}" "/usr/local/bin/${packageName}"
	rm -rf ${downloadDir}
}

downloadPkgFromVersion() {
    packageName="${1:-}"
    packageVersion="${2:-}"
    downloadDir="${3:-"/opt/${packageName}/downloads"}"
    mkdir -p ${downloadDir}
    dnf_download 30 1 600 ${downloadDir} ${packageName}-${packageVersion} || exit $ERR_APT_INSTALL_TIMEOUT
    echo "Succeeded to download ${packageName} version ${packageVersion}"
}

# CSE+VHD can dictate the containerd version, users don't care as long as it works
installStandaloneContainerd() {
    local desiredVersion="${1:-}"
    #e.g., desiredVersion will look like this 1.6.26-5.cm2
    # azure-built runtimes have a "+azure" suffix in their version strings (i.e 1.4.1+azure). remove that here.
    # check if containerd command is available before running it
    if command -v containerd &> /dev/null; then
        CURRENT_VERSION=$(containerd -version | cut -d " " -f 3 | sed 's|v||' | cut -d "+" -f 1)
    fi
    # v1.4.1 is our lowest supported version of containerd
    if semverCompare ${CURRENT_VERSION:-"0.0.0"} ${desiredVersion}; then
        echo "currently installed containerd version ${CURRENT_VERSION} is greater than (or equal to) target base version ${desiredVersion}. skipping installStandaloneContainerd."
    else
        echo "installing containerd version ${desiredVersion}"
        removeContainerd
        containerdPackageName="containerd-${desiredVersion}"
        if [ "$OS_VERSION" = "2.0" ]; then
            containerdPackageName="moby-containerd-${desiredVersion}"
        fi
        if [ "$OS_VERSION" = "3.0" ]; then
            containerdPackageName="containerd2-${desiredVersion}"
        fi

        # TODO: tie runc to r92 once that's possible on Mariner's pkg repo and if we're still using v1.linux shim
        if ! dnf_install 30 1 600 $containerdPackageName; then
            exit $ERR_CONTAINERD_INSTALL_TIMEOUT
        fi
    fi

    # Workaround to restore the CSE configuration after containerd has been installed from the package server.
    if [ -f /etc/containerd/config.toml.rpmsave ]; then
        mv /etc/containerd/config.toml.rpmsave /etc/containerd/config.toml
    fi

}

ensureRunc() {
  echo "Mariner Runc is included in the Mariner base image or containerd installation. Skipping downloading and installing Runc"
}

cleanUpGPUDrivers() {
  rm -Rf $GPU_DEST /opt/gpu

  for packageName in $(managedGPUPackageList); do
    rm -rf "/opt/${packageName}"
  done
}

downloadContainerdFromVersion() {
    echo "downloadContainerdFromVersion not implemented for mariner"
}

downloadContainerdFromURL() {
    echo "downloadContainerdFromURL not implemented for mariner"
}

#EOF<|MERGE_RESOLUTION|>--- conflicted
+++ resolved
@@ -175,11 +175,11 @@
     installRPMPackageFromFile "kubectl" $desiredVersion || exit $ERR_KUBECTL_INSTALL_FAIL
 }
 
-<<<<<<< HEAD
 installKubeletKubectlPkgFromLocalRepo() {
     echo "installKubeletKubectlPkgFromLocalRepo is not yet implemented for Mariner/AzureLinux"
     return 1
-=======
+}
+
 updateDnfWithNvidiaPkg() {
   if [ "$OS_VERSION" != "3.0" ]; then
     echo "NVIDIA repo setup is only supported on Azure Linux 3.0"
@@ -249,7 +249,6 @@
     logs_to_events "AKS.CSE.install${packageName}.dnf_install" "dnf_install 30 1 600 ${rpmFile}" || exit $ERR_APT_INSTALL_TIMEOUT
     rm -rf $(dirname ${downloadDir})
   done
->>>>>>> 510bb910
 }
 
 installRPMPackageFromFile() {
