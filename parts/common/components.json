{
  "ContainerImages": [
    {
      "downloadURL": "mcr.microsoft.com/windows/servercore:*",
      "amd64OnlyVersions": [],
      "multiArchVersionsV2": [],
      "windowsVersions": [
        {
          "comment": "should have latest version and natest version -1",
          "renovateTag": "registry=https://mcr.microsoft.com, name=windows/servercore",
          "latestVersion": "10.0.17763.7792",
          "previousLatestVersion": "10.0.17763.7678",
          "windowsSkuMatch": "2019-containerd"
        },
        {
          "renovateTag": "registry=https://mcr.microsoft.com, name=windows/servercore",
          "latestVersion": "10.0.20348.4171",
          "previousLatestVersion": "10.0.20348.4052",
          "windowsSkuMatch": "2022-containerd*"
        },
        {
          "renovateTag": "registry=https://mcr.microsoft.com, name=windows/servercore",
          "latestVersion": "10.0.20348.4171",
          "previousLatestVersion": "10.0.20348.4052",
          "windowsSkuMatch": "23H2*"
        },
        {
          "renovateTag": "registry=https://mcr.microsoft.com, name=windows/servercore",
          "latestVersion": "10.0.20348.4171",
          "previousLatestVersion": "10.0.20348.4052",
          "windowsSkuMatch": "2025*"
        },
        {
          "renovateTag": "registry=https://mcr.microsoft.com, name=windows/servercore",
          "latestVersion": "10.0.26100.6584",
          "previousLatestVersion": "10.0.26100.4946",
          "windowsSkuMatch": "2025*"
        }
      ]
    },
    {
      "downloadURL": "mcr.microsoft.com/windows/nanoserver:*",
      "amd64OnlyVersions": [],
      "multiArchVersionsV2": [],
      "windowsVersions": [
        {
          "comment": "1809 gets patches every 6 months or so. The alternative is ltsc2019 which gets patches every couple of years. Most customers use 1809, so we keep that on the VHD",
          "renovateTag": "<DO_NOT_UPDATE>",
          "latestVersion": "1809",
          "windowsSkuMatch": "2019-containerd"
        },
        {
          "renovateTag": "registry=https://mcr.microsoft.com, name=windows/nanoserver",
          "latestVersion": "ltsc2022",
          "windowsSkuMatch": "2022-containerd*"
        },
        {
          "renovateTag": "registry=https://mcr.microsoft.com, name=windows/nanoserver",
          "latestVersion": "ltsc2022",
          "windowsSkuMatch": "23H2*"
        },
        {
          "renovateTag": "registry=https://mcr.microsoft.com, name=windows/nanoserver",
          "latestVersion": "ltsc2022",
          "windowsSkuMatch": "2025*"
        },
        {
          "renovateTag": "registry=https://mcr.microsoft.com, name=windows/nanoserver",
          "latestVersion": "ltsc2025",
          "windowsSkuMatch": "2025*"
        }
      ]
    },
    {
      "downloadURL": "mcr.microsoft.com/oss/v2/kubernetes/autoscaler/addon-resizer:*",
      "amd64OnlyVersions": [],
      "multiArchVersionsV2": [
        {
          "renovateTag": "registry=https://mcr.microsoft.com, name=oss/v2/kubernetes/autoscaler/addon-resizer",
          "latestVersion": "v1.8.23-2"
        }
      ],
      "windowsVersions": []
    },
    {
      "downloadURL": "mcr.microsoft.com/windows/servercore/iis:*",
      "amd64OnlyVersions": [],
      "multiArchVersionsV2": [],
      "windowsVersions": [
        {
          "renovateTag": "registry=https://mcr.microsoft.com, name=windows/servercore/iis",
          "latestVersion": "windowsservercore-ltsc2022",
          "windowsSkuMatch": "2022-containerd*"
        },
        {
          "renovateTag": "registry=https://mcr.microsoft.com, name=windows/servercore/iis",
          "latestVersion": "windowsservercore-ltsc2022",
          "windowsSkuMatch": "23H2*"
        }
      ]
    },
    {
      "downloadURL": "mcr.microsoft.com/oss/kubernetes/pause:*",
      "amd64OnlyVersions": [],
      "multiArchVersionsV2": [
        {
          "renovateTag": "registry=https://mcr.microsoft.com, name=oss/kubernetes/pause",
          "latestVersion": "3.6"
        }
      ],
      "windowsVersions": [
        {
          "renovateTag": "registry=https://mcr.microsoft.com, name=oss/kubernetes/pause",
          "latestVersion": "3.9-hotfix-20230808"
        }
      ]
    },
    {
      "downloadURL": "mcr.microsoft.com/oss/v2/kubernetes/coredns:*",
      "amd64OnlyVersions": [],
      "multiArchVersionsV2": [
        {
          "renovateTag": "registry=https://mcr.microsoft.com, name=oss/v2/kubernetes/coredns",
          "latestVersion": "v1.11.3-8"
        },
        {
          "renovateTag": "registry=https://mcr.microsoft.com, name=oss/v2/kubernetes/coredns",
          "latestVersion": "v1.12.1-2"
        },
        {
          "renovateTag": "registry=https://mcr.microsoft.com, name=oss/v2/kubernetes/coredns",
          "latestVersion": "v1.9.4-6"
        }
      ],
      "windowsVersions": []
    },
    {
      "downloadURL": "mcr.microsoft.com/containernetworking/azure-cni:*",
      "amd64OnlyVersions": [],
      "windowsVersions": [
        {
          "renovateTag": "registry=https://mcr.microsoft.com, name=containernetworking/azure-cni",
          "latestVersion": "v1.5.44"
        },
        {
          "renovateTag": "registry=https://mcr.microsoft.com, name=containernetworking/azure-cni",
          "latestVersion": "v1.6.32"
        },
        {
          "renovateTag": "registry=https://mcr.microsoft.com, name=containernetworking/azure-cni",
          "latestVersion": "v1.7.3-0"
        }
      ],
      "multiArchVersionsV2": [
        {
          "renovateTag": "registry=https://mcr.microsoft.com, name=containernetworking/azure-cni",
          "latestVersion": "v1.5.44",
          "containerImagePrefetch": {
            "latestVersion": {
              "binaries": [
                "/dropgz"
              ]
            }
          }
        },
        {
          "renovateTag": "registry=https://mcr.microsoft.com, name=containernetworking/azure-cni",
          "latestVersion": "v1.6.32",
          "containerImagePrefetch": {
            "latestVersion": {
              "binaries": [
                "/dropgz"
              ]
            }
          }
        },
        {
          "renovateTag": "registry=https://mcr.microsoft.com, name=containernetworking/azure-cni",
          "latestVersion": "v1.7.3-0",
          "containerImagePrefetch": {
            "latestVersion": {
              "binaries": [
                "/dropgz"
              ]
            }
          }
        }
      ]
    },
    {
      "downloadURL": "mcr.microsoft.com/containernetworking/azure-cns:*",
      "amd64OnlyVersions": [],
      "windowsVersions": [
        {
          "renovateTag": "registry=https://mcr.microsoft.com, name=containernetworking/azure-cns",
          "latestVersion": "v1.5.48"
        },
        {
          "renovateTag": "registry=https://mcr.microsoft.com, name=containernetworking/azure-cns",
          "latestVersion": "v1.6.32"
        },
        {
          "renovateTag": "registry=https://mcr.microsoft.com, name=containernetworking/azure-cns",
          "latestVersion": "v1.7.3-0"
        }
      ],
      "multiArchVersionsV2": [
        {
          "renovateTag": "registry=https://mcr.microsoft.com, name=containernetworking/azure-cns",
          "latestVersion": "v1.5.48",
          "containerImagePrefetch": {
            "latestVersion": {
              "binaries": [
                "/usr/local/bin/azure-cns"
              ]
            }
          }
        },
        {
          "renovateTag": "registry=https://mcr.microsoft.com, name=containernetworking/azure-cns",
          "latestVersion": "v1.6.32",
          "containerImagePrefetch": {
            "latestVersion": {
              "binaries": [
                "/usr/local/bin/azure-cns"
              ]
            }
          }
        },
        {
          "renovateTag": "registry=https://mcr.microsoft.com, name=containernetworking/azure-cns",
          "latestVersion": "v1.7.3-0",
          "containerImagePrefetch": {
            "latestVersion": {
              "binaries": [
                "/usr/local/bin/azure-cns"
              ]
            }
          }
        }
      ]
    },
    {
      "downloadURL": "mcr.microsoft.com/containernetworking/azure-ipam:*",
      "amd64OnlyVersions": [],
      "multiArchVersionsV2": [
        {
          "renovateTag": "registry=https://mcr.microsoft.com, name=containernetworking/azure-ipam",
          "previousLatestVersion": "v0.2.0",
          "latestVersion": "v0.2.1",
          "containerImagePrefetch": {
            "latestVersion": {
              "binaries": [
                "/dropgz"
              ]
            }
          }
        }
      ],
      "windowsVersions": []
    },
    {
      "downloadURL": "mcr.microsoft.com/containernetworking/azure-npm:*",
      "amd64OnlyVersions": [],
      "multiArchVersionsV2": [
        {
          "renovateTag": "registry=https://mcr.microsoft.com, name=containernetworking/azure-npm",
          "latestVersion": "v1.6.29"
        }
      ],
      "windowsVersions": []
    },
    {
      "downloadURL": "mcr.microsoft.com/containernetworking/cilium/cilium:*",
      "amd64OnlyVersions": [],
      "multiArchVersionsV2": [
        {
          "renovateTag": "registry=https://mcr.microsoft.com, name=containernetworking/cilium/cilium",
          "latestVersion": "v1.16.10-250610",
          "previousLatestVersion": "v1.16.8-250514"
        },
        {
          "renovateTag": "registry=https://mcr.microsoft.com, name=containernetworking/cilium/cilium",
          "latestVersion": "v1.17.4-250610",
          "previousLatestVersion": "v1.17.2-250410"
        }
      ],
      "windowsVersions": []
    },
    {
      "downloadURL": "mcr.microsoft.com/oss/v2/kubernetes/apiserver-network-proxy/agent:*",
      "amd64OnlyVersions": [],
      "multiArchVersionsV2": [
        {
          "renovateTag": "registry=https://mcr.microsoft.com, name=oss/v2/kubernetes/apiserver-network-proxy/agent",
          "latestVersion": "v0.30.3-5"
        }
      ],
      "windowsVersions": []
    },
    {
      "downloadURL": "mcr.microsoft.com/oss/v2/kubernetes-csi/secrets-store/driver:*",
      "amd64OnlyVersions": [],
      "multiArchVersionsV2": [
        {
          "renovateTag": "registry=https://mcr.microsoft.com, name=oss/v2/kubernetes-csi/secrets-store/driver",
          "latestVersion": "v1.5.3"
        }
      ]
    },
    {
      "downloadURL": "mcr.microsoft.com/oss/v2/azure/secrets-store/provider-azure:*",
      "amd64OnlyVersions": [],
      "multiArchVersionsV2": [
        {
          "renovateTag": "registry=https://mcr.microsoft.com, name=oss/v2/azure/secrets-store/provider-azure",
          "latestVersion": "v1.7.1"
        }
      ]
    },
    {
      "downloadURL": "mcr.microsoft.com/azuremonitor/containerinsights/ciprod:*",
      "amd64OnlyVersions": [],
      "multiArchVersionsV2": [
        {
          "renovateTag": "registry=https://mcr.microsoft.com, name=azuremonitor/containerinsights/ciprod",
          "latestVersion": "3.1.28"
        }
      ],
      "windowsVersions": []
    },
    {
      "downloadURL": "mcr.microsoft.com/azuremonitor/containerinsights/ciprod/prometheus-collector/images:*",
      "amd64OnlyVersions": [],
      "multiArchVersionsV2": [
        {
          "renovateTag": "registry=https://mcr.microsoft.com, name=azuremonitor/containerinsights/ciprod/prometheus-collector/images",
          "latestVersion": "6.22.0-main-09-05-2025-e40947f3"
        },
        {
          "renovateTag": "registry=https://mcr.microsoft.com, name=azuremonitor/containerinsights/ciprod/prometheus-collector/images",
          "latestVersion": "6.22.0-main-09-05-2025-e40947f3-targetallocator"
        },
        {
          "renovateTag": "registry=https://mcr.microsoft.com, name=azuremonitor/containerinsights/ciprod/prometheus-collector/images",
          "latestVersion": "6.22.0-main-09-05-2025-e40947f3-cfg"
        }
      ],
      "windowsVersions": []
    },
    {
      "downloadURL": "mcr.microsoft.com/oss/v2/kubernetes/kube-state-metrics:*",
      "amd64OnlyVersions": [],
      "multiArchVersionsV2": [
        {
          "renovateTag": "registry=https://mcr.microsoft.com, name=oss/kubernetes/kube-state-metrics",
          "latestVersion": "v2.15.0-4"
        }
      ],
      "windowsVersions": []
    },
    {
      "downloadURL": "mcr.microsoft.com/oss/kubernetes/azure-cloud-node-manager:*",
      "amd64OnlyVersions": [],
      "multiArchVersionsV2": [
        {
          "renovateTag": "registry=https://mcr.microsoft.com, name=oss/kubernetes/azure-cloud-node-manager",
          "latestVersion": "v1.29.15",
          "previousLatestVersion": "v1.29.13"
        },
        {
          "renovateTag": "registry=https://mcr.microsoft.com, name=oss/kubernetes/azure-cloud-node-manager",
          "latestVersion": "v1.30.13",
          "previousLatestVersion": "v1.30.12"
        },
        {
          "renovateTag": "registry=https://mcr.microsoft.com, name=oss/kubernetes/azure-cloud-node-manager",
          "latestVersion": "v1.31.7",
          "previousLatestVersion": "v1.31.6"
        },
        {
          "renovateTag": "registry=https://mcr.microsoft.com, name=oss/kubernetes/azure-cloud-node-manager",
          "latestVersion": "v1.32.6",
          "previousLatestVersion": "v1.32.5"
        },
        {
          "renovateTag": "registry=https://mcr.microsoft.com, name=oss/kubernetes/azure-cloud-node-manager",
          "latestVersion": "v1.33.1",
          "previousLatestVersion": "v1.33.0"
        }
      ],
      "windowsVersions": [
        {
          "renovateTag": "registry=https://mcr.microsoft.com, name=oss/kubernetes/azure-cloud-node-manager",
          "latestVersion": "v1.29.15-windows-hpc",
          "previousLatestVersion": "v1.29.13-windows-hpc"
        },
        {
          "renovateTag": "registry=https://mcr.microsoft.com, name=oss/kubernetes/azure-cloud-node-manager",
          "latestVersion": "v1.30.12-windows-hpc",
          "previousLatestVersion": "v1.30.10-windows-hpc"
        },
        {
          "renovateTag": "registry=https://mcr.microsoft.com, name=oss/kubernetes/azure-cloud-node-manager",
          "latestVersion": "v1.31.6-windows-hpc",
          "previousLatestVersion": "v1.31.4-windows-hpc"
        },
        {
          "renovateTag": "registry=https://mcr.microsoft.com, name=oss/kubernetes/azure-cloud-node-manager",
          "latestVersion": "v1.32.5-windows-hpc",
          "previousLatestVersion": "v1.32.3-windows-hpc"
        },
        {
          "renovateTag": "registry=https://mcr.microsoft.com, name=oss/kubernetes/azure-cloud-node-manager",
          "latestVersion": "v1.33.0-windows-hpc"
        }
      ]
    },
    {
      "downloadURL": "mcr.microsoft.com/oss/v2/kubernetes/autoscaler/cluster-proportional-autoscaler:*",
      "amd64OnlyVersions": [],
      "multiArchVersionsV2": [
        {
          "renovateTag": "registry=https://mcr.microsoft.com, name=oss/v2/kubernetes/autoscaler/cluster-proportional-autoscaler",
          "latestVersion": "v1.9.0-1"
        },
        {
          "renovateTag": "registry=https://mcr.microsoft.com, name=oss/v2/kubernetes/autoscaler/cluster-proportional-autoscaler",
          "latestVersion": "v1.8.11-5"
        }
      ],
      "windowsVersions": []
    },
    {
      "downloadURL": "mcr.microsoft.com/aks/ip-masq-agent-v2:*",
      "amd64OnlyVersions": [],
      "multiArchVersionsV2": [
        {
          "renovateTag": "registry=https://mcr.microsoft.com, name=aks/ip-masq-agent-v2",
          "latestVersion": "v0.1.15"
        }
      ],
      "windowsVersions": []
    },
    {
      "downloadURL": "mcr.microsoft.com/oss/v2/azure/ip-masq-agent-v2:*",
      "amd64OnlyVersions": [],
      "multiArchVersionsV2": [
        {
          "renovateTag": "registry=https://mcr.microsoft.com, name=oss/v2/azure/ip-masq-agent-v2",
          "latestVersion": "v0.1.15-2"
        }
      ],
      "windowsVersions": []
    },
    {
      "downloadURL": "mcr.microsoft.com/oss/kubernetes-csi/azuredisk-csi:*",
      "amd64OnlyVersions": [],
      "multiArchVersionsV2": [
        {
          "renovateTag": "registry=https://mcr.microsoft.com, name=oss/kubernetes-csi/azuredisk-csi",
          "latestVersion": "v1.31.11"
        },
        {
          "renovateTag": "registry=https://mcr.microsoft.com, name=oss/kubernetes-csi/azuredisk-csi",
          "latestVersion": "v1.32.9"
        },
        {
          "renovateTag": "registry=https://mcr.microsoft.com, name=oss/kubernetes-csi/azuredisk-csi",
          "latestVersion": "v1.33.3"
        }
      ],
      "windowsVersions": [
        {
          "renovateTag": "registry=https://mcr.microsoft.com, name=oss/kubernetes-csi/azuredisk-csi",
          "latestVersion": "v1.31.11-windows-hp"
        },
        {
          "renovateTag": "registry=https://mcr.microsoft.com, name=oss/kubernetes-csi/azuredisk-csi",
          "latestVersion": "v1.32.9-windows-hp"
        },
        {
          "renovateTag": "registry=https://mcr.microsoft.com, name=oss/kubernetes-csi/azuredisk-csi",
          "latestVersion": "v1.33.3-windows-hp"
        }
      ]
    },
    {
      "downloadURL": "mcr.microsoft.com/oss/v2/kubernetes-csi/azuredisk-csi:*",
      "amd64OnlyVersions": [],
      "multiArchVersionsV2": [
        {
          "renovateTag": "registry=https://mcr.microsoft.com, name=oss/v2/kubernetes-csi/azuredisk-csi",
          "latestVersion": "v1.32.10-2"
        },
        {
          "renovateTag": "registry=https://mcr.microsoft.com, name=oss/v2/kubernetes-csi/azuredisk-csi",
          "latestVersion": "v1.33.4-2"
        }
      ],
      "windowsVersions": [
        {
          "renovateTag": "registry=https://mcr.microsoft.com, name=oss/v2/kubernetes-csi/azuredisk-csi",
          "latestVersion": "v1.32.10-windows-hp"
        },
        {
          "renovateTag": "registry=https://mcr.microsoft.com, name=oss/v2/kubernetes-csi/azuredisk-csi",
          "latestVersion": "v1.33.4-windows-hp"
        }
      ]
    },
    {
      "downloadURL": "mcr.microsoft.com/oss/kubernetes-csi/azurefile-csi:*",
      "amd64OnlyVersions": [],
      "multiArchVersionsV2": [
        {
          "renovateTag": "registry=https://mcr.microsoft.com, name=oss/kubernetes-csi/azurefile-csi",
          "latestVersion": "v1.31.7"
        },
        {
          "renovateTag": "registry=https://mcr.microsoft.com, name=oss/kubernetes-csi/azurefile-csi",
          "latestVersion": "v1.32.5"
        },
        {
          "renovateTag": "registry=https://mcr.microsoft.com, name=oss/kubernetes-csi/azurefile-csi",
          "latestVersion": "v1.33.3"
        }
      ],
      "windowsVersions": [
        {
          "renovateTag": "registry=https://mcr.microsoft.com, name=oss/kubernetes-csi/azurefile-csi",
          "latestVersion": "v1.31.7-windows-hp"
        },
        {
          "renovateTag": "registry=https://mcr.microsoft.com, name=oss/kubernetes-csi/azurefile-csi",
          "latestVersion": "v1.32.5-windows-hp"
        },
        {
          "renovateTag": "registry=https://mcr.microsoft.com, name=oss/kubernetes-csi/azurefile-csi",
          "latestVersion": "v1.33.3-windows-hp"
        }
      ]
    },
    {
      "downloadURL": "mcr.microsoft.com/oss/v2/kubernetes-csi/azurefile-csi:*",
      "amd64OnlyVersions": [],
      "multiArchVersionsV2": [
        {
          "renovateTag": "registry=https://mcr.microsoft.com, name=oss/v2/kubernetes-csi/azurefile-csi",
          "latestVersion": "v1.33.4-2"
        }
      ],
      "windowsVersions": [
        {
          "renovateTag": "registry=https://mcr.microsoft.com, name=oss/v2/kubernetes-csi/azurefile-csi",
          "latestVersion": "v1.33.4-windows-hp"
        }
      ]
    },
    {
      "downloadURL": "mcr.microsoft.com/oss/kubernetes-csi/blob-csi:*",
      "amd64OnlyVersions": [],
      "multiArchVersionsV2": [
        {
          "renovateTag": "registry=https://mcr.microsoft.com, name=oss/kubernetes-csi/blob-csi",
          "latestVersion": "v1.25.9"
        },
        {
          "renovateTag": "registry=https://mcr.microsoft.com, name=oss/kubernetes-csi/blob-csi",
          "latestVersion": "v1.26.6"
        }
      ],
      "windowsVersions": []
    },
    {
      "downloadURL": "mcr.microsoft.com/oss/kubernetes-csi/livenessprobe:*",
      "amd64OnlyVersions": [],
      "multiArchVersionsV2": [
        {
          "renovateTag": "registry=https://mcr.microsoft.com, name=oss/kubernetes-csi/livenessprobe",
          "latestVersion": "v2.15.0"
        }
      ],
      "windowsVersions": [
        {
          "renovateTag": "registry=https://mcr.microsoft.com, name=oss/kubernetes-csi/livenessprobe",
          "latestVersion": "v2.15.0"
        }
      ]
    },
    {
      "downloadURL": "mcr.microsoft.com/oss/v2/kubernetes-csi/livenessprobe:*",
      "amd64OnlyVersions": [],
      "multiArchVersionsV2": [
        {
          "renovateTag": "registry=https://mcr.microsoft.com, name=oss/v2/kubernetes-csi/livenessprobe",
          "latestVersion": "v2.16.0"
        }
      ],
      "windowsVersions": [
        {
          "renovateTag": "registry=https://mcr.microsoft.com, name=oss/v2/kubernetes-csi/livenessprobe",
          "latestVersion": "v2.16.0"
        }
      ]
    },
    {
      "downloadURL": "mcr.microsoft.com/oss/kubernetes-csi/csi-node-driver-registrar:*",
      "amd64OnlyVersions": [],
      "multiArchVersionsV2": [
        {
          "renovateTag": "registry=https://mcr.microsoft.com, name=oss/kubernetes-csi/csi-node-driver-registrar",
          "latestVersion": "v2.13.0"
        }
      ],
      "windowsVersions": [
        {
          "renovateTag": "registry=https://mcr.microsoft.com, name=oss/kubernetes-csi/csi-node-driver-registrar",
          "latestVersion": "v2.13.0"
        }
      ]
    },
    {
      "downloadURL": "mcr.microsoft.com/oss/v2/kubernetes-csi/csi-node-driver-registrar:*",
      "amd64OnlyVersions": [],
      "multiArchVersionsV2": [
        {
          "renovateTag": "registry=https://mcr.microsoft.com, name=oss/v2/kubernetes-csi/csi-node-driver-registrar",
          "latestVersion": "v2.14.0"
        }
      ],
      "windowsVersions": [
        {
          "renovateTag": "registry=https://mcr.microsoft.com, name=oss/v2/kubernetes-csi/csi-node-driver-registrar",
          "latestVersion": "v2.14.0"
        }
      ]
    },
    {
      "downloadURL": "mcr.microsoft.com/oss/v2/open-policy-agent/gatekeeper:*",
      "amd64OnlyVersions": [],
      "multiArchVersionsV2": [
        {
          "renovateTag": "registry=https://mcr.microsoft.com, name=oss/v2/open-policy-agent/gatekeeper",
          "latestVersion": "v3.19.3-1",
          "previousLatestVersion": "v3.19.1-1"
        }
      ],
      "windowsVersions": []
    },
    {
      "downloadURL": "mcr.microsoft.com/aks/aks-app-routing-operator:*",
      "amd64OnlyVersions": [],
      "multiArchVersionsV2": [],
      "windowsVersions": []
    },
    {
      "downloadURL": "mcr.microsoft.com/oss/virtual-kubelet/virtual-kubelet:*",
      "amd64OnlyVersions": [],
      "multiArchVersionsV2": [],
      "windowsVersions": []
    },
    {
      "downloadURL": "mcr.microsoft.com/azure-policy/policy-kubernetes-addon-prod:*",
      "amd64OnlyVersions": [],
      "multiArchVersionsV2": [
        {
          "renovateTag": "registry=https://mcr.microsoft.com, name=azure-policy/policy-kubernetes-addon-prod",
          "latestVersion": "1.12.4",
          "previousLatestVersion": "1.12.3"
        }
      ],
      "windowsVersions": []
    },
    {
      "downloadURL": "mcr.microsoft.com/azure-policy/policy-kubernetes-webhook:*",
      "amd64OnlyVersions": [],
      "multiArchVersionsV2": [
        {
          "renovateTag": "registry=https://mcr.microsoft.com, name=azure-policy/policy-kubernetes-webhook",
          "latestVersion": "1.12.4",
          "previousLatestVersion": "1.12.3"
        }
      ],
      "windowsVersions": []
    },
    {
      "downloadURL": "mcr.microsoft.com/azure-application-gateway/kubernetes-ingress:*",
      "amd64OnlyVersions": [],
      "multiArchVersionsV2": []
    },
    {
      "downloadURL": "mcr.microsoft.com/aks/aks-node-ca-watcher:*",
      "amd64OnlyVersions": [],
      "multiArchVersionsV2": [
        {
          "renovateTag": "registry=https://mcr.microsoft.com, name=aks/aks-node-ca-watcher",
          "latestVersion": "master.241021.1"
        }
      ],
      "windowsVersions": []
    },
    {
      "downloadURL": "mcr.microsoft.com/oss/v2/kubernetes/windows-gmsa-webhook:*",
      "amd64OnlyVersions": [],
      "multiArchVersionsV2": [
        {
          "renovateTag": "registry=https://mcr.microsoft.com, name=oss/v2/kubernetes/windows-gmsa-webhook",
          "latestVersion": "v0.12.1-2"
        }
      ],
      "windowsVersions": []
    },
    {
      "downloadURL": "mcr.microsoft.com/oss/kubernetes/kube-proxy:*",
      "amd64OnlyVersions": [],
      "multiArchVersionsV2": [
        {
          "renovateTag": "registry=https://mcr.microsoft.com, name=oss/kubernetes/kube-proxy",
          "latestVersion": "v1.27.103-akslts",
          "previousLatestVersion": "v1.27.102-akslts"
        },
        {
          "renovateTag": "registry=https://mcr.microsoft.com, name=oss/kubernetes/kube-proxy",
          "latestVersion": "v1.28.102-akslts",
          "previousLatestVersion": "v1.28.101-akslts"
        },
        {
          "renovateTag": "registry=https://mcr.microsoft.com, name=oss/kubernetes/kube-proxy",
          "latestVersion": "v1.29.15",
          "previousLatestVersion": "v1.29.14"
        },
        {
          "renovateTag": "registry=https://mcr.microsoft.com, name=oss/kubernetes/kube-proxy",
          "latestVersion": "v1.30.14",
          "previousLatestVersion": "v1.30.13"
        },
        {
          "renovateTag": "registry=https://mcr.microsoft.com, name=oss/kubernetes/kube-proxy",
          "latestVersion": "v1.31.11",
          "previousLatestVersion": "v1.31.10"
        },
        {
          "renovateTag": "registry=https://mcr.microsoft.com, name=oss/kubernetes/kube-proxy",
          "latestVersion": "v1.32.7",
          "previousLatestVersion": "v1.32.6"
        },
        {
          "renovateTag": "registry=https://mcr.microsoft.com, name=oss/kubernetes/kube-proxy",
          "latestVersion": "v1.33.4",
          "previousLatestVersion": "v1.33.3"
        }
      ],
      "windowsVersions": []
    }
  ],
  "GPUContainerImages": [
    {
      "downloadURL": "mcr.microsoft.com/aks/aks-gpu-cuda:*",
      "gpuVersion": {
        "renovateTag": "registry=https://mcr.microsoft.com, name=aks/aks-gpu-cuda",
        "latestVersion": "570.172.08-20250822192810"
      }
    },
    {
      "downloadURL": "mcr.microsoft.com/aks/aks-gpu-grid:*",
      "gpuVersion": {
        "renovateTag": "registry=https://mcr.microsoft.com, name=aks/aks-gpu-grid",
        "latestVersion": "550.144.06-20250609191703"
      }
    }
  ],
  "Packages": [
    {
      "name": "windows scripts",
      "windowsDownloadLocation": "c:\\akse-cache\\",
      "downloadURIs": {
        "windows": {
          "default": {
            "versionsV2": [
              {
                "renovateTag": "<DO_NOT_UPDATE>",
                "latestVersion": "0.0.52"
              }
            ],
            "downloadURL": "https://packages.aks.azure.com/aks/windows/cse/aks-windows-cse-scripts-v${version}.zip"
          }
        }
      }
    },
    {
      "name": "windows-gmsa-ccgakvplugin",
      "windowsDownloadLocation": "c:\\akse-cache\\",
      "downloadURIs": {
        "windows": {
          "default": {
            "versionsV2": [
              {
                "renovateTag": "<DO_NOT_UPDATE>",
                "latestVersion": "1.1.5"
              }
            ],
            "downloadURL": "https://packages.aks.azure.com/ccgakvplugin/v1.1.5/binaries/windows-gmsa-ccgakvplugin-v${version}.zip"
          }
        }
      }
    },
    {
      "name": "windows csi proxy",
      "windowsDownloadLocation": "c:\\akse-cache\\csi-proxy\\",
      "downloadURIs": {
        "windows": {
          "default": {
            "versionsV2": [
              {
                "renovateTag": "<DO_NOT_UPDATE>",
                "latestVersion": "1.1.2-hotfix.20230807"
              }
            ],
            "downloadURL": "https://packages.aks.azure.com/csi-proxy/v${version}/binaries/csi-proxy-v${version}.tar.gz"
          }
        }
      }
    },
    {
      "name": "windows credential provider",
      "windowsDownloadLocation": "c:\\akse-cache\\credential-provider\\",
      "downloadURIs": {
        "windows": {
          "default": {
            "versionsV2": [
              {
                "renovateTag": "<DO_NOT_UPDATE>",
                "latestVersion": "1.30.10"
              },
              {
                "renovateTag": "<DO_NOT_UPDATE>",
                "latestVersion": "1.31.4"
              },
              {
                "renovateTag": "<DO_NOT_UPDATE>",
                "latestVersion": "1.32.3"
              },
              {
                "renovateTag": "<DO_NOT_UPDATE>",
                "latestVersion": "1.33.2"
              }
            ],
            "downloadURL": "https://packages.aks.azure.com/cloud-provider-azure/v${version}/binaries/azure-acr-credential-provider-windows-amd64-v${version}.tar.gz"
          }
        }
      }
    },
    {
      "name": "windows calico",
      "windowsDownloadLocation": "c:\\akse-cache\\calico\\",
      "downloadURIs": {
        "windows": {
          "default": {
            "versionsV2": [
              {
                "renovateTag": "<DO_NOT_UPDATE>",
                "latestVersion": "3.24.0"
              }
            ],
            "downloadURL": "https://packages.aks.azure.com/calico-node/v${version}/binaries/calico-windows-v${version}.zip"
          }
        }
      }
    },
    {
      "name": "azure-vnet-cni-windows",
      "windowsDownloadLocation": "c:\\akse-cache\\win-vnet-cni\\",
      "downloadURIs": {
        "windows": {
          "default": {
            "versionsV2": [
              {
                "renovateTag": "<DO_NOT_UPDATE>",
                "latestVersion": "1.5.38"
              },
              {
                "renovateTag": "<DO_NOT_UPDATE>",
                "latestVersion": "1.6.21"
              }
            ],
            "downloadURL": "https://packages.aks.azure.com/azure-cni/v${version}/binaries/azure-vnet-cni-windows-amd64-v${version}.zip"
          }
        }
      }
    },
    {
      "name": "oras",
      "downloadLocation": "/usr/local/bin",
      "downloadURIs": {
        "default": {
          "current": {
            "versionsV2": [
              {
                "renovateTag": "<DO_NOT_UPDATE>",
                "latestVersion": "1.2.2"
              }
            ],
            "downloadURL": "https://github.com/oras-project/oras/releases/download/v${version}/oras_${version}_linux_${CPU_ARCH}.tar.gz"
          }
        }
      }
    },
    {
      "name": "aks-secure-tls-bootstrap-client",
      "downloadLocation": "/usr/local/bin",
      "windowsDownloadLocation": "c:\\akse-cache\\aks-secure-tls-bootstrap-client\\",
      "downloadURIs": {
        "default": {
          "current": {
            "versionsV2": [
              {
                "renovateTag": "<DO_NOT_UPDATE>",
                "latestVersion": "0.1.0-alpha.11"
              }
            ],
            "downloadURL": "https://github.com/Azure/aks-secure-tls-bootstrap/releases/download/client/v${version}/linux-${CPU_ARCH}.tar.gz"
          }
        },
        "windows": {
          "default": {
            "versionsV2": [
              {
                "renovateTag": "<DO_NOT_UPDATE>",
                "latestVersion": "0.1.0-alpha.11"
              }
            ],
            "downloadURL": "https://github.com/Azure/aks-secure-tls-bootstrap/releases/download/client/v${version}/windows-amd64.zip"
          }
        }
      }
    },
    {
      "name": "runc",
      "downloadLocation": "/opt/runc/downloads",
      "downloadURIs": {
        "windows": {
          "default": {
            "versionsV2": []
          }
        },
        "ubuntu": {
          "r2004": {
            "versionsV2": [
              {
                "renovateTag": "name=moby-runc, repository=production, os=ubuntu, release=20.04",
                "latestVersion": "1.2.7-ubuntu20.04u1"
              }
            ]
          },
          "r2204": {
            "versionsV2": [
              {
                "renovateTag": "name=moby-runc, repository=production, os=ubuntu, release=22.04",
                "latestVersion": "1.2.7-ubuntu22.04u1"
              }
            ]
          },
          "r2404": {
            "versionsV2": [
              {
                "renovateTag": "name=moby-runc, repository=production, os=ubuntu, release=24.04",
                "latestVersion": "1.2.7-ubuntu24.04u1"
              }
            ]
          }
        }
      }
    },
    {
      "name": "containerd",
      "downloadLocation": "/opt/containerd/downloads",
      "windowsDownloadLocation": "c:\\akse-cache\\containerd\\",
      "downloadURIs": {
        "ubuntu": {
          "r2404": {
            "versionsV2": [
              {
                "renovateTag": "name=moby-containerd, repository=test, os=ubuntu, release=24.04",
                "latestVersion": "2.1.4-ubuntu24.04u1"
              }
            ]
          },
          "r2204": {
            "versionsV2": [
              {
                "renovateTag": "name=moby-containerd, repository=production, os=ubuntu, release=22.04",
                "latestVersion": "1.7.28-ubuntu22.04u1"
              }
            ]
          },
          "r2004": {
            "versionsV2": [
              {
                "renovateTag": "name=moby-containerd, repository=production, os=ubuntu, release=20.04",
                "latestVersion": "1.7.28-ubuntu20.04u1"
              }
            ]
          }
        },
        "mariner": {
          "current": {
            "versionsV2": [
              {
                "renovateTag": "RPM_registry=https://packages.microsoft.com/cbl-mariner/2.0/prod/base/x86_64/repodata, name=moby-containerd, os=mariner, release=2.0",
                "latestVersion": "1.6.26-11.cm2"
              }
            ]
          }
        },
        "marinerkata": {
          "current": {
            "versionsV2": [
              {
                "renovateTag": "<DO_NOT_UPDATE>",
                "latestVersion": "<SKIP>"
              }
            ]
          }
        },
        "azurelinux": {
          "v3.0": {
            "versionsV2": [
              {
                "renovateTag": "RPM_registry=https://packages.microsoft.com/azurelinux/3.0/prod/base/x86_64/repodata, name=containerd2, os=azurelinux, release=3.0",
                "latestVersion": "2.0.0-14.azl3"
              }
            ]
          }
        },
        "azurelinuxkata": {
          "v3.0": {
            "versionsV2": [
              {
                "renovateTag": "<DO_NOT_UPDATE>",
                "latestVersion": "<SKIP>"
              }
            ]
          }
        },
        "windows": {
          "ws2019": {
            "versionsV2": [
              {
                "renovateTag": "<DO_NOT_UPDATE>",
                "latestVersion": "v1.6.35-azure.1"
              },
              {
                "renovateTag": "<DO_NOT_UPDATE>",
                "latestVersion": "v1.7.20-azure.1",
                "previousLatestVersion": "v1.7.17-azure.1"
              }
            ],
            "downloadURL": "https://packages.aks.azure.com/containerd/windows/${version}/binaries/containerd-${version}-windows-amd64.tar.gz"
          },
          "ws2022": {
            "versionsV2": [
              {
                "renovateTag": "<DO_NOT_UPDATE>",
                "latestVersion": "v1.6.35-azure.1"
              },
              {
                "renovateTag": "<DO_NOT_UPDATE>",
                "latestVersion": "v1.7.20-azure.1",
                "previousLatestVersion": "v1.7.17-azure.1"
              },
              {
                "renovateTag": "<DO_NOT_UPDATE>",
                "latestVersion": "v2.0.4-azure.1"
              }
            ],
            "downloadURL": "https://packages.aks.azure.com/containerd/windows/${version}/binaries/containerd-${version}-windows-amd64.tar.gz"
          },
          "ws2025": {
            "versionsV2": [
              {
                "renovateTag": "<DO_NOT_UPDATE>",
                "latestVersion": "v2.0.4-azure.1"
              }
            ],
            "downloadURL": "https://packages.aks.azure.com/containerd/windows/${version}/binaries/containerd-${version}-windows-amd64.tar.gz"
          },
          "default": {
            "versionsV2": [
              {
                "renovateTag": "<DO_NOT_UPDATE>",
                "latestVersion": "v1.7.20-azure.1",
                "previousLatestVersion": "v1.7.17-azure.1"
              }
            ],
            "downloadURL": "https://packages.aks.azure.com/containerd/windows/${version}/binaries/containerd-${version}-windows-amd64.tar.gz"
          }
        },
        "default": {
          "current": {
            "versionsV2": [
              {
                "renovateTag": "<DO_NOT_UPDATE>",
                "latestVersion": "1.7.20"
              }
            ]
          }
        }
      }
    },
    {
      "name": "cni-plugins",
      "downloadLocation": "/opt/cni/downloads",
      "downloadURIs": {
        "windows": {
          "default": {
            "versionsV2": []
          }
        },
        "default": {
          "current": {
            "versionsV2": [
              {
                "renovateTag": "<DO_NOT_UPDATE>",
                "latestVersion": "1.6.2"
              }
            ],
            "downloadURL": "https://packages.aks.azure.com/cni-plugins/v${version}/binaries/cni-plugins-linux-${CPU_ARCH}-v${version}.tgz"
          }
        }
      }
    },
    {
      "name": "azure-cni",
      "downloadLocation": "/opt/cni/downloads",
      "downloadURIs": {
        "windows": {
          "default": {
            "versionsV2": []
          }
        },
        "default": {
          "current": {
            "versionsV2": [
              {
                "renovateTag": "<DO_NOT_UPDATE>",
                "latestVersion": "1.5.38"
              },
              {
                "renovateTag": "<DO_NOT_UPDATE>",
                "latestVersion": "1.6.21"
              }
            ],
            "downloadURL": "https://packages.aks.azure.com/azure-cni/v${version}/binaries/azure-vnet-cni-linux-${CPU_ARCH}-v${version}.tgz"
          }
        }
      }
    },
    {
      "name": "kubernetes-cri-tools",
      "downloadLocation": "/opt/crictl/downloads",
      "downloadURIs": {
        "windows": {
          "default": {
            "versionsV2": []
          }
        },
        "ubuntu": {
          "r2004": {
            "versionsV2": [
              {
                "renovateTag": "name=kubernetes-cri-tools, repository=production, os=ubuntu, release=20.04",
                "latestVersion": "1.32.0-ubuntu20.04u3"
              }
            ]
          },
          "r2204": {
            "versionsV2": [
              {
                "renovateTag": "name=kubernetes-cri-tools, repository=production, os=ubuntu, release=22.04",
                "latestVersion": "1.32.0-ubuntu22.04u3"
              }
            ]
          },
          "r2404": {
            "versionsV2": [
              {
                "renovateTag": "name=kubernetes-cri-tools, repository=production, os=ubuntu, release=24.04",
                "latestVersion": "1.32.0-ubuntu24.04u3"
              }
            ]
          }
        },
        "mariner": {
          "current": {
            "versionsV2": [
              {
                "renovateTag": "RPM_registry=https://packages.microsoft.com/cbl-mariner/2.0/prod/cloud-native/x86_64/repodata, name=kubernetes-cri-tools, os=mariner, release=2.0",
                "latestVersion": "1.32.0-3.cm2"
              }
            ]
          }
        },
        "marinerkata": {
          "current": {
            "versionsV2": [
              {
                "renovateTag": "RPM_registry=https://packages.microsoft.com/cbl-mariner/2.0/prod/cloud-native/x86_64/repodata, name=kubernetes-cri-tools, os=mariner, release=2.0",
                "latestVersion": "1.32.0-3.cm2"
              }
            ]
          }
        },
        "azurelinux": {
          "v3.0": {
            "versionsV2": [
              {
                "renovateTag": "RPM_registry=https://packages.microsoft.com/azurelinux/3.0/prod/cloud-native/x86_64/repodata, name=kubernetes-cri-tools, os=azurelinux, release=3.0",
                "latestVersion": "1.32.0-3.azl3"
              }
            ]
          }
        },
        "azurelinuxkata": {
          "v3.0": {
            "versionsV2": [
              {
                "renovateTag": "RPM_registry=https://packages.microsoft.com/azurelinux/3.0/prod/cloud-native/x86_64/repodata, name=kubernetes-cri-tools, os=azurelinux, release=3.0",
                "latestVersion": "1.32.0-3.azl3"
              }
            ]
          }
        }
      }
    },
    {
      "name": "kubelet",
      "downloadLocation": "/opt/kubelet/downloads",
      "windowsDownloadLocation": "c:\\akse-cache\\kubelet\\",
      "downloadURIs": {
        "ubuntu": {
          "r2404": {
            "versionsV2": [
              {
                "k8sVersion": "1.34",
                "renovateTag": "name=kubelet, repository=production, os=ubuntu, release=24.04",
                "latestVersion": "1.34.0-ubuntu24.04u1"
              }
            ]
          },
          "r2204": {
            "versionsV2": [
              {
                "k8sVersion": "1.34",
                "renovateTag": "name=kubelet, repository=production, os=ubuntu, release=22.04",
                "latestVersion": "1.34.0-ubuntu22.04u1"
              }
            ]
          },
          "r2004": {
            "versionsV2": [
              {
                "k8sVersion": "1.34",
                "renovateTag": "name=kubelet, repository=production, os=ubuntu, release=20.04",
                "latestVersion": "1.34.0-ubuntu20.04u1"
              }
            ]
          }
        },
        "azurelinux": {
          "v3.0": {
            "versionsV2": [
              {
                "k8sVersion": "1.34",
                "renovateTag": "name=kubelet, os=azurelinux, release=3.0",
                "latestVersion": "1.34.0-1.azl3"
              }
            ]
          }
        }
      }
    },
    {
      "name": "kubectl",
      "downloadLocation": "/opt/kubectl/downloads",
      "windowsDownloadLocation": "c:\\akse-cache\\kubectl\\",
      "downloadURIs": {
        "ubuntu": {
          "r2404": {
            "versionsV2": [
              {
                "k8sVersion": "1.34",
                "renovateTag": "name=kubectl, repository=production, os=ubuntu, release=24.04",
                "latestVersion": "1.34.0-ubuntu24.04u1"
              }
            ]
          },
          "r2204": {
            "versionsV2": [
              {
                "k8sVersion": "1.34",
                "renovateTag": "name=kubectl, repository=production, os=ubuntu, release=22.04",
                "latestVersion": "1.34.0-ubuntu22.04u1"
              }
            ]
          },
          "r2004": {
            "versionsV2": [
              {
                "k8sVersion": "1.34",
                "renovateTag": "name=kubectl, repository=production, os=ubuntu, release=20.04",
                "latestVersion": "1.34.0-ubuntu20.04u1"
              }
            ]
          }
        },
        "azurelinux": {
          "v3.0": {
            "versionsV2": [
              {
                "k8sVersion": "1.34",
                "renovateTag": "name=kubectl, os=azurelinux, release=3.0",
                "latestVersion": "1.34.0-1.azl3"
              }
            ]
          }
        }
      }
    },
    {
      "name": "kubernetes-binaries",
      "downloadLocation": "/opt/kubernetes/downloads",
      "windowsDownloadLocation": "c:\\akse-cache\\win-k8s\\",
      "downloadURIs": {
        "default": {
          "current": {
            "versionsV2": [
              {
                "k8sVersion": "1.27",
                "renovateTag": "OCI_registry=https://mcr.microsoft.com, name=oss/binaries/kubernetes/kubernetes-node",
                "latestVersion": "v1.27.103-akslts",
                "previousLatestVersion": "v1.27.102-akslts"
              },
              {
                "k8sVersion": "1.28",
                "renovateTag": "OCI_registry=https://mcr.microsoft.com, name=oss/binaries/kubernetes/kubernetes-node",
                "latestVersion": "v1.28.102-akslts",
                "previousLatestVersion": "v1.28.101-akslts"
              },
              {
                "k8sVersion": "1.29",
                "renovateTag": "OCI_registry=https://mcr.microsoft.com, name=oss/binaries/kubernetes/kubernetes-node",
                "latestVersion": "v1.29.15",
                "previousLatestVersion": "v1.29.14"
              },
              {
                "k8sVersion": "1.30",
                "renovateTag": "OCI_registry=https://mcr.microsoft.com, name=oss/binaries/kubernetes/kubernetes-node",
                "latestVersion": "v1.30.14",
                "previousLatestVersion": "v1.30.13"
              },
              {
                "k8sVersion": "1.31",
                "renovateTag": "OCI_registry=https://mcr.microsoft.com, name=oss/binaries/kubernetes/kubernetes-node",
                "latestVersion": "v1.31.11",
                "previousLatestVersion": "v1.31.10"
              },
              {
                "k8sVersion": "1.32",
                "renovateTag": "OCI_registry=https://mcr.microsoft.com, name=oss/binaries/kubernetes/kubernetes-node",
                "latestVersion": "v1.32.7",
                "previousLatestVersion": "v1.32.6"
              },
              {
                "k8sVersion": "1.33",
                "renovateTag": "OCI_registry=https://mcr.microsoft.com, name=oss/binaries/kubernetes/kubernetes-node",
                "latestVersion": "v1.33.4",
                "previousLatestVersion": "v1.33.3"
              },
              {
                "k8sVersion": "1.34",
                "renovateTag": "OCI_registry=https://mcr.microsoft.com, name=oss/binaries/kubernetes/kubernetes-node",
                "latestVersion": "v1.34.0",
                "previousLatestVersion": "v1.34.0"
              }
            ],
            "downloadURL": "mcr.microsoft.com/oss/binaries/kubernetes/kubernetes-node:${version}-linux-${CPU_ARCH}",
            "windowsDownloadURL": "https://packages.aks.azure.com/kubernetes/${version}/windowszip/${version}-1int.zip"
          }
        }
      }
    },
    {
      "name": "azure-acr-credential-provider",
      "downloadLocation": "/opt/credentialprovider/downloads",
      "downloadURIs": {
        "windows": {
          "default": {
            "versionsV2": []
          }
        },
        "default": {
          "current": {
            "versionsV2": [
              {
                "k8sVersion": "1.30",
                "renovateTag": "OCI_registry=https://mcr.microsoft.com, name=oss/binaries/kubernetes/azure-acr-credential-provider",
                "latestVersion": "v1.30.13"
              },
              {
                "k8sVersion": "1.31",
                "renovateTag": "OCI_registry=https://mcr.microsoft.com, name=oss/binaries/kubernetes/azure-acr-credential-provider",
                "latestVersion": "v1.31.7"
              },
              {
                "k8sVersion": "1.32",
                "renovateTag": "OCI_registry=https://mcr.microsoft.com, name=oss/binaries/kubernetes/azure-acr-credential-provider",
                "latestVersion": "v1.32.6"
              },
              {
                "k8sVersion": "1.33",
                "renovateTag": "OCI_registry=https://mcr.microsoft.com, name=oss/binaries/kubernetes/azure-acr-credential-provider",
                "latestVersion": "v1.33.2"
              }
            ],
            "downloadURL": "mcr.microsoft.com/oss/binaries/kubernetes/azure-acr-credential-provider:${version}-linux-${CPU_ARCH}"
          }
        }
      }
    },
    {
      "name": "azure-acr-credential-provider-pmc",
      "downloadLocation": "/opt/credentialprovider/downloads",
      "windowsDownloadLocation": "c:\\akse-cache\\azure-acr-credential-provider\\",
      "downloadURIs": {
        "ubuntu": {
          "r2404": {
            "versionsV2": [
              {
<<<<<<< HEAD
                "k8sVersion": "1.34",
                "renovateTag": "name=azure-acr-credential-provider, os=ubuntu, release=24.04",
                "latestVersion": "1.34.0-ubuntu24.04u1"
=======
                "k8sVersion": "1.32",
                "renovateTag": "name=azure-acr-credential-provider, repository=production, os=ubuntu, release=24.04",
                "latestVersion": "1.32.3-ubuntu24.04u4"
>>>>>>> 1fc997a1
              }
            ]
          },
          "r2204": {
            "versionsV2": [
              {
<<<<<<< HEAD
                "k8sVersion": "1.34",
                "renovateTag": "name=azure-acr-credential-provider, os=ubuntu, release=22.04",
                "latestVersion": "1.34.0-ubuntu22.04u1"
=======
                "k8sVersion": "1.32",
                "renovateTag": "name=azure-acr-credential-provider, repository=production, os=ubuntu, release=22.04",
                "latestVersion": "1.32.3-ubuntu22.04u4"
>>>>>>> 1fc997a1
              }
            ]
          },
          "r2004": {
            "versionsV2": [
              {
<<<<<<< HEAD
                "k8sVersion": "1.34",
                "renovateTag": "name=azure-acr-credential-provider, os=ubuntu, release=20.04",
                "latestVersion": "1.34.0-ubuntu20.04u1"
=======
                "k8sVersion": "1.32",
                "renovateTag": "name=azure-acr-credential-provider, repository=production, os=ubuntu, release=20.04",
                "latestVersion": "1.32.3-ubuntu20.04u4"
>>>>>>> 1fc997a1
              }
            ]
          }
        },
        "azurelinux": {
          "v3.0": {
            "versionsV2": [
              {
<<<<<<< HEAD
                "k8sVersion": "1.34",
                "renovateTag": "name=azure-acr-credential-provider, os=azurelinux, release=3.0",
                "latestVersion": "1.34.0-1.azl3"
=======
                "k8sVersion": "1.32",
                "renovateTag": "name=azure-acr-credential-provider, repository=production, os=azurelinux, release=3.0",
                "latestVersion": "1.32.3-4.azl3"
>>>>>>> 1fc997a1
              }
            ]
          }
        }
      }
    },
    {
      "name": "nvidia-container-toolkit",
      "downloadLocation": "/usr/local/bin",
      "downloadURIs": {
        "windows": {
          "default": {
            "versionsV2": []
          }
        },
        "azurelinux": {
          "current": {
            "versionsV2": [
              {
                "renovateTag": "<DO_NOT_UPDATE>",
                "latestVersion": "1.17.3"
              }
            ],
            "downloadURL": ""
          }
        }
      }
    }
  ],
  "OCIArtifacts": [
    {
      "name": "windows cilium networking platform",
      "registry": "mcr.microsoft.com/wcn/package:${version}-${CPU_ARCH}",
      "windowsDownloadLocation": "c:\\akse-cache\\wcn\\",
      "windowsVersions": [
        {
          "renovateTag": "<DO_NOT_UPDATE>",
          "latestVersion": "1.1.0",
          "windowsSkuMatch": "23H2*"
        }
      ]
    }
  ]
}<|MERGE_RESOLUTION|>--- conflicted
+++ resolved
@@ -1437,45 +1437,27 @@
           "r2404": {
             "versionsV2": [
               {
-<<<<<<< HEAD
                 "k8sVersion": "1.34",
-                "renovateTag": "name=azure-acr-credential-provider, os=ubuntu, release=24.04",
+                "renovateTag": "name=azure-acr-credential-provider, repository=production, os=ubuntu, release=24.04",
                 "latestVersion": "1.34.0-ubuntu24.04u1"
-=======
-                "k8sVersion": "1.32",
-                "renovateTag": "name=azure-acr-credential-provider, repository=production, os=ubuntu, release=24.04",
-                "latestVersion": "1.32.3-ubuntu24.04u4"
->>>>>>> 1fc997a1
               }
             ]
           },
           "r2204": {
             "versionsV2": [
               {
-<<<<<<< HEAD
                 "k8sVersion": "1.34",
-                "renovateTag": "name=azure-acr-credential-provider, os=ubuntu, release=22.04",
+                "renovateTag": "name=azure-acr-credential-provider, repository=production, os=ubuntu, release=22.04",
                 "latestVersion": "1.34.0-ubuntu22.04u1"
-=======
-                "k8sVersion": "1.32",
-                "renovateTag": "name=azure-acr-credential-provider, repository=production, os=ubuntu, release=22.04",
-                "latestVersion": "1.32.3-ubuntu22.04u4"
->>>>>>> 1fc997a1
               }
             ]
           },
           "r2004": {
             "versionsV2": [
               {
-<<<<<<< HEAD
                 "k8sVersion": "1.34",
-                "renovateTag": "name=azure-acr-credential-provider, os=ubuntu, release=20.04",
+                "renovateTag": "name=azure-acr-credential-provider, repository=production, os=ubuntu, release=20.04",
                 "latestVersion": "1.34.0-ubuntu20.04u1"
-=======
-                "k8sVersion": "1.32",
-                "renovateTag": "name=azure-acr-credential-provider, repository=production, os=ubuntu, release=20.04",
-                "latestVersion": "1.32.3-ubuntu20.04u4"
->>>>>>> 1fc997a1
               }
             ]
           }
@@ -1484,15 +1466,9 @@
           "v3.0": {
             "versionsV2": [
               {
-<<<<<<< HEAD
                 "k8sVersion": "1.34",
-                "renovateTag": "name=azure-acr-credential-provider, os=azurelinux, release=3.0",
+                "renovateTag": "name=azure-acr-credential-provider, repository=production, os=azurelinux, release=3.0",
                 "latestVersion": "1.34.0-1.azl3"
-=======
-                "k8sVersion": "1.32",
-                "renovateTag": "name=azure-acr-credential-provider, repository=production, os=azurelinux, release=3.0",
-                "latestVersion": "1.32.3-4.azl3"
->>>>>>> 1fc997a1
               }
             ]
           }
