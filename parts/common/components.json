{
  "ContainerImages": [
    {
      "downloadURL": "mcr.microsoft.com/windows/servercore:*",
      "amd64OnlyVersions": [],
      "multiArchVersionsV2": [],
      "windowsVersions": [
        {
          "comment": "should have latest version and natest version -1",
          "renovateTag": "registry=https://mcr.microsoft.com, name=windows/servercore",
          "latestVersion": "10.0.17763.7678",
          "previousLatestVersion": "10.0.17763.7558",
          "windowsSkuMatch": "2019-containerd"
        },
        {
          "renovateTag": "registry=https://mcr.microsoft.com, name=windows/servercore",
          "latestVersion": "10.0.20348.4052",
          "previousLatestVersion": "10.0.20348.3932",
          "windowsSkuMatch": "2022-containerd*"
        },
        {
          "renovateTag": "registry=https://mcr.microsoft.com, name=windows/servercore",
          "latestVersion": "10.0.20348.4052",
          "previousLatestVersion": "10.0.20348.3932",
          "windowsSkuMatch": "23H2*"
        },
        {
          "renovateTag": "registry=https://mcr.microsoft.com, name=windows/servercore",
          "latestVersion": "10.0.20348.4052",
          "previousLatestVersion": "10.0.20348.3932",
          "windowsSkuMatch": "2025*"
        },
        {
          "renovateTag": "registry=https://mcr.microsoft.com, name=windows/servercore",
          "latestVersion": "10.0.26100.4946",
          "previousLatestVersion": "10.0.26100.4652",
          "windowsSkuMatch": "2025*"
        }
      ]
    },
    {
      "downloadURL": "mcr.microsoft.com/windows/nanoserver:*",
      "amd64OnlyVersions": [],
      "multiArchVersionsV2": [],
      "windowsVersions": [
        {
          "comment": "1809 gets patches every 6 months or so. The alternative is ltsc2019 which gets patches every couple of years. Most customers use 1809, so we keep that on the VHD",
          "renovateTag": "<DO_NOT_UPDATE>",
          "latestVersion": "1809",
          "windowsSkuMatch": "2019-containerd"
        },
        {
          "renovateTag": "registry=https://mcr.microsoft.com, name=windows/nanoserver",
          "latestVersion": "ltsc2022",
          "windowsSkuMatch": "2022-containerd*"
        },
        {
          "renovateTag": "registry=https://mcr.microsoft.com, name=windows/nanoserver",
          "latestVersion": "ltsc2022",
          "windowsSkuMatch": "23H2*"
        },
        {
          "renovateTag": "registry=https://mcr.microsoft.com, name=windows/nanoserver",
          "latestVersion": "ltsc2022",
          "windowsSkuMatch": "2025*"
        },
        {
          "renovateTag": "registry=https://mcr.microsoft.com, name=windows/nanoserver",
          "latestVersion": "ltsc2025",
          "windowsSkuMatch": "2025*"
        }
      ]
    },
    {
      "downloadURL": "mcr.microsoft.com/oss/v2/kubernetes/autoscaler/addon-resizer:*",
      "amd64OnlyVersions": [],
      "multiArchVersionsV2": [
        {
          "renovateTag": "registry=https://mcr.microsoft.com, name=oss/v2/kubernetes/autoscaler/addon-resizer",
          "latestVersion": "v1.8.23-2"
        }
      ],
      "windowsVersions": []
    },
    {
      "downloadURL": "mcr.microsoft.com/windows/servercore/iis:*",
      "amd64OnlyVersions": [],
      "multiArchVersionsV2": [],
      "windowsVersions": [
        {
          "renovateTag": "registry=https://mcr.microsoft.com, name=windows/servercore/iis",
          "latestVersion": "windowsservercore-ltsc2022",
          "windowsSkuMatch": "2022-containerd*"
        },
        {
          "renovateTag": "registry=https://mcr.microsoft.com, name=windows/servercore/iis",
          "latestVersion": "windowsservercore-ltsc2022",
          "windowsSkuMatch": "23H2*"
        }
      ]
    },
    {
      "downloadURL": "mcr.microsoft.com/oss/kubernetes/pause:*",
      "amd64OnlyVersions": [],
      "multiArchVersionsV2": [
        {
          "renovateTag": "registry=https://mcr.microsoft.com, name=oss/kubernetes/pause",
          "latestVersion": "3.6"
        }
      ],
      "windowsVersions": [
        {
          "renovateTag": "registry=https://mcr.microsoft.com, name=oss/kubernetes/pause",
          "latestVersion": "3.9-hotfix-20230808"
        }
      ]
    },
    {
      "downloadURL": "mcr.microsoft.com/oss/v2/kubernetes/coredns:*",
      "amd64OnlyVersions": [],
      "multiArchVersionsV2": [
        {
          "renovateTag": "registry=https://mcr.microsoft.com, name=oss/v2/kubernetes/coredns",
          "latestVersion": "v1.11.3-8"
        },
        {
          "renovateTag": "registry=https://mcr.microsoft.com, name=oss/v2/kubernetes/coredns",
          "latestVersion": "v1.12.1-2"
        },
        {
          "renovateTag": "registry=https://mcr.microsoft.com, name=oss/v2/kubernetes/coredns",
          "latestVersion": "v1.9.4-6"
        }
      ],
      "windowsVersions": []
    },
    {
      "downloadURL": "mcr.microsoft.com/containernetworking/azure-cni:*",
      "amd64OnlyVersions": [],
      "windowsVersions": [
        {
          "renovateTag": "registry=https://mcr.microsoft.com, name=containernetworking/azure-cni",
          "latestVersion": "v1.4.59"
        },
        {
          "renovateTag": "registry=https://mcr.microsoft.com, name=containernetworking/azure-cni",
          "latestVersion": "v1.5.44"
        },
        {
          "renovateTag": "registry=https://mcr.microsoft.com, name=containernetworking/azure-cni",
          "latestVersion": "v1.6.21"
        }
      ],
      "multiArchVersionsV2": [
        {
          "renovateTag": "registry=https://mcr.microsoft.com, name=containernetworking/azure-cni",
          "latestVersion": "v1.4.59",
          "containerImagePrefetch": {
            "latestVersion": {
              "binaries": [
                "/dropgz"
              ]
            }
          }
        },
        {
          "renovateTag": "registry=https://mcr.microsoft.com, name=containernetworking/azure-cni",
          "latestVersion": "v1.5.44",
          "previousLatestVersion": "v1.5.42",
          "containerImagePrefetch": {
            "latestVersion": {
              "binaries": [
                "/dropgz"
              ]
            },
            "previousLatestVersion": {
              "binaries": [
                "/dropgz"
              ]
            }
          }
        },
        {
          "renovateTag": "registry=https://mcr.microsoft.com, name=containernetworking/azure-cni",
          "latestVersion": "v1.6.21",
          "previousLatestVersion": "v1.6.20",
          "containerImagePrefetch": {
            "latestVersion": {
              "binaries": [
                "/dropgz"
              ]
            },
            "previousLatestVersion": {
              "binaries": [
                "/dropgz"
              ]
            }
          }
        }
      ]
    },
    {
      "downloadURL": "mcr.microsoft.com/containernetworking/azure-cns:*",
      "amd64OnlyVersions": [],
      "windowsVersions": [
        {
          "renovateTag": "registry=https://mcr.microsoft.com, name=containernetworking/azure-cns",
          "latestVersion": "v1.4.59"
        },
        {
          "renovateTag": "registry=https://mcr.microsoft.com, name=containernetworking/azure-cns",
          "latestVersion": "v1.5.48"
        },
        {
          "renovateTag": "registry=https://mcr.microsoft.com, name=containernetworking/azure-cns",
          "latestVersion": "v1.6.31"
        }
      ],
      "multiArchVersionsV2": [
        {
          "renovateTag": "registry=https://mcr.microsoft.com, name=containernetworking/azure-cns",
          "latestVersion": "v1.4.59",
          "containerImagePrefetch": {
            "latestVersion": {
              "binaries": [
                "/usr/local/bin/azure-cns"
              ]
            }
          }
        },
        {
          "renovateTag": "registry=https://mcr.microsoft.com, name=containernetworking/azure-cns",
          "latestVersion": "v1.5.48",
          "previousLatestVersion": "v1.5.45",
          "containerImagePrefetch": {
            "latestVersion": {
              "binaries": [
                "/usr/local/bin/azure-cns"
              ]
            },
            "previousLatestVersion": {
              "binaries": [
                "/usr/local/bin/azure-cns"
              ]
            }
          }
        },
        {
          "renovateTag": "registry=https://mcr.microsoft.com, name=containernetworking/azure-cns",
          "latestVersion": "v1.6.31",
          "previousLatestVersion": "v1.6.30",
          "containerImagePrefetch": {
            "latestVersion": {
              "binaries": [
                "/usr/local/bin/azure-cns"
              ]
            },
            "previousLatestVersion": {
              "binaries": [
                "/usr/local/bin/azure-cns"
              ]
            }
          }
        }
      ]
    },
    {
      "downloadURL": "mcr.microsoft.com/containernetworking/azure-ipam:*",
      "amd64OnlyVersions": [],
      "multiArchVersionsV2": [
        {
          "renovateTag": "registry=https://mcr.microsoft.com, name=containernetworking/azure-ipam",
          "latestVersion": "v0.0.7",
          "containerImagePrefetch": {
            "latestVersion": {
              "binaries": [
                "/dropgz"
              ]
            }
          }
        },
        {
          "renovateTag": "registry=https://mcr.microsoft.com, name=containernetworking/azure-ipam",
          "previousLatestVersion": "v0.2.0",
          "latestVersion": "v0.2.1",
          "containerImagePrefetch": {
            "latestVersion": {
              "binaries": [
                "/dropgz"
              ]
            }
          }
        }
      ],
      "windowsVersions": []
    },
    {
      "downloadURL": "mcr.microsoft.com/containernetworking/azure-npm:*",
      "amd64OnlyVersions": [],
      "multiArchVersionsV2": [
        {
          "renovateTag": "registry=https://mcr.microsoft.com, name=containernetworking/azure-npm",
          "latestVersion": "v1.6.29"
        }
      ],
      "windowsVersions": []
    },
    {
      "downloadURL": "mcr.microsoft.com/containernetworking/cilium/cilium:*",
      "amd64OnlyVersions": [],
      "multiArchVersionsV2": [
        {
          "renovateTag": "registry=https://mcr.microsoft.com, name=containernetworking/cilium/cilium",
          "latestVersion": "v1.14.19-250129",
          "previousLatestVersion": "v1.14.18-250107"
        },
        {
          "renovateTag": "registry=https://mcr.microsoft.com, name=containernetworking/cilium/cilium",
          "latestVersion": "v1.16.6-250129",
          "previousLatestVersion": "v1.16.5-250110"
        }
      ],
      "windowsVersions": []
    },
    {
      "downloadURL": "mcr.microsoft.com/oss/v2/kubernetes/apiserver-network-proxy/agent:*",
      "amd64OnlyVersions": [],
      "multiArchVersionsV2": [
        {
          "renovateTag": "registry=https://mcr.microsoft.com, name=oss/v2/kubernetes/apiserver-network-proxy/agent",
          "latestVersion": "v0.30.3-5"
        }
      ],
      "windowsVersions": []
    },
    {
      "downloadURL": "mcr.microsoft.com/oss/v2/kubernetes-csi/secrets-store/driver:*",
      "amd64OnlyVersions": [],
      "multiArchVersionsV2": [
        {
          "renovateTag": "registry=https://mcr.microsoft.com, name=oss/v2/kubernetes-csi/secrets-store/driver",
          "latestVersion": "v1.5.3"
        }
      ]
    },
    {
      "downloadURL": "mcr.microsoft.com/oss/v2/azure/secrets-store/provider-azure:*",
      "amd64OnlyVersions": [],
      "multiArchVersionsV2": [
        {
          "renovateTag": "registry=https://mcr.microsoft.com, name=oss/v2/azure/secrets-store/provider-azure",
          "latestVersion": "v1.7.1"
        }
      ]
    },
    {
      "downloadURL": "mcr.microsoft.com/azuremonitor/containerinsights/ciprod:*",
      "amd64OnlyVersions": [],
      "multiArchVersionsV2": [
        {
          "renovateTag": "registry=https://mcr.microsoft.com, name=azuremonitor/containerinsights/ciprod",
          "latestVersion": "3.1.28"
        }
      ],
      "windowsVersions": []
    },
    {
      "downloadURL": "mcr.microsoft.com/azuremonitor/containerinsights/ciprod/prometheus-collector/images:*",
      "amd64OnlyVersions": [],
      "multiArchVersionsV2": [
        {
          "renovateTag": "registry=https://mcr.microsoft.com, name=azuremonitor/containerinsights/ciprod/prometheus-collector/images",
          "latestVersion": "6.20.0-main-07-24-2025-756981f2"
        },
        {
          "renovateTag": "registry=https://mcr.microsoft.com, name=azuremonitor/containerinsights/ciprod/prometheus-collector/images",
          "latestVersion": "6.20.0-main-07-24-2025-756981f2-targetallocator"
        },
        {
          "renovateTag": "registry=https://mcr.microsoft.com, name=azuremonitor/containerinsights/ciprod/prometheus-collector/images",
          "latestVersion": "6.20.0-main-07-24-2025-756981f2-cfg"
        }
      ],
      "windowsVersions": []
    },
    {
      "downloadURL": "mcr.microsoft.com/oss/v2/kubernetes/kube-state-metrics:*",
      "amd64OnlyVersions": [],
      "multiArchVersionsV2": [
        {
          "renovateTag": "registry=https://mcr.microsoft.com, name=oss/kubernetes/kube-state-metrics",
          "latestVersion": "v2.15.0-4"
        }
      ],
      "windowsVersions": []
    },
    {
      "downloadURL": "mcr.microsoft.com/oss/kubernetes/azure-cloud-node-manager:*",
      "amd64OnlyVersions": [],
      "multiArchVersionsV2": [
        {
          "renovateTag": "registry=https://mcr.microsoft.com, name=oss/kubernetes/azure-cloud-node-manager",
          "latestVersion": "v1.29.15",
          "previousLatestVersion": "v1.29.13"
        },
        {
          "renovateTag": "registry=https://mcr.microsoft.com, name=oss/kubernetes/azure-cloud-node-manager",
          "latestVersion": "v1.30.13",
          "previousLatestVersion": "v1.30.12"
        },
        {
          "renovateTag": "registry=https://mcr.microsoft.com, name=oss/kubernetes/azure-cloud-node-manager",
          "latestVersion": "v1.31.7",
          "previousLatestVersion": "v1.31.6"
        },
        {
          "renovateTag": "registry=https://mcr.microsoft.com, name=oss/kubernetes/azure-cloud-node-manager",
          "latestVersion": "v1.32.6",
          "previousLatestVersion": "v1.32.5"
        },
        {
          "renovateTag": "registry=https://mcr.microsoft.com, name=oss/kubernetes/azure-cloud-node-manager",
          "latestVersion": "v1.33.1",
          "previousLatestVersion": "v1.33.0"
        }
      ],
      "windowsVersions": [
        {
          "renovateTag": "registry=https://mcr.microsoft.com, name=oss/kubernetes/azure-cloud-node-manager",
          "latestVersion": "v1.29.15-windows-hpc",
          "previousLatestVersion": "v1.29.13-windows-hpc"
        },
        {
          "renovateTag": "registry=https://mcr.microsoft.com, name=oss/kubernetes/azure-cloud-node-manager",
          "latestVersion": "v1.30.12-windows-hpc",
          "previousLatestVersion": "v1.30.10-windows-hpc"
        },
        {
          "renovateTag": "registry=https://mcr.microsoft.com, name=oss/kubernetes/azure-cloud-node-manager",
          "latestVersion": "v1.31.6-windows-hpc",
          "previousLatestVersion": "v1.31.4-windows-hpc"
        },
        {
          "renovateTag": "registry=https://mcr.microsoft.com, name=oss/kubernetes/azure-cloud-node-manager",
          "latestVersion": "v1.32.5-windows-hpc",
          "previousLatestVersion": "v1.32.3-windows-hpc"
        },
        {
          "renovateTag": "registry=https://mcr.microsoft.com, name=oss/kubernetes/azure-cloud-node-manager",
          "latestVersion": "v1.33.0-windows-hpc"
        }
      ]
    },
    {
      "downloadURL": "mcr.microsoft.com/oss/v2/kubernetes/autoscaler/cluster-proportional-autoscaler:*",
      "amd64OnlyVersions": [],
      "multiArchVersionsV2": [
        {
          "renovateTag": "registry=https://mcr.microsoft.com, name=oss/v2/kubernetes/autoscaler/cluster-proportional-autoscaler",
          "latestVersion": "v1.9.0-1"
        },
        {
          "renovateTag": "registry=https://mcr.microsoft.com, name=oss/v2/kubernetes/autoscaler/cluster-proportional-autoscaler",
          "latestVersion": "v1.8.11-5"
        }
      ],
      "windowsVersions": []
    },
    {
      "downloadURL": "mcr.microsoft.com/aks/ip-masq-agent-v2:*",
      "amd64OnlyVersions": [],
      "multiArchVersionsV2": [
        {
          "renovateTag": "registry=https://mcr.microsoft.com, name=aks/ip-masq-agent-v2",
          "latestVersion": "v0.1.15"
        }
      ],
      "windowsVersions": []
    },
    {
      "downloadURL": "mcr.microsoft.com/oss/v2/azure/ip-masq-agent-v2:*",
      "amd64OnlyVersions": [],
      "multiArchVersionsV2": [
        {
          "renovateTag": "registry=https://mcr.microsoft.com, name=oss/v2/azure/ip-masq-agent-v2",
          "latestVersion": "v0.1.15-2"
        }
      ],
      "windowsVersions": []
    },
    {
      "downloadURL": "mcr.microsoft.com/oss/kubernetes-csi/azuredisk-csi:*",
      "amd64OnlyVersions": [],
      "multiArchVersionsV2": [
        {
          "renovateTag": "registry=https://mcr.microsoft.com, name=oss/kubernetes-csi/azuredisk-csi",
          "latestVersion": "v1.31.11"
        },
        {
          "renovateTag": "registry=https://mcr.microsoft.com, name=oss/kubernetes-csi/azuredisk-csi",
          "latestVersion": "v1.32.9"
        },
        {
          "renovateTag": "registry=https://mcr.microsoft.com, name=oss/kubernetes-csi/azuredisk-csi",
          "latestVersion": "v1.33.3"
        }
      ],
      "windowsVersions": [
        {
          "renovateTag": "registry=https://mcr.microsoft.com, name=oss/kubernetes-csi/azuredisk-csi",
          "latestVersion": "v1.31.11-windows-hp"
        },
        {
          "renovateTag": "registry=https://mcr.microsoft.com, name=oss/kubernetes-csi/azuredisk-csi",
          "latestVersion": "v1.32.9-windows-hp"
        },
        {
          "renovateTag": "registry=https://mcr.microsoft.com, name=oss/kubernetes-csi/azuredisk-csi",
          "latestVersion": "v1.33.3-windows-hp"
        }
      ]
    },
    {
      "downloadURL": "mcr.microsoft.com/oss/kubernetes-csi/azurefile-csi:*",
      "amd64OnlyVersions": [],
      "multiArchVersionsV2": [
        {
          "renovateTag": "registry=https://mcr.microsoft.com, name=oss/kubernetes-csi/azurefile-csi",
          "latestVersion": "v1.30.10"
        },
        {
          "renovateTag": "registry=https://mcr.microsoft.com, name=oss/kubernetes-csi/azurefile-csi",
          "latestVersion": "v1.31.7"
        },
        {
          "renovateTag": "registry=https://mcr.microsoft.com, name=oss/kubernetes-csi/azurefile-csi",
          "latestVersion": "v1.32.5"
        },
        {
          "renovateTag": "registry=https://mcr.microsoft.com, name=oss/kubernetes-csi/azurefile-csi",
          "latestVersion": "v1.33.3"
        }
      ],
      "windowsVersions": [
        {
          "renovateTag": "registry=https://mcr.microsoft.com, name=oss/kubernetes-csi/azurefile-csi",
          "latestVersion": "v1.30.10-windows-hp"
        },
        {
          "renovateTag": "registry=https://mcr.microsoft.com, name=oss/kubernetes-csi/azurefile-csi",
          "latestVersion": "v1.31.7-windows-hp"
        },
        {
          "renovateTag": "registry=https://mcr.microsoft.com, name=oss/kubernetes-csi/azurefile-csi",
          "latestVersion": "v1.32.5-windows-hp"
        },
        {
          "renovateTag": "registry=https://mcr.microsoft.com, name=oss/kubernetes-csi/azurefile-csi",
          "latestVersion": "v1.33.3-windows-hp"
        }
      ]
    },
    {
      "downloadURL": "mcr.microsoft.com/oss/kubernetes-csi/blob-csi:*",
      "amd64OnlyVersions": [],
      "multiArchVersionsV2": [
        {
          "renovateTag": "registry=https://mcr.microsoft.com, name=oss/kubernetes-csi/blob-csi",
          "latestVersion": "v1.24.11"
        },
        {
          "renovateTag": "registry=https://mcr.microsoft.com, name=oss/kubernetes-csi/blob-csi",
          "latestVersion": "v1.25.9"
        },
        {
          "renovateTag": "registry=https://mcr.microsoft.com, name=oss/kubernetes-csi/blob-csi",
          "latestVersion": "v1.26.6"
        }
      ],
      "windowsVersions": []
    },
    {
      "downloadURL": "mcr.microsoft.com/oss/kubernetes-csi/livenessprobe:*",
      "amd64OnlyVersions": [],
      "multiArchVersionsV2": [
        {
          "renovateTag": "registry=https://mcr.microsoft.com, name=oss/kubernetes-csi/livenessprobe",
          "latestVersion": "v2.15.0"
        }
      ],
      "windowsVersions": [
        {
          "renovateTag": "registry=https://mcr.microsoft.com, name=oss/kubernetes-csi/livenessprobe",
          "latestVersion": "v2.15.0"
        }
      ]
    },
    {
      "downloadURL": "mcr.microsoft.com/oss/v2/kubernetes-csi/livenessprobe:*",
      "amd64OnlyVersions": [],
      "multiArchVersionsV2": [
        {
          "renovateTag": "registry=https://mcr.microsoft.com, name=oss/v2/kubernetes-csi/livenessprobe",
          "latestVersion": "v2.16.0"
        }
      ],
      "windowsVersions": [
        {
          "renovateTag": "registry=https://mcr.microsoft.com, name=oss/v2/kubernetes-csi/livenessprobe",
          "latestVersion": "v2.16.0"
        }
      ]
    },
    {
      "downloadURL": "mcr.microsoft.com/oss/kubernetes-csi/csi-node-driver-registrar:*",
      "amd64OnlyVersions": [],
      "multiArchVersionsV2": [
        {
          "renovateTag": "registry=https://mcr.microsoft.com, name=oss/kubernetes-csi/csi-node-driver-registrar",
          "latestVersion": "v2.13.0"
        }
      ],
      "windowsVersions": [
        {
          "renovateTag": "registry=https://mcr.microsoft.com, name=oss/kubernetes-csi/csi-node-driver-registrar",
          "latestVersion": "v2.13.0"
        }
      ]
    },
    {
      "downloadURL": "mcr.microsoft.com/oss/v2/kubernetes-csi/csi-node-driver-registrar:*",
      "amd64OnlyVersions": [],
      "multiArchVersionsV2": [
        {
          "renovateTag": "registry=https://mcr.microsoft.com, name=oss/v2/kubernetes-csi/csi-node-driver-registrar",
          "latestVersion": "v2.14.0"
        }
      ],
      "windowsVersions": [
        {
          "renovateTag": "registry=https://mcr.microsoft.com, name=oss/v2/kubernetes-csi/csi-node-driver-registrar",
          "latestVersion": "v2.14.0"
        }
      ]
    },
    {
      "downloadURL": "mcr.microsoft.com/oss/v2/open-policy-agent/gatekeeper:*",
      "amd64OnlyVersions": [],
      "multiArchVersionsV2": [
        {
          "renovateTag": "registry=https://mcr.microsoft.com, name=oss/v2/open-policy-agent/gatekeeper",
          "latestVersion": "v3.19.3-1",
          "previousLatestVersion": "v3.19.1-1"
        }
      ],
      "windowsVersions": []
    },
    {
      "downloadURL": "mcr.microsoft.com/aks/aks-app-routing-operator:*",
      "amd64OnlyVersions": [],
      "multiArchVersionsV2": [],
      "windowsVersions": []
    },
    {
      "downloadURL": "mcr.microsoft.com/oss/virtual-kubelet/virtual-kubelet:*",
      "amd64OnlyVersions": [],
      "multiArchVersionsV2": [],
      "windowsVersions": []
    },
    {
      "downloadURL": "mcr.microsoft.com/azure-policy/policy-kubernetes-addon-prod:*",
      "amd64OnlyVersions": [],
      "multiArchVersionsV2": [
        {
          "renovateTag": "registry=https://mcr.microsoft.com, name=azure-policy/policy-kubernetes-addon-prod",
          "latestVersion": "1.12.4",
          "previousLatestVersion": "1.12.3"
        }
      ],
      "windowsVersions": []
    },
    {
      "downloadURL": "mcr.microsoft.com/azure-policy/policy-kubernetes-webhook:*",
      "amd64OnlyVersions": [],
      "multiArchVersionsV2": [
        {
          "renovateTag": "registry=https://mcr.microsoft.com, name=azure-policy/policy-kubernetes-webhook",
          "latestVersion": "1.12.4",
          "previousLatestVersion": "1.12.3"
        }
      ],
      "windowsVersions": []
    },
    {
      "downloadURL": "mcr.microsoft.com/azure-application-gateway/kubernetes-ingress:*",
      "amd64OnlyVersions": [],
      "multiArchVersionsV2": []
    },
    {
      "downloadURL": "mcr.microsoft.com/aks/aks-node-ca-watcher:*",
      "amd64OnlyVersions": [],
      "multiArchVersionsV2": [
        {
          "renovateTag": "registry=https://mcr.microsoft.com, name=aks/aks-node-ca-watcher",
          "latestVersion": "master.241021.1"
        }
      ],
      "windowsVersions": []
    },
    {
      "downloadURL": "mcr.microsoft.com/oss/v2/kubernetes/windows-gmsa-webhook:*",
      "amd64OnlyVersions": [],
      "multiArchVersionsV2": [
        {
          "renovateTag": "registry=https://mcr.microsoft.com, name=oss/v2/kubernetes/windows-gmsa-webhook",
          "latestVersion": "v0.12.1-2"
        }
      ],
      "windowsVersions": []
    },
    {
      "downloadURL": "mcr.microsoft.com/oss/kubernetes/kube-proxy:*",
      "amd64OnlyVersions": [],
      "multiArchVersionsV2": [
        {
          "renovateTag": "registry=https://mcr.microsoft.com, name=oss/kubernetes/kube-proxy",
          "latestVersion": "v1.27.103-akslts",
          "previousLatestVersion": "v1.27.102-akslts"
        },
        {
          "renovateTag": "registry=https://mcr.microsoft.com, name=oss/kubernetes/kube-proxy",
          "latestVersion": "v1.28.101-akslts",
          "previousLatestVersion": "v1.28.100-akslts"
        },
        {
          "renovateTag": "registry=https://mcr.microsoft.com, name=oss/kubernetes/kube-proxy",
          "latestVersion": "v1.29.15",
          "previousLatestVersion": "v1.29.14"
        },
        {
          "renovateTag": "registry=https://mcr.microsoft.com, name=oss/kubernetes/kube-proxy",
          "latestVersion": "v1.30.14",
          "previousLatestVersion": "v1.30.13"
        },
        {
          "renovateTag": "registry=https://mcr.microsoft.com, name=oss/kubernetes/kube-proxy",
          "latestVersion": "v1.31.11",
          "previousLatestVersion": "v1.31.10"
        },
        {
          "renovateTag": "registry=https://mcr.microsoft.com, name=oss/kubernetes/kube-proxy",
          "latestVersion": "v1.32.7",
          "previousLatestVersion": "v1.32.6"
        },
        {
          "renovateTag": "registry=https://mcr.microsoft.com, name=oss/kubernetes/kube-proxy",
          "latestVersion": "v1.33.3",
          "previousLatestVersion": "v1.33.2"
        }
      ],
      "windowsVersions": []
    }
  ],
  "GPUContainerImages": [
    {
      "downloadURL": "mcr.microsoft.com/aks/aks-gpu-cuda:*",
      "gpuVersion": {
        "renovateTag": "registry=https://mcr.microsoft.com, name=aks/aks-gpu-cuda",
          "latestVersion": "570.172.08-20250731000559"
      }
    },
    {
      "downloadURL": "mcr.microsoft.com/aks/aks-gpu-grid:*",
      "gpuVersion": {
        "renovateTag": "registry=https://mcr.microsoft.com, name=aks/aks-gpu-grid",
        "latestVersion": "550.144.06-20250609191703"
      }
    }
  ],
  "Packages": [
    {
      "name": "windows scripts",
      "windowsDownloadLocation": "c:\\akse-cache\\",
      "downloadURIs": {
        "windows": {
          "default": {
            "versionsV2": [
              {
                "renovateTag": "<DO_NOT_UPDATE>",
                "latestVersion": "0.0.52"
              }
            ],
            "downloadURL": "https://packages.aks.azure.com/aks/windows/cse/aks-windows-cse-scripts-v${version}.zip"
          }
        }
      }
    },
    {
      "name": "windows-gmsa-ccgakvplugin",
      "windowsDownloadLocation": "c:\\akse-cache\\",
      "downloadURIs": {
        "windows": {
          "default": {
            "versionsV2": [
              {
                "renovateTag": "<DO_NOT_UPDATE>",
                "latestVersion": "1.1.5"
              }
            ],
            "downloadURL": "https://packages.aks.azure.com/ccgakvplugin/v1.1.5/binaries/windows-gmsa-ccgakvplugin-v${version}.zip"
          }
        }
      }
    },
    {
      "name": "windows csi proxy",
      "windowsDownloadLocation": "c:\\akse-cache\\csi-proxy\\",
      "downloadURIs": {
        "windows": {
          "default": {
            "versionsV2": [
              {
                "renovateTag": "<DO_NOT_UPDATE>",
                "latestVersion": "1.1.2-hotfix.20230807"
              }
            ],
            "downloadURL": "https://packages.aks.azure.com/csi-proxy/v${version}/binaries/csi-proxy-v${version}.tar.gz"
          }
        }
      }
    },
    {
      "name": "windows credential provider",
      "windowsDownloadLocation": "c:\\akse-cache\\credential-provider\\",
      "downloadURIs": {
        "windows": {
          "default": {
            "versionsV2": [
              {
                "renovateTag": "<DO_NOT_UPDATE>",
                "latestVersion": "1.30.10"
              },
              {
                "renovateTag": "<DO_NOT_UPDATE>",
                "latestVersion": "1.31.4"
              },
              {
                "renovateTag": "<DO_NOT_UPDATE>",
                "latestVersion": "1.32.3"
              },
              {
                "renovateTag": "<DO_NOT_UPDATE>",
                "latestVersion": "1.33.2"
              }
            ],
            "downloadURL": "https://packages.aks.azure.com/cloud-provider-azure/v${version}/binaries/azure-acr-credential-provider-windows-amd64-v${version}.tar.gz"
          }
        }
      }
    },
    {
      "name": "windows calico",
      "windowsDownloadLocation": "c:\\akse-cache\\calico\\",
      "downloadURIs": {
        "windows": {
          "default": {
            "versionsV2": [
              {
                "renovateTag": "<DO_NOT_UPDATE>",
                "latestVersion": "3.24.0"
              }
            ],
            "downloadURL": "https://packages.aks.azure.com/calico-node/v${version}/binaries/calico-windows-v${version}.zip"
          }
        }
      }
    },
    {
      "name": "azure-vnet-cni-windows",
      "windowsDownloadLocation": "c:\\akse-cache\\win-vnet-cni\\",
      "downloadURIs": {
        "windows": {
          "default": {
            "versionsV2": [
              {
                "renovateTag": "<DO_NOT_UPDATE>",
                "latestVersion": "1.5.38"
              },
              {
                "renovateTag": "<DO_NOT_UPDATE>",
                "latestVersion": "1.6.21",
                "previousLatestVersion": "1.6.18"
              }
            ],
            "downloadURL": "https://packages.aks.azure.com/azure-cni/v${version}/binaries/azure-vnet-cni-windows-amd64-v${version}.zip"
          }
        }
      }
    },
    {
      "name": "azure-vnet-cni-swift-windows",
      "windowsDownloadLocation": "c:\\akse-cache\\win-vnet-cni\\",
      "downloadURIs": {
        "windows": {
          "default": {
            "versionsV2": [
              {
                "renovateTag": "<DO_NOT_UPDATE>",
                "latestVersion": "1.4.59",
                "previousLatestVersion": "1.4.58"
              }
            ],
            "downloadURL": "https://packages.aks.azure.com/azure-cni/v${version}/binaries/azure-vnet-cni-swift-windows-amd64-v${version}.zip"
          }
        }
      }
    },
    {
      "name": "azure-vnet-cni-overlay-windows",
      "windowsDownloadLocation": "c:\\akse-cache\\win-vnet-cni\\",
      "downloadURIs": {
        "windows": {
          "default": {
            "versionsV2": [
              {
                "renovateTag": "<DO_NOT_UPDATE>",
                "latestVersion": "1.4.59",
                "previousLatestVersion": "1.4.58"
              }
            ],
            "downloadURL": "https://packages.aks.azure.com/azure-cni/v${version}/binaries/azure-vnet-cni-overlay-windows-amd64-v${version}.zip"
          }
        }
      }
    },
    {
      "name": "oras",
      "downloadLocation": "/usr/local/bin",
      "downloadURIs": {
        "default": {
          "current": {
            "versionsV2": [
              {
                "renovateTag": "<DO_NOT_UPDATE>",
                "latestVersion": "1.2.2"
              }
            ],
            "downloadURL": "https://github.com/oras-project/oras/releases/download/v${version}/oras_${version}_linux_${CPU_ARCH}.tar.gz"
          }
        }
      }
    },
    {
      "name": "aks-secure-tls-bootstrap-client",
      "downloadLocation": "/usr/local/bin",
      "windowsDownloadLocation": "c:\\akse-cache\\aks-secure-tls-bootstrap-client\\",
      "downloadURIs": {
        "default": {
          "current": {
            "versionsV2": [
              {
                "renovateTag": "<DO_NOT_UPDATE>",
                "latestVersion": "0.1.0-alpha.10"
              }
            ],
            "downloadURL": "https://github.com/Azure/aks-secure-tls-bootstrap/releases/download/client/v${version}/linux-${CPU_ARCH}.tar.gz"
          }
        },
        "windows": {
          "default": {
            "versionsV2": [
              {
                "renovateTag": "<DO_NOT_UPDATE>",
                "latestVersion": "0.1.0-alpha.10"
              }
            ],
            "downloadURL": "https://github.com/Azure/aks-secure-tls-bootstrap/releases/download/client/v${version}/windows-amd64.zip"
          }
        }
      }
    },
    {
      "name": "runc",
      "downloadLocation": "/opt/runc/downloads",
      "downloadURIs": {
        "windows": {
          "default": {
            "versionsV2": []
          }
        },
        "ubuntu": {
          "r2004": {
            "versionsV2": [
              {
                "renovateTag": "name=moby-runc, os=ubuntu, release=20.04",
                "latestVersion": "1.2.6-ubuntu20.04u1"
              }
            ]
          },
          "r2204": {
            "versionsV2": [
              {
                "renovateTag": "name=moby-runc, os=ubuntu, release=22.04",
                "latestVersion": "1.2.6-ubuntu22.04u1"
              }
            ]
          },
          "r2404": {
            "versionsV2": [
              {
                "renovateTag": "name=moby-runc, os=ubuntu, release=24.04",
                "latestVersion": "1.2.6-ubuntu24.04u1"
              }
            ]
          }
        }
      }
    },
    {
      "name": "containerd",
      "downloadLocation": "/opt/containerd/downloads",
      "windowsDownloadLocation": "c:\\akse-cache\\containerd\\",
      "downloadURIs": {
        "ubuntu": {
          "r2404": {
            "versionsV2": [
              {
                "renovateTag": "name=moby-containerd, os=ubuntu, release=24.04",
                "latestVersion": "2.0.4-ubuntu24.04u1"
              }
            ]
          },
          "r2204": {
            "versionsV2": [
              {
                "renovateTag": "name=moby-containerd, os=ubuntu, release=22.04",
                "latestVersion": "1.7.27-ubuntu22.04u1"
              }
            ]
          },
          "r2004": {
            "versionsV2": [
              {
                "renovateTag": "name=moby-containerd, os=ubuntu, release=20.04",
                "latestVersion": "1.7.27-ubuntu20.04u1"
              }
            ]
          }
        },
        "mariner": {
          "current": {
            "versionsV2": [
              {
                "renovateTag": "RPM_registry=https://packages.microsoft.com/cbl-mariner/2.0/prod/base/x86_64/repodata, name=moby-containerd, os=mariner, release=2.0",
                "latestVersion": "1.6.26-11.cm2"
              }
            ]
          }
        },
        "marinerkata": {
          "current": {
            "versionsV2": [
              {
                "renovateTag": "<DO_NOT_UPDATE>",
                "latestVersion": "<SKIP>"
              }
            ]
          }
        },
        "azurelinux": {
          "v3.0": {
            "versionsV2": [
              {
                "renovateTag": "RPM_registry=https://packages.microsoft.com/azurelinux/3.0/prod/base/x86_64/repodata, name=containerd2, os=azurelinux, release=3.0",
                "latestVersion": "2.0.0-12.azl3"
              }
            ]
          }
        },
        "azurelinuxkata": {
          "v3.0": {
            "versionsV2": [
              {
                "renovateTag": "<DO_NOT_UPDATE>",
                "latestVersion": "<SKIP>"
              }
            ]
          }
        },
        "windows": {
          "ws2019": {
            "versionsV2": [
              {
                "renovateTag": "<DO_NOT_UPDATE>",
                "latestVersion": "v1.6.35-azure.1"
              },
              {
                "renovateTag": "<DO_NOT_UPDATE>",
                "latestVersion": "v1.7.20-azure.1",
                "previousLatestVersion": "v1.7.17-azure.1"
              }
            ],
            "downloadURL": "https://packages.aks.azure.com/containerd/windows/${version}/binaries/containerd-${version}-windows-amd64.tar.gz"
          },
          "ws2022": {
            "versionsV2": [
              {
                "renovateTag": "<DO_NOT_UPDATE>",
                "latestVersion": "v1.6.35-azure.1"
              },
              {
                "renovateTag": "<DO_NOT_UPDATE>",
                "latestVersion": "v1.7.20-azure.1",
                "previousLatestVersion": "v1.7.17-azure.1"
              },
              {
                "renovateTag": "<DO_NOT_UPDATE>",
                "latestVersion": "v2.0.4-azure.1"
              }
            ],
            "downloadURL": "https://packages.aks.azure.com/containerd/windows/${version}/binaries/containerd-${version}-windows-amd64.tar.gz"
          },
          "ws2025": {
            "versionsV2": [
              {
                "renovateTag": "<DO_NOT_UPDATE>",
                "latestVersion": "v2.0.4-azure.1"
              }
            ],
            "downloadURL": "https://packages.aks.azure.com/containerd/windows/${version}/binaries/containerd-${version}-windows-amd64.tar.gz"
          },
          "default": {
            "versionsV2": [
              {
                "renovateTag": "<DO_NOT_UPDATE>",
                "latestVersion": "v1.7.20-azure.1",
                "previousLatestVersion": "v1.7.17-azure.1"
              }
            ],
            "downloadURL": "https://packages.aks.azure.com/containerd/windows/${version}/binaries/containerd-${version}-windows-amd64.tar.gz"
          }
        },
        "default": {
          "current": {
            "versionsV2": [
              {
                "renovateTag": "<DO_NOT_UPDATE>",
                "latestVersion": "1.7.20"
              }
            ]
          }
        }
      }
    },
    {
      "name": "cni-plugins",
      "downloadLocation": "/opt/cni/downloads",
      "downloadURIs": {
        "windows": {
          "default": {
            "versionsV2": []
          }
        },
        "default": {
          "current": {
            "versionsV2": [
              {
                "renovateTag": "<DO_NOT_UPDATE>",
                "latestVersion": "1.6.2"
              }
            ],
            "downloadURL": "https://packages.aks.azure.com/cni-plugins/v${version}/binaries/cni-plugins-linux-${CPU_ARCH}-v${version}.tgz"
          }
        }
      }
    },
    {
      "name": "azure-cni",
      "downloadLocation": "/opt/cni/downloads",
      "downloadURIs": {
        "windows": {
          "default": {
            "versionsV2": []
          }
        },
        "default": {
          "current": {
            "versionsV2": [
              {
                "renovateTag": "<DO_NOT_UPDATE>",
                "latestVersion": "1.4.59"
              },
              {
                "renovateTag": "<DO_NOT_UPDATE>",
                "latestVersion": "1.5.38",
                "previousLatestVersion": "1.5.35"
              },
              {
                "renovateTag": "<DO_NOT_UPDATE>",
                "latestVersion": "1.6.21",
                "previousLatestVersion": "1.6.18"
              }
            ],
            "downloadURL": "https://packages.aks.azure.com/azure-cni/v${version}/binaries/azure-vnet-cni-linux-${CPU_ARCH}-v${version}.tgz"
          }
        }
      }
    },
    {
      "name": "kubernetes-cri-tools",
      "downloadLocation": "/opt/crictl/downloads",
      "downloadURIs": {
        "windows": {
          "default": {
            "versionsV2": []
          }
        },
        "ubuntu": {
          "r2004": {
            "versionsV2": [
              {
                "renovateTag": "name=kubernetes-cri-tools, os=ubuntu, release=20.04",
                "latestVersion": "1.32.0-ubuntu20.04u3"
              }
            ]
          },
          "r2204": {
            "versionsV2": [
              {
                "renovateTag": "name=kubernetes-cri-tools, os=ubuntu, release=22.04",
                "latestVersion": "1.32.0-ubuntu22.04u3"
              }
            ]
          },
          "r2404": {
            "versionsV2": [
              {
                "renovateTag": "name=kubernetes-cri-tools, os=ubuntu, release=24.04",
                "latestVersion": "1.32.0-ubuntu24.04u3"
              }
            ]
          }
        },
        "mariner": {
          "current": {
            "versionsV2": [
              {
                "renovateTag": "RPM_registry=https://packages.microsoft.com/cbl-mariner/2.0/prod/cloud-native/x86_64/repodata, name=kubernetes-cri-tools, os=mariner, release=2.0",
                "latestVersion": "1.32.0-3.cm2"
              }
            ]
          }
        },
        "marinerkata": {
          "current": {
            "versionsV2": [
             {
                "renovateTag": "RPM_registry=https://packages.microsoft.com/cbl-mariner/2.0/prod/cloud-native/x86_64/repodata, name=kubernetes-cri-tools, os=mariner, release=2.0",
                "latestVersion": "1.32.0-3.cm2"
              }
            ]
          }
        },
        "azurelinux": {
          "v3.0": {
            "versionsV2": [
              {
                "renovateTag": "RPM_registry=https://packages.microsoft.com/azurelinux/3.0/prod/cloud-native/x86_64/repodata, name=kubernetes-cri-tools, os=azurelinux, release=3.0",
                "latestVersion": "1.32.0-3.azl3"
              }
            ]
          }
        },
        "azurelinuxkata": {
          "v3.0": {
            "versionsV2": [
              {
                "renovateTag": "RPM_registry=https://packages.microsoft.com/azurelinux/3.0/prod/cloud-native/x86_64/repodata, name=kubernetes-cri-tools, os=azurelinux, release=3.0",
                "latestVersion": "1.32.0-3.azl3"
              }
            ]
          }
        }
      }
    },
    {
      "name": "kubelet",
      "downloadLocation": "/opt/kubelet/downloads",
      "windowsDownloadLocation": "c:\\akse-cache\\kubelet\\",
      "downloadURIs": {
        "ubuntu": {
          "r2404": {
            "versionsV2": [
              {
                "k8sVersion": "1.32",
                "renovateTag": "name=kubelet, os=ubuntu, release=24.04",
                "latestVersion": "1.32.7-ubuntu24.04u1",
                "previousLatestVersion": "1.32.6-ubuntu24.04u1"
              },
              {
                "k8sVersion": "1.33",
                "renovateTag": "name=kubelet, os=ubuntu, release=24.04",
                "latestVersion": "1.33.3-ubuntu24.04u1",
                "previousLatestVersion": "1.33.2-ubuntu24.04u1"
              },
              {
                "k8sVersion": "1.34",
                "renovateTag": "name=kubelet, os=ubuntu, release=24.04",
<<<<<<< HEAD
                "latestVersion": "1.34.0~beta.0-ubuntu24.04u1"
=======
                "latestVersion": "1.34.0~rc.1-ubuntu24.04u1",
                "previousLatestVersion": "1.34.0~beta.0-ubuntu24.04u1"
>>>>>>> 14081b22
              }
            ]
          },
          "r2204": {
            "versionsV2": [
              {
                "k8sVersion": "1.32",
                "renovateTag": "name=kubelet, os=ubuntu, release=22.04",
                "latestVersion": "1.32.8-ubuntu22.04u1",
                "previousLatestVersion": "1.32.7-ubuntu22.04u1"
              },
              {
                "k8sVersion": "1.33",
                "renovateTag": "name=kubelet, os=ubuntu, release=22.04",
                "latestVersion": "1.33.4-ubuntu22.04u1",
                "previousLatestVersion": "1.33.3-ubuntu22.04u1"
              },
              {
                "k8sVersion": "1.34",
                "renovateTag": "name=kubelet, os=ubuntu, release=22.04",
                "latestVersion": "1.34.0~beta.0-ubuntu22.04u1"
              }
            ]
          },
          "r2004": {
            "versionsV2": [
              {
                "k8sVersion": "1.32",
                "renovateTag": "name=kubelet, os=ubuntu, release=20.04",
                "latestVersion": "1.32.8-ubuntu20.04u1",
                "previousLatestVersion": "1.32.7-ubuntu20.04u1"
              },
              {
                "k8sVersion": "1.33",
                "renovateTag": "name=kubelet, os=ubuntu, release=20.04",
                "latestVersion": "1.33.4-ubuntu20.04u1",
                "previousLatestVersion": "1.33.3-ubuntu20.04u1"
              },
              {
                "k8sVersion": "1.34",
                "renovateTag": "name=kubelet, os=ubuntu, release=20.04",
                "latestVersion": "1.34.0~beta.0-ubuntu20.04u1"
              }
            ]
          }
        },
        "azurelinux": {
          "v3.0": {
            "versionsV2": [
              {
                "k8sVersion": "1.32",
                "renovateTag": "name=kubelet, os=azurelinux, release=3.0",
                "latestVersion": "1.32.7-1.azl3",
                "previousLatestVersion": "1.32.6-1.azl3"
              },
              {
                "k8sVersion": "1.33",
                "renovateTag": "name=kubelet, os=azurelinux, release=3.0",
                "latestVersion": "1.33.3-1.azl3",
                "previousLatestVersion": "1.33.2-1.azl3"
              },
              {
                "k8sVersion": "1.34",
                "renovateTag": "name=kubelet, os=azurelinux, release=3.0",
                "latestVersion": "1.34.0~rc.1-1.azl3"
              }
            ]
          }
        }
      }
    },
    {
      "name": "kubectl",
      "downloadLocation": "/opt/kubectl/downloads",
      "windowsDownloadLocation": "c:\\akse-cache\\kubectl\\",
      "downloadURIs": {
        "ubuntu": {
          "r2404": {
            "versionsV2": [
              {
                "k8sVersion": "1.32",
                "renovateTag": "name=kubectl, os=ubuntu, release=24.04",
                "latestVersion": "1.32.7-ubuntu24.04u2",
                "previousLatestVersion": "1.32.6-ubuntu24.04u2"
              },
              {
                "k8sVersion": "1.33",
                "renovateTag": "name=kubectl, os=ubuntu, release=24.04",
                "latestVersion": "1.33.3-ubuntu24.04u2",
                "previousLatestVersion": "1.33.2-ubuntu24.04u2"
              },
              {
                "k8sVersion": "1.34",
                "renovateTag": "name=kubectl, os=ubuntu, release=24.04",
                "latestVersion": "1.34.0~rc.1-ubuntu24.04u1"
              }
            ]
          },
          "r2204": {
            "versionsV2": [
              {
                "k8sVersion": "1.32",
                "renovateTag": "name=kubectl, os=ubuntu, release=22.04",
                "latestVersion": "1.32.8-ubuntu22.04u1",
                "previousLatestVersion": "1.32.7-ubuntu22.04u2"
              },
              {
                "k8sVersion": "1.33",
                "renovateTag": "name=kubectl, os=ubuntu, release=22.04",
                "latestVersion": "1.33.4-ubuntu22.04u1",
                "previousLatestVersion": "1.33.3-ubuntu22.04u2"
              },
              {
                "k8sVersion": "1.34",
                "renovateTag": "name=kubectl, os=ubuntu, release=22.04",
                "latestVersion": "1.34.0~beta.0-ubuntu22.04u2"
              }
            ]
          },
          "r2004": {
            "versionsV2": [
              {
                "k8sVersion": "1.32",
                "renovateTag": "name=kubectl, os=ubuntu, release=20.04",
                "latestVersion": "1.32.8-ubuntu20.04u1",
                "previousLatestVersion": "1.32.7-ubuntu20.04u2"
              },
              {
                "k8sVersion": "1.33",
                "renovateTag": "name=kubectl, os=ubuntu, release=20.04",
                "latestVersion": "1.33.4-ubuntu20.04u1",
                "previousLatestVersion": "1.33.3-ubuntu20.04u2"
              },
              {
                "k8sVersion": "1.34",
                "renovateTag": "name=kubectl, os=ubuntu, release=20.04",
                "latestVersion": "1.34.0~beta.0-ubuntu20.04u2"
              }
            ]
          }
        },
        "azurelinux": {
          "v3.0": {
            "versionsV2": [
              {
                "k8sVersion": "1.32",
                "renovateTag": "name=kubectl, os=azurelinux, release=3.0",
                "latestVersion": "1.32.7-1.azl3",
                "previousLatestVersion": "1.32.6-1.azl3"
              },
              {
                "k8sVersion": "1.33",
                "renovateTag": "name=kubectl, os=azurelinux, release=3.0",
                "latestVersion": "1.33.3-1.azl3",
                "previousLatestVersion": "1.33.2-1.azl3"
              },
              {
                "k8sVersion": "1.34",
                "renovateTag": "name=kubectl, os=azurelinux, release=3.0",
                "latestVersion": "1.34.0~rc.1-1.azl3"
              }
            ]
          }
        }
      }
    },
    {
      "name": "kubernetes-binaries",
      "downloadLocation": "/opt/kubernetes/downloads",
      "windowsDownloadLocation": "c:\\akse-cache\\win-k8s\\",
      "downloadURIs": {
        "default": {
          "current": {
            "versionsV2": [
              {
                "k8sVersion": "1.27",
                "renovateTag": "OCI_registry=https://mcr.microsoft.com, name=oss/binaries/kubernetes/kubernetes-node",
                "latestVersion": "v1.27.103-akslts",
                "previousLatestVersion": "v1.27.102-akslts"
              },
              {
                "k8sVersion": "1.28",
                "renovateTag": "OCI_registry=https://mcr.microsoft.com, name=oss/binaries/kubernetes/kubernetes-node",
                "latestVersion": "v1.28.101-akslts",
                "previousLatestVersion": "v1.28.100-akslts"
              },
              {
                "k8sVersion": "1.29",
                "renovateTag": "OCI_registry=https://mcr.microsoft.com, name=oss/binaries/kubernetes/kubernetes-node",
                "latestVersion": "v1.29.15",
                "previousLatestVersion": "v1.29.14"
              },
              {
                "k8sVersion": "1.30",
                "renovateTag": "OCI_registry=https://mcr.microsoft.com, name=oss/binaries/kubernetes/kubernetes-node",
                "latestVersion": "v1.30.14",
                "previousLatestVersion": "v1.30.13"
              },
              {
                "k8sVersion": "1.31",
                "renovateTag": "OCI_registry=https://mcr.microsoft.com, name=oss/binaries/kubernetes/kubernetes-node",
                "latestVersion": "v1.31.11",
                "previousLatestVersion": "v1.31.10"
              },
              {
                "k8sVersion": "1.32",
                "renovateTag": "OCI_registry=https://mcr.microsoft.com, name=oss/binaries/kubernetes/kubernetes-node",
                "latestVersion": "v1.32.7",
                "previousLatestVersion": "v1.32.6"
              },
              {
                "k8sVersion": "1.33",
                "renovateTag": "OCI_registry=https://mcr.microsoft.com, name=oss/binaries/kubernetes/kubernetes-node",
                "latestVersion": "v1.33.3",
                "previousLatestVersion": "v1.33.2"
              }
            ],
            "downloadURL": "mcr.microsoft.com/oss/binaries/kubernetes/kubernetes-node:${version}-linux-${CPU_ARCH}",
            "windowsDownloadURL": "https://packages.aks.azure.com/kubernetes/${version}/windowszip/${version}-1int.zip"
          }
        }
      }
    },
    {
      "name": "azure-acr-credential-provider",
      "downloadLocation": "/opt/credentialprovider/downloads",
      "downloadURIs": {
        "windows": {
          "default": {
            "versionsV2": []
          }
        },
        "default": {
          "current": {
            "versionsV2": [
              {
                "k8sVersion": "1.30",
                "renovateTag": "OCI_registry=https://mcr.microsoft.com, name=oss/binaries/kubernetes/azure-acr-credential-provider",
                "latestVersion": "v1.30.13"
              },
              {
                "k8sVersion": "1.31",
                "renovateTag": "OCI_registry=https://mcr.microsoft.com, name=oss/binaries/kubernetes/azure-acr-credential-provider",
                "latestVersion": "v1.31.7"
              },
              {
                "k8sVersion": "1.32",
                "renovateTag": "OCI_registry=https://mcr.microsoft.com, name=oss/binaries/kubernetes/azure-acr-credential-provider",
                "latestVersion": "v1.32.6"
              },
              {
                "k8sVersion": "1.33",
                "renovateTag": "OCI_registry=https://mcr.microsoft.com, name=oss/binaries/kubernetes/azure-acr-credential-provider",
                "latestVersion": "v1.33.2"
              }
            ],
            "downloadURL": "mcr.microsoft.com/oss/binaries/kubernetes/azure-acr-credential-provider:${version}-linux-${CPU_ARCH}"
          }
        }
      }
    },
    {
      "name": "nvidia-container-toolkit",
      "downloadLocation": "/usr/local/bin",
      "downloadURIs": {
        "windows": {
          "default": {
            "versionsV2": []
          }
        },
        "azurelinux": {
          "current": {
            "versionsV2": [
              {
                "renovateTag": "<DO_NOT_UPDATE>",
                "latestVersion": "1.17.3"
              }
            ],
            "downloadURL": ""
          }
        }
      }
    }
  ]
}<|MERGE_RESOLUTION|>--- conflicted
+++ resolved
@@ -1306,12 +1306,7 @@
               {
                 "k8sVersion": "1.34",
                 "renovateTag": "name=kubelet, os=ubuntu, release=24.04",
-<<<<<<< HEAD
-                "latestVersion": "1.34.0~beta.0-ubuntu24.04u1"
-=======
-                "latestVersion": "1.34.0~rc.1-ubuntu24.04u1",
-                "previousLatestVersion": "1.34.0~beta.0-ubuntu24.04u1"
->>>>>>> 14081b22
+                "latestVersion": "1.34.0~rc.1-ubuntu24.04u1"
               }
             ]
           },
@@ -1332,7 +1327,7 @@
               {
                 "k8sVersion": "1.34",
                 "renovateTag": "name=kubelet, os=ubuntu, release=22.04",
-                "latestVersion": "1.34.0~beta.0-ubuntu22.04u1"
+                "latestVersion":"1.34.0~rc.1-ubuntu22.04u1"
               }
             ]
           },
@@ -1353,7 +1348,7 @@
               {
                 "k8sVersion": "1.34",
                 "renovateTag": "name=kubelet, os=ubuntu, release=20.04",
-                "latestVersion": "1.34.0~beta.0-ubuntu20.04u1"
+                "latestVersion": "1.34.0~rc.1-ubuntu20.04u1"
               }
             ]
           }
@@ -1427,7 +1422,7 @@
               {
                 "k8sVersion": "1.34",
                 "renovateTag": "name=kubectl, os=ubuntu, release=22.04",
-                "latestVersion": "1.34.0~beta.0-ubuntu22.04u2"
+                "latestVersion": "1.34.0~rc.1-ubuntu22.04u1"
               }
             ]
           },
@@ -1448,7 +1443,7 @@
               {
                 "k8sVersion": "1.34",
                 "renovateTag": "name=kubectl, os=ubuntu, release=20.04",
-                "latestVersion": "1.34.0~beta.0-ubuntu20.04u2"
+                "latestVersion": "1.34.0~rc.1-ubuntu20.04u1"
               }
             ]
           }
