{
  "ContainerImages": [
    {
      "downloadURL": "mcr.microsoft.com/windows/servercore:*",
      "amd64OnlyVersions": [],
      "multiArchVersionsV2": [],
      "windowsVersions": [
        {
          "comment": "should have latest version and natest version -1",
          "renovateTag": "registry=https://mcr.microsoft.com, name=windows/servercore",
          "latestVersion": "10.0.17763.7678",
          "previousLatestVersion": "10.0.17763.7558",
          "windowsSkuMatch": "2019-containerd"
        },
        {
          "renovateTag": "registry=https://mcr.microsoft.com, name=windows/servercore",
          "latestVersion": "10.0.20348.4052",
          "previousLatestVersion": "10.0.20348.3932",
          "windowsSkuMatch": "2022-containerd*"
        },
        {
          "renovateTag": "registry=https://mcr.microsoft.com, name=windows/servercore",
          "latestVersion": "10.0.20348.4052",
          "previousLatestVersion": "10.0.20348.3932",
          "windowsSkuMatch": "23H2*"
        },
        {
          "renovateTag": "registry=https://mcr.microsoft.com, name=windows/servercore",
          "latestVersion": "10.0.20348.4052",
          "previousLatestVersion": "10.0.20348.3932",
          "windowsSkuMatch": "2025*"
        },
        {
          "renovateTag": "registry=https://mcr.microsoft.com, name=windows/servercore",
          "latestVersion": "10.0.26100.4946",
          "previousLatestVersion": "10.0.26100.4652",
          "windowsSkuMatch": "2025*"
        }
      ]
    },
    {
      "downloadURL": "mcr.microsoft.com/windows/nanoserver:*",
      "amd64OnlyVersions": [],
      "multiArchVersionsV2": [],
      "windowsVersions": [
        {
          "comment": "1809 gets patches every 6 months or so. The alternative is ltsc2019 which gets patches every couple of years. Most customers use 1809, so we keep that on the VHD",
          "renovateTag": "<DO_NOT_UPDATE>",
          "latestVersion": "1809",
          "windowsSkuMatch": "2019-containerd"
        },
        {
          "renovateTag": "registry=https://mcr.microsoft.com, name=windows/nanoserver",
          "latestVersion": "ltsc2022",
          "windowsSkuMatch": "2022-containerd*"
        },
        {
          "renovateTag": "registry=https://mcr.microsoft.com, name=windows/nanoserver",
          "latestVersion": "ltsc2022",
          "windowsSkuMatch": "23H2*"
        },
        {
          "renovateTag": "registry=https://mcr.microsoft.com, name=windows/nanoserver",
          "latestVersion": "ltsc2022",
          "windowsSkuMatch": "2025*"
        },
        {
          "renovateTag": "registry=https://mcr.microsoft.com, name=windows/nanoserver",
          "latestVersion": "ltsc2025",
          "windowsSkuMatch": "2025*"
        }
      ]
    },
    {
      "downloadURL": "mcr.microsoft.com/oss/v2/kubernetes/autoscaler/addon-resizer:*",
      "amd64OnlyVersions": [],
      "multiArchVersionsV2": [
        {
          "renovateTag": "registry=https://mcr.microsoft.com, name=oss/v2/kubernetes/autoscaler/addon-resizer",
          "latestVersion": "v1.8.23-2"
        }
      ],
      "windowsVersions": []
    },
    {
      "downloadURL": "mcr.microsoft.com/windows/servercore/iis:*",
      "amd64OnlyVersions": [],
      "multiArchVersionsV2": [],
      "windowsVersions": [
        {
          "renovateTag": "registry=https://mcr.microsoft.com, name=windows/servercore/iis",
          "latestVersion": "windowsservercore-ltsc2022",
          "windowsSkuMatch": "2022-containerd*"
        },
        {
          "renovateTag": "registry=https://mcr.microsoft.com, name=windows/servercore/iis",
          "latestVersion": "windowsservercore-ltsc2022",
          "windowsSkuMatch": "23H2*"
        }
      ]
    },
    {
      "downloadURL": "mcr.microsoft.com/oss/kubernetes/pause:*",
      "amd64OnlyVersions": [],
      "multiArchVersionsV2": [
        {
          "renovateTag": "registry=https://mcr.microsoft.com, name=oss/kubernetes/pause",
          "latestVersion": "3.6"
        }
      ],
      "windowsVersions": [
        {
          "renovateTag": "registry=https://mcr.microsoft.com, name=oss/kubernetes/pause",
          "latestVersion": "3.9-hotfix-20230808"
        }
      ]
    },
    {
      "downloadURL": "mcr.microsoft.com/oss/v2/kubernetes/coredns:*",
      "amd64OnlyVersions": [],
      "multiArchVersionsV2": [
        {
          "renovateTag": "registry=https://mcr.microsoft.com, name=oss/v2/kubernetes/coredns",
          "latestVersion": "v1.11.3-8"
        },
        {
          "renovateTag": "registry=https://mcr.microsoft.com, name=oss/v2/kubernetes/coredns",
          "latestVersion": "v1.12.1-2"
        },
        {
          "renovateTag": "registry=https://mcr.microsoft.com, name=oss/v2/kubernetes/coredns",
          "latestVersion": "v1.9.4-6"
        }
      ],
      "windowsVersions": []
    },
    {
      "downloadURL": "mcr.microsoft.com/containernetworking/azure-cni:*",
      "amd64OnlyVersions": [],
      "windowsVersions": [
        {
          "renovateTag": "registry=https://mcr.microsoft.com, name=containernetworking/azure-cni",
          "latestVersion": "v1.4.59"
        },
        {
          "renovateTag": "registry=https://mcr.microsoft.com, name=containernetworking/azure-cni",
          "latestVersion": "v1.5.44"
        },
        {
          "renovateTag": "registry=https://mcr.microsoft.com, name=containernetworking/azure-cni",
          "latestVersion": "v1.6.32"
        },
        {
          "renovateTag": "registry=https://mcr.microsoft.com, name=containernetworking/azure-cni",
          "latestVersion": "v1.6.21"
        }
      ],
      "multiArchVersionsV2": [
        {
          "renovateTag": "registry=https://mcr.microsoft.com, name=containernetworking/azure-cni",
          "latestVersion": "v1.4.59",
          "containerImagePrefetch": {
            "latestVersion": {
              "binaries": [
                "/dropgz"
              ]
            }
          }
        },
        {
          "renovateTag": "registry=https://mcr.microsoft.com, name=containernetworking/azure-cni",
          "latestVersion": "v1.5.44",
          "previousLatestVersion": "v1.5.42",
          "containerImagePrefetch": {
            "latestVersion": {
              "binaries": [
                "/dropgz"
              ]
            },
            "previousLatestVersion": {
              "binaries": [
                "/dropgz"
              ]
            }
          }
        },
        {
          "renovateTag": "registry=https://mcr.microsoft.com, name=containernetworking/azure-cni",
          "latestVersion": "v1.6.21",
          "previousLatestVersion": "v1.6.20",
          "containerImagePrefetch": {
            "latestVersion": {
              "binaries": [
                "/dropgz"
              ]
            },
            "previousLatestVersion": {
              "binaries": [
                "/dropgz"
              ]
            }
          }
        }
      ]
    },
    {
      "downloadURL": "mcr.microsoft.com/containernetworking/azure-cns:*",
      "amd64OnlyVersions": [],
      "windowsVersions": [
        {
          "renovateTag": "registry=https://mcr.microsoft.com, name=containernetworking/azure-cns",
          "latestVersion": "v1.4.59"
        },
        {
          "renovateTag": "registry=https://mcr.microsoft.com, name=containernetworking/azure-cns",
          "latestVersion": "v1.5.48"
        },
        {
          "renovateTag": "registry=https://mcr.microsoft.com, name=containernetworking/azure-cns",
          "latestVersion": "v1.6.32"
        },
        {
          "renovateTag": "registry=https://mcr.microsoft.com, name=containernetworking/azure-cns",
          "latestVersion": "v1.6.31"
        }
      ],
      "multiArchVersionsV2": [
        {
          "renovateTag": "registry=https://mcr.microsoft.com, name=containernetworking/azure-cns",
          "latestVersion": "v1.4.59",
          "containerImagePrefetch": {
            "latestVersion": {
              "binaries": [
                "/usr/local/bin/azure-cns"
              ]
            }
          }
        },
        {
          "renovateTag": "registry=https://mcr.microsoft.com, name=containernetworking/azure-cns",
          "latestVersion": "v1.5.48",
          "previousLatestVersion": "v1.5.45",
          "containerImagePrefetch": {
            "latestVersion": {
              "binaries": [
                "/usr/local/bin/azure-cns"
              ]
            },
            "previousLatestVersion": {
              "binaries": [
                "/usr/local/bin/azure-cns"
              ]
            }
          }
        },
        {
          "renovateTag": "registry=https://mcr.microsoft.com, name=containernetworking/azure-cns",
          "latestVersion": "v1.6.31",
          "previousLatestVersion": "v1.6.30",
          "containerImagePrefetch": {
            "latestVersion": {
              "binaries": [
                "/usr/local/bin/azure-cns"
              ]
            },
            "previousLatestVersion": {
              "binaries": [
                "/usr/local/bin/azure-cns"
              ]
            }
          }
        }
      ]
    },
    {
      "downloadURL": "mcr.microsoft.com/containernetworking/azure-ipam:*",
      "amd64OnlyVersions": [],
      "multiArchVersionsV2": [
        {
          "renovateTag": "registry=https://mcr.microsoft.com, name=containernetworking/azure-ipam",
          "latestVersion": "v0.0.7",
          "containerImagePrefetch": {
            "latestVersion": {
              "binaries": [
                "/dropgz"
              ]
            }
          }
        },
        {
          "renovateTag": "registry=https://mcr.microsoft.com, name=containernetworking/azure-ipam",
          "previousLatestVersion": "v0.2.0",
          "latestVersion": "v0.2.1",
          "containerImagePrefetch": {
            "latestVersion": {
              "binaries": [
                "/dropgz"
              ]
            }
          }
        }
      ],
      "windowsVersions": []
    },
    {
      "downloadURL": "mcr.microsoft.com/containernetworking/azure-npm:*",
      "amd64OnlyVersions": [],
      "multiArchVersionsV2": [
        {
          "renovateTag": "registry=https://mcr.microsoft.com, name=containernetworking/azure-npm",
<<<<<<< HEAD
          "latestVersion": "v1.6.29"
=======
          "latestVersion": "v1.6.33"
>>>>>>> 131f68c3
        }
      ],
      "windowsVersions": []
    },
    {
      "downloadURL": "mcr.microsoft.com/containernetworking/cilium/cilium:*",
      "amd64OnlyVersions": [],
      "multiArchVersionsV2": [
        {
          "renovateTag": "registry=https://mcr.microsoft.com, name=containernetworking/cilium/cilium",
          "latestVersion": "v1.14.19-250129",
          "previousLatestVersion": "v1.14.18-250107"
        },
        {
          "renovateTag": "registry=https://mcr.microsoft.com, name=containernetworking/cilium/cilium",
          "latestVersion": "v1.16.6-250129",
          "previousLatestVersion": "v1.16.5-250110"
        }
      ],
      "windowsVersions": []
    },
    {
      "downloadURL": "mcr.microsoft.com/oss/v2/kubernetes/apiserver-network-proxy/agent:*",
      "amd64OnlyVersions": [],
      "multiArchVersionsV2": [
        {
          "renovateTag": "registry=https://mcr.microsoft.com, name=oss/v2/kubernetes/apiserver-network-proxy/agent",
          "latestVersion": "v0.30.3-5"
        }
      ],
      "windowsVersions": []
    },
    {
      "downloadURL": "mcr.microsoft.com/oss/v2/kubernetes-csi/secrets-store/driver:*",
      "amd64OnlyVersions": [],
      "multiArchVersionsV2": [
        {
          "renovateTag": "registry=https://mcr.microsoft.com, name=oss/v2/kubernetes-csi/secrets-store/driver",
          "latestVersion": "v1.5.3"
        }
      ]
    },
    {
      "downloadURL": "mcr.microsoft.com/oss/v2/azure/secrets-store/provider-azure:*",
      "amd64OnlyVersions": [],
      "multiArchVersionsV2": [
        {
          "renovateTag": "registry=https://mcr.microsoft.com, name=oss/v2/azure/secrets-store/provider-azure",
          "latestVersion": "v1.7.1"
        }
      ]
    },
    {
      "downloadURL": "mcr.microsoft.com/azuremonitor/containerinsights/ciprod:*",
      "amd64OnlyVersions": [],
      "multiArchVersionsV2": [
        {
          "renovateTag": "registry=https://mcr.microsoft.com, name=azuremonitor/containerinsights/ciprod",
          "latestVersion": "3.1.28"
        }
      ],
      "windowsVersions": []
    },
    {
      "downloadURL": "mcr.microsoft.com/azuremonitor/containerinsights/ciprod/prometheus-collector/images:*",
      "amd64OnlyVersions": [],
      "multiArchVersionsV2": [
        {
          "renovateTag": "registry=https://mcr.microsoft.com, name=azuremonitor/containerinsights/ciprod/prometheus-collector/images",
          "latestVersion": "6.20.0-main-07-24-2025-756981f2"
        },
        {
          "renovateTag": "registry=https://mcr.microsoft.com, name=azuremonitor/containerinsights/ciprod/prometheus-collector/images",
          "latestVersion": "6.20.0-main-07-24-2025-756981f2-targetallocator"
        },
        {
          "renovateTag": "registry=https://mcr.microsoft.com, name=azuremonitor/containerinsights/ciprod/prometheus-collector/images",
          "latestVersion": "6.20.0-main-07-24-2025-756981f2-cfg"
        }
      ],
      "windowsVersions": []
    },
    {
      "downloadURL": "mcr.microsoft.com/oss/v2/kubernetes/kube-state-metrics:*",
      "amd64OnlyVersions": [],
      "multiArchVersionsV2": [
        {
          "renovateTag": "registry=https://mcr.microsoft.com, name=oss/kubernetes/kube-state-metrics",
          "latestVersion": "v2.15.0-4"
        }
      ],
      "windowsVersions": []
    },
    {
      "downloadURL": "mcr.microsoft.com/oss/kubernetes/azure-cloud-node-manager:*",
      "amd64OnlyVersions": [],
      "multiArchVersionsV2": [
        {
          "renovateTag": "registry=https://mcr.microsoft.com, name=oss/kubernetes/azure-cloud-node-manager",
          "latestVersion": "v1.29.15",
          "previousLatestVersion": "v1.29.13"
        },
        {
          "renovateTag": "registry=https://mcr.microsoft.com, name=oss/kubernetes/azure-cloud-node-manager",
          "latestVersion": "v1.30.13",
          "previousLatestVersion": "v1.30.12"
        },
        {
          "renovateTag": "registry=https://mcr.microsoft.com, name=oss/kubernetes/azure-cloud-node-manager",
          "latestVersion": "v1.31.7",
          "previousLatestVersion": "v1.31.6"
        },
        {
          "renovateTag": "registry=https://mcr.microsoft.com, name=oss/kubernetes/azure-cloud-node-manager",
          "latestVersion": "v1.32.6",
          "previousLatestVersion": "v1.32.5"
        },
        {
          "renovateTag": "registry=https://mcr.microsoft.com, name=oss/kubernetes/azure-cloud-node-manager",
          "latestVersion": "v1.33.1",
          "previousLatestVersion": "v1.33.0"
        }
      ],
      "windowsVersions": [
        {
          "renovateTag": "registry=https://mcr.microsoft.com, name=oss/kubernetes/azure-cloud-node-manager",
          "latestVersion": "v1.29.15-windows-hpc",
          "previousLatestVersion": "v1.29.13-windows-hpc"
        },
        {
          "renovateTag": "registry=https://mcr.microsoft.com, name=oss/kubernetes/azure-cloud-node-manager",
          "latestVersion": "v1.30.12-windows-hpc",
          "previousLatestVersion": "v1.30.10-windows-hpc"
        },
        {
          "renovateTag": "registry=https://mcr.microsoft.com, name=oss/kubernetes/azure-cloud-node-manager",
          "latestVersion": "v1.31.6-windows-hpc",
          "previousLatestVersion": "v1.31.4-windows-hpc"
        },
        {
          "renovateTag": "registry=https://mcr.microsoft.com, name=oss/kubernetes/azure-cloud-node-manager",
          "latestVersion": "v1.32.5-windows-hpc",
          "previousLatestVersion": "v1.32.3-windows-hpc"
        },
        {
          "renovateTag": "registry=https://mcr.microsoft.com, name=oss/kubernetes/azure-cloud-node-manager",
          "latestVersion": "v1.33.0-windows-hpc"
        }
      ]
    },
    {
      "downloadURL": "mcr.microsoft.com/oss/v2/kubernetes/autoscaler/cluster-proportional-autoscaler:*",
      "amd64OnlyVersions": [],
      "multiArchVersionsV2": [
        {
          "renovateTag": "registry=https://mcr.microsoft.com, name=oss/v2/kubernetes/autoscaler/cluster-proportional-autoscaler",
          "latestVersion": "v1.9.0-1"
        },
        {
          "renovateTag": "registry=https://mcr.microsoft.com, name=oss/v2/kubernetes/autoscaler/cluster-proportional-autoscaler",
          "latestVersion": "v1.8.11-5"
        }
      ],
      "windowsVersions": []
    },
    {
      "downloadURL": "mcr.microsoft.com/aks/ip-masq-agent-v2:*",
      "amd64OnlyVersions": [],
      "multiArchVersionsV2": [
        {
          "renovateTag": "registry=https://mcr.microsoft.com, name=aks/ip-masq-agent-v2",
          "latestVersion": "v0.1.15"
        }
      ],
      "windowsVersions": []
    },
    {
      "downloadURL": "mcr.microsoft.com/oss/v2/azure/ip-masq-agent-v2:*",
      "amd64OnlyVersions": [],
      "multiArchVersionsV2": [
        {
          "renovateTag": "registry=https://mcr.microsoft.com, name=oss/v2/azure/ip-masq-agent-v2",
          "latestVersion": "v0.1.15-2"
        }
      ],
      "windowsVersions": []
    },
    {
      "downloadURL": "mcr.microsoft.com/oss/kubernetes-csi/azuredisk-csi:*",
      "amd64OnlyVersions": [],
      "multiArchVersionsV2": [
        {
          "renovateTag": "registry=https://mcr.microsoft.com, name=oss/kubernetes-csi/azuredisk-csi",
          "latestVersion": "v1.31.11"
        },
        {
          "renovateTag": "registry=https://mcr.microsoft.com, name=oss/kubernetes-csi/azuredisk-csi",
          "latestVersion": "v1.32.9"
        },
        {
          "renovateTag": "registry=https://mcr.microsoft.com, name=oss/kubernetes-csi/azuredisk-csi",
          "latestVersion": "v1.33.3"
        }
      ],
      "windowsVersions": [
        {
          "renovateTag": "registry=https://mcr.microsoft.com, name=oss/kubernetes-csi/azuredisk-csi",
          "latestVersion": "v1.31.11-windows-hp"
        },
        {
          "renovateTag": "registry=https://mcr.microsoft.com, name=oss/kubernetes-csi/azuredisk-csi",
          "latestVersion": "v1.32.9-windows-hp"
        },
        {
          "renovateTag": "registry=https://mcr.microsoft.com, name=oss/kubernetes-csi/azuredisk-csi",
          "latestVersion": "v1.33.3-windows-hp"
        }
      ]
    },
    {
      "downloadURL": "mcr.microsoft.com/oss/kubernetes-csi/azurefile-csi:*",
      "amd64OnlyVersions": [],
      "multiArchVersionsV2": [
        {
          "renovateTag": "registry=https://mcr.microsoft.com, name=oss/kubernetes-csi/azurefile-csi",
          "latestVersion": "v1.30.10"
        },
        {
          "renovateTag": "registry=https://mcr.microsoft.com, name=oss/kubernetes-csi/azurefile-csi",
          "latestVersion": "v1.31.7"
        },
        {
          "renovateTag": "registry=https://mcr.microsoft.com, name=oss/kubernetes-csi/azurefile-csi",
          "latestVersion": "v1.32.5"
        },
        {
          "renovateTag": "registry=https://mcr.microsoft.com, name=oss/kubernetes-csi/azurefile-csi",
          "latestVersion": "v1.33.3"
        }
      ],
      "windowsVersions": [
        {
          "renovateTag": "registry=https://mcr.microsoft.com, name=oss/kubernetes-csi/azurefile-csi",
          "latestVersion": "v1.30.10-windows-hp"
        },
        {
          "renovateTag": "registry=https://mcr.microsoft.com, name=oss/kubernetes-csi/azurefile-csi",
          "latestVersion": "v1.31.7-windows-hp"
        },
        {
          "renovateTag": "registry=https://mcr.microsoft.com, name=oss/kubernetes-csi/azurefile-csi",
          "latestVersion": "v1.32.5-windows-hp"
        },
        {
          "renovateTag": "registry=https://mcr.microsoft.com, name=oss/kubernetes-csi/azurefile-csi",
          "latestVersion": "v1.33.3-windows-hp"
        }
      ]
    },
    {
      "downloadURL": "mcr.microsoft.com/oss/kubernetes-csi/blob-csi:*",
      "amd64OnlyVersions": [],
      "multiArchVersionsV2": [
        {
          "renovateTag": "registry=https://mcr.microsoft.com, name=oss/kubernetes-csi/blob-csi",
          "latestVersion": "v1.24.11"
        },
        {
          "renovateTag": "registry=https://mcr.microsoft.com, name=oss/kubernetes-csi/blob-csi",
          "latestVersion": "v1.25.9"
        },
        {
          "renovateTag": "registry=https://mcr.microsoft.com, name=oss/kubernetes-csi/blob-csi",
          "latestVersion": "v1.26.6"
        }
      ],
      "windowsVersions": []
    },
    {
      "downloadURL": "mcr.microsoft.com/oss/kubernetes-csi/livenessprobe:*",
      "amd64OnlyVersions": [],
      "multiArchVersionsV2": [
        {
          "renovateTag": "registry=https://mcr.microsoft.com, name=oss/kubernetes-csi/livenessprobe",
          "latestVersion": "v2.15.0"
        }
      ],
      "windowsVersions": [
        {
          "renovateTag": "registry=https://mcr.microsoft.com, name=oss/kubernetes-csi/livenessprobe",
          "latestVersion": "v2.15.0"
        }
      ]
    },
    {
      "downloadURL": "mcr.microsoft.com/oss/v2/kubernetes-csi/livenessprobe:*",
      "amd64OnlyVersions": [],
      "multiArchVersionsV2": [
        {
          "renovateTag": "registry=https://mcr.microsoft.com, name=oss/v2/kubernetes-csi/livenessprobe",
          "latestVersion": "v2.16.0"
        }
      ],
      "windowsVersions": [
        {
          "renovateTag": "registry=https://mcr.microsoft.com, name=oss/v2/kubernetes-csi/livenessprobe",
          "latestVersion": "v2.16.0"
        }
      ]
    },
    {
      "downloadURL": "mcr.microsoft.com/oss/kubernetes-csi/csi-node-driver-registrar:*",
      "amd64OnlyVersions": [],
      "multiArchVersionsV2": [
        {
          "renovateTag": "registry=https://mcr.microsoft.com, name=oss/kubernetes-csi/csi-node-driver-registrar",
          "latestVersion": "v2.13.0"
        }
      ],
      "windowsVersions": [
        {
          "renovateTag": "registry=https://mcr.microsoft.com, name=oss/kubernetes-csi/csi-node-driver-registrar",
          "latestVersion": "v2.13.0"
        }
      ]
    },
    {
      "downloadURL": "mcr.microsoft.com/oss/v2/kubernetes-csi/csi-node-driver-registrar:*",
      "amd64OnlyVersions": [],
      "multiArchVersionsV2": [
        {
          "renovateTag": "registry=https://mcr.microsoft.com, name=oss/v2/kubernetes-csi/csi-node-driver-registrar",
          "latestVersion": "v2.14.0"
        }
      ],
      "windowsVersions": [
        {
          "renovateTag": "registry=https://mcr.microsoft.com, name=oss/v2/kubernetes-csi/csi-node-driver-registrar",
          "latestVersion": "v2.14.0"
        }
      ]
    },
    {
      "downloadURL": "mcr.microsoft.com/oss/v2/open-policy-agent/gatekeeper:*",
      "amd64OnlyVersions": [],
      "multiArchVersionsV2": [
        {
          "renovateTag": "registry=https://mcr.microsoft.com, name=oss/v2/open-policy-agent/gatekeeper",
          "latestVersion": "v3.19.3-1",
          "previousLatestVersion": "v3.19.1-1"
        }
      ],
      "windowsVersions": []
    },
    {
      "downloadURL": "mcr.microsoft.com/aks/aks-app-routing-operator:*",
      "amd64OnlyVersions": [],
      "multiArchVersionsV2": [],
      "windowsVersions": []
    },
    {
      "downloadURL": "mcr.microsoft.com/oss/virtual-kubelet/virtual-kubelet:*",
      "amd64OnlyVersions": [],
      "multiArchVersionsV2": [],
      "windowsVersions": []
    },
    {
      "downloadURL": "mcr.microsoft.com/azure-policy/policy-kubernetes-addon-prod:*",
      "amd64OnlyVersions": [],
      "multiArchVersionsV2": [
        {
          "renovateTag": "registry=https://mcr.microsoft.com, name=azure-policy/policy-kubernetes-addon-prod",
          "latestVersion": "1.12.4",
          "previousLatestVersion": "1.12.3"
        }
      ],
      "windowsVersions": []
    },
    {
      "downloadURL": "mcr.microsoft.com/azure-policy/policy-kubernetes-webhook:*",
      "amd64OnlyVersions": [],
      "multiArchVersionsV2": [
        {
          "renovateTag": "registry=https://mcr.microsoft.com, name=azure-policy/policy-kubernetes-webhook",
          "latestVersion": "1.12.4",
          "previousLatestVersion": "1.12.3"
        }
      ],
      "windowsVersions": []
    },
    {
      "downloadURL": "mcr.microsoft.com/azure-application-gateway/kubernetes-ingress:*",
      "amd64OnlyVersions": [],
      "multiArchVersionsV2": []
    },
    {
      "downloadURL": "mcr.microsoft.com/aks/aks-node-ca-watcher:*",
      "amd64OnlyVersions": [],
      "multiArchVersionsV2": [
        {
          "renovateTag": "registry=https://mcr.microsoft.com, name=aks/aks-node-ca-watcher",
          "latestVersion": "master.241021.1"
        }
      ],
      "windowsVersions": []
    },
    {
      "downloadURL": "mcr.microsoft.com/oss/v2/kubernetes/windows-gmsa-webhook:*",
      "amd64OnlyVersions": [],
      "multiArchVersionsV2": [
        {
          "renovateTag": "registry=https://mcr.microsoft.com, name=oss/v2/kubernetes/windows-gmsa-webhook",
          "latestVersion": "v0.12.1-2"
        }
      ],
      "windowsVersions": []
    },
    {
      "downloadURL": "mcr.microsoft.com/oss/kubernetes/kube-proxy:*",
      "amd64OnlyVersions": [],
      "multiArchVersionsV2": [
        {
          "renovateTag": "registry=https://mcr.microsoft.com, name=oss/kubernetes/kube-proxy",
          "latestVersion": "v1.27.103-akslts",
          "previousLatestVersion": "v1.27.102-akslts"
        },
        {
          "renovateTag": "registry=https://mcr.microsoft.com, name=oss/kubernetes/kube-proxy",
          "latestVersion": "v1.28.101-akslts",
          "previousLatestVersion": "v1.28.100-akslts"
        },
        {
          "renovateTag": "registry=https://mcr.microsoft.com, name=oss/kubernetes/kube-proxy",
          "latestVersion": "v1.29.15",
          "previousLatestVersion": "v1.29.14"
        },
        {
          "renovateTag": "registry=https://mcr.microsoft.com, name=oss/kubernetes/kube-proxy",
          "latestVersion": "v1.30.14",
          "previousLatestVersion": "v1.30.13"
        },
        {
          "renovateTag": "registry=https://mcr.microsoft.com, name=oss/kubernetes/kube-proxy",
          "latestVersion": "v1.31.11",
          "previousLatestVersion": "v1.31.10"
        },
        {
          "renovateTag": "registry=https://mcr.microsoft.com, name=oss/kubernetes/kube-proxy",
          "latestVersion": "v1.32.7",
          "previousLatestVersion": "v1.32.6"
        },
        {
          "renovateTag": "registry=https://mcr.microsoft.com, name=oss/kubernetes/kube-proxy",
          "latestVersion": "v1.33.3",
          "previousLatestVersion": "v1.33.2"
        }
      ],
      "windowsVersions": []
    }
  ],
  "GPUContainerImages": [
    {
      "downloadURL": "mcr.microsoft.com/aks/aks-gpu-cuda:*",
      "gpuVersion": {
        "renovateTag": "registry=https://mcr.microsoft.com, name=aks/aks-gpu-cuda",
          "latestVersion": "570.172.08-20250731000559"
      }
    },
    {
      "downloadURL": "mcr.microsoft.com/aks/aks-gpu-grid:*",
      "gpuVersion": {
        "renovateTag": "registry=https://mcr.microsoft.com, name=aks/aks-gpu-grid",
        "latestVersion": "550.144.06-20250609191703"
      }
    }
  ],
  "Packages": [
    {
      "name": "windows scripts",
      "windowsDownloadLocation": "c:\\akse-cache\\",
      "downloadURIs": {
        "windows": {
          "default": {
            "versionsV2": [
              {
                "renovateTag": "<DO_NOT_UPDATE>",
                "latestVersion": "0.0.52"
              }
            ],
            "downloadURL": "https://packages.aks.azure.com/aks/windows/cse/aks-windows-cse-scripts-v${version}.zip"
          }
        }
      }
    },
    {
      "name": "windows-gmsa-ccgakvplugin",
      "windowsDownloadLocation": "c:\\akse-cache\\",
      "downloadURIs": {
        "windows": {
          "default": {
            "versionsV2": [
              {
                "renovateTag": "<DO_NOT_UPDATE>",
                "latestVersion": "1.1.5"
              }
            ],
            "downloadURL": "https://packages.aks.azure.com/ccgakvplugin/v1.1.5/binaries/windows-gmsa-ccgakvplugin-v${version}.zip"
          }
        }
      }
    },
    {
      "name": "windows csi proxy",
      "windowsDownloadLocation": "c:\\akse-cache\\csi-proxy\\",
      "downloadURIs": {
        "windows": {
          "default": {
            "versionsV2": [
              {
                "renovateTag": "<DO_NOT_UPDATE>",
                "latestVersion": "1.1.2-hotfix.20230807"
              }
            ],
            "downloadURL": "https://packages.aks.azure.com/csi-proxy/v${version}/binaries/csi-proxy-v${version}.tar.gz"
          }
        }
      }
    },
    {
      "name": "windows credential provider",
      "windowsDownloadLocation": "c:\\akse-cache\\credential-provider\\",
      "downloadURIs": {
        "windows": {
          "default": {
            "versionsV2": [
              {
                "renovateTag": "<DO_NOT_UPDATE>",
                "latestVersion": "1.30.10"
              },
              {
                "renovateTag": "<DO_NOT_UPDATE>",
                "latestVersion": "1.31.4"
              },
              {
                "renovateTag": "<DO_NOT_UPDATE>",
                "latestVersion": "1.32.3"
              },
              {
                "renovateTag": "<DO_NOT_UPDATE>",
                "latestVersion": "1.33.2"
              }
            ],
            "downloadURL": "https://packages.aks.azure.com/cloud-provider-azure/v${version}/binaries/azure-acr-credential-provider-windows-amd64-v${version}.tar.gz"
          }
        }
      }
    },
    {
      "name": "windows calico",
      "windowsDownloadLocation": "c:\\akse-cache\\calico\\",
      "downloadURIs": {
        "windows": {
          "default": {
            "versionsV2": [
              {
                "renovateTag": "<DO_NOT_UPDATE>",
                "latestVersion": "3.24.0"
              }
            ],
            "downloadURL": "https://packages.aks.azure.com/calico-node/v${version}/binaries/calico-windows-v${version}.zip"
          }
        }
      }
    },
    {
      "name": "azure-vnet-cni-windows",
      "windowsDownloadLocation": "c:\\akse-cache\\win-vnet-cni\\",
      "downloadURIs": {
        "windows": {
          "default": {
            "versionsV2": [
              {
                "renovateTag": "<DO_NOT_UPDATE>",
                "latestVersion": "1.5.38"
              },
              {
                "renovateTag": "<DO_NOT_UPDATE>",
                "latestVersion": "1.6.21",
                "previousLatestVersion": "1.6.18"
              }
            ],
            "downloadURL": "https://packages.aks.azure.com/azure-cni/v${version}/binaries/azure-vnet-cni-windows-amd64-v${version}.zip"
          }
        }
      }
    },
    {
      "name": "azure-vnet-cni-swift-windows",
      "windowsDownloadLocation": "c:\\akse-cache\\win-vnet-cni\\",
      "downloadURIs": {
        "windows": {
          "default": {
            "versionsV2": [
              {
                "renovateTag": "<DO_NOT_UPDATE>",
                "latestVersion": "1.4.59",
                "previousLatestVersion": "1.4.58"
              }
            ],
            "downloadURL": "https://packages.aks.azure.com/azure-cni/v${version}/binaries/azure-vnet-cni-swift-windows-amd64-v${version}.zip"
          }
        }
      }
    },
    {
      "name": "azure-vnet-cni-overlay-windows",
      "windowsDownloadLocation": "c:\\akse-cache\\win-vnet-cni\\",
      "downloadURIs": {
        "windows": {
          "default": {
            "versionsV2": [
              {
                "renovateTag": "<DO_NOT_UPDATE>",
                "latestVersion": "1.4.59",
                "previousLatestVersion": "1.4.58"
              }
            ],
            "downloadURL": "https://packages.aks.azure.com/azure-cni/v${version}/binaries/azure-vnet-cni-overlay-windows-amd64-v${version}.zip"
          }
        }
      }
    },
    {
      "name": "oras",
      "downloadLocation": "/usr/local/bin",
      "downloadURIs": {
        "default": {
          "current": {
            "versionsV2": [
              {
                "renovateTag": "<DO_NOT_UPDATE>",
                "latestVersion": "1.2.2"
              }
            ],
            "downloadURL": "https://github.com/oras-project/oras/releases/download/v${version}/oras_${version}_linux_${CPU_ARCH}.tar.gz"
          }
        }
      }
    },
    {
      "name": "aks-secure-tls-bootstrap-client",
      "downloadLocation": "/usr/local/bin",
      "windowsDownloadLocation": "c:\\akse-cache\\aks-secure-tls-bootstrap-client\\",
      "downloadURIs": {
        "default": {
          "current": {
            "versionsV2": [
              {
                "renovateTag": "<DO_NOT_UPDATE>",
                "latestVersion": "0.1.0-alpha.11"
              }
            ],
            "downloadURL": "https://github.com/Azure/aks-secure-tls-bootstrap/releases/download/client/v${version}/linux-${CPU_ARCH}.tar.gz"
          }
        },
        "windows": {
          "default": {
            "versionsV2": [
              {
                "renovateTag": "<DO_NOT_UPDATE>",
                "latestVersion": "0.1.0-alpha.11"
              }
            ],
            "downloadURL": "https://github.com/Azure/aks-secure-tls-bootstrap/releases/download/client/v${version}/windows-amd64.zip"
          }
        }
      }
    },
    {
      "name": "runc",
      "downloadLocation": "/opt/runc/downloads",
      "downloadURIs": {
        "windows": {
          "default": {
            "versionsV2": []
          }
        },
        "ubuntu": {
          "r2004": {
            "versionsV2": [
              {
                "renovateTag": "name=moby-runc, os=ubuntu, release=20.04",
                "latestVersion": "1.2.6-ubuntu20.04u1"
              }
            ]
          },
          "r2204": {
            "versionsV2": [
              {
                "renovateTag": "name=moby-runc, os=ubuntu, release=22.04",
                "latestVersion": "1.2.6-ubuntu22.04u1"
              }
            ]
          },
          "r2404": {
            "versionsV2": [
              {
                "renovateTag": "name=moby-runc, os=ubuntu, release=24.04",
                "latestVersion": "1.2.6-ubuntu24.04u1"
              }
            ]
          }
        }
      }
    },
    {
      "name": "containerd",
      "downloadLocation": "/opt/containerd/downloads",
      "windowsDownloadLocation": "c:\\akse-cache\\containerd\\",
      "downloadURIs": {
        "ubuntu": {
          "r2404": {
            "versionsV2": [
              {
                "renovateTag": "name=moby-containerd, os=ubuntu, release=24.04",
                "latestVersion": "2.1.4-ubuntu24.04u1"
              }
            ]
          },
          "r2204": {
            "versionsV2": [
              {
                "renovateTag": "name=moby-containerd, os=ubuntu, release=22.04",
                "latestVersion": "1.7.28-ubuntu22.04u1"
              }
            ]
          },
          "r2004": {
            "versionsV2": [
              {
                "renovateTag": "name=moby-containerd, os=ubuntu, release=20.04",
                "latestVersion": "1.7.28-ubuntu20.04u1"
              }
            ]
          }
        },
        "mariner": {
          "current": {
            "versionsV2": [
              {
                "renovateTag": "RPM_registry=https://packages.microsoft.com/cbl-mariner/2.0/prod/base/x86_64/repodata, name=moby-containerd, os=mariner, release=2.0",
                "latestVersion": "1.6.26-11.cm2"
              }
            ]
          }
        },
        "marinerkata": {
          "current": {
            "versionsV2": [
              {
                "renovateTag": "<DO_NOT_UPDATE>",
                "latestVersion": "<SKIP>"
              }
            ]
          }
        },
        "azurelinux": {
          "v3.0": {
            "versionsV2": [
              {
                "renovateTag": "RPM_registry=https://packages.microsoft.com/azurelinux/3.0/prod/base/x86_64/repodata, name=containerd2, os=azurelinux, release=3.0",
                "latestVersion": "2.0.0-12.azl3"
              }
            ]
          }
        },
        "azurelinuxkata": {
          "v3.0": {
            "versionsV2": [
              {
                "renovateTag": "<DO_NOT_UPDATE>",
                "latestVersion": "<SKIP>"
              }
            ]
          }
        },
        "windows": {
          "ws2019": {
            "versionsV2": [
              {
                "renovateTag": "<DO_NOT_UPDATE>",
                "latestVersion": "v1.6.35-azure.1"
              },
              {
                "renovateTag": "<DO_NOT_UPDATE>",
                "latestVersion": "v1.7.20-azure.1",
                "previousLatestVersion": "v1.7.17-azure.1"
              }
            ],
            "downloadURL": "https://packages.aks.azure.com/containerd/windows/${version}/binaries/containerd-${version}-windows-amd64.tar.gz"
          },
          "ws2022": {
            "versionsV2": [
              {
                "renovateTag": "<DO_NOT_UPDATE>",
                "latestVersion": "v1.6.35-azure.1"
              },
              {
                "renovateTag": "<DO_NOT_UPDATE>",
                "latestVersion": "v1.7.20-azure.1",
                "previousLatestVersion": "v1.7.17-azure.1"
              },
              {
                "renovateTag": "<DO_NOT_UPDATE>",
                "latestVersion": "v2.0.4-azure.1"
              }
            ],
            "downloadURL": "https://packages.aks.azure.com/containerd/windows/${version}/binaries/containerd-${version}-windows-amd64.tar.gz"
          },
          "ws2025": {
            "versionsV2": [
              {
                "renovateTag": "<DO_NOT_UPDATE>",
                "latestVersion": "v2.0.4-azure.1"
              }
            ],
            "downloadURL": "https://packages.aks.azure.com/containerd/windows/${version}/binaries/containerd-${version}-windows-amd64.tar.gz"
          },
          "default": {
            "versionsV2": [
              {
                "renovateTag": "<DO_NOT_UPDATE>",
                "latestVersion": "v1.7.20-azure.1",
                "previousLatestVersion": "v1.7.17-azure.1"
              }
            ],
            "downloadURL": "https://packages.aks.azure.com/containerd/windows/${version}/binaries/containerd-${version}-windows-amd64.tar.gz"
          }
        },
        "default": {
          "current": {
            "versionsV2": [
              {
                "renovateTag": "<DO_NOT_UPDATE>",
                "latestVersion": "1.7.20"
              }
            ]
          }
        }
      }
    },
    {
      "name": "cni-plugins",
      "downloadLocation": "/opt/cni/downloads",
      "downloadURIs": {
        "windows": {
          "default": {
            "versionsV2": []
          }
        },
        "default": {
          "current": {
            "versionsV2": [
              {
                "renovateTag": "<DO_NOT_UPDATE>",
                "latestVersion": "1.6.2"
              }
            ],
            "downloadURL": "https://packages.aks.azure.com/cni-plugins/v${version}/binaries/cni-plugins-linux-${CPU_ARCH}-v${version}.tgz"
          }
        }
      }
    },
    {
      "name": "azure-cni",
      "downloadLocation": "/opt/cni/downloads",
      "downloadURIs": {
        "windows": {
          "default": {
            "versionsV2": []
          }
        },
        "default": {
          "current": {
            "versionsV2": [
              {
                "renovateTag": "<DO_NOT_UPDATE>",
                "latestVersion": "1.4.59"
              },
              {
                "renovateTag": "<DO_NOT_UPDATE>",
                "latestVersion": "1.5.38",
                "previousLatestVersion": "1.5.35"
              },
              {
                "renovateTag": "<DO_NOT_UPDATE>",
                "latestVersion": "1.6.21",
                "previousLatestVersion": "1.6.18"
              }
            ],
            "downloadURL": "https://packages.aks.azure.com/azure-cni/v${version}/binaries/azure-vnet-cni-linux-${CPU_ARCH}-v${version}.tgz"
          }
        }
      }
    },
    {
      "name": "kubernetes-cri-tools",
      "downloadLocation": "/opt/crictl/downloads",
      "downloadURIs": {
        "windows": {
          "default": {
            "versionsV2": []
          }
        },
        "ubuntu": {
          "r2004": {
            "versionsV2": [
              {
                "renovateTag": "name=kubernetes-cri-tools, os=ubuntu, release=20.04",
                "latestVersion": "1.32.0-ubuntu20.04u3"
              }
            ]
          },
          "r2204": {
            "versionsV2": [
              {
                "renovateTag": "name=kubernetes-cri-tools, os=ubuntu, release=22.04",
                "latestVersion": "1.32.0-ubuntu22.04u3"
              }
            ]
          },
          "r2404": {
            "versionsV2": [
              {
                "renovateTag": "name=kubernetes-cri-tools, os=ubuntu, release=24.04",
                "latestVersion": "1.32.0-ubuntu24.04u3"
              }
            ]
          }
        },
        "mariner": {
          "current": {
            "versionsV2": [
              {
                "renovateTag": "RPM_registry=https://packages.microsoft.com/cbl-mariner/2.0/prod/cloud-native/x86_64/repodata, name=kubernetes-cri-tools, os=mariner, release=2.0",
                "latestVersion": "1.32.0-3.cm2"
              }
            ]
          }
        },
        "marinerkata": {
          "current": {
            "versionsV2": [
             {
                "renovateTag": "RPM_registry=https://packages.microsoft.com/cbl-mariner/2.0/prod/cloud-native/x86_64/repodata, name=kubernetes-cri-tools, os=mariner, release=2.0",
                "latestVersion": "1.32.0-3.cm2"
              }
            ]
          }
        },
        "azurelinux": {
          "v3.0": {
            "versionsV2": [
              {
                "renovateTag": "RPM_registry=https://packages.microsoft.com/azurelinux/3.0/prod/cloud-native/x86_64/repodata, name=kubernetes-cri-tools, os=azurelinux, release=3.0",
                "latestVersion": "1.32.0-3.azl3"
              }
            ]
          }
        },
        "azurelinuxkata": {
          "v3.0": {
            "versionsV2": [
              {
                "renovateTag": "RPM_registry=https://packages.microsoft.com/azurelinux/3.0/prod/cloud-native/x86_64/repodata, name=kubernetes-cri-tools, os=azurelinux, release=3.0",
                "latestVersion": "1.32.0-3.azl3"
              }
            ]
          }
        }
      }
    },
    {
      "name": "kubelet",
      "downloadLocation": "/opt/kubelet/downloads",
      "windowsDownloadLocation": "c:\\akse-cache\\kubelet\\",
      "downloadURIs": {
        "ubuntu": {
          "r2404": {
            "versionsV2": [
              {
                "k8sVersion": "1.32",
                "renovateTag": "name=kubelet, os=ubuntu, release=24.04",
                "latestVersion": "1.32.7-ubuntu24.04u1",
                "previousLatestVersion": "1.32.6-ubuntu24.04u1"
              },
              {
                "k8sVersion": "1.33",
                "renovateTag": "name=kubelet, os=ubuntu, release=24.04",
                "latestVersion": "1.33.3-ubuntu24.04u1",
                "previousLatestVersion": "1.33.2-ubuntu24.04u1"
              },
              {
                "k8sVersion": "1.34",
                "renovateTag": "name=kubelet, os=ubuntu, release=24.04",
                "latestVersion": "1.34.0~rc.1-ubuntu24.04u1"
              }
            ]
          },
          "r2204": {
            "versionsV2": [
              {
                "k8sVersion": "1.32",
                "renovateTag": "name=kubelet, os=ubuntu, release=22.04",
                "latestVersion": "1.32.8-ubuntu22.04u1",
                "previousLatestVersion": "1.32.7-ubuntu22.04u1"
              },
              {
                "k8sVersion": "1.33",
                "renovateTag": "name=kubelet, os=ubuntu, release=22.04",
                "latestVersion": "1.33.4-ubuntu22.04u1",
                "previousLatestVersion": "1.33.3-ubuntu22.04u1"
              },
              {
                "k8sVersion": "1.34",
                "renovateTag": "name=kubelet, os=ubuntu, release=22.04",
                "latestVersion":"1.34.0~rc.1-ubuntu22.04u1"
              }
            ]
          },
          "r2004": {
            "versionsV2": [
              {
                "k8sVersion": "1.32",
                "renovateTag": "name=kubelet, os=ubuntu, release=20.04",
                "latestVersion": "1.32.8-ubuntu20.04u1",
                "previousLatestVersion": "1.32.7-ubuntu20.04u1"
              },
              {
                "k8sVersion": "1.33",
                "renovateTag": "name=kubelet, os=ubuntu, release=20.04",
                "latestVersion": "1.33.4-ubuntu20.04u1",
                "previousLatestVersion": "1.33.3-ubuntu20.04u1"
              },
              {
                "k8sVersion": "1.34",
                "renovateTag": "name=kubelet, os=ubuntu, release=20.04",
                "latestVersion": "1.34.0~rc.1-ubuntu20.04u1"
              }
            ]
          }
        },
        "azurelinux": {
          "v3.0": {
            "versionsV2": [
              {
                "k8sVersion": "1.32",
                "renovateTag": "name=kubelet, os=azurelinux, release=3.0",
                "latestVersion": "1.32.7-1.azl3",
                "previousLatestVersion": "1.32.6-1.azl3"
              },
              {
                "k8sVersion": "1.33",
                "renovateTag": "name=kubelet, os=azurelinux, release=3.0",
                "latestVersion": "1.33.3-1.azl3",
                "previousLatestVersion": "1.33.2-1.azl3"
              },
              {
                "k8sVersion": "1.34",
                "renovateTag": "name=kubelet, os=azurelinux, release=3.0",
                "latestVersion": "1.34.0~rc.1-1.azl3"
              }
            ]
          }
        }
      }
    },
    {
      "name": "kubectl",
      "downloadLocation": "/opt/kubectl/downloads",
      "windowsDownloadLocation": "c:\\akse-cache\\kubectl\\",
      "downloadURIs": {
        "ubuntu": {
          "r2404": {
            "versionsV2": [
              {
                "k8sVersion": "1.32",
                "renovateTag": "name=kubectl, os=ubuntu, release=24.04",
                "latestVersion": "1.32.7-ubuntu24.04u2",
                "previousLatestVersion": "1.32.6-ubuntu24.04u2"
              },
              {
                "k8sVersion": "1.33",
                "renovateTag": "name=kubectl, os=ubuntu, release=24.04",
                "latestVersion": "1.33.3-ubuntu24.04u2",
                "previousLatestVersion": "1.33.2-ubuntu24.04u2"
              },
              {
                "k8sVersion": "1.34",
                "renovateTag": "name=kubectl, os=ubuntu, release=24.04",
                "latestVersion": "1.34.0~rc.1-ubuntu24.04u1"
              }
            ]
          },
          "r2204": {
            "versionsV2": [
              {
                "k8sVersion": "1.32",
                "renovateTag": "name=kubectl, os=ubuntu, release=22.04",
                "latestVersion": "1.32.8-ubuntu22.04u1",
                "previousLatestVersion": "1.32.7-ubuntu22.04u2"
              },
              {
                "k8sVersion": "1.33",
                "renovateTag": "name=kubectl, os=ubuntu, release=22.04",
                "latestVersion": "1.33.4-ubuntu22.04u1",
                "previousLatestVersion": "1.33.3-ubuntu22.04u2"
              },
              {
                "k8sVersion": "1.34",
                "renovateTag": "name=kubectl, os=ubuntu, release=22.04",
                "latestVersion": "1.34.0~rc.1-ubuntu22.04u1"
              }
            ]
          },
          "r2004": {
            "versionsV2": [
              {
                "k8sVersion": "1.32",
                "renovateTag": "name=kubectl, os=ubuntu, release=20.04",
                "latestVersion": "1.32.8-ubuntu20.04u1",
                "previousLatestVersion": "1.32.7-ubuntu20.04u2"
              },
              {
                "k8sVersion": "1.33",
                "renovateTag": "name=kubectl, os=ubuntu, release=20.04",
                "latestVersion": "1.33.4-ubuntu20.04u1",
                "previousLatestVersion": "1.33.3-ubuntu20.04u2"
              },
              {
                "k8sVersion": "1.34",
                "renovateTag": "name=kubectl, os=ubuntu, release=20.04",
                "latestVersion": "1.34.0~rc.1-ubuntu20.04u1"
              }
            ]
          }
        },
        "azurelinux": {
          "v3.0": {
            "versionsV2": [
              {
                "k8sVersion": "1.32",
                "renovateTag": "name=kubectl, os=azurelinux, release=3.0",
                "latestVersion": "1.32.7-1.azl3",
                "previousLatestVersion": "1.32.6-1.azl3"
              },
              {
                "k8sVersion": "1.33",
                "renovateTag": "name=kubectl, os=azurelinux, release=3.0",
                "latestVersion": "1.33.3-1.azl3",
                "previousLatestVersion": "1.33.2-1.azl3"
              },
              {
                "k8sVersion": "1.34",
                "renovateTag": "name=kubectl, os=azurelinux, release=3.0",
                "latestVersion": "1.34.0~rc.1-1.azl3"
              }
            ]
          }
        }
      }
    },
    {
      "name": "kubernetes-binaries",
      "downloadLocation": "/opt/kubernetes/downloads",
      "windowsDownloadLocation": "c:\\akse-cache\\win-k8s\\",
      "downloadURIs": {
        "default": {
          "current": {
            "versionsV2": [
              {
                "k8sVersion": "1.27",
                "renovateTag": "OCI_registry=https://mcr.microsoft.com, name=oss/binaries/kubernetes/kubernetes-node",
                "latestVersion": "v1.27.103-akslts",
                "previousLatestVersion": "v1.27.102-akslts"
              },
              {
                "k8sVersion": "1.28",
                "renovateTag": "OCI_registry=https://mcr.microsoft.com, name=oss/binaries/kubernetes/kubernetes-node",
                "latestVersion": "v1.28.101-akslts",
                "previousLatestVersion": "v1.28.100-akslts"
              },
              {
                "k8sVersion": "1.29",
                "renovateTag": "OCI_registry=https://mcr.microsoft.com, name=oss/binaries/kubernetes/kubernetes-node",
                "latestVersion": "v1.29.15",
                "previousLatestVersion": "v1.29.14"
              },
              {
                "k8sVersion": "1.30",
                "renovateTag": "OCI_registry=https://mcr.microsoft.com, name=oss/binaries/kubernetes/kubernetes-node",
                "latestVersion": "v1.30.14",
                "previousLatestVersion": "v1.30.13"
              },
              {
                "k8sVersion": "1.31",
                "renovateTag": "OCI_registry=https://mcr.microsoft.com, name=oss/binaries/kubernetes/kubernetes-node",
                "latestVersion": "v1.31.11",
                "previousLatestVersion": "v1.31.10"
              },
              {
                "k8sVersion": "1.32",
                "renovateTag": "OCI_registry=https://mcr.microsoft.com, name=oss/binaries/kubernetes/kubernetes-node",
                "latestVersion": "v1.32.7",
                "previousLatestVersion": "v1.32.6"
              },
              {
                "k8sVersion": "1.33",
                "renovateTag": "OCI_registry=https://mcr.microsoft.com, name=oss/binaries/kubernetes/kubernetes-node",
                "latestVersion": "v1.33.3",
                "previousLatestVersion": "v1.33.2"
              }
            ],
            "downloadURL": "mcr.microsoft.com/oss/binaries/kubernetes/kubernetes-node:${version}-linux-${CPU_ARCH}",
            "windowsDownloadURL": "https://packages.aks.azure.com/kubernetes/${version}/windowszip/${version}-1int.zip"
          }
        }
      }
    },
    {
      "name": "azure-acr-credential-provider",
      "downloadLocation": "/opt/credentialprovider/downloads",
      "downloadURIs": {
        "windows": {
          "default": {
            "versionsV2": []
          }
        },
        "default": {
          "current": {
            "versionsV2": [
              {
                "k8sVersion": "1.30",
                "renovateTag": "OCI_registry=https://mcr.microsoft.com, name=oss/binaries/kubernetes/azure-acr-credential-provider",
                "latestVersion": "v1.30.13"
              },
              {
                "k8sVersion": "1.31",
                "renovateTag": "OCI_registry=https://mcr.microsoft.com, name=oss/binaries/kubernetes/azure-acr-credential-provider",
                "latestVersion": "v1.31.7"
              },
              {
                "k8sVersion": "1.32",
                "renovateTag": "OCI_registry=https://mcr.microsoft.com, name=oss/binaries/kubernetes/azure-acr-credential-provider",
                "latestVersion": "v1.32.6"
              },
              {
                "k8sVersion": "1.33",
                "renovateTag": "OCI_registry=https://mcr.microsoft.com, name=oss/binaries/kubernetes/azure-acr-credential-provider",
                "latestVersion": "v1.33.2"
              }
            ],
            "downloadURL": "mcr.microsoft.com/oss/binaries/kubernetes/azure-acr-credential-provider:${version}-linux-${CPU_ARCH}"
          }
        }
      }
    },
    {
      "name": "nvidia-container-toolkit",
      "downloadLocation": "/usr/local/bin",
      "downloadURIs": {
        "windows": {
          "default": {
            "versionsV2": []
          }
        },
        "azurelinux": {
          "current": {
            "versionsV2": [
              {
                "renovateTag": "<DO_NOT_UPDATE>",
                "latestVersion": "1.17.3"
              }
            ],
            "downloadURL": ""
          }
        }
      }
    }
  ]
}<|MERGE_RESOLUTION|>--- conflicted
+++ resolved
@@ -308,11 +308,7 @@
       "multiArchVersionsV2": [
         {
           "renovateTag": "registry=https://mcr.microsoft.com, name=containernetworking/azure-npm",
-<<<<<<< HEAD
           "latestVersion": "v1.6.29"
-=======
-          "latestVersion": "v1.6.33"
->>>>>>> 131f68c3
         }
       ],
       "windowsVersions": []
