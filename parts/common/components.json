{
  "ContainerImages": [
    {
      "downloadURL": "mcr.microsoft.com/windows/servercore:*",
      "amd64OnlyVersions": [],
      "multiArchVersionsV2": [],
      "windowsVersions": [
        {
          "comment": "should have latest version and natest version -1",
          "renovateTag": "registry=https://mcr.microsoft.com, name=windows/servercore",
          "latestVersion": "10.0.17763.7136",
          "previousLatestVersion": "10.0.17763.7009",
          "windowsSkuMatch": "2019-containerd"
        },
        {
          "renovateTag": "registry=https://mcr.microsoft.com, name=windows/servercore",
          "latestVersion": "10.0.20348.3453",
          "previousLatestVersion": "10.0.20348.3328",
          "windowsSkuMatch": "2022-containerd*"
        },
        {
          "renovateTag": "registry=https://mcr.microsoft.com, name=windows/servercore",
          "latestVersion": "10.0.20348.3453",
          "previousLatestVersion": "10.0.20348.3328",
          "windowsSkuMatch": "23H2*"
        },
        {
          "renovateTag": "registry=https://mcr.microsoft.com, name=windows/servercore",
          "latestVersion": "10.0.26100.3775",
          "previousLatestVersion": "10.0.26100.3476",
          "windowsSkuMatch": "2025*"
        }
      ]
    },
    {
      "downloadURL": "mcr.microsoft.com/windows/nanoserver:*",
      "amd64OnlyVersions": [],
      "multiArchVersionsV2": [],
      "windowsVersions": [
        {
          "comment": "1809 gets patches every 6 months or so. The alternative is ltsc2019 which gets patches every couple of years. Most customers use 1809, so we keep that on the VHD",
          "renovateTag": "<DO_NOT_UPDATE>",
          "latestVersion": "1809",
          "windowsSkuMatch": "2019-containerd"
        },
        {
          "renovateTag": "registry=https://mcr.microsoft.com, name=windows/nanoserver",
          "latestVersion": "ltsc2022",
          "windowsSkuMatch": "2022-containerd*"
        },
        {
          "renovateTag": "registry=https://mcr.microsoft.com, name=windows/nanoserver",
          "latestVersion": "ltsc2022",
          "windowsSkuMatch": "23H2*"
        },
        {
          "renovateTag": "registry=https://mcr.microsoft.com, name=windows/nanoserver",
          "latestVersion": "ltsc2022",
          "windowsSkuMatch": "2025*"
        }
      ]
    },
    {
      "downloadURL": "mcr.microsoft.com/oss/v2/kubernetes/autoscaler/addon-resizer:*",
      "amd64OnlyVersions": [],
      "multiArchVersionsV2": [
        {
          "renovateTag": "registry=https://mcr.microsoft.com, name=oss/v2/kubernetes/autoscaler/addon-resizer",
          "latestVersion": "v1.8.23-2"
        }
      ],
      "windowsVersions": []
    },
    {
      "downloadURL": "mcr.microsoft.com/windows/servercore/iis:*",
      "amd64OnlyVersions": [],
      "multiArchVersionsV2": [],
      "windowsVersions": [
        {
          "renovateTag": "registry=https://mcr.microsoft.com, name=windows/servercore/iis",
          "latestVersion": "windowsservercore-ltsc2022",
          "windowsSkuMatch": "2022-containerd*"
        },
        {
          "renovateTag": "registry=https://mcr.microsoft.com, name=windows/servercore/iis",
          "latestVersion": "windowsservercore-ltsc2022",
          "windowsSkuMatch": "23H2*"
        }
      ]
    },
    {
      "downloadURL": "mcr.microsoft.com/oss/kubernetes/pause:*",
      "amd64OnlyVersions": [],
      "multiArchVersionsV2": [
        {
          "renovateTag": "registry=https://mcr.microsoft.com, name=oss/kubernetes/pause",
          "latestVersion": "3.6"
        }
      ],
      "windowsVersions": [
        {
          "renovateTag": "registry=https://mcr.microsoft.com, name=oss/kubernetes/pause",
          "latestVersion": "3.9-hotfix-20230808"
        }
      ]
    },
    {
      "downloadURL": "mcr.microsoft.com/oss/v2/kubernetes/coredns:*",
      "amd64OnlyVersions": [],
      "multiArchVersionsV2": [
        {
          "renovateTag": "registry=https://mcr.microsoft.com, name=oss/v2/kubernetes/coredns",
          "latestVersion": "v1.11.3-7"
        },
        {
          "renovateTag": "registry=https://mcr.microsoft.com, name=oss/v2/kubernetes/coredns",
          "latestVersion": "v1.12.1-1"
        },
        {
          "renovateTag": "registry=https://mcr.microsoft.com, name=oss/v2/kubernetes/coredns",
          "latestVersion": "v1.9.4-5"
        }
      ],
      "windowsVersions": []
    },
    {
      "downloadURL": "mcr.microsoft.com/containernetworking/azure-cni:*",
      "amd64OnlyVersions": [],
      "windowsVersions": [
        {
          "renovateTag": "registry=https://mcr.microsoft.com, name=containernetworking/azure-cni",
          "latestVersion": "v1.4.59"
        },
        {
          "renovateTag": "registry=https://mcr.microsoft.com, name=containernetworking/azure-cni",
          "latestVersion": "v1.5.44"
        },
        {
          "renovateTag": "registry=https://mcr.microsoft.com, name=containernetworking/azure-cni",
          "latestVersion": "v1.6.21"
        }
      ],
      "multiArchVersionsV2": [
        {
          "renovateTag": "registry=https://mcr.microsoft.com, name=containernetworking/azure-cni",
          "latestVersion": "v1.4.59",
          "containerImagePrefetch": {
            "latestVersion": {
              "binaries": [
                "/dropgz"
              ]
            }
          }
        },
        {
          "renovateTag": "registry=https://mcr.microsoft.com, name=containernetworking/azure-cni",
          "latestVersion": "v1.5.44",
          "previousLatestVersion": "v1.5.42",
          "containerImagePrefetch": {
            "latestVersion": {
              "binaries": [
                "/dropgz"
              ]
            },
            "previousLatestVersion": {
              "binaries": [
                "/dropgz"
              ]
            }
          }
        },
        {
          "renovateTag": "registry=https://mcr.microsoft.com, name=containernetworking/azure-cni",
          "latestVersion": "v1.6.21",
          "previousLatestVersion": "v1.6.20",
          "containerImagePrefetch": {
            "latestVersion": {
              "binaries": [
                "/dropgz"
              ]
            },
            "previousLatestVersion": {
              "binaries": [
                "/dropgz"
              ]
            }
          }
        }
      ]
    },
    {
      "downloadURL": "mcr.microsoft.com/containernetworking/azure-cns:*",
      "amd64OnlyVersions": [],
      "windowsVersions": [
        {
          "renovateTag": "registry=https://mcr.microsoft.com, name=containernetworking/azure-cns",
          "latestVersion": "v1.4.59"
        },
        {
          "renovateTag": "registry=https://mcr.microsoft.com, name=containernetworking/azure-cns",
          "latestVersion": "v1.5.44"
        },
        {
          "renovateTag": "registry=https://mcr.microsoft.com, name=containernetworking/azure-cns",
          "latestVersion": "v1.6.23"
        }
      ],
      "multiArchVersionsV2": [
        {
          "renovateTag": "registry=https://mcr.microsoft.com, name=containernetworking/azure-cns",
          "latestVersion": "v1.4.59",
          "containerImagePrefetch": {
            "latestVersion": {
              "binaries": [
                "/usr/local/bin/azure-cns"
              ]
            }
          }
        },
        {
          "renovateTag": "registry=https://mcr.microsoft.com, name=containernetworking/azure-cns",
          "latestVersion": "v1.5.44",
          "previousLatestVersion": "v1.5.42",
          "containerImagePrefetch": {
            "latestVersion": {
              "binaries": [
                "/usr/local/bin/azure-cns"
              ]
            },
            "previousLatestVersion": {
              "binaries": [
                "/usr/local/bin/azure-cns"
              ]
            }
          }
        },
        {
          "renovateTag": "registry=https://mcr.microsoft.com, name=containernetworking/azure-cns",
          "latestVersion": "v1.6.23",
          "previousLatestVersion": "v1.6.22",
          "containerImagePrefetch": {
            "latestVersion": {
              "binaries": [
                "/usr/local/bin/azure-cns"
              ]
            },
            "previousLatestVersion": {
              "binaries": [
                "/usr/local/bin/azure-cns"
              ]
            }
          }
        }
      ]
    },
    {
      "downloadURL": "mcr.microsoft.com/containernetworking/azure-ipam:*",
      "amd64OnlyVersions": [],
      "multiArchVersionsV2": [
        {
          "renovateTag": "registry=https://mcr.microsoft.com, name=containernetworking/azure-ipam",
          "latestVersion": "v0.0.7",
          "containerImagePrefetch": {
            "latestVersion": {
              "binaries": [
                "/dropgz"
              ]
            }
          }
        },
        {
          "renovateTag": "registry=https://mcr.microsoft.com, name=containernetworking/azure-ipam",
          "previousLatestVersion": "v0.2.0",
          "latestVersion": "v0.2.1",
          "containerImagePrefetch": {
            "latestVersion": {
              "binaries": [
                "/dropgz"
              ]
            }
          }
        }
      ],
      "windowsVersions": []
    },
    {
      "downloadURL": "mcr.microsoft.com/containernetworking/azure-npm:*",
      "amd64OnlyVersions": [],
      "multiArchVersionsV2": [
        {
          "renovateTag": "registry=https://mcr.microsoft.com, name=containernetworking/azure-npm",
          "latestVersion": "v1.5.45"
        }
      ],
      "windowsVersions": []
    },
    {
      "downloadURL": "mcr.microsoft.com/containernetworking/cilium/cilium:*",
      "amd64OnlyVersions": [],
      "multiArchVersionsV2": [
        {
          "renovateTag": "registry=https://mcr.microsoft.com, name=containernetworking/cilium/cilium",
          "latestVersion": "v1.14.19-250129",
          "previousLatestVersion": "v1.14.18-250107"
        },
        {
          "renovateTag": "registry=https://mcr.microsoft.com, name=containernetworking/cilium/cilium",
          "latestVersion": "v1.16.6-250129",
          "previousLatestVersion": "v1.16.5-250110"
        }
      ],
      "windowsVersions": []
    },
    {
      "downloadURL": "mcr.microsoft.com/oss/v2/kubernetes/apiserver-network-proxy/agent:*",
      "amd64OnlyVersions": [],
      "multiArchVersionsV2": [
        {
          "renovateTag": "registry=https://mcr.microsoft.com, name=oss/v2/kubernetes/apiserver-network-proxy/agent",
          "latestVersion": "v0.30.3"
        },
        {
          "renovateTag": "registry=https://mcr.microsoft.com, name=oss/kubernetes/apiserver-network-proxy/agent",
          "latestVersion": "v0.30.3-hotfix.20240819"
        }
      ],
      "windowsVersions": []
    },
    {
      "downloadURL": "mcr.microsoft.com/oss/kubernetes-csi/secrets-store/driver:*",
      "amd64OnlyVersions": [],
      "multiArchVersionsV2": [
        {
          "renovateTag": "registry=https://mcr.microsoft.com, name=oss/kubernetes-csi/secrets-store/driver",
          "latestVersion": "v1.4.8",
          "previousLatestVersion": "v1.4.7"
        }
      ]
    },
    {
      "downloadURL": "mcr.microsoft.com/oss/azure/secrets-store/provider-azure:*",
      "amd64OnlyVersions": [],
      "multiArchVersionsV2": [
        {
          "renovateTag": "registry=https://mcr.microsoft.com, name=oss/azure/secrets-store/provider-azure",
          "latestVersion": "v1.6.2",
          "previousLatestVersion": "v1.5.3"
        }
      ],
      "windowsVersions": [
        {
          "renovateTag": "registry=https://mcr.microsoft.com, name=oss/azure/secrets-store/provider-azure",
          "latestVersion": "v1.5.3",
          "previousLatestVersion": "v1.6.2"
        }
      ]
    },
    {
      "downloadURL": "mcr.microsoft.com/azuremonitor/containerinsights/ciprod:*",
      "windowsDownloadURL": "mcr.microsoft.com/azuremonitor/containerinsights/ciprod:win-*",
      "amd64OnlyVersions": [],
      "multiArchVersionsV2": [
        {
          "renovateTag": "registry=https://mcr.microsoft.com, name=azuremonitor/containerinsights/ciprod",
          "latestVersion": "3.1.25"
        }
      ],
      "windowsVersions": []
    },
    {
      "downloadURL": "mcr.microsoft.com/azuremonitor/containerinsights/ciprod/prometheus-collector/images:*",
      "amd64OnlyVersions": [],
      "multiArchVersionsV2": [
        {
          "renovateTag": "registry=https://mcr.microsoft.com, name=azuremonitor/containerinsights/ciprod/prometheus-collector/images",
          "latestVersion": "6.15.0-main-02-21-2025-4acb2b4c"
        },
        {
          "renovateTag": "registry=https://mcr.microsoft.com, name=azuremonitor/containerinsights/ciprod/prometheus-collector/images",
          "latestVersion": "6.15.0-main-02-21-2025-4acb2b4c-targetallocator"
        },
        {
          "renovateTag": "registry=https://mcr.microsoft.com, name=azuremonitor/containerinsights/ciprod/prometheus-collector/images",
          "latestVersion": "6.15.0-main-02-21-2025-4acb2b4c-cfg"
        }
      ],
      "windowsVersions": []
    },
    {
      "downloadURL": "mcr.microsoft.com/oss/kubernetes/kube-state-metrics:*",
      "amd64OnlyVersions": [],
      "multiArchVersionsV2": [
        {
          "renovateTag": "registry=https://mcr.microsoft.com, name=oss/kubernetes/kube-state-metrics",
          "latestVersion": "v2.14.0"
        }
      ],
      "windowsVersions": []
    },
    {
      "downloadURL": "mcr.microsoft.com/oss/kubernetes/azure-cloud-node-manager:*",
      "amd64OnlyVersions": [],
      "multiArchVersionsV2": [
        {
          "renovateTag": "registry=https://mcr.microsoft.com, name=oss/kubernetes/azure-cloud-node-manager",
          "latestVersion": "v1.28.14",
          "previousLatestVersion": "v1.28.13"
        },
        {
          "renovateTag": "registry=https://mcr.microsoft.com, name=oss/kubernetes/azure-cloud-node-manager",
          "latestVersion": "v1.29.13",
          "previousLatestVersion": "v1.29.11"
        },
        {
          "renovateTag": "registry=https://mcr.microsoft.com, name=oss/kubernetes/azure-cloud-node-manager",
          "latestVersion": "v1.30.10",
          "previousLatestVersion": "v1.30.7"
        },
        {
          "renovateTag": "registry=https://mcr.microsoft.com, name=oss/kubernetes/azure-cloud-node-manager",
          "latestVersion": "v1.31.4",
          "previousLatestVersion": "v1.31.1"
        },
        {
          "renovateTag": "registry=https://mcr.microsoft.com, name=oss/kubernetes/azure-cloud-node-manager",
          "latestVersion": "v1.32.3"
        }
      ],
      "windowsVersions": [
        {
          "renovateTag": "registry=https://mcr.microsoft.com, name=oss/kubernetes/azure-cloud-node-manager",
          "latestVersion": "v1.28.14-windows-hpc"
        },
        {
          "renovateTag": "registry=https://mcr.microsoft.com, name=oss/kubernetes/azure-cloud-node-manager",
          "latestVersion": "v1.28.14"
        },
        {
          "renovateTag": "registry=https://mcr.microsoft.com, name=oss/kubernetes/azure-cloud-node-manager",
          "latestVersion": "v1.29.13-windows-hpc"
        },
        {
          "renovateTag": "registry=https://mcr.microsoft.com, name=oss/kubernetes/azure-cloud-node-manager",
          "latestVersion": "v1.29.13"
        },
        {
          "renovateTag": "registry=https://mcr.microsoft.com, name=oss/kubernetes/azure-cloud-node-manager",
          "latestVersion": "v1.30.10-windows-hpc"
        },
        {
          "renovateTag": "registry=https://mcr.microsoft.com, name=oss/kubernetes/azure-cloud-node-manager",
          "latestVersion": "v1.30.10"
        },
        {
          "renovateTag": "registry=https://mcr.microsoft.com, name=oss/kubernetes/azure-cloud-node-manager",
          "latestVersion": "v1.31.4-windows-hpc"
        },
        {
          "renovateTag": "registry=https://mcr.microsoft.com, name=oss/kubernetes/azure-cloud-node-manager",
          "latestVersion": "v1.31.4"
        },
        {
          "renovateTag": "registry=https://mcr.microsoft.com, name=oss/kubernetes/azure-cloud-node-manager",
          "latestVersion": "v1.32.3-windows-hpc"
        },
        {
          "renovateTag": "registry=https://mcr.microsoft.com, name=oss/kubernetes/azure-cloud-node-manager",
          "latestVersion": "v1.32.3"
        }
      ]
    },
    {
      "downloadURL": "mcr.microsoft.com/oss/v2/kubernetes/autoscaler/cluster-proportional-autoscaler:*",
      "amd64OnlyVersions": [],
      "multiArchVersionsV2": [
        {
          "renovateTag": "registry=https://mcr.microsoft.com, name=oss/v2/kubernetes/autoscaler/cluster-proportional-autoscaler",
          "latestVersion": "v1.9.0-1"
        },
        {
          "renovateTag": "registry=https://mcr.microsoft.com, name=oss/v2/kubernetes/autoscaler/cluster-proportional-autoscaler",
          "latestVersion": "v1.8.11-5"
        }
      ],
      "windowsVersions": []
    },
    {
      "downloadURL": "mcr.microsoft.com/aks/ip-masq-agent-v2:*",
      "amd64OnlyVersions": [],
      "multiArchVersionsV2": [
        {
          "renovateTag": "registry=https://mcr.microsoft.com, name=aks/ip-masq-agent-v2",
          "latestVersion": "v0.1.15"
        }
      ],
      "windowsVersions": []
    },
    {
      "downloadURL": "mcr.microsoft.com/oss/v2/azure/ip-masq-agent-v2:*",
      "amd64OnlyVersions": [],
      "multiArchVersionsV2": [
        {
          "renovateTag": "registry=https://mcr.microsoft.com, name=oss/v2/azure/ip-masq-agent-v2",
          "latestVersion": "v0.1.15-2"
        }
      ],
      "windowsVersions": []
    },
    {
      "downloadURL": "mcr.microsoft.com/oss/kubernetes-csi/azuredisk-csi:*",
      "amd64OnlyVersions": [],
      "multiArchVersionsV2": [
        {
          "renovateTag": "registry=https://mcr.microsoft.com, name=oss/kubernetes-csi/azuredisk-csi",
          "latestVersion": "v1.30.10",
          "previousLatestVersion": "v1.30.9"
        },
        {
          "renovateTag": "registry=https://mcr.microsoft.com, name=oss/kubernetes-csi/azuredisk-csi",
          "latestVersion": "v1.31.6",
          "previousLatestVersion": "v1.31.5"
        },
        {
          "renovateTag": "registry=https://mcr.microsoft.com, name=oss/kubernetes-csi/azuredisk-csi",
          "latestVersion": "v1.32.1"
        }
      ],
      "windowsVersions": [
        {
          "renovateTag": "registry=https://mcr.microsoft.com, name=oss/kubernetes-csi/azuredisk-csi",
          "latestVersion": "v1.30.10-windows-hp",
          "previousLatestVersion": "v1.30.9-windows-hp"
        },
        {
          "renovateTag": "registry=https://mcr.microsoft.com, name=oss/kubernetes-csi/azuredisk-csi",
          "latestVersion": "v1.31.6-windows-hp",
          "previousLatestVersion": "v1.31.5-windows-hp"
        },
        {
          "renovateTag": "registry=https://mcr.microsoft.com, name=oss/kubernetes-csi/azuredisk-csi",
          "latestVersion": "v1.32.1-windows-hp"
        }
      ]
    },
    {
      "downloadURL": "mcr.microsoft.com/oss/kubernetes-csi/azurefile-csi:*",
      "amd64OnlyVersions": [],
      "multiArchVersionsV2": [
        {
          "renovateTag": "registry=https://mcr.microsoft.com, name=oss/kubernetes-csi/azurefile-csi",
          "latestVersion": "v1.30.9",
          "previousLatestVersion": "v1.30.8"
        },
        {
          "renovateTag": "registry=https://mcr.microsoft.com, name=oss/kubernetes-csi/azurefile-csi",
          "latestVersion": "v1.31.5"
        },
        {
          "renovateTag": "registry=https://mcr.microsoft.com, name=oss/kubernetes-csi/azurefile-csi",
          "latestVersion": "v1.32.1"
        }
      ],
      "windowsVersions": [
        {
          "renovateTag": "registry=https://mcr.microsoft.com, name=oss/kubernetes-csi/azurefile-csi",
          "latestVersion": "v1.30.9-windows-hp",
          "previousLatestVersion": "v1.30.8-windows-hp"
        },
        {
          "renovateTag": "registry=https://mcr.microsoft.com, name=oss/kubernetes-csi/azurefile-csi",
          "latestVersion": "v1.31.5-windows-hp"
        },
        {
          "renovateTag": "registry=https://mcr.microsoft.com, name=oss/kubernetes-csi/azurefile-csi",
          "latestVersion": "v1.32.1-windows-hp"
        }
      ]
    },
    {
      "downloadURL": "mcr.microsoft.com/oss/kubernetes-csi/blob-csi:*",
      "amd64OnlyVersions": [],
      "multiArchVersionsV2": [
        {
          "renovateTag": "registry=https://mcr.microsoft.com, name=oss/kubernetes-csi/blob-csi",
          "latestVersion": "v1.24.9",
          "previousLatestVersion": "v1.24.7"
        },
        {
          "renovateTag": "registry=https://mcr.microsoft.com, name=oss/kubernetes-csi/blob-csi",
          "latestVersion": "v1.25.5"
        },
        {
          "renovateTag": "registry=https://mcr.microsoft.com, name=oss/kubernetes-csi/blob-csi",
          "latestVersion": "v1.26.2"
        }
      ],
      "windowsVersions": []
    },
    {
      "downloadURL": "mcr.microsoft.com/oss/kubernetes-csi/livenessprobe:*",
      "amd64OnlyVersions": [],
      "multiArchVersionsV2": [
        {
          "renovateTag": "registry=https://mcr.microsoft.com, name=oss/kubernetes-csi/livenessprobe",
          "latestVersion": "v2.14.0"
        },
        {
          "renovateTag": "registry=https://mcr.microsoft.com, name=oss/kubernetes-csi/livenessprobe",
          "latestVersion": "v2.15.0"
        }
      ],
      "windowsVersions": [
        {
          "renovateTag": "registry=https://mcr.microsoft.com, name=oss/kubernetes-csi/livenessprobe",
          "latestVersion": "v2.14.0"
        },
        {
          "renovateTag": "registry=https://mcr.microsoft.com, name=oss/kubernetes-csi/livenessprobe",
          "latestVersion": "v2.15.0"
        }
      ]
    },
    {
      "downloadURL": "mcr.microsoft.com/oss/kubernetes-csi/csi-node-driver-registrar:*",
      "amd64OnlyVersions": [],
      "multiArchVersionsV2": [
        {
          "renovateTag": "registry=https://mcr.microsoft.com, name=oss/kubernetes-csi/csi-node-driver-registrar",
          "latestVersion": "v2.12.0"
        },
        {
          "renovateTag": "registry=https://mcr.microsoft.com, name=oss/kubernetes-csi/csi-node-driver-registrar",
          "latestVersion": "v2.13.0"
        }
      ],
      "windowsVersions": [
        {
          "renovateTag": "registry=https://mcr.microsoft.com, name=oss/kubernetes-csi/csi-node-driver-registrar",
          "latestVersion": "v2.12.0"
        },
        {
          "renovateTag": "registry=https://mcr.microsoft.com, name=oss/kubernetes-csi/csi-node-driver-registrar",
          "latestVersion": "v2.13.0"
        }
      ]
    },
    {
      "downloadURL": "mcr.microsoft.com/oss/v2/open-policy-agent/gatekeeper:*",
      "amd64OnlyVersions": [],
      "multiArchVersionsV2": [
        {
          "renovateTag": "registry=https://mcr.microsoft.com, name=oss/v2/open-policy-agent/gatekeeper",
          "latestVersion": "v3.18.2-1",
          "previousLatestVersion": "v3.17.1-5"
        }
      ],
      "windowsVersions": []
    },
    {
      "downloadURL": "mcr.microsoft.com/aks/aks-app-routing-operator:*",
      "amd64OnlyVersions": [],
      "multiArchVersionsV2": [],
      "windowsVersions": []
    },
    {
      "downloadURL": "mcr.microsoft.com/oss/virtual-kubelet/virtual-kubelet:*",
      "amd64OnlyVersions": [],
      "multiArchVersionsV2": [],
      "windowsVersions": []
    },
    {
      "downloadURL": "mcr.microsoft.com/azure-policy/policy-kubernetes-addon-prod:*",
      "amd64OnlyVersions": [],
      "multiArchVersionsV2": [
        {
          "renovateTag": "registry=https://mcr.microsoft.com, name=azure-policy/policy-kubernetes-addon-prod",
          "latestVersion": "1.10.1",
          "previousLatestVersion": "1.10.0"
        }
      ],
      "windowsVersions": []
    },
    {
      "downloadURL": "mcr.microsoft.com/azure-policy/policy-kubernetes-webhook:*",
      "amd64OnlyVersions": [],
      "multiArchVersionsV2": [
        {
          "renovateTag": "registry=https://mcr.microsoft.com, name=azure-policy/policy-kubernetes-webhook",
          "latestVersion": "1.10.1",
          "previousLatestVersion": "1.10.0"
        }
      ],
      "windowsVersions": []
    },
    {
      "downloadURL": "mcr.microsoft.com/azure-application-gateway/kubernetes-ingress:*",
      "amd64OnlyVersions": [],
      "multiArchVersionsV2": []
    },
    {
      "downloadURL": "mcr.microsoft.com/aks/aks-node-ca-watcher:*",
      "amd64OnlyVersions": [],
      "multiArchVersionsV2": [
        {
          "renovateTag": "registry=https://mcr.microsoft.com, name=aks/aks-node-ca-watcher",
          "latestVersion": "master.241021.1"
        }
      ],
      "windowsVersions": []
    },
    {
      "downloadURL": "mcr.microsoft.com/oss/v2/kubernetes/windows-gmsa-webhook:*",
      "amd64OnlyVersions": [],
      "multiArchVersionsV2": [
        {
          "renovateTag": "registry=https://mcr.microsoft.com, name=oss/v2/kubernetes/windows-gmsa-webhook",
          "latestVersion": "v0.12.1-2"
        }
      ],
      "windowsVersions": []
    },
    {
      "downloadURL": "mcr.microsoft.com/oss/kubernetes/kube-proxy:*",
      "amd64OnlyVersions": [],
      "multiArchVersionsV2": [
        {
          "renovateTag": "registry=https://mcr.microsoft.com, name=oss/kubernetes/kube-proxy",
          "latestVersion": "v1.27.102-akslts",
          "previousLatestVersion": "v1.27.101-akslts"
        },
        {
          "renovateTag": "registry=https://mcr.microsoft.com, name=oss/kubernetes/kube-proxy",
          "latestVersion": "v1.28.100-akslts",
          "previousLatestVersion": "v1.28.15"
        },
        {
          "renovateTag": "registry=https://mcr.microsoft.com, name=oss/kubernetes/kube-proxy",
          "latestVersion": "v1.29.15",
          "previousLatestVersion": "v1.29.14"
        },
        {
          "renovateTag": "registry=https://mcr.microsoft.com, name=oss/kubernetes/kube-proxy",
          "latestVersion": "v1.30.11",
          "previousLatestVersion": "v1.30.10"
        },
        {
          "renovateTag": "registry=https://mcr.microsoft.com, name=oss/kubernetes/kube-proxy",
          "latestVersion": "v1.31.7",
          "previousLatestVersion": "v1.31.6"
        },
        {
          "renovateTag": "registry=https://mcr.microsoft.com, name=oss/kubernetes/kube-proxy",
          "latestVersion": "v1.32.3",
          "previousLatestVersion": "v1.32.2"
        }
      ],
      "windowsVersions": []
    }
  ],
  "GPUContainerImages": [
    {
      "downloadURL": "mcr.microsoft.com/aks/aks-gpu-cuda:*",
      "gpuVersion": {
        "renovateTag": "registry=https://mcr.microsoft.com, name=aks/aks-gpu-cuda",
        "latestVersion": "550.144.03-20250328201547"
      }
    },
    {
      "downloadURL": "mcr.microsoft.com/aks/aks-gpu-grid:*",
      "gpuVersion": {
        "renovateTag": "registry=https://mcr.microsoft.com, name=aks/aks-gpu-grid",
        "latestVersion": "535.161.08-20250325114356"
      }
    }
  ],
  "Packages": [
    {
      "name": "windows scripts",
      "windowsDownloadLocation": "c:\\akse-cache\\",
      "downloadURIs": {
        "windows": {
          "default": {
            "versionsV2": [
              {
                "renovateTag": "<DO_NOT_UPDATE>",
                "latestVersion": "0.0.51"
              }
            ],
            "downloadURL": "https://acs-mirror.azureedge.net/aks/windows/cse/aks-windows-cse-scripts-v${version}.zip"
          }
        }
      }
    },
    {
      "name": "windows-gmsa-ccgakvplugin",
      "windowsDownloadLocation": "c:\\akse-cache\\",
      "downloadURIs": {
        "windows": {
          "default": {
            "versionsV2": [
              {
                "renovateTag": "<DO_NOT_UPDATE>",
                "latestVersion": "1.1.5"
              }
            ],
            "downloadURL": "https://acs-mirror.azureedge.net/ccgakvplugin/v1.1.5/binaries/windows-gmsa-ccgakvplugin-v${version}.zip"
          }
        }
      }
    },
    {
      "name": "windows csi proxy",
      "windowsDownloadLocation": "c:\\akse-cache\\csi-proxy\\",
      "downloadURIs": {
        "windows": {
          "default": {
            "versionsV2": [
              {
                "renovateTag": "<DO_NOT_UPDATE>",
                "latestVersion": "1.1.2-hotfix.20230807"
              }
            ],
            "downloadURL": "https://acs-mirror.azureedge.net/csi-proxy/v${version}/binaries/csi-proxy-v${version}.tar.gz"
          }
        }
      }
    },
    {
      "name": "windows credential provider",
      "windowsDownloadLocation": "c:\\akse-cache\\credential-provider\\",
      "downloadURIs": {
        "windows": {
          "default": {
            "versionsV2": [
              {
                "renovateTag": "<DO_NOT_UPDATE>",
                "latestVersion": "1.29.13"
              },
              {
                "renovateTag": "<DO_NOT_UPDATE>",
                "latestVersion": "1.30.10"
              },
              {
                "renovateTag": "<DO_NOT_UPDATE>",
                "latestVersion": "1.31.4"
              },
              {
                "renovateTag": "<DO_NOT_UPDATE>",
                "latestVersion": "1.32.3"
              }
            ],
            "downloadURL": "https://acs-mirror.azureedge.net/cloud-provider-azure/v${version}/binaries/azure-acr-credential-provider-windows-amd64-v${version}.tar.gz"
          }
        }
      }
    },
    {
      "name": "windows calico",
      "windowsDownloadLocation": "c:\\akse-cache\\calico\\",
      "downloadURIs": {
        "windows": {
          "default": {
            "versionsV2": [
              {
                "renovateTag": "<DO_NOT_UPDATE>",
                "latestVersion": "3.24.0"
              }
            ],
            "downloadURL": "https://acs-mirror.azureedge.net/calico-node/v${version}/binaries/calico-windows-v${version}.zip"
          }
        }
      }
    },
    {
      "name": "azure-vnet-cni-windows",
      "windowsDownloadLocation": "c:\\akse-cache\\win-vnet-cni\\",
      "downloadURIs": {
        "windows": {
          "default": {
            "versionsV2": [
              {
                "renovateTag": "<DO_NOT_UPDATE>",
                "latestVersion": "1.5.38"
              },
              {
                "renovateTag": "<DO_NOT_UPDATE>",
                "latestVersion": "1.6.21",
                "previousLatestVersion": "1.6.18"
              }
            ],
            "downloadURL": "https://acs-mirror.azureedge.net/azure-cni/v${version}/binaries/azure-vnet-cni-windows-amd64-v${version}.zip"
          }
        }
      }
    },
    {
      "name": "azure-vnet-cni-swift-windows",
      "windowsDownloadLocation": "c:\\akse-cache\\win-vnet-cni\\",
      "downloadURIs": {
        "windows": {
          "default": {
            "versionsV2": [
              {
                "renovateTag": "<DO_NOT_UPDATE>",
                "latestVersion": "1.4.59",
                "previousLatestVersion": "1.4.58"
              }
            ],
            "downloadURL": "https://acs-mirror.azureedge.net/azure-cni/v${version}/binaries/azure-vnet-cni-swift-windows-amd64-v${version}.zip"
          }
        }
      }
    },
    {
      "name": "azure-vnet-cni-overlay-windows",
      "windowsDownloadLocation": "c:\\akse-cache\\win-vnet-cni\\",
      "downloadURIs": {
        "windows": {
          "default": {
            "versionsV2": [
              {
                "renovateTag": "<DO_NOT_UPDATE>",
                "latestVersion": "1.4.59",
                "previousLatestVersion": "1.4.58"
              }
            ],
            "downloadURL": "https://acs-mirror.azureedge.net/azure-cni/v${version}/binaries/azure-vnet-cni-overlay-windows-amd64-v${version}.zip"
          }
        }
      }
    },
    {
      "name": "oras",
      "downloadLocation": "/usr/local/bin",
      "downloadURIs": {
        "default": {
          "current": {
            "versionsV2": [
              {
                "renovateTag": "<DO_NOT_UPDATE>",
                "latestVersion": "1.2.2"
              }
            ],
            "downloadURL": "https://github.com/oras-project/oras/releases/download/v${version}/oras_${version}_linux_${CPU_ARCH}.tar.gz"
          }
        }
      }
    },
    {
      "name": "runc",
      "downloadLocation": "/opt/runc/downloads",
      "downloadURIs": {
        "windows": {
          "default": {
            "versionsV2": []
          }
        },
        "ubuntu": {
          "r1804": {
            "versionsV2": [
              {
                "renovateTag": "<DO_NOT_UPDATE>",
                "latestVersion": "1.1.14-ubuntu18.04u1"
              }
            ]
          },
          "r2004": {
            "versionsV2": [
              {
                "renovateTag": "name=moby-runc, os=ubuntu, release=20.04",
                "latestVersion": "1.2.6-ubuntu20.04u1"
              }
            ]
          },
          "r2204": {
            "versionsV2": [
              {
                "renovateTag": "name=moby-runc, os=ubuntu, release=22.04",
                "latestVersion": "1.2.6-ubuntu22.04u1"
              }
            ]
          },
          "r2404": {
            "versionsV2": [
              {
                "renovateTag": "name=moby-runc, os=ubuntu, release=24.04",
                "latestVersion": "1.2.6-ubuntu24.04u1"
              }
            ]
          }
        }
      }
    },
    {
      "name": "containerd",
      "downloadLocation": "/opt/containerd/downloads",
      "windowsDownloadLocation": "c:\\akse-cache\\containerd\\",
      "downloadURIs": {
        "ubuntu": {
          "r2404": {
            "versionsV2": [
              {
                "renovateTag": "name=moby-containerd, os=ubuntu, release=24.04",
                "latestVersion": "2.0.4-ubuntu24.04u1"
              }
            ]
          },
          "r2204": {
            "versionsV2": [
              {
                "renovateTag": "name=moby-containerd, os=ubuntu, release=22.04",
                "latestVersion": "1.7.27-ubuntu22.04u1"
              }
            ]
          },
          "r2004": {
            "versionsV2": [
              {
                "renovateTag": "name=moby-containerd, os=ubuntu, release=20.04",
                "latestVersion": "1.7.27-ubuntu20.04u1"
              }
            ]
          },
          "r1804": {
            "versionsV2": [
              {
                "renovateTag": "<DO_NOT_UPDATE>",
                "latestVersion": "1.7.1-1"
              }
            ]
          }
        },
        "mariner": {
          "current": {
            "versionsV2": [
              {
                "renovateTag": "<DO_NOT_UPDATE>",
                "latestVersion": "1.6.26-10.cm2"
              }
            ]
          }
        },
        "marinerkata": {
          "current": {
            "versionsV2": [
              {
                "renovateTag": "<DO_NOT_UPDATE>",
                "latestVersion": "<SKIP>"
              }
            ]
          }
        },
        "azurelinux": {
          "v3.0": {
            "versionsV2": [
              {
                "renovateTag": "<DO_NOT_UPDATE>",
                "latestVersion": "2.0.0-4.azl3"
              }
            ]
          }
        },
        "windows": {
          "ws2019": {
            "versionsV2": [
              {
                "renovateTag": "<DO_NOT_UPDATE>",
                "latestVersion": "v1.6.35-azure.1"
              },
              {
                "renovateTag": "<DO_NOT_UPDATE>",
                "latestVersion": "v1.7.20-azure.1",
                "previousLatestVersion": "v1.7.17-azure.1"
              }
            ],
            "downloadURL": "https://acs-mirror.azureedge.net/containerd/windows/${version}/binaries/containerd-${version}-windows-amd64.tar.gz"
          },
          "ws2022": {
            "versionsV2": [
              {
                "renovateTag": "<DO_NOT_UPDATE>",
                "latestVersion": "v1.6.35-azure.1"
              },
              {
                "renovateTag": "<DO_NOT_UPDATE>",
                "latestVersion": "v1.7.20-azure.1",
                "previousLatestVersion": "v1.7.17-azure.1"
              }
            ],
            "downloadURL": "https://acs-mirror.azureedge.net/containerd/windows/${version}/binaries/containerd-${version}-windows-amd64.tar.gz"
          },
          "default": {
            "versionsV2": [
              {
                "renovateTag": "<DO_NOT_UPDATE>",
                "latestVersion": "v1.7.20-azure.1",
                "previousLatestVersion": "v1.7.17-azure.1"
              }
            ],
            "downloadURL": "https://acs-mirror.azureedge.net/containerd/windows/${version}/binaries/containerd-${version}-windows-amd64.tar.gz"
          }
        },
        "default": {
          "current": {
            "versionsV2": [
              {
                "renovateTag": "<DO_NOT_UPDATE>",
                "latestVersion": "1.7.20"
              }
            ]
          }
        }
      }
    },
    {
      "name": "cni-plugins",
      "downloadLocation": "/opt/cni/downloads",
      "downloadURIs": {
        "windows": {
          "default": {
            "versionsV2": []
          }
        },
        "default": {
          "current": {
            "versionsV2": [
              {
                "renovateTag": "<DO_NOT_UPDATE>",
                "latestVersion": "1.6.2"
              }
            ],
            "downloadURL": "https://packages.aks.azure.com/cni-plugins/v${version}/binaries/cni-plugins-linux-${CPU_ARCH}-v${version}.tgz"
          }
        }
      }
    },
    {
      "name": "azure-cni",
      "downloadLocation": "/opt/cni/downloads",
      "downloadURIs": {
        "windows": {
          "default": {
            "versionsV2": []
          }
        },
        "default": {
          "current": {
            "versionsV2": [
              {
                "renovateTag": "<DO_NOT_UPDATE>",
                "latestVersion": "1.4.59"
              },
              {
                "renovateTag": "<DO_NOT_UPDATE>",
                "latestVersion": "1.5.38",
                "previousLatestVersion": "1.5.35"
              },
              {
                "renovateTag": "<DO_NOT_UPDATE>",
                "latestVersion": "1.6.21",
                "previousLatestVersion": "1.6.18"
              }
            ],
            "downloadURL": "https://packages.aks.azure.com/azure-cni/v${version}/binaries/azure-vnet-cni-linux-${CPU_ARCH}-v${version}.tgz"
          }
        }
      }
    },
    {
      "name": "kubernetes-cri-tools",
      "downloadLocation": "/opt/crictl/downloads",
      "downloadURIs": {
        "windows": {
          "default": {
            "versionsV2": []
          }
        },
        "ubuntu": {
          "r1804": {
            "versionsV2": [
              {
                "renovateTag": "name=kubernetes-cri-tools, os=ubuntu, release=18.04",
                "latestVersion": "1.32.0-ubuntu18.04u3"
              }
            ]
          },
          "r2004": {
            "versionsV2": [
              {
                "renovateTag": "name=kubernetes-cri-tools, os=ubuntu, release=20.04",
                "latestVersion": "1.32.0-ubuntu20.04u3"
              }
            ]
          },
          "r2204": {
            "versionsV2": [
              {
                "renovateTag": "name=kubernetes-cri-tools, os=ubuntu, release=22.04",
                "latestVersion": "1.32.0-ubuntu22.04u3"
              }
            ]
          },
          "r2404": {
            "versionsV2": [
              {
                "renovateTag": "name=kubernetes-cri-tools, os=ubuntu, release=24.04",
                "latestVersion": "1.32.0-ubuntu24.04u3"
              }
            ]
          }
        },
        "default": {
          "current": {
            "versionsV2": [
              {
                "renovateTag": "<DO_NOT_UPDATE>",
                "latestVersion": "1.32.0"
              }
<<<<<<< HEAD
            ]
=======
            ],
            "downloadURL": "https://packages.aks.azure.com/cri-tools/v${version}/binaries/crictl-v${version}-linux-${CPU_ARCH}.tar.gz"
>>>>>>> d56c96a5
          }
        }
      }
    },
    {
      "name": "kubernetes-binaries",
      "downloadLocation": "/opt/kubernetes/downloads",
      "windowsDownloadLocation": "c:\\akse-cache\\win-k8s\\",
      "downloadURIs": {
        "default": {
          "current": {
            "versionsV2": [
              {
                "k8sVersion": "1.27",
                "renovateTag": "OCI_registry=https://mcr.microsoft.com, name=oss/binaries/kubernetes/kubernetes-node",
                "latestVersion": "v1.27.102-akslts",
                "previousLatestVersion": "v1.27.101-akslts"
              },
              {
                "k8sVersion": "1.28",
                "renovateTag": "OCI_registry=https://mcr.microsoft.com, name=oss/binaries/kubernetes/kubernetes-node",
                "latestVersion": "v1.28.100-akslts",
                "previousLatestVersion": "v1.28.15"
              },
              {
                "k8sVersion": "1.29",
                "renovateTag": "OCI_registry=https://mcr.microsoft.com, name=oss/binaries/kubernetes/kubernetes-node",
                "latestVersion": "v1.29.15",
                "previousLatestVersion": "v1.29.14"
              },
              {
                "k8sVersion": "1.30",
                "renovateTag": "OCI_registry=https://mcr.microsoft.com, name=oss/binaries/kubernetes/kubernetes-node",
                "latestVersion": "v1.30.11",
                "previousLatestVersion": "v1.30.10"
              },
              {
                "k8sVersion": "1.31",
                "renovateTag": "OCI_registry=https://mcr.microsoft.com, name=oss/binaries/kubernetes/kubernetes-node",
                "latestVersion": "v1.31.7",
                "previousLatestVersion": "v1.31.6"
              },
              {
                "k8sVersion": "1.32",
                "renovateTag": "OCI_registry=https://mcr.microsoft.com, name=oss/binaries/kubernetes/kubernetes-node",
                "latestVersion": "v1.32.3",
                "previousLatestVersion": "v1.32.2"
              }
            ],
            "downloadURL": "mcr.microsoft.com/oss/binaries/kubernetes/kubernetes-node:${version}-linux-${CPU_ARCH}",
            "windowsDownloadURL": "https://acs-mirror.azureedge.net/kubernetes/${version}/windowszip/${version}-1int.zip"
          }
        }
      }
    },
    {
      "name": "azure-acr-credential-provider",
      "downloadLocation": "/opt/credentialprovider/downloads",
      "downloadURIs": {
        "windows": {
          "default": {
            "versionsV2": []
          }
        },
        "default": {
          "current": {
            "versionsV2": [
              {
                "k8sVersion": "1.29",
                "renovateTag": "OCI_registry=https://mcr.microsoft.com, name=oss/binaries/kubernetes/azure-acr-credential-provider",
                "latestVersion": "v1.29.13"
              },
              {
                "k8sVersion": "1.30",
                "renovateTag": "OCI_registry=https://mcr.microsoft.com, name=oss/binaries/kubernetes/azure-acr-credential-provider",
                "latestVersion": "v1.30.10"
              },

              {
                "k8sVersion": "1.31",
                "renovateTag": "OCI_registry=https://mcr.microsoft.com, name=oss/binaries/kubernetes/azure-acr-credential-provider",
                "latestVersion": "v1.31.4"
              },
              {
                "k8sVersion": "1.32",
                "renovateTag": "OCI_registry=https://mcr.microsoft.com, name=oss/binaries/kubernetes/azure-acr-credential-provider",
                "latestVersion": "v1.32.3"
              }
            ],
            "downloadURL": "mcr.microsoft.com/oss/binaries/kubernetes/azure-acr-credential-provider:${version}-linux-${CPU_ARCH}"
          }
        }
      }
    },
    {
      "name": "containerd-wasm-shims",
      "downloadLocation": "/usr/local/bin",
      "downloadURIs": {
        "windows": {
          "default": {
            "versionsV2": []
          }
        },
        "default": {
          "current": {
            "versionsV2": [
              {
                "renovateTag": "OCI_registry=https://mcr.microsoft.com, name=oss/binaries/deislabs/containerd-wasm-shims",
                "latestVersion": "v0.3.0"
              },
              {
                "renovateTag": "OCI_registry=https://mcr.microsoft.com, name=oss/binaries/deislabs/containerd-wasm-shims",
                "latestVersion": "v0.5.1"
              },
              {
                "renovateTag": "OCI_registry=https://mcr.microsoft.com, name=oss/binaries/deislabs/containerd-wasm-shims",
                "latestVersion": "v0.8.0"
              }
            ],
            "downloadURL": "mcr.microsoft.com/oss/binaries/deislabs/containerd-wasm-shims:${version}-linux-${CPU_ARCH}"
          }
        }
      }
    },
    {
      "name": "spinkube",
      "downloadLocation": "/usr/local/bin",
      "downloadURIs": {
        "windows": {
          "default": {
            "versionsV2": []
          }
        },
        "default": {
          "current": {
            "versionsV2": [
              {
                "renovateTag": "<DO_NOT_UPDATE>",
                "latestVersion": "0.15.1"
              }
            ],
            "downloadURL": "https://packages.aks.azure.com/spinkube/v${version}/linux/${CPU_ARCH}"
          }
        }
      }
    },
    {
      "name": "nvidia-container-toolkit",
      "downloadLocation": "/usr/local/bin",
      "downloadURIs": {
        "windows": {
          "default": {
            "versionsV2": []
          }
        },
        "azurelinux": {
          "current": {
            "versionsV2": [
              {
                "renovateTag": "<DO_NOT_UPDATE>",
                "latestVersion": "1.17.3"
              }
            ],
            "downloadURL": ""
          }
        }
      }
    }
  ]
}<|MERGE_RESOLUTION|>--- conflicted
+++ resolved
@@ -1216,12 +1216,7 @@
                 "renovateTag": "<DO_NOT_UPDATE>",
                 "latestVersion": "1.32.0"
               }
-<<<<<<< HEAD
-            ]
-=======
-            ],
-            "downloadURL": "https://packages.aks.azure.com/cri-tools/v${version}/binaries/crictl-v${version}-linux-${CPU_ARCH}.tar.gz"
->>>>>>> d56c96a5
+            ]
           }
         }
       }
