--- conflicted
+++ resolved
@@ -10,12 +10,11 @@
 	"log/slog"
 	"os"
 	"os/exec"
-<<<<<<< HEAD
 	"strings"
 	"time"
-=======
->>>>>>> 8b3904dd
 
+	"github.com/Azure/agentbaker/node-bootstrapper/parser"
+	"github.com/Azure/agentbaker/node-bootstrapper/utils"
 	"github.com/Azure/agentbaker/node-bootstrapper/parser"
 	"github.com/Azure/agentbaker/node-bootstrapper/utils"
 )
@@ -23,12 +22,8 @@
 // Some options are intentionally non-configurable to avoid customization by users
 // it will help us to avoid introducing any breaking changes in the future.
 const (
-<<<<<<< HEAD
 	LogFile          = "/var/log/azure/node-bootstrapper.log"
 	BootstrapService = "bootstrap.service"
-=======
-	LogFile = "/var/log/azure/node-bootstrapper.log"
->>>>>>> 8b3904dd
 )
 
 func main() {
@@ -45,11 +40,7 @@
 
 	ctx := context.Background()
 	err = Run(ctx)
-<<<<<<< HEAD
 	exitCode := utils.ErrToExitCode(err)
-=======
-	exitCode := errToExitCode(err)
->>>>>>> 8b3904dd
 
 	if exitCode == 0 {
 		slog.Info("node-bootstrapper finished successfully")
@@ -59,21 +50,6 @@
 
 	_ = logFile.Close()
 	os.Exit(exitCode)
-<<<<<<< HEAD
-=======
-}
-
-func errToExitCode(err error) int {
-	if err == nil {
-		return 0
-	}
-	var exitErr *exec.ExitError
-	if errors.As(err, &exitErr) {
-		return exitErr.ExitCode()
-	}
-	return 1
-
->>>>>>> 8b3904dd
 }
 
 func Run(ctx context.Context) error {
@@ -143,11 +119,7 @@
 
 	inputJSON, err := os.ReadFile(*provisionConfig)
 	if err != nil {
-<<<<<<< HEAD
 		return fmt.Errorf("open provision file %s: %w", *provisionConfig, err)
-=======
-		return fmt.Errorf("open proision file %s: %w", *provisionConfig, err)
->>>>>>> 8b3904dd
 	}
 
 	cseCmd, err := parser.Parse(inputJSON)
@@ -182,7 +154,6 @@
 	// Is it ok to log a single line? Is it too much?
 	slog.Info("CSE finished", "exitCode", exitCode, "stdout", stdoutBuf.String(), "stderr", stderrBuf.String(), "error", err)
 	return err
-<<<<<<< HEAD
 }
 
 // runSystemctlCommand is a generic function that runs a systemctl command with specified arguments
@@ -193,6 +164,4 @@
 		return "", err
 	}
 	return strings.TrimSpace(string(output)), nil
-=======
->>>>>>> 8b3904dd
 }