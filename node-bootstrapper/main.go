package main

import (
	"context"
	"fmt"
<<<<<<< HEAD
	"github.com/Azure/agentbaker/node-bootstrapper/parser"
	"github.com/Azure/agentbaker/node-bootstrapper/utils"
	"io"
	"log/slog"
	"os"
	"os/exec"
	"strings"
	"time"
=======
	"log/slog"
	"os"
>>>>>>> 47367453
)

// Some options are intentionally non-configurable to avoid customization by users
// it will help us to avoid introducing any breaking changes in the future.
const (
	LogFile          = "/var/log/azure/node-bootstrapper.log"
	BootstrapService = "bootstrap.service"
)

func main() {
	logFile, err := os.OpenFile(LogFile, os.O_APPEND|os.O_CREATE|os.O_WRONLY, 0644)
	if err != nil {
		//nolint:forbidigo // there is no other way to communicate the error
		fmt.Printf("failed to open log file: %s\n", err)
		os.Exit(1)
	}

	logger := slog.New(slog.NewJSONHandler(logFile, nil))
	slog.SetDefault(logger)
	slog.Info("node-bootstrapper started")

	app := App{cmdRunner: cmdRunner}
	exitCode := app.Run(context.Background(), os.Args)
	_ = logFile.Close()
	os.Exit(exitCode)
<<<<<<< HEAD
}

func errToExitCode(err error) int {
	if err == nil {
		return 0
	}
	var exitErr *exec.ExitError
	if errors.As(err, &exitErr) {
		return exitErr.ExitCode()
	}
	return 1

}

func Run(ctx context.Context) error {
	const minNumberArgs = 2
	if len(os.Args) < minNumberArgs {
		return errors.New("missing command argument")
	}
	switch os.Args[1] {
	case "provision":
		return Provision(ctx)
	case "monitor":
		return Monitor(ctx)
	default:
		return fmt.Errorf("unknown command: %s", os.Args[1])
	}
}

// usage example:
// node-bootstrapper monitor
func Monitor(ctx context.Context) error {
	timeoutCtx, cancel := context.WithTimeout(ctx, 5*time.Minute)
	defer cancel()

	for {
		select {
		case <-timeoutCtx.Done():
			// If the timeout or cancel occurs, exit with a timeout error
			return fmt.Errorf("monitoring timed out: %s still active after 5 minutes", BootstrapService)
		default:
			// Check the active state of the unit
			_, err := runSystemctlCommand(ctx, "status", BootstrapService)

			// if service is inactive or failed, error code will be non-zero
			if err == nil {
				// Unit is still active, sleep for 3 seconds before checking again
				time.Sleep(3 * time.Second)
				continue
			}

			provisionJSON, err := getProvisionJSON()
			if err != nil {
				return fmt.Errorf("error getting provision.json output, %w", err)
			}
			// print to stdout so it will be returned by custom script extension
			fmt.Println(provisionJSON)
			return nil
		}
	}
}

// usage example:
// node-bootstrapper provision --provision-config=config.json .
func Provision(ctx context.Context) error {
	fs := flag.NewFlagSet("provision", flag.ContinueOnError)
	provisionConfig := fs.String("provision-config", "", "path to the provision config file")
	err := fs.Parse(os.Args[2:])
	if err != nil {
		return fmt.Errorf("parse args: %w", err)
	}
	if provisionConfig == nil || *provisionConfig == "" {
		return errors.New("--provision-config is required")
	}

	inputJSON, err := os.ReadFile(*provisionConfig)
	if err != nil {
		return fmt.Errorf("open provision file %s: %w", *provisionConfig, err)
	}

	cseCmd, err := parser.Parse(inputJSON)
	if err != nil {
		return fmt.Errorf("parse config: %w", err)
	}

	if err := provisionStart(ctx, cseCmd); err != nil {
		return fmt.Errorf("provision start: %w", err)
	}
	return nil
}

func provisionStart(ctx context.Context, cse utils.SensitiveString) error {
	// CSEScript can't be logged because it contains sensitive information.
	slog.Info("Running CSE script")
	// TODO: add Windows support
	//nolint:gosec // we generate the script, so it's safe to execute
	cmd := exec.CommandContext(ctx, "/bin/bash", "-c", cse.UnsafeValue())
	cmd.Dir = "/"
	var stdoutBuf, stderrBuf bytes.Buffer
	// We want to preserve the original stdout and stderr to avoid any issues during migration to the "scriptless" approach
	// RP may rely on stdout and stderr for error handling
	// it's also nice to have a single log file for all the important information, so write to both places
	cmd.Stdout = io.MultiWriter(os.Stdout, &stdoutBuf)
	cmd.Stderr = io.MultiWriter(os.Stderr, &stderrBuf)
	err := cmd.Run()
	exitCode := -1
	if cmd.ProcessState != nil {
		exitCode = cmd.ProcessState.ExitCode()
	}
	// Is it ok to log a single line? Is it too much?
	slog.Info("CSE finished", "exitCode", exitCode, "stdout", stdoutBuf.String(), "stderr", stderrBuf.String(), "error", err)
	return err
}

// runSystemctlCommand is a generic function that runs a systemctl command with specified arguments
func runSystemctlCommand(ctx context.Context, args ...string) (string, error) {
	cmd := exec.CommandContext(ctx, "systemctl", args...)
	output, err := cmd.Output()
	if err != nil {
		return "", err
	}
	return strings.TrimSpace(string(output)), nil
}

// getProvisionJSON returns the contents of provision.json containing bootstrap status info
func getProvisionJSON() (string, error) {
	filePath := "/var/log/azure/aks/provision.json"

	// Read the file contents
	data, err := os.ReadFile(filePath)
	if err != nil {
		return "", err
	}
	return string(data), nil
=======
>>>>>>> 47367453
}<|MERGE_RESOLUTION|>--- conflicted
+++ resolved
@@ -3,19 +3,8 @@
 import (
 	"context"
 	"fmt"
-<<<<<<< HEAD
-	"github.com/Azure/agentbaker/node-bootstrapper/parser"
-	"github.com/Azure/agentbaker/node-bootstrapper/utils"
-	"io"
 	"log/slog"
 	"os"
-	"os/exec"
-	"strings"
-	"time"
-=======
-	"log/slog"
-	"os"
->>>>>>> 47367453
 )
 
 // Some options are intentionally non-configurable to avoid customization by users
@@ -41,141 +30,4 @@
 	exitCode := app.Run(context.Background(), os.Args)
 	_ = logFile.Close()
 	os.Exit(exitCode)
-<<<<<<< HEAD
-}
-
-func errToExitCode(err error) int {
-	if err == nil {
-		return 0
-	}
-	var exitErr *exec.ExitError
-	if errors.As(err, &exitErr) {
-		return exitErr.ExitCode()
-	}
-	return 1
-
-}
-
-func Run(ctx context.Context) error {
-	const minNumberArgs = 2
-	if len(os.Args) < minNumberArgs {
-		return errors.New("missing command argument")
-	}
-	switch os.Args[1] {
-	case "provision":
-		return Provision(ctx)
-	case "monitor":
-		return Monitor(ctx)
-	default:
-		return fmt.Errorf("unknown command: %s", os.Args[1])
-	}
-}
-
-// usage example:
-// node-bootstrapper monitor
-func Monitor(ctx context.Context) error {
-	timeoutCtx, cancel := context.WithTimeout(ctx, 5*time.Minute)
-	defer cancel()
-
-	for {
-		select {
-		case <-timeoutCtx.Done():
-			// If the timeout or cancel occurs, exit with a timeout error
-			return fmt.Errorf("monitoring timed out: %s still active after 5 minutes", BootstrapService)
-		default:
-			// Check the active state of the unit
-			_, err := runSystemctlCommand(ctx, "status", BootstrapService)
-
-			// if service is inactive or failed, error code will be non-zero
-			if err == nil {
-				// Unit is still active, sleep for 3 seconds before checking again
-				time.Sleep(3 * time.Second)
-				continue
-			}
-
-			provisionJSON, err := getProvisionJSON()
-			if err != nil {
-				return fmt.Errorf("error getting provision.json output, %w", err)
-			}
-			// print to stdout so it will be returned by custom script extension
-			fmt.Println(provisionJSON)
-			return nil
-		}
-	}
-}
-
-// usage example:
-// node-bootstrapper provision --provision-config=config.json .
-func Provision(ctx context.Context) error {
-	fs := flag.NewFlagSet("provision", flag.ContinueOnError)
-	provisionConfig := fs.String("provision-config", "", "path to the provision config file")
-	err := fs.Parse(os.Args[2:])
-	if err != nil {
-		return fmt.Errorf("parse args: %w", err)
-	}
-	if provisionConfig == nil || *provisionConfig == "" {
-		return errors.New("--provision-config is required")
-	}
-
-	inputJSON, err := os.ReadFile(*provisionConfig)
-	if err != nil {
-		return fmt.Errorf("open provision file %s: %w", *provisionConfig, err)
-	}
-
-	cseCmd, err := parser.Parse(inputJSON)
-	if err != nil {
-		return fmt.Errorf("parse config: %w", err)
-	}
-
-	if err := provisionStart(ctx, cseCmd); err != nil {
-		return fmt.Errorf("provision start: %w", err)
-	}
-	return nil
-}
-
-func provisionStart(ctx context.Context, cse utils.SensitiveString) error {
-	// CSEScript can't be logged because it contains sensitive information.
-	slog.Info("Running CSE script")
-	// TODO: add Windows support
-	//nolint:gosec // we generate the script, so it's safe to execute
-	cmd := exec.CommandContext(ctx, "/bin/bash", "-c", cse.UnsafeValue())
-	cmd.Dir = "/"
-	var stdoutBuf, stderrBuf bytes.Buffer
-	// We want to preserve the original stdout and stderr to avoid any issues during migration to the "scriptless" approach
-	// RP may rely on stdout and stderr for error handling
-	// it's also nice to have a single log file for all the important information, so write to both places
-	cmd.Stdout = io.MultiWriter(os.Stdout, &stdoutBuf)
-	cmd.Stderr = io.MultiWriter(os.Stderr, &stderrBuf)
-	err := cmd.Run()
-	exitCode := -1
-	if cmd.ProcessState != nil {
-		exitCode = cmd.ProcessState.ExitCode()
-	}
-	// Is it ok to log a single line? Is it too much?
-	slog.Info("CSE finished", "exitCode", exitCode, "stdout", stdoutBuf.String(), "stderr", stderrBuf.String(), "error", err)
-	return err
-}
-
-// runSystemctlCommand is a generic function that runs a systemctl command with specified arguments
-func runSystemctlCommand(ctx context.Context, args ...string) (string, error) {
-	cmd := exec.CommandContext(ctx, "systemctl", args...)
-	output, err := cmd.Output()
-	if err != nil {
-		return "", err
-	}
-	return strings.TrimSpace(string(output)), nil
-}
-
-// getProvisionJSON returns the contents of provision.json containing bootstrap status info
-func getProvisionJSON() (string, error) {
-	filePath := "/var/log/azure/aks/provision.json"
-
-	// Read the file contents
-	data, err := os.ReadFile(filePath)
-	if err != nil {
-		return "", err
-	}
-	return string(data), nil
-=======
->>>>>>> 47367453
 }