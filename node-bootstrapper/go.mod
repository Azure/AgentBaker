--- conflicted
+++ resolved
@@ -7,11 +7,6 @@
 require (
 	github.com/Azure/agentbaker v0.20240503.0
 	github.com/Azure/go-autorest/autorest/to v0.4.0
-<<<<<<< HEAD
-	github.com/onsi/ginkgo v1.16.5
-	github.com/onsi/gomega v1.33.1
-=======
->>>>>>> ad3da38f
 	github.com/stretchr/testify v1.9.0
 )
 
@@ -20,22 +15,11 @@
 	github.com/Masterminds/semver/v3 v3.2.1 // indirect
 	github.com/blang/semver v3.5.1+incompatible // indirect
 	github.com/davecgh/go-spew v1.1.1 // indirect
-<<<<<<< HEAD
-	github.com/fsnotify/fsnotify v1.4.9 // indirect
-	github.com/google/go-cmp v0.6.0 // indirect
-=======
->>>>>>> ad3da38f
 	github.com/kr/pretty v0.3.1 // indirect
 	github.com/onsi/ginkgo v1.16.5 // indirect
 	github.com/onsi/gomega v1.33.1 // indirect
 	github.com/pkg/errors v0.9.1 // indirect
 	github.com/pmezard/go-difflib v1.0.0 // indirect
-<<<<<<< HEAD
-	golang.org/x/net v0.27.0 // indirect
-	golang.org/x/sys v0.22.0 // indirect
-	golang.org/x/text v0.16.0 // indirect
-=======
->>>>>>> ad3da38f
 	google.golang.org/protobuf v1.33.0 // indirect
 	gopkg.in/yaml.v3 v3.0.1 // indirect
 )
