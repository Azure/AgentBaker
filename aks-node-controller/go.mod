--- conflicted
+++ resolved
@@ -20,11 +20,6 @@
 	github.com/kr/text v0.2.0 // indirect
 	github.com/pkg/errors v0.9.1 // indirect
 	github.com/pmezard/go-difflib v1.0.1-0.20181226105442-5d4384ee4fb2 // indirect
-<<<<<<< HEAD
-	google.golang.org/protobuf v1.33.0 // indirect
-	gopkg.in/fsnotify.v1 v1.4.7
-=======
 	golang.org/x/sys v0.23.0 // indirect
->>>>>>> 7e32b443
 	gopkg.in/yaml.v3 v3.0.1 // indirect
 )