--- conflicted
+++ resolved
@@ -22,11 +22,7 @@
       "patches_to_apply": []
     },
     "2022-containerd": {
-<<<<<<< HEAD
-      "os_disk_size": "50",
-=======
       "os_disk_size": "60",
->>>>>>> b94614e8
       "base_image_sku": "2022-Datacenter-Core-smalldisk",
       "windows_image_name": "windows-2022-containerd",
       "base_image_version": "20348.3807.250605",
