{
  "WindowsComments": [
    "Windows Server 2019 update history can be found at https://support.microsoft.com/en-us/help/4464619",
    "Windows Server 2022 update history can be found at https://support.microsoft.com/en-us/topic/windows-server-2022-update-history-e1caa597-00c5-4ab9-9f3e-8212fe80b2ee",
    "Windows Server 23H2 update history can be found at https://support.microsoft.com/en-us/topic/windows-server-version-23h2-update-history-68c851ff-825a-4dbc-857b-51c5aa0ab248",
    "Then you can get download links by searching for specific KBs at http://www.catalog.update.microsoft.com/home.aspx",
    "",
    "IMPORTANT NOTES: Please check the KB article before getting the KB links. For example, for 2021-4C:",
    "You must install the April 22, 2021 servicing stack update (SSU) (KB5001407) before installing the latest cumulative update (LCU).",
    "SSUs improve the reliability of the update process to mitigate potential issues while installing the LCU."
  ],
  "WindowsDefenderInfo": {
    "DefenderUpdateUrl": "https://go.microsoft.com/fwlink/?linkid=870379&arch=x64",
    "DefenderUpdateInfoUrl": "https://go.microsoft.com/fwlink/?linkid=870379&arch=x64&action=info"
  },
  "WindowsBaseVersions": {
    "2019-containerd": {
      "os_disk_size": "30",
      "base_image_sku": "2019-Datacenter-Core-smalldisk",
      "windows_image_name": "windows-2019-containerd",
      "base_image_version": "17763.7434.250605",
      "patches_to_apply": []
    },
    "2022-containerd": {
      "os_disk_size": "35",
      "base_image_sku": "2022-Datacenter-Core-smalldisk",
      "windows_image_name": "windows-2022-containerd",
      "base_image_version": "20348.3807.250605",
      "patches_to_apply": []
    },
    "2022-containerd-gen2": {
      "os_disk_size": "35",
      "base_image_sku": "2022-datacenter-core-smalldisk-g2",
      "windows_image_name": "windows-2022-containerd",
      "base_image_version": "20348.3807.250605",
      "patches_to_apply": []
    },
    "2025": {
      "os_disk_size": "45",
      "base_image_sku": "2025-datacenter-core-smalldisk",
      "windows_image_name": "windows-2025",
      "base_image_version": "26100.4349.250607",
      "patches_to_apply": []
    },
    "2025-gen2": {
      "os_disk_size": "45",
      "base_image_sku": "2025-datacenter-core-smalldisk-g2",
      "windows_image_name": "windows-2025",
      "base_image_version": "26100.4349.250607",
      "patches_to_apply": []
    },
    "23H2": {
      "os_disk_size": "35",
      "base_image_sku": "23h2-datacenter-core",
      "windows_image_name": "windows-23H2",
<<<<<<< HEAD
      "base_image_version": "25398.950.240607",
=======
      "base_image_version": "25398.1665.250605",
>>>>>>> 4e701d05
      "patches_to_apply": []
    },
    "23H2-gen2": {
      "os_disk_size": "35",
      "base_image_sku": "23h2-datacenter-core-g2",
      "windows_image_name": "windows-23H2",
<<<<<<< HEAD
      "base_image_version": "25398.950.240607",
=======
      "base_image_version": "25398.1665.250605",
>>>>>>> 4e701d05
      "patches_to_apply": []
    }
  },
  "WindowsRegistryKeys": [
    {
      "Comment": "Enables DNS resolution of SMB shares for containerD:  # https://github.com/kubernetes-sigs/windows-gmsa/issues/30#issuecomment-802240945",
      "WindowsSkuMatch": "*",
      "Path": "HKLM:\\SYSTEM\\CurrentControlSet\\Services\\hns\\State",
      "Name": "EnableCompartmentNamespace",
      "Value": "1",
      "Type": "DWORD"
    },
    {
      "Comment": "https://msrc.microsoft.com/update-guide/vulnerability/CVE-2013-3900 - even tho this is turned on by default, we keep the fix in case windows wants to use it in future",
      "WindowsSkuMatch": "2019*",
      "Path": "HKLM:\\SYSTEM\\CurrentControlSet\\Services\\hns\\State",
      "Name": "HNSControlFlag",
      "Value": "0x10",
      "Operation": "bor",
      "Type": "DWORD"
    },
    {
      "Comment": "https://msrc.microsoft.com/update-guide/vulnerability/CVE-2013-3900",
      "WindowsSkuMatch": "2019*",
      "Path": "HKLM:\\Software\\Microsoft\\Cryptography\\Wintrust\\Config",
      "Name": "EnableCertPaddingCheck",
      "Value": "1",
      "Type": "DWORD"
    },
    {
      "Comment": "https://msrc.microsoft.com/update-guide/vulnerability/CVE-2013-3900",
      "WindowsSkuMatch": "2019*",
      "Path": "HKLM:\\Software\\Wow6432Node\\Microsoft\\Cryptography\\Wintrust\\Config",
      "Name": "EnableCertPaddingCheck",
      "Value": "1",
      "Type": "DWORD"
    },
    {
      "Comment": "https://msrc.microsoft.com/update-guide/vulnerability/CVE-2013-3900",
      "WindowsSkuMatch": "2022*",
      "Path": "HKLM:\\Software\\Microsoft\\Cryptography\\Wintrust\\Config",
      "Name": "EnableCertPaddingCheck",
      "Value": "1",
      "Type": "DWORD"
    },
    {
      "Comment": "https://msrc.microsoft.com/update-guide/vulnerability/CVE-2013-3900",
      "WindowsSkuMatch": "2022*",
      "Path": "HKLM:\\Software\\Wow6432Node\\Microsoft\\Cryptography\\Wintrust\\Config",
      "Name": "EnableCertPaddingCheck",
      "Value": "1",
      "Type": "DWORD"
    },
    {
      "Comment": "Enable a WCIFS fix in 2022-10B",
      "WindowsSkuMatch": "2019*",
      "Path": "HKLM:\\SYSTEM\\CurrentControlSet\\Services\\wcifs",
      "Name": "WcifsSOPCountDisabled",
      "Value": "0",
      "Type": "DWORD"
    },
    {
      "Comment": "Enable HnsPolicyUpdateChange fix in 2023-04B",
      "WindowsSkuMatch": "2019*",
      "Path": "HKLM:\\SYSTEM\\CurrentControlSet\\Services\\hns\\State",
      "Name": "HnsPolicyUpdateChange",
      "Value": "1",
      "Type": "DWORD"
    },
    {
      "Comment": "Enable HnsNatAllowRuleUpdateChange fix in 2023-04B",
      "WindowsSkuMatch": "2019*",
      "Path": "HKLM:\\SYSTEM\\CurrentControlSet\\Services\\hns\\State",
      "Name": "HnsNatAllowRuleUpdateChange",
      "Value": "1",
      "Type": "DWORD"
    },
    {
      "Comment": "Enable 3105872524 fix in 2023-04B",
      "WindowsSkuMatch": "2019*",
      "Path": "HKLM:\\SYSTEM\\CurrentControlSet\\Policies\\Microsoft\\FeatureManagement\\Overrides",
      "Name": "3105872524",
      "Value": "1",
      "Type": "DWORD"
    },
    {
      "Comment": "Enable 1 fix in 2023-05B",
      "WindowsSkuMatch": "2019*",
      "Path": "HKLM:\\SYSTEM\\CurrentControlSet\\Services\\VfpExt\\Parameters",
      "Name": "VfpEvenPodDistributionIsEnabled",
      "Value": "1",
      "Type": "DWORD"
    },
    {
      "Comment": "Enable 1 fix in 2023-06B",
      "WindowsSkuMatch": "2019*",
      "Path": "HKLM:\\SYSTEM\\CurrentControlSet\\Policies\\Microsoft\\FeatureManagement\\Overrides",
      "Name": "3230913164",
      "Value": "1",
      "Type": "DWORD"
    },
    {
      "Comment": "Enable 1 fix in 2023-10B",
      "WindowsSkuMatch": "2019*",
      "Path": "HKLM:\\SYSTEM\\CurrentControlSet\\Services\\VfpExt\\Parameters",
      "Name": "VfpNotReuseTcpOneWayFlowIsEnabled",
      "Value": "1",
      "Type": "DWORD"
    },
    {
      "Comment": "2023-11B",
      "WindowsSkuMatch": "2019*",
      "Path": "HKLM:\\SYSTEM\\CurrentControlSet\\Services\\hns\\State",
      "Name": "CleanupReservedPorts",
      "Value": "1",
      "Type": "DWORD"
    },
    {
      "Comment": "2023-11B",
      "WindowsSkuMatch": "2019*",
      "Path": "HKLM:\\SYSTEM\\CurrentControlSet\\Policies\\Microsoft\\FeatureManagement\\Overrides",
      "Name": "652313229",
      "Value": "1",
      "Type": "DWORD"
    },
    {
      "Comment": "2023-11B",
      "WindowsSkuMatch": "2019*",
      "Path": "HKLM:\\SYSTEM\\CurrentControlSet\\Policies\\Microsoft\\FeatureManagement\\Overrides",
      "Name": "2059235981",
      "Value": "1",
      "Type": "DWORD"
    },
    {
      "Comment": "2023-11B",
      "WindowsSkuMatch": "2019*",
      "Path": "HKLM:\\SYSTEM\\CurrentControlSet\\Policies\\Microsoft\\FeatureManagement\\Overrides",
      "Name": "3767762061",
      "Value": "1",
      "Type": "DWORD"
    },
    {
      "Comment": "2024-01B",
      "WindowsSkuMatch": "2019*",
      "Path": "HKLM:\\SYSTEM\\CurrentControlSet\\Policies\\Microsoft\\FeatureManagement\\Overrides",
      "Name": "1102009996",
      "Value": "1",
      "Type": "DWORD"
    },
    {
      "Comment": "2024-04B",
      "WindowsSkuMatch": "2019*",
      "Path": "HKLM:\\SYSTEM\\CurrentControlSet\\Policies\\Microsoft\\FeatureManagement\\Overrides",
      "Name": "2290715789",
      "Value": "1",
      "Type": "DWORD"
    },
    {
      "Comment": "2024-04B",
      "WindowsSkuMatch": "2019*",
      "Path": "HKLM:\\SYSTEM\\CurrentControlSet\\Policies\\Microsoft\\FeatureManagement\\Overrides",
      "Name": "3152880268",
      "Value": "1",
      "Type": "DWORD"
    },
    {
      "Comment": "2024-06B",
      "WindowsSkuMatch": "2019*",
      "Path": "HKLM:\\SYSTEM\\CurrentControlSet\\Policies\\Microsoft\\FeatureManagement\\Overrides",
      "Name": "1605443213",
      "Value": "1",
      "Type": "DWORD"
    },
    {
      "Comment": "Disable port exclusion change in 23H2",
      "WindowsSkuMatch": "23H2*",
      "Path": "HKLM:\\SYSTEM\\CurrentControlSet\\Services\\hns\\State",
      "Name": "PortExclusionChange",
      "Value": "0",
      "Type": "DWORD"
    },
    {
      "Comment": "Enable 1 fix in 2024-08B",
      "WindowsSkuMatch": "23H2*",
      "Path": "HKLM:\\SYSTEM\\CurrentControlSet\\Policies\\Microsoft\\FeatureManagement\\Overrides",
      "Name": "1800977551",
      "Value": "1",
      "Type": "DWORD"
    },
    {
      "Comment": "Enable 1 fix in 2024-08B",
      "WindowsSkuMatch": "23H2*",
      "Path": "HKLM:\\SYSTEM\\CurrentControlSet\\Policies\\Microsoft\\FeatureManagement\\Overrides",
      "Name": "3197800078",
      "Value": "1",
      "Type": "DWORD"
    },
    {
      "Comment": "Enable 1 fix in 2024-08B",
      "WindowsSkuMatch": "23H2*",
      "Path": "HKLM:\\SYSTEM\\CurrentControlSet\\Policies\\Microsoft\\FeatureManagement\\Overrides",
      "Name": "340036751",
      "Value": "1",
      "Type": "DWORD"
    },
    {
      "Comment": "Enable 1 fix in 2024-08B",
      "WindowsSkuMatch": "23H2*",
      "Path": "HKLM:\\SYSTEM\\CurrentControlSet\\Policies\\Microsoft\\FeatureManagement\\Overrides",
      "Name": "2020509326",
      "Value": "1",
      "Type": "DWORD"
    },
    {
      "Comment": "Enable a WCIFS fix in 2022-10B",
      "WindowsSkuMatch": "2022*",
      "Path": "HKLM:\\SYSTEM\\CurrentControlSet\\Policies\\Microsoft\\FeatureManagement\\Overrides",
      "Name": "2629306509",
      "Value": "1",
      "Type": "DWORD"
    },
    {
      "Comment": "2023-04B",
      "WindowsSkuMatch": "2022*",
      "Path": "HKLM:\\SYSTEM\\CurrentControlSet\\Services\\hns\\State",
      "Name": "HnsPolicyUpdateChange",
      "Value": "1",
      "Type": "DWORD"
    },
    {
      "Comment": "2023-04B",
      "WindowsSkuMatch": "2022*",
      "Path": "HKLM:\\SYSTEM\\CurrentControlSet\\Services\\hns\\State",
      "Name": "HnsNatAllowRuleUpdateChange",
      "Value": "1",
      "Type": "DWORD"
    },
    {
      "Comment": "2023-04B",
      "WindowsSkuMatch": "2022*",
      "Path": "HKLM:\\SYSTEM\\CurrentControlSet\\Services\\hns\\State",
      "Name": "HnsAclUpdateChange",
      "Value": "1",
      "Type": "DWORD"
    },
    {
      "Comment": "2023-04B",
      "WindowsSkuMatch": "2022*",
      "Path": "HKLM:\\SYSTEM\\CurrentControlSet\\Policies\\Microsoft\\FeatureManagement\\Overrides",
      "Name": "3508525708",
      "Value": "1",
      "Type": "DWORD"
    },
    {
      "Comment": "2023-05B",
      "WindowsSkuMatch": "2022*",
      "Path": "HKLM:\\SYSTEM\\CurrentControlSet\\Services\\hns\\State",
      "Name": "HnsNpmRefresh",
      "Value": "1",
      "Type": "DWORD"
    },
    {
      "Comment": "2023-05B",
      "WindowsSkuMatch": "2022*",
      "Path": "HKLM:\\SYSTEM\\CurrentControlSet\\Services\\VfpExt\\Parameters",
      "Name": "VfpEvenPodDistributionIsEnabled",
      "Value": "1",
      "Type": "DWORD"
    },
    {
      "Comment": "2023-05B",
      "WindowsSkuMatch": "2022*",
      "Path": "HKLM:\\SYSTEM\\CurrentControlSet\\Policies\\Microsoft\\FeatureManagement\\Overrides",
      "Name": "1995963020",
      "Value": "1",
      "Type": "DWORD"
    },
    {
      "Comment": "2023-05B",
      "WindowsSkuMatch": "2022*",
      "Path": "HKLM:\\SYSTEM\\CurrentControlSet\\Policies\\Microsoft\\FeatureManagement\\Overrides",
      "Name": "189519500",
      "Value": "1",
      "Type": "DWORD"
    },
    {
      "Comment": "2023-06B",
      "WindowsSkuMatch": "2022*",
      "Path": "HKLM:\\SYSTEM\\CurrentControlSet\\Policies\\Microsoft\\FeatureManagement\\Overrides",
      "Name": "3398685324",
      "Value": "1",
      "Type": "DWORD"
    },
    {
      "Comment": "2023-07B",
      "WindowsSkuMatch": "2022*",
      "Path": "HKLM:\\SYSTEM\\CurrentControlSet\\Services\\hns\\State",
      "Name": "HnsNodeToClusterIpv6",
      "Value": "1",
      "Type": "DWORD"
    },
    {
      "Comment": "2023-07B",
      "WindowsSkuMatch": "2022*",
      "Path": "HKLM:\\SYSTEM\\CurrentControlSet\\Services\\hns\\State",
      "Name": "HNSNpmIpsetLimitChange",
      "Value": "1",
      "Type": "DWORD"
    },
    {
      "Comment": "2023-07B",
      "WindowsSkuMatch": "2022*",
      "Path": "HKLM:\\SYSTEM\\CurrentControlSet\\Services\\hns\\State",
      "Name": "HNSLbNatDupRuleChange",
      "Value": "1",
      "Type": "DWORD"
    },
    {
      "Comment": "2023-07B",
      "WindowsSkuMatch": "2022*",
      "Path": "HKLM:\\SYSTEM\\CurrentControlSet\\Services\\VfpExt\\Parameters",
      "Name": "VfpIpv6DipsPrintingIsEnabled",
      "Value": "1",
      "Type": "DWORD"
    },
    {
      "Comment": "2023-08B",
      "WindowsSkuMatch": "2022*",
      "Path": "HKLM:\\SYSTEM\\CurrentControlSet\\Services\\hns\\State",
      "Name": "HNSUpdatePolicyForEndpointChange",
      "Value": "1",
      "Type": "DWORD"
    },
    {
      "Comment": "2023-08B",
      "WindowsSkuMatch": "2022*",
      "Path": "HKLM:\\SYSTEM\\CurrentControlSet\\Services\\hns\\State",
      "Name": "HNSFixExtensionUponRehydration",
      "Value": "1",
      "Type": "DWORD"
    },
    {
      "Comment": "2023-08B",
      "WindowsSkuMatch": "2022*",
      "Path": "HKLM:\\SYSTEM\\CurrentControlSet\\Policies\\Microsoft\\FeatureManagement\\Overrides",
      "Name": "87798413",
      "Value": "1",
      "Type": "DWORD"
    },
    {
      "Comment": "2023-09B",
      "WindowsSkuMatch": "2022*",
      "Path": "HKLM:\\SYSTEM\\CurrentControlSet\\Services\\hns\\State",
      "Name": "RemoveSourcePortPreservationForRest",
      "Value": "1",
      "Type": "DWORD"
    },
    {
      "Comment": "2023-09B",
      "WindowsSkuMatch": "2022*",
      "Path": "HKLM:\\SYSTEM\\CurrentControlSet\\Policies\\Microsoft\\FeatureManagement\\Overrides",
      "Name": "4289201804",
      "Value": "1",
      "Type": "DWORD"
    },
    {
      "Comment": "2023-09B",
      "WindowsSkuMatch": "2022*",
      "Path": "HKLM:\\SYSTEM\\CurrentControlSet\\Policies\\Microsoft\\FeatureManagement\\Overrides",
      "Name": "1355135117",
      "Value": "1",
      "Type": "DWORD"
    },
    {
      "Comment": "2023-09B",
      "WindowsSkuMatch": "2022*",
      "Path": "HKLM:\\SYSTEM\\CurrentControlSet\\Policies\\Microsoft\\FeatureManagement\\Overrides",
      "Name": "2214038156",
      "Value": "1",
      "Type": "DWORD"
    },
    {
      "Comment": "2023-10B",
      "WindowsSkuMatch": "2022*",
      "Path": "HKLM:\\SYSTEM\\CurrentControlSet\\Services\\hns\\State",
      "Name": "FwPerfImprovementChange",
      "Value": "1",
      "Type": "DWORD"
    },
    {
      "Comment": "2023-10B",
      "WindowsSkuMatch": "2022*",
      "Path": "HKLM:\\SYSTEM\\CurrentControlSet\\Services\\VfpExt\\Parameters",
      "Name": "VfpNotReuseTcpOneWayFlowIsEnabled",
      "Value": "1",
      "Type": "DWORD"
    },
    {
      "Comment": "2023-10B",
      "WindowsSkuMatch": "2022*",
      "Path": "HKLM:\\SYSTEM\\CurrentControlSet\\Policies\\Microsoft\\FeatureManagement\\Overrides",
      "Name": "1673770637",
      "Value": "1",
      "Type": "DWORD"
    },
    {
      "Comment": "2023-11B",
      "WindowsSkuMatch": "2022*",
      "Path": "HKLM:\\SYSTEM\\CurrentControlSet\\Services\\hns\\State",
      "Name": "CleanupReservedPorts",
      "Value": "1",
      "Type": "DWORD"
    },
    {
      "Comment": "2023-11B",
      "WindowsSkuMatch": "2022*",
      "Path": "HKLM:\\SYSTEM\\CurrentControlSet\\Policies\\Microsoft\\FeatureManagement\\Overrides",
      "Name": "527922829",
      "Value": "1",
      "Type": "DWORD"
    },
    {
      "Comment": "2023-11B - then based on 527922829 to set DeltaHivePolicy=2: use delta hives, and stop generating rollups",
      "WindowsSkuMatch": "2022*",
      "Path": "HKLM:\\SYSTEM\\CurrentControlSet\\Control\\Windows Containers",
      "Name": "DeltaHivePolicy",
      "Value": "2",
      "Type": "DWORD"
    },
    {
      "Comment": "2023-11B",
      "WindowsSkuMatch": "2022*",
      "Path": "HKLM:\\SYSTEM\\CurrentControlSet\\Policies\\Microsoft\\FeatureManagement\\Overrides",
      "Name": "2193453709",
      "Value": "1",
      "Type": "DWORD"
    },
    {
      "Comment": "2023-11B",
      "WindowsSkuMatch": "2022*",
      "Path": "HKLM:\\SYSTEM\\CurrentControlSet\\Policies\\Microsoft\\FeatureManagement\\Overrides",
      "Name": "3331554445",
      "Value": "1",
      "Type": "DWORD"
    },
    {
      "Comment": "2024-02B",
      "WindowsSkuMatch": "2022*",
      "Path": "HKLM:\\SYSTEM\\CurrentControlSet\\Policies\\Microsoft\\FeatureManagement\\Overrides",
      "Name": "1327590028",
      "Value": "1",
      "Type": "DWORD"
    },
    {
      "Comment": "2024-03B",
      "WindowsSkuMatch": "2022*",
      "Path": "HKLM:\\SYSTEM\\CurrentControlSet\\Services\\hns\\State",
      "Name": "HnsPreallocatePortRange",
      "Value": "1",
      "Type": "DWORD"
    },
    {
      "Comment": "2024-03B",
      "WindowsSkuMatch": "2022*",
      "Path": "HKLM:\\SYSTEM\\CurrentControlSet\\Policies\\Microsoft\\FeatureManagement\\Overrides",
      "Name": "1114842764",
      "Value": "1",
      "Type": "DWORD"
    },
    {
      "Comment": "2024-03B",
      "WindowsSkuMatch": "2022*",
      "Path": "HKLM:\\SYSTEM\\CurrentControlSet\\Policies\\Microsoft\\FeatureManagement\\Overrides",
      "Name": "4154935436",
      "Value": "1",
      "Type": "DWORD"
    },
    {
      "Comment": "2024-03B",
      "WindowsSkuMatch": "2022*",
      "Path": "HKLM:\\SYSTEM\\CurrentControlSet\\Policies\\Microsoft\\FeatureManagement\\Overrides",
      "Name": "124082829",
      "Value": "1",
      "Type": "DWORD"
    },
    {
      "Comment": "2024-04B",
      "WindowsSkuMatch": "2022*",
      "Path": "HKLM:\\SYSTEM\\CurrentControlSet\\Policies\\Microsoft\\FeatureManagement\\Overrides",
      "Name": "3744292492",
      "Value": "1",
      "Type": "DWORD"
    },
    {
      "Comment": "2024-04B",
      "WindowsSkuMatch": "2022*",
      "Path": "HKLM:\\SYSTEM\\CurrentControlSet\\Policies\\Microsoft\\FeatureManagement\\Overrides",
      "Name": "3838270605",
      "Value": "1",
      "Type": "DWORD"
    },
    {
      "Comment": "2024-04B",
      "WindowsSkuMatch": "2022*",
      "Path": "HKLM:\\SYSTEM\\CurrentControlSet\\Policies\\Microsoft\\FeatureManagement\\Overrides",
      "Name": "851795084",
      "Value": "1",
      "Type": "DWORD"
    },
    {
      "Comment": "2024-04B",
      "WindowsSkuMatch": "2022*",
      "Path": "HKLM:\\SYSTEM\\CurrentControlSet\\Policies\\Microsoft\\FeatureManagement\\Overrides",
      "Name": "26691724",
      "Value": "1",
      "Type": "DWORD"
    },
    {
      "Comment": "2024-04B",
      "WindowsSkuMatch": "2022*",
      "Path": "HKLM:\\SYSTEM\\CurrentControlSet\\Policies\\Microsoft\\FeatureManagement\\Overrides",
      "Name": "3834988172",
      "Value": "1",
      "Type": "DWORD"
    },
    {
      "Comment": "2024-04B",
      "WindowsSkuMatch": "2022*",
      "Path": "HKLM:\\SYSTEM\\CurrentControlSet\\Policies\\Microsoft\\FeatureManagement\\Overrides",
      "Name": "1535854221",
      "Value": "1",
      "Type": "DWORD"
    },
    {
      "Comment": "2024-04B",
      "WindowsSkuMatch": "2022*",
      "Path": "HKLM:\\SYSTEM\\CurrentControlSet\\Policies\\Microsoft\\FeatureManagement\\Overrides",
      "Name": "3632636556",
      "Value": "1",
      "Type": "DWORD"
    },
    {
      "Comment": "2024-04B",
      "WindowsSkuMatch": "2022*",
      "Path": "HKLM:\\SYSTEM\\CurrentControlSet\\Policies\\Microsoft\\FeatureManagement\\Overrides",
      "Name": "1552261773",
      "Value": "1",
      "Type": "DWORD"
    },
    {
      "Comment": "2024-04B",
      "WindowsSkuMatch": "2022*",
      "Path": "HKLM:\\SYSTEM\\CurrentControlSet\\Policies\\Microsoft\\FeatureManagement\\Overrides",
      "Name": "4186914956",
      "Value": "1",
      "Type": "DWORD"
    },
    {
      "Comment": "2024-04B",
      "WindowsSkuMatch": "2022*",
      "Path": "HKLM:\\SYSTEM\\CurrentControlSet\\Policies\\Microsoft\\FeatureManagement\\Overrides",
      "Name": "3173070476",
      "Value": "1",
      "Type": "DWORD"
    },
    {
      "Comment": "2024-04B",
      "WindowsSkuMatch": "2022*",
      "Path": "HKLM:\\SYSTEM\\CurrentControlSet\\Policies\\Microsoft\\FeatureManagement\\Overrides",
      "Name": "3958450316",
      "Value": "1",
      "Type": "DWORD"
    },
    {
      "Comment": "2024-06B",
      "WindowsSkuMatch": "2022*",
      "Path": "HKLM:\\SYSTEM\\CurrentControlSet\\Policies\\Microsoft\\FeatureManagement\\Overrides",
      "Name": "2540111500",
      "Value": "1",
      "Type": "DWORD"
    },
    {
      "Comment": "2024-06B",
      "WindowsSkuMatch": "2022*",
      "Path": "HKLM:\\SYSTEM\\CurrentControlSet\\Policies\\Microsoft\\FeatureManagement\\Overrides",
      "Name": "50261647",
      "Value": "1",
      "Type": "DWORD"
    },
    {
      "Comment": "2024-06B",
      "WindowsSkuMatch": "2022*",
      "Path": "HKLM:\\SYSTEM\\CurrentControlSet\\Policies\\Microsoft\\FeatureManagement\\Overrides",
      "Name": "1475968140",
      "Value": "1",
      "Type": "DWORD"
    },
    {
      "Comment": "2024-07B",
      "WindowsSkuMatch": "2022*",
      "Path": "HKLM:\\SYSTEM\\CurrentControlSet\\Policies\\Microsoft\\FeatureManagement\\Overrides",
      "Name": "747051149",
      "Value": "1",
      "Type": "DWORD"
    },
    {
      "Comment": "2024-08B",
      "WindowsSkuMatch": "2022*",
      "Path": "HKLM:\\SYSTEM\\CurrentControlSet\\Policies\\Microsoft\\FeatureManagement\\Overrides",
      "Name": "260097166",
      "Value": "1",
      "Type": "DWORD"
    },
    {
      "Comment": "2024-09B",
      "WindowsSkuMatch": "2022*",
      "Path": "HKLM:\\SYSTEM\\CurrentControlSet\\Policies\\Microsoft\\FeatureManagement\\Overrides",
      "Name": "4288867982",
      "Value": "1",
      "Type": "DWORD"
    },
    {
      "Comment": "2024-11B",
      "WindowsSkuMatch": "2022*",
      "Path": "HKLM:\\SYSTEM\\CurrentControlSet\\Policies\\Microsoft\\FeatureManagement\\Overrides",
      "Name": "1825620622",
      "Value": "1",
      "Type": "DWORD"
    },
    {
      "Comment": "2024-11B",
      "WindowsSkuMatch": "2022*",
      "Path": "HKLM:\\SYSTEM\\CurrentControlSet\\Policies\\Microsoft\\FeatureManagement\\Overrides",
      "Name": "684111502",
      "Value": "1",
      "Type": "DWORD"
    },
    {
      "Comment": "2024-11B",
      "WindowsSkuMatch": "2022*",
      "Path": "HKLM:\\SYSTEM\\CurrentControlSet\\Policies\\Microsoft\\FeatureManagement\\Overrides",
      "Name": "1455863438",
      "Value": "1",
      "Type": "DWORD"
    },
    {
      "Comment": "2025-2B",
      "WindowsSkuMatch": "2022*",
      "Path": "HKLM:\\SYSTEM\\CurrentControlSet\\Policies\\Microsoft\\FeatureManagement\\Overrides",
      "Name": "1971481230",
      "Value": "1",
      "Type": "DWORD"
    },
    {
      "Comment": "2025-4B",
      "WindowsSkuMatch": "2022*",
      "Path": "HKLM:\\SYSTEM\\CurrentControlSet\\Policies\\Microsoft\\FeatureManagement\\Overrides",
      "Name": "569665166",
      "Value": "1",
      "Type": "DWORD"
    },
    {
      "Comment": "2025-4B",
      "WindowsSkuMatch": "2022*",
      "Path": "HKLM:\\SYSTEM\\CurrentControlSet\\Policies\\Microsoft\\FeatureManagement\\Overrides",
      "Name": "3785507983",
      "Value": "1",
      "Type": "DWORD"
    },
    {
      "Comment": "2025-4B",
      "WindowsSkuMatch": "2022*",
      "Path": "HKLM:\\SYSTEM\\CurrentControlSet\\Policies\\Microsoft\\FeatureManagement\\Overrides",
      "Name": "2263771791",
      "Value": "1",
      "Type": "DWORD"
    },
        {
      "Comment": "2025-6B",
      "WindowsSkuMatch": "2022*",
      "Path": "HKLM:\\SYSTEM\\CurrentControlSet\\Policies\\Microsoft\\FeatureManagement\\Overrides",
      "Name": "424033934",
      "Value": "1",
      "Type": "DWORD"
    },
    {
      "Comment": "2025-2B",
      "WindowsSkuMatch": "23H2*",
      "Path": "HKLM:\\SYSTEM\\CurrentControlSet\\Policies\\Microsoft\\FeatureManagement\\Overrides",
      "Name": "1155685006",
      "Value": "1",
      "Type": "DWORD"
    },
    {
      "Comment": "2025-4B",
      "WindowsSkuMatch": "23H2*",
      "Path": "HKLM:\\SYSTEM\\CurrentControlSet\\Policies\\Microsoft\\FeatureManagement\\Overrides",
      "Name": "502826639",
      "Value": "1",
      "Type": "DWORD"
    },
    {
      "Comment": "2025-4B",
      "WindowsSkuMatch": "23H2*",
      "Path": "HKLM:\\SYSTEM\\CurrentControlSet\\Policies\\Microsoft\\FeatureManagement\\Overrides",
      "Name": "677922958",
      "Value": "1",
      "Type": "DWORD"
    },
    {
      "Comment": "2025-6B",
      "WindowsSkuMatch": "23H2*",
      "Path": "HKLM:\\SYSTEM\\CurrentControlSet\\Policies\\Microsoft\\FeatureManagement\\Overrides",
      "Name": "296495759",
      "Value": "1",
      "Type": "DWORD"
    }    
  ]
}<|MERGE_RESOLUTION|>--- conflicted
+++ resolved
@@ -53,22 +53,14 @@
       "os_disk_size": "35",
       "base_image_sku": "23h2-datacenter-core",
       "windows_image_name": "windows-23H2",
-<<<<<<< HEAD
-      "base_image_version": "25398.950.240607",
-=======
       "base_image_version": "25398.1665.250605",
->>>>>>> 4e701d05
       "patches_to_apply": []
     },
     "23H2-gen2": {
       "os_disk_size": "35",
       "base_image_sku": "23h2-datacenter-core-g2",
       "windows_image_name": "windows-23H2",
-<<<<<<< HEAD
-      "base_image_version": "25398.950.240607",
-=======
       "base_image_version": "25398.1665.250605",
->>>>>>> 4e701d05
       "patches_to_apply": []
     }
   },
@@ -785,6 +777,6 @@
       "Name": "296495759",
       "Value": "1",
       "Type": "DWORD"
-    }    
+    }
   ]
 }