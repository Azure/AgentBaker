{
  "WindowsComments": [
    "Windows Server 2019 update history can be found at https://support.microsoft.com/en-us/help/4464619",
    "Windows Server 2022 update history can be found at https://support.microsoft.com/en-us/topic/windows-server-2022-update-history-e1caa597-00c5-4ab9-9f3e-8212fe80b2ee",
    "Windows Server 23H2 update history can be found at https://support.microsoft.com/en-us/topic/windows-server-version-23h2-update-history-68c851ff-825a-4dbc-857b-51c5aa0ab248",
    "Then you can get download links by searching for specific KBs at http://www.catalog.update.microsoft.com/home.aspx",
    "",
    "IMPORTANT NOTES: Please check the KB article before getting the KB links. For example, for 2021-4C:",
    "You must install the April 22, 2021 servicing stack update (SSU) (KB5001407) before installing the latest cumulative update (LCU).",
    "SSUs improve the reliability of the update process to mitigate potential issues while installing the LCU."
  ],
  "WindowsDefenderInfo": {
    "DefenderUpdateUrl": "https://go.microsoft.com/fwlink/?linkid=870379&arch=x64",
    "DefenderUpdateInfoUrl": "https://go.microsoft.com/fwlink/?linkid=870379&arch=x64&action=info"
  },
  "WindowsBaseVersions": {
    "2019-containerd": {
      "os_disk_size": "60",
      "base_image_sku": "2019-Datacenter-Core-smalldisk",
      "windows_image_name": "windows-2019-containerd",
      "base_image_version": "17763.7434.250605",
      "patches_to_apply": []
    },
    "2022-containerd": {
      "os_disk_size": "60",
      "base_image_sku": "2022-Datacenter-Core-smalldisk",
      "windows_image_name": "windows-2022-containerd",
      "base_image_version": "20348.3807.250605",
      "patches_to_apply": []
    },
    "2022-containerd-gen2": {
      "os_disk_size": "50",
      "base_image_sku": "2022-datacenter-core-smalldisk-g2",
      "windows_image_name": "windows-2022-containerd",
      "base_image_version": "20348.3807.250605",
      "patches_to_apply": []
    },
    "23H2": {
      "os_disk_size": "50",
      "base_image_sku": "23h2-datacenter-core",
      "windows_image_name": "windows-23H2",
      "base_image_version": "25398.1611.250509",
      "patches_to_apply": []
    },
    "23H2-gen2": {
      "os_disk_size": "50",
      "base_image_sku": "23h2-datacenter-core-g2",
      "windows_image_name": "windows-23H2",
      "base_image_version": "25398.1611.250509",
      "patches_to_apply": []
    },
    "activebranch": {
      "os_disk_size": "130",
      "base_image_sku": "2025-datacenter-core-smalldisk-g2",
      "windows_image_name": "windows-activebranch",
      "patches_to_apply": []
    },
    "2025": {
      "os_disk_size": "45",
      "base_image_sku": "2025-datacenter-core-smalldisk",
      "windows_image_name": "windows-2025",
      "base_image_version": "26100.4349.250607",
      "patches_to_apply": []
    },
    "2025-gen2": {
      "os_disk_size": "45",
      "base_image_sku": "2025-datacenter-core-smalldisk-g2",
      "windows_image_name": "windows-2025",
<<<<<<< HEAD
      "base_image_version": "26100.3775.250406",
      "patches_to_apply": []
    },
    "activebranch": {
      "os_disk_size": "130",
      "base_image_sku": "2025-datacenter-core-smalldisk-g2",
      "windows_image_name": "windows-activebranch",
      "base_image_version": "27100.3194.250210",
=======
      "base_image_version": "26100.4349.250607",
      "patches_to_apply": []
    },
    "23H2": {
      "os_disk_size": "35",
      "base_image_sku": "23h2-datacenter-core",
      "windows_image_name": "windows-23H2",
      "base_image_version": "25398.1665.250605",
      "patches_to_apply": []
    },
    "23H2-gen2": {
      "os_disk_size": "35",
      "base_image_sku": "23h2-datacenter-core-g2",
      "windows_image_name": "windows-23H2",
      "base_image_version": "25398.1665.250605",
>>>>>>> 6a4d3434
      "patches_to_apply": []
    }
  },
  "WindowsRegistryKeys": [
    {
      "Comment": "Enables DNS resolution of SMB shares for containerD:  # https://github.com/kubernetes-sigs/windows-gmsa/issues/30#issuecomment-802240945",
      "WindowsSkuMatch": "*",
      "Path": "HKLM:\\SYSTEM\\CurrentControlSet\\Services\\hns\\State",
      "Name": "EnableCompartmentNamespace",
      "Value": "1",
      "Type": "DWORD"
    },
    {
      "Comment": "https://msrc.microsoft.com/update-guide/vulnerability/CVE-2013-3900 - even tho this is turned on by default, we keep the fix in case windows wants to use it in future",
      "WindowsSkuMatch": "2019*",
      "Path": "HKLM:\\SYSTEM\\CurrentControlSet\\Services\\hns\\State",
      "Name": "HNSControlFlag",
      "Value": "0x10",
      "Operation": "bor",
      "Type": "DWORD"
    },
    {
      "Comment": "https://msrc.microsoft.com/update-guide/vulnerability/CVE-2013-3900",
      "WindowsSkuMatch": "2019*",
      "Path": "HKLM:\\Software\\Microsoft\\Cryptography\\Wintrust\\Config",
      "Name": "EnableCertPaddingCheck",
      "Value": "1",
      "Type": "DWORD"
    },
    {
      "Comment": "https://msrc.microsoft.com/update-guide/vulnerability/CVE-2013-3900",
      "WindowsSkuMatch": "2019*",
      "Path": "HKLM:\\Software\\Wow6432Node\\Microsoft\\Cryptography\\Wintrust\\Config",
      "Name": "EnableCertPaddingCheck",
      "Value": "1",
      "Type": "DWORD"
    },
    {
      "Comment": "https://msrc.microsoft.com/update-guide/vulnerability/CVE-2013-3900",
      "WindowsSkuMatch": "2022*",
      "Path": "HKLM:\\Software\\Microsoft\\Cryptography\\Wintrust\\Config",
      "Name": "EnableCertPaddingCheck",
      "Value": "1",
      "Type": "DWORD"
    },
    {
      "Comment": "https://msrc.microsoft.com/update-guide/vulnerability/CVE-2013-3900",
      "WindowsSkuMatch": "2022*",
      "Path": "HKLM:\\Software\\Wow6432Node\\Microsoft\\Cryptography\\Wintrust\\Config",
      "Name": "EnableCertPaddingCheck",
      "Value": "1",
      "Type": "DWORD"
    },
    {
      "Comment": "Enable a WCIFS fix in 2022-10B",
      "WindowsSkuMatch": "2019*",
      "Path": "HKLM:\\SYSTEM\\CurrentControlSet\\Services\\wcifs",
      "Name": "WcifsSOPCountDisabled",
      "Value": "0",
      "Type": "DWORD"
    },
    {
      "Comment": "Enable HnsPolicyUpdateChange fix in 2023-04B",
      "WindowsSkuMatch": "2019*",
      "Path": "HKLM:\\SYSTEM\\CurrentControlSet\\Services\\hns\\State",
      "Name": "HnsPolicyUpdateChange",
      "Value": "1",
      "Type": "DWORD"
    },
    {
      "Comment": "Enable HnsNatAllowRuleUpdateChange fix in 2023-04B",
      "WindowsSkuMatch": "2019*",
      "Path": "HKLM:\\SYSTEM\\CurrentControlSet\\Services\\hns\\State",
      "Name": "HnsNatAllowRuleUpdateChange",
      "Value": "1",
      "Type": "DWORD"
    },
    {
      "Comment": "Enable 3105872524 fix in 2023-04B",
      "WindowsSkuMatch": "2019*",
      "Path": "HKLM:\\SYSTEM\\CurrentControlSet\\Policies\\Microsoft\\FeatureManagement\\Overrides",
      "Name": "3105872524",
      "Value": "1",
      "Type": "DWORD"
    },
    {
      "Comment": "Enable 1 fix in 2023-05B",
      "WindowsSkuMatch": "2019*",
      "Path": "HKLM:\\SYSTEM\\CurrentControlSet\\Services\\VfpExt\\Parameters",
      "Name": "VfpEvenPodDistributionIsEnabled",
      "Value": "1",
      "Type": "DWORD"
    },
    {
      "Comment": "Enable 1 fix in 2023-06B",
      "WindowsSkuMatch": "2019*",
      "Path": "HKLM:\\SYSTEM\\CurrentControlSet\\Policies\\Microsoft\\FeatureManagement\\Overrides",
      "Name": "3230913164",
      "Value": "1",
      "Type": "DWORD"
    },
    {
      "Comment": "Enable 1 fix in 2023-10B",
      "WindowsSkuMatch": "2019*",
      "Path": "HKLM:\\SYSTEM\\CurrentControlSet\\Services\\VfpExt\\Parameters",
      "Name": "VfpNotReuseTcpOneWayFlowIsEnabled",
      "Value": "1",
      "Type": "DWORD"
    },
    {
      "Comment": "2023-11B",
      "WindowsSkuMatch": "2019*",
      "Path": "HKLM:\\SYSTEM\\CurrentControlSet\\Services\\hns\\State",
      "Name": "CleanupReservedPorts",
      "Value": "1",
      "Type": "DWORD"
    },
    {
      "Comment": "2023-11B",
      "WindowsSkuMatch": "2019*",
      "Path": "HKLM:\\SYSTEM\\CurrentControlSet\\Policies\\Microsoft\\FeatureManagement\\Overrides",
      "Name": "652313229",
      "Value": "1",
      "Type": "DWORD"
    },
    {
      "Comment": "2023-11B",
      "WindowsSkuMatch": "2019*",
      "Path": "HKLM:\\SYSTEM\\CurrentControlSet\\Policies\\Microsoft\\FeatureManagement\\Overrides",
      "Name": "2059235981",
      "Value": "1",
      "Type": "DWORD"
    },
    {
      "Comment": "2023-11B",
      "WindowsSkuMatch": "2019*",
      "Path": "HKLM:\\SYSTEM\\CurrentControlSet\\Policies\\Microsoft\\FeatureManagement\\Overrides",
      "Name": "3767762061",
      "Value": "1",
      "Type": "DWORD"
    },
    {
      "Comment": "2024-01B",
      "WindowsSkuMatch": "2019*",
      "Path": "HKLM:\\SYSTEM\\CurrentControlSet\\Policies\\Microsoft\\FeatureManagement\\Overrides",
      "Name": "1102009996",
      "Value": "1",
      "Type": "DWORD"
    },
    {
      "Comment": "2024-04B",
      "WindowsSkuMatch": "2019*",
      "Path": "HKLM:\\SYSTEM\\CurrentControlSet\\Policies\\Microsoft\\FeatureManagement\\Overrides",
      "Name": "2290715789",
      "Value": "1",
      "Type": "DWORD"
    },
    {
      "Comment": "2024-04B",
      "WindowsSkuMatch": "2019*",
      "Path": "HKLM:\\SYSTEM\\CurrentControlSet\\Policies\\Microsoft\\FeatureManagement\\Overrides",
      "Name": "3152880268",
      "Value": "1",
      "Type": "DWORD"
    },
    {
      "Comment": "2024-06B",
      "WindowsSkuMatch": "2019*",
      "Path": "HKLM:\\SYSTEM\\CurrentControlSet\\Policies\\Microsoft\\FeatureManagement\\Overrides",
      "Name": "1605443213",
      "Value": "1",
      "Type": "DWORD"
    },
    {
      "Comment": "Disable port exclusion change in 23H2",
      "WindowsSkuMatch": "23H2*",
      "Path": "HKLM:\\SYSTEM\\CurrentControlSet\\Services\\hns\\State",
      "Name": "PortExclusionChange",
      "Value": "0",
      "Type": "DWORD"
    },
    {
      "Comment": "Enable 1 fix in 2024-08B",
      "WindowsSkuMatch": "23H2*",
      "Path": "HKLM:\\SYSTEM\\CurrentControlSet\\Policies\\Microsoft\\FeatureManagement\\Overrides",
      "Name": "1800977551",
      "Value": "1",
      "Type": "DWORD"
    },
    {
      "Comment": "Enable 1 fix in 2024-08B",
      "WindowsSkuMatch": "23H2*",
      "Path": "HKLM:\\SYSTEM\\CurrentControlSet\\Policies\\Microsoft\\FeatureManagement\\Overrides",
      "Name": "3197800078",
      "Value": "1",
      "Type": "DWORD"
    },
    {
      "Comment": "Enable 1 fix in 2024-08B",
      "WindowsSkuMatch": "23H2*",
      "Path": "HKLM:\\SYSTEM\\CurrentControlSet\\Policies\\Microsoft\\FeatureManagement\\Overrides",
      "Name": "340036751",
      "Value": "1",
      "Type": "DWORD"
    },
    {
      "Comment": "Enable 1 fix in 2024-08B",
      "WindowsSkuMatch": "23H2*",
      "Path": "HKLM:\\SYSTEM\\CurrentControlSet\\Policies\\Microsoft\\FeatureManagement\\Overrides",
      "Name": "2020509326",
      "Value": "1",
      "Type": "DWORD"
    },
    {
      "Comment": "Enable a WCIFS fix in 2022-10B",
      "WindowsSkuMatch": "2022*",
      "Path": "HKLM:\\SYSTEM\\CurrentControlSet\\Policies\\Microsoft\\FeatureManagement\\Overrides",
      "Name": "2629306509",
      "Value": "1",
      "Type": "DWORD"
    },
    {
      "Comment": "2023-04B",
      "WindowsSkuMatch": "2022*",
      "Path": "HKLM:\\SYSTEM\\CurrentControlSet\\Services\\hns\\State",
      "Name": "HnsPolicyUpdateChange",
      "Value": "1",
      "Type": "DWORD"
    },
    {
      "Comment": "2023-04B",
      "WindowsSkuMatch": "2022*",
      "Path": "HKLM:\\SYSTEM\\CurrentControlSet\\Services\\hns\\State",
      "Name": "HnsNatAllowRuleUpdateChange",
      "Value": "1",
      "Type": "DWORD"
    },
    {
      "Comment": "2023-04B",
      "WindowsSkuMatch": "2022*",
      "Path": "HKLM:\\SYSTEM\\CurrentControlSet\\Services\\hns\\State",
      "Name": "HnsAclUpdateChange",
      "Value": "1",
      "Type": "DWORD"
    },
    {
      "Comment": "2023-04B",
      "WindowsSkuMatch": "2022*",
      "Path": "HKLM:\\SYSTEM\\CurrentControlSet\\Policies\\Microsoft\\FeatureManagement\\Overrides",
      "Name": "3508525708",
      "Value": "1",
      "Type": "DWORD"
    },
    {
      "Comment": "2023-05B",
      "WindowsSkuMatch": "2022*",
      "Path": "HKLM:\\SYSTEM\\CurrentControlSet\\Services\\hns\\State",
      "Name": "HnsNpmRefresh",
      "Value": "1",
      "Type": "DWORD"
    },
    {
      "Comment": "2023-05B",
      "WindowsSkuMatch": "2022*",
      "Path": "HKLM:\\SYSTEM\\CurrentControlSet\\Services\\VfpExt\\Parameters",
      "Name": "VfpEvenPodDistributionIsEnabled",
      "Value": "1",
      "Type": "DWORD"
    },
    {
      "Comment": "2023-05B",
      "WindowsSkuMatch": "2022*",
      "Path": "HKLM:\\SYSTEM\\CurrentControlSet\\Policies\\Microsoft\\FeatureManagement\\Overrides",
      "Name": "1995963020",
      "Value": "1",
      "Type": "DWORD"
    },
    {
      "Comment": "2023-05B",
      "WindowsSkuMatch": "2022*",
      "Path": "HKLM:\\SYSTEM\\CurrentControlSet\\Policies\\Microsoft\\FeatureManagement\\Overrides",
      "Name": "189519500",
      "Value": "1",
      "Type": "DWORD"
    },
    {
      "Comment": "2023-06B",
      "WindowsSkuMatch": "2022*",
      "Path": "HKLM:\\SYSTEM\\CurrentControlSet\\Policies\\Microsoft\\FeatureManagement\\Overrides",
      "Name": "3398685324",
      "Value": "1",
      "Type": "DWORD"
    },
    {
      "Comment": "2023-07B",
      "WindowsSkuMatch": "2022*",
      "Path": "HKLM:\\SYSTEM\\CurrentControlSet\\Services\\hns\\State",
      "Name": "HnsNodeToClusterIpv6",
      "Value": "1",
      "Type": "DWORD"
    },
    {
      "Comment": "2023-07B",
      "WindowsSkuMatch": "2022*",
      "Path": "HKLM:\\SYSTEM\\CurrentControlSet\\Services\\hns\\State",
      "Name": "HNSNpmIpsetLimitChange",
      "Value": "1",
      "Type": "DWORD"
    },
    {
      "Comment": "2023-07B",
      "WindowsSkuMatch": "2022*",
      "Path": "HKLM:\\SYSTEM\\CurrentControlSet\\Services\\hns\\State",
      "Name": "HNSLbNatDupRuleChange",
      "Value": "1",
      "Type": "DWORD"
    },
    {
      "Comment": "2023-07B",
      "WindowsSkuMatch": "2022*",
      "Path": "HKLM:\\SYSTEM\\CurrentControlSet\\Services\\VfpExt\\Parameters",
      "Name": "VfpIpv6DipsPrintingIsEnabled",
      "Value": "1",
      "Type": "DWORD"
    },
    {
      "Comment": "2023-08B",
      "WindowsSkuMatch": "2022*",
      "Path": "HKLM:\\SYSTEM\\CurrentControlSet\\Services\\hns\\State",
      "Name": "HNSUpdatePolicyForEndpointChange",
      "Value": "1",
      "Type": "DWORD"
    },
    {
      "Comment": "2023-08B",
      "WindowsSkuMatch": "2022*",
      "Path": "HKLM:\\SYSTEM\\CurrentControlSet\\Services\\hns\\State",
      "Name": "HNSFixExtensionUponRehydration",
      "Value": "1",
      "Type": "DWORD"
    },
    {
      "Comment": "2023-08B",
      "WindowsSkuMatch": "2022*",
      "Path": "HKLM:\\SYSTEM\\CurrentControlSet\\Policies\\Microsoft\\FeatureManagement\\Overrides",
      "Name": "87798413",
      "Value": "1",
      "Type": "DWORD"
    },
    {
      "Comment": "2023-09B",
      "WindowsSkuMatch": "2022*",
      "Path": "HKLM:\\SYSTEM\\CurrentControlSet\\Services\\hns\\State",
      "Name": "RemoveSourcePortPreservationForRest",
      "Value": "1",
      "Type": "DWORD"
    },
    {
      "Comment": "2023-09B",
      "WindowsSkuMatch": "2022*",
      "Path": "HKLM:\\SYSTEM\\CurrentControlSet\\Policies\\Microsoft\\FeatureManagement\\Overrides",
      "Name": "4289201804",
      "Value": "1",
      "Type": "DWORD"
    },
    {
      "Comment": "2023-09B",
      "WindowsSkuMatch": "2022*",
      "Path": "HKLM:\\SYSTEM\\CurrentControlSet\\Policies\\Microsoft\\FeatureManagement\\Overrides",
      "Name": "1355135117",
      "Value": "1",
      "Type": "DWORD"
    },
    {
      "Comment": "2023-09B",
      "WindowsSkuMatch": "2022*",
      "Path": "HKLM:\\SYSTEM\\CurrentControlSet\\Policies\\Microsoft\\FeatureManagement\\Overrides",
      "Name": "2214038156",
      "Value": "1",
      "Type": "DWORD"
    },
    {
      "Comment": "2023-10B",
      "WindowsSkuMatch": "2022*",
      "Path": "HKLM:\\SYSTEM\\CurrentControlSet\\Services\\hns\\State",
      "Name": "FwPerfImprovementChange",
      "Value": "1",
      "Type": "DWORD"
    },
    {
      "Comment": "2023-10B",
      "WindowsSkuMatch": "2022*",
      "Path": "HKLM:\\SYSTEM\\CurrentControlSet\\Services\\VfpExt\\Parameters",
      "Name": "VfpNotReuseTcpOneWayFlowIsEnabled",
      "Value": "1",
      "Type": "DWORD"
    },
    {
      "Comment": "2023-10B",
      "WindowsSkuMatch": "2022*",
      "Path": "HKLM:\\SYSTEM\\CurrentControlSet\\Policies\\Microsoft\\FeatureManagement\\Overrides",
      "Name": "1673770637",
      "Value": "1",
      "Type": "DWORD"
    },
    {
      "Comment": "2023-11B",
      "WindowsSkuMatch": "2022*",
      "Path": "HKLM:\\SYSTEM\\CurrentControlSet\\Services\\hns\\State",
      "Name": "CleanupReservedPorts",
      "Value": "1",
      "Type": "DWORD"
    },
    {
      "Comment": "2023-11B",
      "WindowsSkuMatch": "2022*",
      "Path": "HKLM:\\SYSTEM\\CurrentControlSet\\Policies\\Microsoft\\FeatureManagement\\Overrides",
      "Name": "527922829",
      "Value": "1",
      "Type": "DWORD"
    },
    {
      "Comment": "2023-11B - then based on 527922829 to set DeltaHivePolicy=2: use delta hives, and stop generating rollups",
      "WindowsSkuMatch": "2022*",
      "Path": "HKLM:\\SYSTEM\\CurrentControlSet\\Control\\Windows Containers",
      "Name": "DeltaHivePolicy",
      "Value": "2",
      "Type": "DWORD"
    },
    {
      "Comment": "2023-11B",
      "WindowsSkuMatch": "2022*",
      "Path": "HKLM:\\SYSTEM\\CurrentControlSet\\Policies\\Microsoft\\FeatureManagement\\Overrides",
      "Name": "2193453709",
      "Value": "1",
      "Type": "DWORD"
    },
    {
      "Comment": "2023-11B",
      "WindowsSkuMatch": "2022*",
      "Path": "HKLM:\\SYSTEM\\CurrentControlSet\\Policies\\Microsoft\\FeatureManagement\\Overrides",
      "Name": "3331554445",
      "Value": "1",
      "Type": "DWORD"
    },
    {
      "Comment": "2024-02B",
      "WindowsSkuMatch": "2022*",
      "Path": "HKLM:\\SYSTEM\\CurrentControlSet\\Policies\\Microsoft\\FeatureManagement\\Overrides",
      "Name": "1327590028",
      "Value": "1",
      "Type": "DWORD"
    },
    {
      "Comment": "2024-03B",
      "WindowsSkuMatch": "2022*",
      "Path": "HKLM:\\SYSTEM\\CurrentControlSet\\Services\\hns\\State",
      "Name": "HnsPreallocatePortRange",
      "Value": "1",
      "Type": "DWORD"
    },
    {
      "Comment": "2024-03B",
      "WindowsSkuMatch": "2022*",
      "Path": "HKLM:\\SYSTEM\\CurrentControlSet\\Policies\\Microsoft\\FeatureManagement\\Overrides",
      "Name": "1114842764",
      "Value": "1",
      "Type": "DWORD"
    },
    {
      "Comment": "2024-03B",
      "WindowsSkuMatch": "2022*",
      "Path": "HKLM:\\SYSTEM\\CurrentControlSet\\Policies\\Microsoft\\FeatureManagement\\Overrides",
      "Name": "4154935436",
      "Value": "1",
      "Type": "DWORD"
    },
    {
      "Comment": "2024-03B",
      "WindowsSkuMatch": "2022*",
      "Path": "HKLM:\\SYSTEM\\CurrentControlSet\\Policies\\Microsoft\\FeatureManagement\\Overrides",
      "Name": "124082829",
      "Value": "1",
      "Type": "DWORD"
    },
    {
      "Comment": "2024-04B",
      "WindowsSkuMatch": "2022*",
      "Path": "HKLM:\\SYSTEM\\CurrentControlSet\\Policies\\Microsoft\\FeatureManagement\\Overrides",
      "Name": "3744292492",
      "Value": "1",
      "Type": "DWORD"
    },
    {
      "Comment": "2024-04B",
      "WindowsSkuMatch": "2022*",
      "Path": "HKLM:\\SYSTEM\\CurrentControlSet\\Policies\\Microsoft\\FeatureManagement\\Overrides",
      "Name": "3838270605",
      "Value": "1",
      "Type": "DWORD"
    },
    {
      "Comment": "2024-04B",
      "WindowsSkuMatch": "2022*",
      "Path": "HKLM:\\SYSTEM\\CurrentControlSet\\Policies\\Microsoft\\FeatureManagement\\Overrides",
      "Name": "851795084",
      "Value": "1",
      "Type": "DWORD"
    },
    {
      "Comment": "2024-04B",
      "WindowsSkuMatch": "2022*",
      "Path": "HKLM:\\SYSTEM\\CurrentControlSet\\Policies\\Microsoft\\FeatureManagement\\Overrides",
      "Name": "26691724",
      "Value": "1",
      "Type": "DWORD"
    },
    {
      "Comment": "2024-04B",
      "WindowsSkuMatch": "2022*",
      "Path": "HKLM:\\SYSTEM\\CurrentControlSet\\Policies\\Microsoft\\FeatureManagement\\Overrides",
      "Name": "3834988172",
      "Value": "1",
      "Type": "DWORD"
    },
    {
      "Comment": "2024-04B",
      "WindowsSkuMatch": "2022*",
      "Path": "HKLM:\\SYSTEM\\CurrentControlSet\\Policies\\Microsoft\\FeatureManagement\\Overrides",
      "Name": "1535854221",
      "Value": "1",
      "Type": "DWORD"
    },
    {
      "Comment": "2024-04B",
      "WindowsSkuMatch": "2022*",
      "Path": "HKLM:\\SYSTEM\\CurrentControlSet\\Policies\\Microsoft\\FeatureManagement\\Overrides",
      "Name": "3632636556",
      "Value": "1",
      "Type": "DWORD"
    },
    {
      "Comment": "2024-04B",
      "WindowsSkuMatch": "2022*",
      "Path": "HKLM:\\SYSTEM\\CurrentControlSet\\Policies\\Microsoft\\FeatureManagement\\Overrides",
      "Name": "1552261773",
      "Value": "1",
      "Type": "DWORD"
    },
    {
      "Comment": "2024-04B",
      "WindowsSkuMatch": "2022*",
      "Path": "HKLM:\\SYSTEM\\CurrentControlSet\\Policies\\Microsoft\\FeatureManagement\\Overrides",
      "Name": "4186914956",
      "Value": "1",
      "Type": "DWORD"
    },
    {
      "Comment": "2024-04B",
      "WindowsSkuMatch": "2022*",
      "Path": "HKLM:\\SYSTEM\\CurrentControlSet\\Policies\\Microsoft\\FeatureManagement\\Overrides",
      "Name": "3173070476",
      "Value": "1",
      "Type": "DWORD"
    },
    {
      "Comment": "2024-04B",
      "WindowsSkuMatch": "2022*",
      "Path": "HKLM:\\SYSTEM\\CurrentControlSet\\Policies\\Microsoft\\FeatureManagement\\Overrides",
      "Name": "3958450316",
      "Value": "1",
      "Type": "DWORD"
    },
    {
      "Comment": "2024-06B",
      "WindowsSkuMatch": "2022*",
      "Path": "HKLM:\\SYSTEM\\CurrentControlSet\\Policies\\Microsoft\\FeatureManagement\\Overrides",
      "Name": "2540111500",
      "Value": "1",
      "Type": "DWORD"
    },
    {
      "Comment": "2024-06B",
      "WindowsSkuMatch": "2022*",
      "Path": "HKLM:\\SYSTEM\\CurrentControlSet\\Policies\\Microsoft\\FeatureManagement\\Overrides",
      "Name": "50261647",
      "Value": "1",
      "Type": "DWORD"
    },
    {
      "Comment": "2024-06B",
      "WindowsSkuMatch": "2022*",
      "Path": "HKLM:\\SYSTEM\\CurrentControlSet\\Policies\\Microsoft\\FeatureManagement\\Overrides",
      "Name": "1475968140",
      "Value": "1",
      "Type": "DWORD"
    },
    {
      "Comment": "2024-07B",
      "WindowsSkuMatch": "2022*",
      "Path": "HKLM:\\SYSTEM\\CurrentControlSet\\Policies\\Microsoft\\FeatureManagement\\Overrides",
      "Name": "747051149",
      "Value": "1",
      "Type": "DWORD"
    },
    {
      "Comment": "2024-08B",
      "WindowsSkuMatch": "2022*",
      "Path": "HKLM:\\SYSTEM\\CurrentControlSet\\Policies\\Microsoft\\FeatureManagement\\Overrides",
      "Name": "260097166",
      "Value": "1",
      "Type": "DWORD"
    },
    {
      "Comment": "2024-09B",
      "WindowsSkuMatch": "2022*",
      "Path": "HKLM:\\SYSTEM\\CurrentControlSet\\Policies\\Microsoft\\FeatureManagement\\Overrides",
      "Name": "4288867982",
      "Value": "1",
      "Type": "DWORD"
    },
    {
      "Comment": "2024-11B",
      "WindowsSkuMatch": "2022*",
      "Path": "HKLM:\\SYSTEM\\CurrentControlSet\\Policies\\Microsoft\\FeatureManagement\\Overrides",
      "Name": "1825620622",
      "Value": "1",
      "Type": "DWORD"
    },
    {
      "Comment": "2024-11B",
      "WindowsSkuMatch": "2022*",
      "Path": "HKLM:\\SYSTEM\\CurrentControlSet\\Policies\\Microsoft\\FeatureManagement\\Overrides",
      "Name": "684111502",
      "Value": "1",
      "Type": "DWORD"
    },
    {
      "Comment": "2024-11B",
      "WindowsSkuMatch": "2022*",
      "Path": "HKLM:\\SYSTEM\\CurrentControlSet\\Policies\\Microsoft\\FeatureManagement\\Overrides",
      "Name": "1455863438",
      "Value": "1",
      "Type": "DWORD"
    },
    {
      "Comment": "2025-2B",
      "WindowsSkuMatch": "2022*",
      "Path": "HKLM:\\SYSTEM\\CurrentControlSet\\Policies\\Microsoft\\FeatureManagement\\Overrides",
      "Name": "1971481230",
      "Value": "1",
      "Type": "DWORD"
    },
    {
      "Comment": "2025-4B",
      "WindowsSkuMatch": "2022*",
      "Path": "HKLM:\\SYSTEM\\CurrentControlSet\\Policies\\Microsoft\\FeatureManagement\\Overrides",
      "Name": "569665166",
      "Value": "1",
      "Type": "DWORD"
    },
    {
      "Comment": "2025-4B",
      "WindowsSkuMatch": "2022*",
      "Path": "HKLM:\\SYSTEM\\CurrentControlSet\\Policies\\Microsoft\\FeatureManagement\\Overrides",
      "Name": "3785507983",
      "Value": "1",
      "Type": "DWORD"
    },
    {
      "Comment": "2025-4B",
      "WindowsSkuMatch": "2022*",
      "Path": "HKLM:\\SYSTEM\\CurrentControlSet\\Policies\\Microsoft\\FeatureManagement\\Overrides",
      "Name": "2263771791",
      "Value": "1",
      "Type": "DWORD"
    },
        {
      "Comment": "2025-6B",
      "WindowsSkuMatch": "2022*",
      "Path": "HKLM:\\SYSTEM\\CurrentControlSet\\Policies\\Microsoft\\FeatureManagement\\Overrides",
      "Name": "424033934",
      "Value": "1",
      "Type": "DWORD"
    },
    {
      "Comment": "2025-2B",
      "WindowsSkuMatch": "23H2*",
      "Path": "HKLM:\\SYSTEM\\CurrentControlSet\\Policies\\Microsoft\\FeatureManagement\\Overrides",
      "Name": "1155685006",
      "Value": "1",
      "Type": "DWORD"
    },
    {
      "Comment": "2025-4B",
      "WindowsSkuMatch": "23H2*",
      "Path": "HKLM:\\SYSTEM\\CurrentControlSet\\Policies\\Microsoft\\FeatureManagement\\Overrides",
      "Name": "502826639",
      "Value": "1",
      "Type": "DWORD"
    },
    {
      "Comment": "2025-4B",
      "WindowsSkuMatch": "23H2*",
      "Path": "HKLM:\\SYSTEM\\CurrentControlSet\\Policies\\Microsoft\\FeatureManagement\\Overrides",
      "Name": "677922958",
      "Value": "1",
      "Type": "DWORD"
    },
    {
<<<<<<< HEAD
      "Comment": "2025-5B",
      "WindowsSkuMatch": "23H2*",
      "Path": "HKLM:\\SYSTEM\\CurrentControlSet\\Services\\hns\\State",
      "Name": "FwPerfImprovementChange",
      "Value": "1",
      "Type": "DWORD"
    },
    {
      "Comment": "2025-5B",
      "WindowsSkuMatch": "23H2*",
      "Path": "HKLM:\\SYSTEM\\CurrentControlSet\\Policies\\Microsoft\\FeatureManagement\\Overrides",
      "Name": "2336372879",
      "Value": "1",
      "Type": "DWORD"
    }
=======
      "Comment": "2025-6B",
      "WindowsSkuMatch": "23H2*",
      "Path": "HKLM:\\SYSTEM\\CurrentControlSet\\Policies\\Microsoft\\FeatureManagement\\Overrides",
      "Name": "296495759",
      "Value": "1",
      "Type": "DWORD"
    }    
>>>>>>> 6a4d3434
  ]
}<|MERGE_RESOLUTION|>--- conflicted
+++ resolved
@@ -32,27 +32,7 @@
       "os_disk_size": "50",
       "base_image_sku": "2022-datacenter-core-smalldisk-g2",
       "windows_image_name": "windows-2022-containerd",
-      "base_image_version": "20348.3807.250605",
-      "patches_to_apply": []
-    },
-    "23H2": {
-      "os_disk_size": "50",
-      "base_image_sku": "23h2-datacenter-core",
-      "windows_image_name": "windows-23H2",
-      "base_image_version": "25398.1611.250509",
-      "patches_to_apply": []
-    },
-    "23H2-gen2": {
-      "os_disk_size": "50",
-      "base_image_sku": "23h2-datacenter-core-g2",
-      "windows_image_name": "windows-23H2",
-      "base_image_version": "25398.1611.250509",
-      "patches_to_apply": []
-    },
-    "activebranch": {
-      "os_disk_size": "130",
-      "base_image_sku": "2025-datacenter-core-smalldisk-g2",
-      "windows_image_name": "windows-activebranch",
+      "base_image_version": "20348.3692.250509",
       "patches_to_apply": []
     },
     "2025": {
@@ -66,16 +46,6 @@
       "os_disk_size": "45",
       "base_image_sku": "2025-datacenter-core-smalldisk-g2",
       "windows_image_name": "windows-2025",
-<<<<<<< HEAD
-      "base_image_version": "26100.3775.250406",
-      "patches_to_apply": []
-    },
-    "activebranch": {
-      "os_disk_size": "130",
-      "base_image_sku": "2025-datacenter-core-smalldisk-g2",
-      "windows_image_name": "windows-activebranch",
-      "base_image_version": "27100.3194.250210",
-=======
       "base_image_version": "26100.4349.250607",
       "patches_to_apply": []
     },
@@ -91,7 +61,6 @@
       "base_image_sku": "23h2-datacenter-core-g2",
       "windows_image_name": "windows-23H2",
       "base_image_version": "25398.1665.250605",
->>>>>>> 6a4d3434
       "patches_to_apply": []
     }
   },
@@ -802,23 +771,6 @@
       "Type": "DWORD"
     },
     {
-<<<<<<< HEAD
-      "Comment": "2025-5B",
-      "WindowsSkuMatch": "23H2*",
-      "Path": "HKLM:\\SYSTEM\\CurrentControlSet\\Services\\hns\\State",
-      "Name": "FwPerfImprovementChange",
-      "Value": "1",
-      "Type": "DWORD"
-    },
-    {
-      "Comment": "2025-5B",
-      "WindowsSkuMatch": "23H2*",
-      "Path": "HKLM:\\SYSTEM\\CurrentControlSet\\Policies\\Microsoft\\FeatureManagement\\Overrides",
-      "Name": "2336372879",
-      "Value": "1",
-      "Type": "DWORD"
-    }
-=======
       "Comment": "2025-6B",
       "WindowsSkuMatch": "23H2*",
       "Path": "HKLM:\\SYSTEM\\CurrentControlSet\\Policies\\Microsoft\\FeatureManagement\\Overrides",
@@ -826,6 +778,5 @@
       "Value": "1",
       "Type": "DWORD"
     }    
->>>>>>> 6a4d3434
   ]
 }