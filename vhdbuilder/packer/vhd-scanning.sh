#!/bin/bash
set -eux

source ./parts/linux/cloud-init/artifacts/cse_benchmark_functions.sh

# This variable is used to determine where we need to deploy the VM on which we'll run trivy.
# We must be sure this location matches the location used by packer when delivering the output image
# version to the staging gallery, as the particular image version will only have a single replica in this region.
if [ -z "$PACKER_BUILD_LOCATION" ]; then
    echo "PACKER_BUILD_LOCATION must be set to run VHD scanning"
    exit 1
fi

TRIVY_SCRIPT_PATH="trivy-scan.sh"
SCAN_RESOURCE_PREFIX="vhd-scanning"
SCAN_VM_NAME="$SCAN_RESOURCE_PREFIX-vm-$(date +%s)-$RANDOM"
VHD_IMAGE="$MANAGED_SIG_ID"

SIG_CONTAINER_NAME="vhd-scans"
SCAN_VM_ADMIN_USERNAME="azureuser"

<<<<<<< HEAD
# we must create VMs in a vnet which has access to the storage account, otherwise they will not be able to access the VHD blobs
VNET_NAME="nodesig-pool-vnet-${PACKER_BUILD_LOCATION}"
SUBNET_NAME="scanning"
=======
# we must create VMs in a vnet subnet which has access to the storage account, otherwise they will not be able to access the VHD blobs
SCANNING_SUBNET_ID="/subscriptions/${SUBSCRIPTION_ID}/resourceGroups/${PACKER_VNET_RESOURCE_GROUP_NAME}/providers/Microsoft.Network/virtualNetworks/${PACKER_VNET_NAME}/subnets/scanning"
if [ -z "$(az network vnet subnet show --ids $SCANNING_SUBNET_ID | jq -r '.id')" ]; then
    echo "scanning subnet $SCANNING_SUBNET_ID seems to be missing, unable to create scanning VM"
    exit 1
fi
>>>>>>> 97637de2

# Use the domain name from the classic blob URL to get the storage account name.
# If the CLASSIC_BLOB var is not set create a new var called BLOB_STORAGE_NAME in the pipeline.
BLOB_URL_REGEX="^https:\/\/.+\.blob\.core\.windows\.net\/vhd(s)?$"
if [[ $CLASSIC_BLOB =~ $BLOB_URL_REGEX ]]; then
    STORAGE_ACCOUNT_NAME=$(echo $CLASSIC_BLOB | sed -E 's|https://(.*)\.blob\.core\.windows\.net(:443)?/(.*)?|\1|')
else
    # Used in the 'AKS Linux VHD Build - PR check-in gate' pipeline.
    if [ -z "$BLOB_STORAGE_NAME" ]; then
        echo "BLOB_STORAGE_NAME is not set, please either set the CLASSIC_BLOB var or create a new var BLOB_STORAGE_NAME in the pipeline."
        exit 1
    fi
    STORAGE_ACCOUNT_NAME=${BLOB_STORAGE_NAME}
fi

set +x
SCAN_VM_ADMIN_PASSWORD="ScanVM@$(date +%s)"
set -x

RESOURCE_GROUP_NAME="$SCAN_RESOURCE_PREFIX-$(date +%s)-$RANDOM"
az group create --name $RESOURCE_GROUP_NAME --location ${PACKER_BUILD_LOCATION} --tags "source=AgentBaker" "now=$(date +%s)" "branch=${GIT_BRANCH}"

function cleanup() {
    echo "Deleting resource group ${RESOURCE_GROUP_NAME}"
    az group delete --name $RESOURCE_GROUP_NAME --yes --no-wait
}
trap cleanup EXIT
capture_benchmark "${SCRIPT_NAME}_set_variables_and_create_scan_resource_group"

VM_OPTIONS="--size Standard_D8ds_v5"
if [[ "${ARCHITECTURE,,}" == "arm64" ]]; then
    VM_OPTIONS="--size Standard_D8pds_v5"
fi

if [[ "${OS_TYPE}" == "Linux" && "${ENABLE_TRUSTED_LAUNCH}" == "True" ]]; then
    VM_OPTIONS+=" --security-type TrustedLaunch --enable-secure-boot true --enable-vtpm true"
fi

SCANNING_NIC_ID=$(az network nic create --resource-group $RESOURCE_GROUP_NAME --name "scanning$(date +%s)${RANDOM}" --subnet $SCANNING_SUBNET_ID | jq -r '.NewNIC.id')
if [ -z "$SCANNING_NIC_ID" ]; then
    echo "unable to create new NIC for scanning VM"
    exit 1
fi

az vm create --resource-group $RESOURCE_GROUP_NAME \
    --name $SCAN_VM_NAME \
    --image $VHD_IMAGE \
    --nics $SCANNING_NIC_ID \
    --admin-username $SCAN_VM_ADMIN_USERNAME \
    --admin-password $SCAN_VM_ADMIN_PASSWORD \
    --os-disk-size-gb 50 \
    ${VM_OPTIONS} \
    --assign-identity "${UMSI_RESOURCE_ID}"
    
capture_benchmark "${SCRIPT_NAME}_create_scan_vm"
set +x

# for scanning storage account/container upload access
az vm identity assign -g $RESOURCE_GROUP_NAME --name $SCAN_VM_NAME --identities $AZURE_MSI_RESOURCE_STRING

FULL_PATH=$(realpath $0)
CDIR=$(dirname $FULL_PATH)
TRIVY_SCRIPT_PATH="$CDIR/$TRIVY_SCRIPT_PATH"

TIMESTAMP=$(date +%s%3N)
TRIVY_UPLOAD_REPORT_NAME="trivy-report-${BUILD_ID}-${TIMESTAMP}.json"
TRIVY_UPLOAD_TABLE_NAME="trivy-table-${BUILD_ID}-${TIMESTAMP}.txt"

# Extract date, revision from build number
BUILD_RUN_NUMBER=$(echo $BUILD_RUN_NUMBER | cut -d_ -f 1)
az vm run-command invoke \
    --command-id RunShellScript \
    --name $SCAN_VM_NAME \
    --resource-group $RESOURCE_GROUP_NAME \
    --scripts @$TRIVY_SCRIPT_PATH \
    --parameters "OS_SKU=${OS_SKU}" \
        "OS_VERSION=${OS_VERSION}" \
        "SCAN_VM_ADMIN_USERNAME=${SCAN_VM_ADMIN_USERNAME}" \
        "ARCHITECTURE=${ARCHITECTURE}" \
        "SIG_CONTAINER_NAME"=${SIG_CONTAINER_NAME} \
        "STORAGE_ACCOUNT_NAME"=${STORAGE_ACCOUNT_NAME} \
        "ENABLE_TRUSTED_LAUNCH"=${ENABLE_TRUSTED_LAUNCH} \
        "VHD_ARTIFACT_NAME"=${VHD_ARTIFACT_NAME} \
        "SKU_NAME"=${SKU_NAME} \
        "KUSTO_ENDPOINT"=${KUSTO_ENDPOINT} \
        "KUSTO_DATABASE"=${KUSTO_DATABASE} \
        "KUSTO_TABLE"=${KUSTO_TABLE} \
        "TRIVY_UPLOAD_REPORT_NAME"=${TRIVY_UPLOAD_REPORT_NAME} \
        "TRIVY_UPLOAD_TABLE_NAME"=${TRIVY_UPLOAD_TABLE_NAME} \
        "ACCOUNT_NAME"=${ACCOUNT_NAME} \
        "BLOB_URL"=${BLOB_URL} \
        "SEVERITY"=${SEVERITY} \
        "MODULE_VERSION"=${MODULE_VERSION} \
        "UMSI_PRINCIPAL_ID"=${UMSI_PRINCIPAL_ID} \
        "UMSI_CLIENT_ID"=${UMSI_CLIENT_ID} \
        "AZURE_MSI_RESOURCE_STRING"=${AZURE_MSI_RESOURCE_STRING} \
        "BUILD_RUN_NUMBER"=${BUILD_RUN_NUMBER} \
        "BUILD_REPOSITORY_NAME"=${BUILD_REPOSITORY_NAME} \
        "BUILD_SOURCEBRANCH"=${GIT_BRANCH} \
        "BUILD_SOURCEVERSION"=${BUILD_SOURCEVERSION} \
        "SYSTEM_COLLECTIONURI"=${SYSTEM_COLLECTIONURI} \
        "SYSTEM_TEAMPROJECT"=${SYSTEM_TEAMPROJECT} \
        "BUILDID"=${BUILD_ID}

capture_benchmark "${SCRIPT_NAME}_run_az_scan_command"

az storage blob download --container-name ${SIG_CONTAINER_NAME} --name  ${TRIVY_UPLOAD_REPORT_NAME} --file trivy-report.json --account-name ${STORAGE_ACCOUNT_NAME} --auth-mode login
az storage blob download --container-name ${SIG_CONTAINER_NAME} --name  ${TRIVY_UPLOAD_TABLE_NAME} --file  trivy-images-table.txt --account-name ${STORAGE_ACCOUNT_NAME} --auth-mode login

az storage blob delete --account-name ${STORAGE_ACCOUNT_NAME} --container-name ${SIG_CONTAINER_NAME} --name ${TRIVY_UPLOAD_REPORT_NAME} --auth-mode login
az storage blob delete --account-name ${STORAGE_ACCOUNT_NAME} --container-name ${SIG_CONTAINER_NAME} --name ${TRIVY_UPLOAD_TABLE_NAME} --auth-mode login
capture_benchmark "${SCRIPT_NAME}_download_and_delete_blobs"

echo -e "Trivy Scan Script Completed\n\n\n"
capture_benchmark "${SCRIPT_NAME}_overall" true
process_benchmarks<|MERGE_RESOLUTION|>--- conflicted
+++ resolved
@@ -19,18 +19,12 @@
 SIG_CONTAINER_NAME="vhd-scans"
 SCAN_VM_ADMIN_USERNAME="azureuser"
 
-<<<<<<< HEAD
-# we must create VMs in a vnet which has access to the storage account, otherwise they will not be able to access the VHD blobs
-VNET_NAME="nodesig-pool-vnet-${PACKER_BUILD_LOCATION}"
-SUBNET_NAME="scanning"
-=======
 # we must create VMs in a vnet subnet which has access to the storage account, otherwise they will not be able to access the VHD blobs
 SCANNING_SUBNET_ID="/subscriptions/${SUBSCRIPTION_ID}/resourceGroups/${PACKER_VNET_RESOURCE_GROUP_NAME}/providers/Microsoft.Network/virtualNetworks/${PACKER_VNET_NAME}/subnets/scanning"
 if [ -z "$(az network vnet subnet show --ids $SCANNING_SUBNET_ID | jq -r '.id')" ]; then
     echo "scanning subnet $SCANNING_SUBNET_ID seems to be missing, unable to create scanning VM"
     exit 1
 fi
->>>>>>> 97637de2
 
 # Use the domain name from the classic blob URL to get the storage account name.
 # If the CLASSIC_BLOB var is not set create a new var called BLOB_STORAGE_NAME in the pipeline.
