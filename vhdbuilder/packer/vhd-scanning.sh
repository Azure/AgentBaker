--- conflicted
+++ resolved
@@ -45,15 +45,11 @@
 set -x
 
 RESOURCE_GROUP_NAME="$SCAN_RESOURCE_PREFIX-$(date +%s)-$RANDOM"
-<<<<<<< HEAD
-az group create --name $RESOURCE_GROUP_NAME --location ${PACKER_BUILD_LOCATION} --tags "source=AgentBaker" "now=$(date +%s)" "branch=${GIT_BRANCH}"
-=======
 if [ "${ENVIRONMENT,,}" == "test" ] && [ "${IMG_SKU}" == "20_04-lts-cvm" ]; then
     az group create --name $RESOURCE_GROUP_NAME --location ${CVM_PACKER_BUILD_LOCATION} --tags --tags "source=AgentBaker" "branch=${GIT_BRANCH}"
 else
     az group create --name $RESOURCE_GROUP_NAME --location ${CVM_PACKER_BUILD_LOCATION} --tags "source=AgentBaker" "branch=${GIT_BRANCH}"
 fi
->>>>>>> f3fe3195
 
 function cleanup() {
     echo "Deleting resource group ${RESOURCE_GROUP_NAME}"
@@ -71,15 +67,14 @@
     VM_OPTIONS+=" --security-type TrustedLaunch --enable-secure-boot true --enable-vtpm true"
 fi
 
-<<<<<<< HEAD
 SCANNING_NIC_ID=$(az network nic create --resource-group $RESOURCE_GROUP_NAME --name "scanning$(date +%s)${RANDOM}" --subnet $SCANNING_SUBNET_ID | jq -r '.NewNIC.id')
 if [ -z "$SCANNING_NIC_ID" ]; then
     echo "unable to create new NIC for scanning VM"
     exit 1
-=======
+fi
+
 if [[ "${OS_TYPE}" == "Linux" && ${IMG_SKU} == "20_04-lts-cvm" ]]; then
     VM_OPTIONS="--size Standard_DC8ads_v5 --security-type ConfidentialVM --enable-secure-boot true --enable-vtpm true --os-disk-security-encryption-type VMGuestStateOnly --specialized true"
->>>>>>> f3fe3195
 fi
 
 az vm create --resource-group $RESOURCE_GROUP_NAME \
