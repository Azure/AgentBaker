--- conflicted
+++ resolved
@@ -143,12 +143,8 @@
       "downloadURL": "mcr.microsoft.com/azuremonitor/containerinsights/ciprod:*",
       "versions": [
         "ciprod03262021",
-<<<<<<< HEAD
-        "ciprod05202021"
-=======
         "ciprod05202021",
         "ciprod06112021"
->>>>>>> 82031ebf
       ]
     },
     {
