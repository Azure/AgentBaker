--- conflicted
+++ resolved
@@ -395,12 +395,8 @@
       "downloadURL": "mcr.microsoft.com/oss/azure/aad-pod-identity/nmi:*",
       "amd64OnlyVersions": [],
       "multiArchVersions": [
-        "v1.8.8.7",
-<<<<<<< HEAD
+        "v1.8.8.8",
         "v1.8.12"
-=======
-        "v1.8.8.8"
->>>>>>> b395404e
       ]
     },
     {
