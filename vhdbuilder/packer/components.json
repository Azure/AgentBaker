--- conflicted
+++ resolved
@@ -10,9 +10,6 @@
     {
       "downloadURL": "mcr.microsoft.com/oss/kubernetes/dashboard:*",
       "amd64OnlyVersions": [
-        "v2.0.0",
-        "v2.0.0",
-        "v2.0.0-rc7",
         "v2.0.1"
       ],
       "multiArchVersions": [
@@ -77,9 +74,7 @@
         "1.6.6"
       ],
       "multiArchVersions": [
-        "1.8.6",
-        "v1.8.6",
-        "v1.8.6"
+        "1.8.6"
       ]
     },
     {
@@ -150,8 +145,6 @@
       "downloadURL": "mcr.microsoft.com/oss/azure/secrets-store/provider-azure:*",
       "amd64OnlyVersions": [],
       "multiArchVersions": [
-        "v1.0.0",
-        "v1.0.0",
         "v1.0.0",
         "v1.0.0-rc.0"
       ]
@@ -307,16 +300,9 @@
         "v1.8.0.2"
       ],
       "multiArchVersions": [
-<<<<<<< HEAD
-        "v1.12.0",
         "v1.13.0",
         "v1.13.0.1",
-        "v1.2.2.1",
-        "v1.2.2.3"
-=======
-        "v1.13.0",
         "v1.14.0"
->>>>>>> a5350d88
       ]
     },
     {
@@ -325,14 +311,8 @@
         "v1.2.0"
       ],
       "multiArchVersions": [
-<<<<<<< HEAD
-        "v1.11.0",
-        "v1.12.0",
-        "v1.2.2"
-=======
         "v1.12.0",
         "v1.13.0"
->>>>>>> a5350d88
       ]
     },
     {
