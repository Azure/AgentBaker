{
  "ContainerImages": [
    {
      "downloadURL": "mcr.microsoft.com/oss/kubernetes/autoscaler/addon-resizer:*",
      "amd64OnlyVersions": [],
      "multiArchVersions": [
        "1.8.18"
      ]
    },
    {
      "downloadURL": "mcr.microsoft.com/oss/kubernetes/metrics-server:*",
      "amd64OnlyVersions": [],
      "multiArchVersions": [
<<<<<<< HEAD
=======
        "v0.5.2",
        "v0.6.1",
>>>>>>> 3e6f792c
        "v0.6.3"
      ]
    },
    {
      "downloadURL": "mcr.microsoft.com/oss/kubernetes/pause:*",
      "amd64OnlyVersions": [],
      "multiArchVersions": [
        "3.6"
      ]
    },
    {
      "downloadURL": "mcr.microsoft.com/oss/kubernetes/coredns:*",
      "amd64OnlyVersions": [],
      "multiArchVersions": [
        "v1.10.1",
        "v1.8.7",
        "v1.9.3",
        "v1.9.4"
      ]
    },
    {
      "downloadURL": "mcr.microsoft.com/containernetworking/azure-cns:*",
      "amd64OnlyVersions": [],
      "multiArchVersions": [
        "v1.4.39",
        "v1.4.44"
      ]
    },
    {
      "downloadURL": "mcr.microsoft.com/containernetworking/cni-dropgz:*",
      "amd64OnlyVersions": [],
      "multiArchVersions": [
        "v0.0.2",
        "v0.0.4"
      ]
    },
    {
      "downloadURL": "mcr.microsoft.com/containernetworking/azure-npm:*",
      "amd64OnlyVersions": [],
      "multiArchVersions": [
        "v1.4.32",
        "v1.4.45"
      ]
    },
    {
      "downloadURL": "mcr.microsoft.com/oss/kubernetes/apiserver-network-proxy/agent:*",
      "amd64OnlyVersions": [],
      "multiArchVersions": [
        "v0.0.30",
        "v0.0.33-hotfix.20221110"
      ]
    },
    {
      "downloadURL": "mcr.microsoft.com/oss/kubernetes-csi/secrets-store/driver:*",
      "amd64OnlyVersions": [],
      "multiArchVersions": [
        "v1.2.2.4",
        "v1.2.2.5",
        "v1.3.0.2",
        "v1.3.0.3"
      ]
    },
    {
      "downloadURL": "mcr.microsoft.com/oss/azure/secrets-store/provider-azure:*",
      "amd64OnlyVersions": [],
      "multiArchVersions": [
        "v1.2.0",
        "v1.4.0"
      ]
    },
    {
      "downloadURL": "mcr.microsoft.com/azuremonitor/containerinsights/ciprod:*",
      "amd64OnlyVersions": [],
      "multiArchVersions": [
        "3.1.6"
      ]
    },
    {
      "downloadURL": "mcr.microsoft.com/aks/msi/addon-token-adapter:*",
      "amd64OnlyVersions": [],
      "multiArchVersions": [
        "master.221118.2"
      ]
    },
    {
      "downloadURL": "mcr.microsoft.com/azuremonitor/containerinsights/ciprod/prometheus-collector/images:*",
      "amd64OnlyVersions": [],
      "multiArchVersions": [
        "6.4.0-main-02-22-2023-3ee44b9e",
        "6.5.0-main-03-24-2023-7eb3f5c7"
      ]
    },
    {
      "downloadURL": "mcr.microsoft.com/oss/kubernetes/kube-state-metrics:*",
      "amd64OnlyVersions": [],
      "multiArchVersions": [
        "v2.6.0"
      ]
    },
    {
      "downloadURL": "mcr.microsoft.com/oss/calico/cni:*",
      "amd64OnlyVersions": [
        "v3.8.9.3"
      ],
      "multiArchVersions": [
        "v3.23.3",
        "v3.24.0"
      ]
    },
    {
      "downloadURL": "mcr.microsoft.com/oss/calico/node:*",
      "amd64OnlyVersions": [
        "v3.8.9.5"
      ],
      "multiArchVersions": [
        "v3.23.3",
        "v3.24.0"
      ]
    },
    {
      "downloadURL": "mcr.microsoft.com/oss/calico/typha:*",
      "amd64OnlyVersions": [
        "v3.8.9"
      ],
      "multiArchVersions": [
        "v3.23.3",
        "v3.24.0"
      ]
    },
    {
      "downloadURL": "mcr.microsoft.com/oss/calico/pod2daemon-flexvol:*",
      "amd64OnlyVersions": [],
      "multiArchVersions": [
        "v3.24.0"
      ]
    },
    {
      "downloadURL": "mcr.microsoft.com/oss/calico/kube-controllers:*",
      "amd64OnlyVersions": [],
      "multiArchVersions": [
        "v3.23.3",
        "v3.24.0"
      ]
    },
    {
      "downloadURL": "mcr.microsoft.com/oss/cilium/operator-generic:*",
      "amd64OnlyVersions": [],
      "multiArchVersions": [
        "1.12.5",
        "1.12.8"
      ]
    },
    {
      "downloadURL": "mcr.microsoft.com/oss/cilium/cilium:*",
      "amd64OnlyVersions": [],
      "multiArchVersions": [
        "1.12.5.2",
        "1.12.8"
      ]
    },
    {
      "downloadURL": "mcr.microsoft.com/oss/tigera/operator:*",
      "amd64OnlyVersions": [],
      "multiArchVersions": [
        "v1.23.8",
        "v1.27.12",
        "v1.28.0"
      ]
    },
    {
      "downloadURL": "mcr.microsoft.com/oss/kubernetes/azure-cloud-node-manager:*",
      "amd64OnlyVersions": [],
      "multiArchVersions": [
        "v1.23.24",
        "v1.24.11",
        "v1.24.18",
        "v1.25.5",
        "v1.25.12",
        "v1.26.0",
        "v1.26.8",
        "v1.27.1"
      ]
    },
    {
      "downloadURL": "mcr.microsoft.com/oss/kubernetes/autoscaler/cluster-proportional-autoscaler:*",
      "amd64OnlyVersions": [],
      "multiArchVersions": [
        "1.8.6"
      ]
    },
    {
      "downloadURL": "mcr.microsoft.com/oss/kubernetes/ip-masq-agent:*",
      "amd64OnlyVersions": [],
      "multiArchVersions": [
        "v2.5.0.12"
      ]
    },
    {
      "downloadURL": "mcr.microsoft.com/aks/ip-masq-agent-v2:*",
      "amd64OnlyVersions": [],
      "multiArchVersions": [
        "v0.1.5"
      ]
    },
    {
      "downloadURL": "mcr.microsoft.com/oss/kubernetes-csi/azuredisk-csi:*",
      "amd64OnlyVersions": [
        "v1.2.2.5"
      ],
      "multiArchVersions": [
        "v1.26.2.2",
        "v1.26.3",
        "v1.27.1"
      ]
    },
    {
      "downloadURL": "mcr.microsoft.com/oss/kubernetes-csi/azurefile-csi:*",
      "amd64OnlyVersions": [
        "v1.2.2"
      ],
      "multiArchVersions": [
        "v1.24.0",
        "v1.26.1",
        "v1.26.1.1",
        "v1.26.2"
      ]
    },
    {
      "downloadURL": "mcr.microsoft.com/oss/kubernetes-csi/livenessprobe:*",
      "amd64OnlyVersions": [
        "v2.2.0"
      ],
      "multiArchVersions": [
        "v2.6.0"
      ]
    },
    {
      "downloadURL": "mcr.microsoft.com/oss/kubernetes-csi/csi-node-driver-registrar:*",
      "amd64OnlyVersions": [],
      "multiArchVersions": [
        "v2.5.0"
      ]
    },
    {
      "downloadURL": "mcr.microsoft.com/oss/open-policy-agent/gatekeeper:*",
      "amd64OnlyVersions": [],
      "multiArchVersions": [
        "v3.11.0"
      ]
    },
    {
      "downloadURL": "mcr.microsoft.com/oss/kubernetes/external-dns:*",
      "amd64OnlyVersions": [],
      "multiArchVersions": [
        "v0.10.2"
      ]
    },
    {
      "downloadURL": "mcr.microsoft.com/oss/kubernetes/defaultbackend:*",
      "amd64OnlyVersions": [
        "1.4"
      ],
      "multiArchVersions": []
    },
    {
      "downloadURL": "mcr.microsoft.com/oss/kubernetes/ingress/nginx-ingress-controller:*",
      "amd64OnlyVersions": [],
      "multiArchVersions": [
        "v1.2.1"
      ]
    },
    {
      "downloadURL": "mcr.microsoft.com/aks/aks-app-routing-operator:*",
      "amd64OnlyVersions": [],
      "multiArchVersions": []
    },
    {
      "downloadURL": "mcr.microsoft.com/oss/virtual-kubelet/virtual-kubelet:*",
      "amd64OnlyVersions": [],
      "multiArchVersions": []
    },
    {
      "downloadURL": "mcr.microsoft.com/azure-policy/policy-kubernetes-addon-prod:*",
      "amd64OnlyVersions": [],
      "multiArchVersions": [
        "prod_20230208.1"
      ]
    },
    {
      "downloadURL": "mcr.microsoft.com/azure-policy/policy-kubernetes-webhook:*",
      "amd64OnlyVersions": [],
      "multiArchVersions": [
        "prod_20230208.1"
      ]
    },
    {
      "downloadURL": "mcr.microsoft.com/azure-application-gateway/kubernetes-ingress:*",
      "amd64OnlyVersions": [],
      "multiArchVersions": []
    },
    {
      "downloadURL": "mcr.microsoft.com/oss/azure/aad-pod-identity/nmi:*",
      "amd64OnlyVersions": [],
      "multiArchVersions": [
        "v1.8.13.3",
        "v1.8.13.4"
      ]
    },
    {
      "downloadURL": "mcr.microsoft.com/aks/aks-node-ca-watcher:*",
      "amd64OnlyVersions": [],
      "multiArchVersions": [
        "master.221011.1"
      ]
    }
  ],
  "DownloadFiles": [
    {
      "fileName": "cni-plugins-linux-amd64-v*",
      "downloadLocation": "/opt/cni/downloads",
      "downloadURL": "https://acs-mirror.azureedge.net/cni-plugins/v*/binaries",
      "versions": [
        "1.1.1"
      ]
    },
    {
      "fileName": "azure-vnet-cni-linux-amd64-v*",
      "downloadLocation": "/opt/cni/downloads",
      "downloadURL": "https://acs-mirror.azureedge.net/azure-cni/v*/binaries",
      "versions": [
        "1.4.43",
        "1.4.35"
      ]
    },
    {
      "fileName": "azure-vnet-cni-swift-linux-amd64-v*",
      "downloadLocation": "/opt/cni/downloads",
      "downloadURL": "https://acs-mirror.azureedge.net/azure-cni/v*/binaries",
      "versions": [
        "1.4.43",
        "1.4.35"
      ]
    },
    {
      "fileName": "azure-vnet-cni-overlay-linux-amd64-v*",
      "downloadLocation": "/opt/cni/downloads",
      "downloadURL": "https://acs-mirror.azureedge.net/azure-cni/v*/binaries",
      "versions": [
        "1.4.43",
        "1.4.35"
      ]
    },
    {
      "fileName": "crictl-v*-linux-amd64.tar.gz",
      "downloadLocation": "/opt/crictl/downloads",
      "downloadURL": "https://acs-mirror.azureedge.net/cri-tools/v*/binaries",
      "versions": [
        "1.25.0"
      ],
      "targetContainerRuntime": "containerd"
    }
  ]
}<|MERGE_RESOLUTION|>--- conflicted
+++ resolved
@@ -11,11 +11,6 @@
       "downloadURL": "mcr.microsoft.com/oss/kubernetes/metrics-server:*",
       "amd64OnlyVersions": [],
       "multiArchVersions": [
-<<<<<<< HEAD
-=======
-        "v0.5.2",
-        "v0.6.1",
->>>>>>> 3e6f792c
         "v0.6.3"
       ]
     },
