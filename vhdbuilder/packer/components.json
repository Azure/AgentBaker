--- conflicted
+++ resolved
@@ -295,10 +295,7 @@
       "downloadURL": "mcr.microsoft.com/azure-policy/policy-kubernetes-addon-prod:*",
       "amd64OnlyVersions": [],
       "multiArchVersions": [
-<<<<<<< HEAD
         "1.1.0",
-=======
->>>>>>> e70c0938
         "1.0.1"
       ]
     },
@@ -306,10 +303,7 @@
       "downloadURL": "mcr.microsoft.com/azure-policy/policy-kubernetes-webhook:*",
       "amd64OnlyVersions": [],
       "multiArchVersions": [
-<<<<<<< HEAD
         "1.1.0",
-=======
->>>>>>> e70c0938
         "1.0.1"
       ]
     },
