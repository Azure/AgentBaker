--- conflicted
+++ resolved
@@ -542,23 +542,6 @@
   done
 fi
 
-<<<<<<< HEAD
-# kubelet and kubectl
-# need to cover previously supported version for VMAS scale up scenario
-# So keeping as many versions as we can - those unsupported version can be removed when we don't have enough space
-# NOTE that we only keep the latest one per k8s patch version as kubelet/kubectl is decided by VHD version
-# Please do not use the .1 suffix, because that's only for the base image patches
-# regular version >= v1.17.0 or hotfixes >= 20211009 has arm64 binaries.
-KUBE_BINARY_VERSIONS="$(jq -r .kubernetes.versions[] manifest.json)"
-
-# TODO (alburgess) oras for kublet and kubectl 
-for PATCHED_KUBE_BINARY_VERSION in ${KUBE_BINARY_VERSIONS}; do
-  KUBERNETES_VERSION=$(echo ${PATCHED_KUBE_BINARY_VERSION} | cut -d"_" -f1 | cut -d"-" -f1 | cut -d"." -f1,2,3)
-  extractKubeBinaries $KUBERNETES_VERSION "https://acs-mirror.azureedge.net/kubernetes/v${PATCHED_KUBE_BINARY_VERSION}/binaries/kubernetes-node-linux-${CPU_ARCH}.tar.gz" false
-done
-
-=======
->>>>>>> ca8b8938
 rm -f ./azcopy # cleanup immediately after usage will return in two downloads
 echo "install-dependencies step completed successfully"
 capture_benchmark "overall_script" true
