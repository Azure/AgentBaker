#!/bin/bash

script_start_timestamp=$(date +%H:%M:%S)
section_start_timestamp=$(date +%H:%M:%S)

script_start_stopwatch=$(date +%s)
section_start_stopwatch=$(date +%s)

declare -a benchmarks=()

OS=$(sort -r /etc/*-release | gawk 'match($0, /^(ID_LIKE=(coreos)|ID=(.*))$/, a) { print toupper(a[2] a[3]); exit }')
OS_VERSION=$(sort -r /etc/*-release | gawk 'match($0, /^(VERSION_ID=(.*))$/, a) { print toupper(a[2] a[3]); exit }' | tr -d '"')
UBUNTU_OS_NAME="UBUNTU"
MARINER_OS_NAME="MARINER"
THIS_DIR="$(cd "$(dirname ${BASH_SOURCE[0]})" && pwd)"

source /home/packer/provision_installs.sh
source /home/packer/provision_installs_distro.sh
source /home/packer/provision_source.sh
source /home/packer/provision_source_distro.sh
source /home/packer/tool_installs.sh
source /home/packer/tool_installs_distro.sh

CPU_ARCH=$(getCPUArch)  #amd64 or arm64
VHD_LOGS_FILEPATH=/opt/azure/vhd-install.complete
COMPONENTS_FILEPATH=/opt/azure/components.json
VHD_BUILD_PERF_DATA=/opt/azure/vhd-build-performance-data.json

echo ""
echo "Components downloaded in this VHD build (some of the below components might get deleted during cluster provisioning if they are not needed):" >> ${VHD_LOGS_FILEPATH}
capture_benchmark "declare_variables_and_source_packer_files"

echo "Logging the kernel after purge and reinstall + reboot: $(uname -r)"
# fix grub issue with cvm by reinstalling before other deps
# other VHDs use grub-pc, not grub-efi
if [[ "${UBUNTU_RELEASE}" == "20.04" ]] && [[ "$IMG_SKU" == "20_04-lts-cvm" ]]; then
  apt_get_update || exit $ERR_APT_UPDATE_TIMEOUT
  wait_for_apt_locks
  apt_get_install 30 1 600 grub-efi || exit 1
fi

if [[ "$OS" == "$UBUNTU_OS_NAME" ]]; then
  # disable and mask all UU timers/services
  # save some background io/latency
  systemctl mask apt-daily.service apt-daily-upgrade.service || exit 1
  systemctl disable apt-daily.service apt-daily-upgrade.service || exit 1
  systemctl disable apt-daily.timer apt-daily-upgrade.timer || exit 1

  tee /etc/apt/apt.conf.d/99periodic > /dev/null <<EOF || exit 1
APT::Periodic::Update-Package-Lists "0";
APT::Periodic::Download-Upgradeable-Packages "0";
APT::Periodic::AutocleanInterval "0";
APT::Periodic::Unattended-Upgrade "0";
EOF
fi
capture_benchmark "purge_and_reinstall_ubuntu"

# If the IMG_SKU does not contain "minimal", installDeps normally
if [[ "$IMG_SKU" != *"minimal"* ]]; then
  installDeps
else
  updateAptWithMicrosoftPkg
  # The following packages are required for an Ubuntu Minimal Image to build and successfully run CSE
  # blobfuse2 and fuse3 - ubuntu 22.04 supports blobfuse2 and is fuse3 compatible
  BLOBFUSE2_VERSION="2.2.1"
  if [ "${OS_VERSION}" == "18.04" ]; then
    # keep legacy version on ubuntu 18.04
    BLOBFUSE2_VERSION="2.2.0"
  fi
  required_pkg_list=("blobfuse2="${BLOBFUSE2_VERSION} fuse3)
  for apt_package in ${required_pkg_list[*]}; do
      if ! apt_get_install 30 1 600 $apt_package; then
          journalctl --no-pager -u $apt_package
          exit $ERR_APT_INSTALL_TIMEOUT
      fi
  done
fi

CHRONYD_DIR=/etc/systemd/system/chronyd.service.d
if [[ "$OS" == "$UBUNTU_OS_NAME" ]]; then
  if [ "${OS_VERSION}" == "18.04" ]; then
    CHRONYD_DIR=/etc/systemd/system/chrony.service.d
  fi
fi

mkdir -p "${CHRONYD_DIR}"
cat >> "${CHRONYD_DIR}"/10-chrony-restarts.conf <<EOF
[Service]
Restart=always
RestartSec=5
EOF

tee -a /etc/systemd/journald.conf > /dev/null <<'EOF'
Storage=persistent
SystemMaxUse=1G
RuntimeMaxUse=1G
ForwardToSyslog=yes
EOF
capture_benchmark "install_dependencies"

if [[ ${CONTAINER_RUNTIME:-""} != "containerd" ]]; then
  echo "Unsupported container runtime. Only containerd is supported for new VHD builds."
  exit 1
fi

if [[ $(isARM64) == 1 ]]; then
  if [[ ${ENABLE_FIPS,,} == "true" ]]; then
    echo "No FIPS support on arm64, exiting..."
    exit 1
  fi
  if [[ ${HYPERV_GENERATION,,} == "v1" ]]; then
    echo "No arm64 support on V1 VM, exiting..."
    exit 1
  fi

  if [[ ${CONTAINER_RUNTIME,,} == "docker" ]]; then
    echo "No dockerd is allowed on arm64 vhd, exiting..."
    exit 1
  fi
fi

# Since we do not build Ubuntu 16.04 images anymore, always override network config and disable NTP + Timesyncd and install Chrony
# Mariner does this differently, so only do it for Ubuntu
if [[ $OS != $MARINER_OS_NAME ]]; then
  overrideNetworkConfig || exit 1
  disableNtpAndTimesyncdInstallChrony || exit 1
fi
capture_benchmark "check_container_runtime_and_network_configurations"

CONTAINERD_SERVICE_DIR="/etc/systemd/system/containerd.service.d"
mkdir -p "${CONTAINERD_SERVICE_DIR}"
tee "${CONTAINERD_SERVICE_DIR}/exec_start.conf" > /dev/null <<EOF
[Service]
ExecStartPost=/sbin/iptables -P FORWARD ACCEPT
EOF

tee "/etc/sysctl.d/99-force-bridge-forward.conf" > /dev/null <<EOF
net.ipv4.ip_forward = 1
net.ipv4.conf.all.forwarding = 1
net.ipv6.conf.all.forwarding = 1
net.bridge.bridge-nf-call-iptables = 1
EOF

echo "set read ahead size to 15380 KB"
AWK_PATH=$(command -v awk)
cat > /etc/udev/rules.d/99-nfs.rules <<EOF
SUBSYSTEM=="bdi", ACTION=="add", PROGRAM="$AWK_PATH -v bdi=\$kernel 'BEGIN{ret=1} {if (\$4 == bdi){ret=0}} END{exit ret}' /proc/fs/nfsfs/volumes", ATTR{read_ahead_kb}="15380"
EOF
udevadm control --reload

if [[ $OS == $MARINER_OS_NAME ]]; then
    disableSystemdResolvedCache
    disableSystemdIptables || exit 1
    setMarinerNetworkdConfig
    fixCBLMarinerPermissions
    addMarinerNvidiaRepo
    overrideNetworkConfig || exit 1
    if grep -q "kata" <<< "$FEATURE_FLAGS"; then
      installKataDeps
      enableMarinerKata
    fi
    disableTimesyncd
    disableDNFAutomatic
    enableCheckRestart
    activateNfConntrack
fi

<<<<<<< HEAD
# installs oras for installing packages for network isolated clusters 
installOras
# TODO (alburgess) need to do 'oras login' with credentials before oras can be used

# TODO (alburgess) orsa for WASM shims
downloadContainerdWasmShims
echo "  - containerd-wasm-shims ${CONTAINERD_WASM_VERSIONS}" >> ${VHD_LOGS_FILEPATH}

echo "VHD will be built with containerd as the container runtime"
updateAptWithMicrosoftPkg
capture_benchmark "create_containerd_service_directory_download_shims_configure_runtime_and_network"

=======
>>>>>>> 4ad3d600
# doing this at vhd allows CSE to be faster with just mv 
unpackTgzToCNIDownloadsDIR() {
  local URL=$1
  CNI_TGZ_TMP=${URL##*/}
  CNI_DIR_TMP=${CNI_TGZ_TMP%.tgz}
  mkdir "$CNI_DOWNLOADS_DIR/${CNI_DIR_TMP}"
  tar -xzf "$CNI_DOWNLOADS_DIR/${CNI_TGZ_TMP}" -C $CNI_DOWNLOADS_DIR/$CNI_DIR_TMP
  rm -rf ${CNI_DOWNLOADS_DIR:?}/${CNI_TGZ_TMP}
  echo "  - Ran tar -xzf on the CNI downloaded then rm -rf to clean up"
}

#this is the reference cni it is only ever downloaded in caching for build not at provisioning time
#but conceptually it is very similiar to downloadAzureCNI in that it takes a url and puts in CNI_DOWNLOADS_DIR
downloadCNI() {
    downloadDir=${1}
    mkdir -p $downloadDir
    CNI_PLUGINS_URL=${2}
    cniTgzTmp=${CNI_PLUGINS_URL##*/}
    retrycmd_get_tarball 120 5 "$downloadDir/${cniTgzTmp}" ${CNI_PLUGINS_URL} || exit $ERR_CNI_DOWNLOAD_TIMEOUT
}

packages=$(jq ".Packages" $COMPONENTS_FILEPATH | jq .[] --monochrome-output --compact-output)
for p in ${packages[*]}; do
  #getting metadata for each package
  name=$(echo "${p}" | jq .name -r)
  PACKAGE_VERSIONS=()
  returnPackageVersions ${p} ${OS} ${OS_VERSION}
  PACKAGE_DOWNLOAD_URL=""
  returnPackageDownloadURL ${p} ${OS} ${OS_VERSION}
  echo "In components.json, processing components.packages \"${name}\" \"${PACKAGE_VERSIONS[@]}\" \"${PACKAGE_DOWNLOAD_URL}\""
  downloadDir=$(echo ${p} | jq .downloadLocation -r)
  #download the package
  case $name in
    "oras")
      for version in ${PACKAGE_VERSIONS[@]}; do
        evaluatedURL=$(evalPackageDownloadURL ${PACKAGE_DOWNLOAD_URL})
        installOras "${downloadDir}" "${evaluatedURL}" "${version}"
        echo "  - oras version ${version}" >> ${VHD_LOGS_FILEPATH}
        # ORAS will be used to install other packages for network isolate clusters, it must go first.
      done
      ;;
    "cri-tools")
      for version in ${PACKAGE_VERSIONS[@]}; do
        evaluatedURL=$(evalPackageDownloadURL ${PACKAGE_DOWNLOAD_URL})
        downloadCrictl "${downloadDir}" "${evaluatedURL}"
        echo "  - crictl version ${version}" >> ${VHD_LOGS_FILEPATH}
        # other steps are dependent on CRICTL_VERSION and CRICTL_VERSIONS
        # since we only have 1 entry in CRICTL_VERSIONS, we simply set both to the same value
        CRICTL_VERSION=${version} 
        CRICTL_VERSIONS=${version}
      done
      ;;
    "azure-cni")
      for version in ${PACKAGE_VERSIONS[@]}; do
        evaluatedURL=$(evalPackageDownloadURL ${PACKAGE_DOWNLOAD_URL})
        downloadAzureCNI "${downloadDir}" "${evaluatedURL}"
        unpackTgzToCNIDownloadsDIR "${evaluatedURL}" #alternatively we could put thus directly in CNI_BIN_DIR to avoid provisioing time move
        echo "  - Azure CNI version ${version}" >> ${VHD_LOGS_FILEPATH}
      done
      ;;
    "cni-plugins")
      for version in ${PACKAGE_VERSIONS[@]}; do
        evaluatedURL=$(evalPackageDownloadURL ${PACKAGE_DOWNLOAD_URL})
        downloadCNI "${downloadDir}" "${evaluatedURL}"
        unpackTgzToCNIDownloadsDIR "${evaluatedURL}"
        echo "  - CNI plugin version ${version}" >> ${VHD_LOGS_FILEPATH}
      done
      ;;
    "runc")
      for version in ${PACKAGE_VERSIONS[@]}; do
        evaluatedURL=$(evalPackageDownloadURL ${PACKAGE_DOWNLOAD_URL})
        ensureRunc "${version}" "${evaluatedURL}" "${downloadDir}"
        echo "  - runc version ${version}" >> ${VHD_LOGS_FILEPATH}
      done
      ;;
    "containerd")
      for version in ${PACKAGE_VERSIONS[@]}; do
        evaluatedURL=$(evalPackageDownloadURL ${PACKAGE_DOWNLOAD_URL})
        if [[ "${OS}" == "${UBUNTU_OS_NAME}" ]]; then
          installContainerd "${downloadDir}" "${evaluatedURL}" "${version}"
        elif [[ "${OS}" == "${MARINER_OS_NAME}" ]]; then
          installStandaloneContainerd "${version}"
        fi
        echo "  - containerd version ${version}" >> ${VHD_LOGS_FILEPATH}
      done
      ;;
    "kubernetes-binaries")
      # kubelet and kubectl
      # need to cover previously supported version for VMAS scale up scenario
      # So keeping as many versions as we can - those unsupported version can be removed when we don't have enough space
      # NOTE that we only keep the latest one per k8s patch version as kubelet/kubectl is decided by VHD version
      # Please do not use the .1 suffix, because that's only for the base image patches
      # regular version >= v1.17.0 or hotfixes >= 20211009 has arm64 binaries.
      for version in ${PACKAGE_VERSIONS[@]}; do
        evaluatedURL=$(evalPackageDownloadURL ${PACKAGE_DOWNLOAD_URL})
        extractKubeBinaries "${version}" "${evaluatedURL}" false "${downloadDir}"
        echo "  - kubernetes-binaries version ${version}" >> ${VHD_LOGS_FILEPATH}
      done
      ;;
    *)
      echo "Package name: ${name} not supported for download. Please implement the download logic in the script."
      # We can add a common function to download a generic package here.
      # However, installation could be different for different packages.
      ;;
  esac
  capture_benchmark "download_${name}"
done

downloadContainerdWasmShims
echo "  - containerd-wasm-shims ${CONTAINERD_WASM_VERSIONS}" >> ${VHD_LOGS_FILEPATH}

echo "VHD will be built with containerd as the container runtime"
updateAptWithMicrosoftPkg
capture_benchmark "create_containerd_service_directory_download_shims_configure_runtime_and_network"

installAndConfigureArtifactStreaming() {
  # arguments: package name, package extension
  PACKAGE_NAME=$1
  PACKAGE_EXTENSION=$2
  MIRROR_PROXY_VERSION='0.2.9'
  MIRROR_DOWNLOAD_PATH="./$1.$2"
  MIRROR_PROXY_URL="https://acrstreamingpackage.blob.core.windows.net/bin/${MIRROR_PROXY_VERSION}/${PACKAGE_NAME}.${PACKAGE_EXTENSION}"
  retrycmd_curl_file 10 5 60 $MIRROR_DOWNLOAD_PATH $MIRROR_PROXY_URL || exit ${ERR_ARTIFACT_STREAMING_DOWNLOAD}
  if [ "$2" == "deb" ]; then
    apt_get_install 30 1 600 $MIRROR_DOWNLOAD_PATH || exit $ERR_ARTIFACT_STREAMING_DOWNLOAD
  elif [ "$2" == "rpm" ]; then
    dnf_install 30 1 600 $MIRROR_DOWNLOAD_PATH || exit $ERR_ARTIFACT_STREAMING_DOWNLOAD
  fi
  rm $MIRROR_DOWNLOAD_PATH
}

UBUNTU_MAJOR_VERSION=$(echo $UBUNTU_RELEASE | cut -d. -f1)
# Artifact Streaming currently not supported for 24.04, the deb file isnt present in acs-mirror
# TODO(amaheshwari/aganeshkumar): Remove the conditional when Artifact Streaming is enabled for 24.04
if [ $OS == $UBUNTU_OS_NAME ] && [ $(isARM64)  != 1 ] && [ $UBUNTU_MAJOR_VERSION -ge 20 ] && [ ${UBUNTU_RELEASE} != "24.04" ]; then
  installAndConfigureArtifactStreaming acr-mirror-${UBUNTU_RELEASE//.} deb
fi

if [ $OS == $MARINER_OS_NAME ]  && [ $OS_VERSION == "2.0" ] && [ $(isARM64)  != 1 ]; then
  installAndConfigureArtifactStreaming acr-mirror-mariner rpm
fi

KUBERNETES_VERSION=$CRICTL_VERSIONS installCrictl || exit $ERR_CRICTL_DOWNLOAD_TIMEOUT

# k8s will use images in the k8s.io namespaces - create it
ctr namespace create k8s.io
cliTool="ctr"

# also pre-download Teleportd plugin for containerd
downloadTeleportdPlugin ${TELEPORTD_PLUGIN_DOWNLOAD_URL} "0.8.0"

INSTALLED_RUNC_VERSION=$(runc --version | head -n1 | sed 's/runc version //')
echo "  - runc version ${INSTALLED_RUNC_VERSION}" >> ${VHD_LOGS_FILEPATH}
capture_benchmark "artifact_streaming_and_download_teleportd"

if [[ $OS == $UBUNTU_OS_NAME && $(isARM64) != 1 ]]; then  # no ARM64 SKU with GPU now
  gpu_action="copy"
  NVIDIA_DRIVER_IMAGE_SHA="sha-2d4c96"
  export NVIDIA_DRIVER_IMAGE_TAG="cuda-550.54.15-${NVIDIA_DRIVER_IMAGE_SHA}"

  mkdir -p /opt/{actions,gpu}
  ctr image pull $NVIDIA_DRIVER_IMAGE:$NVIDIA_DRIVER_IMAGE_TAG
  if grep -q "fullgpu" <<< "$FEATURE_FLAGS"; then
    bash -c "$CTR_GPU_INSTALL_CMD $NVIDIA_DRIVER_IMAGE:$NVIDIA_DRIVER_IMAGE_TAG gpuinstall /entrypoint.sh install"
    ret=$?
    if [[ "$ret" != "0" ]]; then
      echo "Failed to install GPU driver, exiting..."
      exit $ret
    fi
  fi

  cat << EOF >> ${VHD_LOGS_FILEPATH}
  - nvidia-driver=${NVIDIA_DRIVER_IMAGE_TAG}
EOF
fi

ls -ltr /opt/gpu/* >> ${VHD_LOGS_FILEPATH}

installBpftrace
echo "  - $(bpftrace --version)" >> ${VHD_LOGS_FILEPATH}

PRESENT_DIR=$(pwd)
# run installBcc in a subshell and continue on with container image pull in order to decrease total build time
(
  cd $PRESENT_DIR || { echo "Subshell in the wrong directory" >&2; exit 1; }

  installBcc

  exit $?
) > /var/log/bcc_installation.log 2>&1 &

BCC_PID=$!

echo "${CONTAINER_RUNTIME} images pre-pulled:" >> ${VHD_LOGS_FILEPATH}
capture_benchmark "pull_nvidia_driver_image_and_run_installBcc_in_subshell"

string_replace() {
  echo ${1//\*/$2}
}

# Limit number of parallel pulls to 2 less than number of processor cores in order to prevent issues with network, CPU, and disk resources
# Account for possibility that number of cores is 3 or less
num_proc=$(nproc)
if [[ $num_proc -gt 3 ]]; then
  parallel_container_image_pull_limit=$(nproc --ignore=2)
else
  parallel_container_image_pull_limit=1
fi
echo "Limit for parallel container image pulls set to $parallel_container_image_pull_limit"

declare -a image_pids=()

ContainerImages=$(jq ".ContainerImages" $COMPONENTS_FILEPATH | jq .[] --monochrome-output --compact-output)
for imageToBePulled in ${ContainerImages[*]}; do
  downloadURL=$(echo "${imageToBePulled}" | jq .downloadURL -r)
  amd64OnlyVersionsStr=$(echo "${imageToBePulled}" | jq .amd64OnlyVersions -r)
  multiArchVersionsStr=$(echo "${imageToBePulled}" | jq .multiArchVersions -r)

  amd64OnlyVersions=""
  if [[ ${amd64OnlyVersionsStr} != null ]]; then
    amd64OnlyVersions=$(echo "${amd64OnlyVersionsStr}" | jq -r ".[]")
  fi
  multiArchVersions=""
  if [[ ${multiArchVersionsStr} != null ]]; then
    multiArchVersions=$(echo "${multiArchVersionsStr}" | jq -r ".[]")
  fi

  if [[ $(isARM64) == 1 ]]; then
    versions="${multiArchVersions}"
  else
    versions="${amd64OnlyVersions} ${multiArchVersions}"
  fi

  for version in ${versions}; do
    CONTAINER_IMAGE=$(string_replace $downloadURL $version)
    pullContainerImage ${cliTool} ${CONTAINER_IMAGE} &
    image_pids+=($!)
    echo "  - ${CONTAINER_IMAGE}" >> ${VHD_LOGS_FILEPATH}
    while [[ $(jobs -p | wc -l) -ge $parallel_container_image_pull_limit ]]; do
      wait -n
    done
  done
done
wait ${image_pids[@]}

watcher=$(jq '.ContainerImages[] | select(.downloadURL | contains("aks-node-ca-watcher"))' $COMPONENTS_FILEPATH)
watcherBaseImg=$(echo $watcher | jq -r .downloadURL)
watcherVersion=$(echo $watcher | jq -r .multiArchVersions[0])
watcherFullImg=${watcherBaseImg//\*/$watcherVersion}

# this image will never get pulled, the tag must be the same across different SHAs.
# it will only ever be upgraded via node image changes.
# we do this because the image is used to bootstrap custom CA trust when MCR egress
# may be intercepted by an untrusted TLS MITM firewall.
watcherStaticImg=${watcherBaseImg//\*/static}

# can't use cliTool because crictl doesn't support retagging.
retagContainerImage "ctr" ${watcherFullImg} ${watcherStaticImg}
capture_benchmark "pull_and_retag_container_images"

# IPv6 nftables rules are only available on Ubuntu or Mariner v2
if [[ $OS == $UBUNTU_OS_NAME || ( $OS == $MARINER_OS_NAME && $OS_VERSION == "2.0" ) ]]; then
  systemctlEnableAndStart ipv6_nftables || exit 1
fi
capture_benchmark "configure_networking_and_interface"

if [[ $OS == $UBUNTU_OS_NAME && $(isARM64) != 1 ]]; then  # no ARM64 SKU with GPU now
NVIDIA_DEVICE_PLUGIN_VERSIONS="
v0.13.0.7
"
for NVIDIA_DEVICE_PLUGIN_VERSION in ${NVIDIA_DEVICE_PLUGIN_VERSIONS}; do
    CONTAINER_IMAGE="mcr.microsoft.com/oss/nvidia/k8s-device-plugin:${NVIDIA_DEVICE_PLUGIN_VERSION}"
    pullContainerImage ${cliTool} ${CONTAINER_IMAGE}
    echo "  - ${CONTAINER_IMAGE}" >> ${VHD_LOGS_FILEPATH}
done

# GPU device plugin
if grep -q "fullgpu" <<< "$FEATURE_FLAGS" && grep -q "gpudaemon" <<< "$FEATURE_FLAGS"; then
  kubeletDevicePluginPath="/var/lib/kubelet/device-plugins"
  mkdir -p $kubeletDevicePluginPath
  echo "  - $kubeletDevicePluginPath" >> ${VHD_LOGS_FILEPATH}

  DEST="/usr/local/nvidia/bin"
  mkdir -p $DEST
  ctr --namespace k8s.io run --rm --mount type=bind,src=${DEST},dst=${DEST},options=bind:rw --cwd ${DEST} "mcr.microsoft.com/oss/nvidia/k8s-device-plugin:v0.13.0.7" plugingextract /bin/sh -c "cp /usr/bin/nvidia-device-plugin $DEST" || exit 1
  chmod a+x $DEST/nvidia-device-plugin
  echo "  - extracted nvidia-device-plugin..." >> ${VHD_LOGS_FILEPATH}
  ls -ltr $DEST >> ${VHD_LOGS_FILEPATH}

  systemctlEnableAndStart nvidia-device-plugin || exit 1
fi
fi
capture_benchmark "download_gpu_device_plugin"

# Kubelet credential provider plugins
CREDENTIAL_PROVIDER_VERSIONS="
1.29.2
1.30.0
"
# TODO (alburgess) oras for credential provider
for CREDENTIAL_PROVIDER_VERSION in $CREDENTIAL_PROVIDER_VERSIONS; do
    if $BLOCK_OUTBOUND_NETWORK; then
      # TODO (alburgess) change mcr.microsoft.com to the passed in private endpoint url from RP
      CREDENTIAL_PROVIDER_DOWNLOAD_URL="mcr.microsoft.com/oss/binaries/kubernetes/azure-acr-credential-provider:v${CREDENTIAL_PROVIDER_VERSION}-linux-${CPU_ARCH}" # URL will be passed from RP <URL>/oss/binaries/kubernetes/azure-acr-credential-provider:v${CREDENTIAL_PROVIDER_VERSION}-linux-${CPU_ARCH}
      downloadCredentialProviderWithOras $CREDENTIAL_PROVIDER_DOWNLOAD_URL
      echo "Installed credenital provider within blocked outbound if" >> ${VHD_LOGS_FILEPATH}
    else 
      CREDENTIAL_PROVIDER_DOWNLOAD_URL="https://acs-mirror.azureedge.net/cloud-provider-azure/v${CREDENTIAL_PROVIDER_VERSION}/binaries/azure-acr-credential-provider-linux-${CPU_ARCH}-v${CREDENTIAL_PROVIDER_VERSION}.tar.gz"
      downloadCredentialProvider $CREDENTIAL_PROVIDER_DOWNLOAD_URL
    fi
    echo "  - Kubelet credential provider version ${CREDENTIAL_PROVIDER_VERSION}" >> ${VHD_LOGS_FILEPATH}
done

mkdir -p /var/log/azure/Microsoft.Azure.Extensions.CustomScript/events

systemctlEnableAndStart cgroup-memory-telemetry.timer || exit 1
systemctl enable cgroup-memory-telemetry.service || exit 1
systemctl restart cgroup-memory-telemetry.service

CGROUP_VERSION=$(stat -fc %T /sys/fs/cgroup)
if [ "$CGROUP_VERSION" = "cgroup2fs" ]; then
  systemctlEnableAndStart cgroup-pressure-telemetry.timer || exit 1
  systemctl enable cgroup-pressure-telemetry.service || exit 1
  systemctl restart cgroup-pressure-telemetry.service
fi

cat /var/log/azure/Microsoft.Azure.Extensions.CustomScript/events/*
rm -r /var/log/azure/Microsoft.Azure.Extensions.CustomScript || exit 1


capture_benchmark "configure_telemetry_create_logging_directory"

# download kubernetes package from the given URL using MSI for auth for azcopy
# if it is a kube-proxy package, extract image from the downloaded package
cacheKubePackageFromPrivateUrl() {
  local kube_private_binary_url="$1"

  echo "process private package url: $kube_private_binary_url"

  mkdir -p ${K8S_PRIVATE_PACKAGES_CACHE_DIR} # /opt/kubernetes/downloads/private-packages

  # save kube pkg with version number from the url path, this convention is used to find the cached package at run-time
  local k8s_tgz_name
  k8s_tgz_name=$(echo "$kube_private_binary_url" | grep -o -P '(?<=\/kubernetes\/).*(?=\/binaries\/)').tar.gz

  # use azcopy with MSI instead of curl to download packages
  getAzCopyCurrentPath

  ./azcopy login --login-type=MSI

  cached_pkg="${K8S_PRIVATE_PACKAGES_CACHE_DIR}/${k8s_tgz_name}"
  echo "download private package ${kube_private_binary_url} and store as ${cached_pkg}"
  if ! ./azcopy copy "${kube_private_binary_url}" "${cached_pkg}"; then
    exit $ERR_PRIVATE_K8S_PKG_ERR
  fi
}

if [[ $OS == $UBUNTU_OS_NAME ]]; then
  # remove snapd, which is not used by container stack
  apt_get_purge 20 30 120 snapd || exit 1
  apt_get_purge 20 30 120 apache2-utils || exit 1

  apt-get -y autoclean || exit 1
  apt-get -y autoremove --purge || exit 1
  apt-get -y clean || exit 1
  # update message-of-the-day to start after multi-user.target
  # multi-user.target usually start at the end of the boot sequence
  sed -i 's/After=network-online.target/After=multi-user.target/g' /lib/systemd/system/motd-news.service
fi

wait $BCC_PID
BCC_EXIT_CODE=$?

if [ $BCC_EXIT_CODE -eq 0 ]; then
  echo "Bcc tools successfully installed."
  cat << EOF >> ${VHD_LOGS_FILEPATH}
  - bcc-tools
  - libbcc-examples
EOF
else
  echo "Error: installBcc subshell failed with exit code $BCC_EXIT_CODE" >&2
fi
capture_benchmark "finish_installing_bcc_tools"

# use the private_packages_url to download and cache packages
if [[ -n ${PRIVATE_PACKAGES_URL} ]]; then
  IFS=',' read -ra PRIVATE_URLS <<< "${PRIVATE_PACKAGES_URL}"

  for private_url in "${PRIVATE_URLS[@]}"; do
    echo "download kube package from ${private_url}"
    cacheKubePackageFromPrivateUrl "$private_url"
  done
fi

rm -f ./azcopy # cleanup immediately after usage will return in two downloads
echo "install-dependencies step completed successfully"
capture_benchmark "overall_script" true
process_benchmarks
<|MERGE_RESOLUTION|>--- conflicted
+++ resolved
@@ -165,21 +165,6 @@
     activateNfConntrack
 fi
 
-<<<<<<< HEAD
-# installs oras for installing packages for network isolated clusters 
-installOras
-# TODO (alburgess) need to do 'oras login' with credentials before oras can be used
-
-# TODO (alburgess) orsa for WASM shims
-downloadContainerdWasmShims
-echo "  - containerd-wasm-shims ${CONTAINERD_WASM_VERSIONS}" >> ${VHD_LOGS_FILEPATH}
-
-echo "VHD will be built with containerd as the container runtime"
-updateAptWithMicrosoftPkg
-capture_benchmark "create_containerd_service_directory_download_shims_configure_runtime_and_network"
-
-=======
->>>>>>> 4ad3d600
 # doing this at vhd allows CSE to be faster with just mv 
 unpackTgzToCNIDownloadsDIR() {
   local URL=$1
