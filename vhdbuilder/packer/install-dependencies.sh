#!/bin/bash
UBUNTU_OS_NAME="UBUNTU"
MARINER_OS_NAME="MARINER"
MARINER_KATA_OS_NAME="MARINERKATA"
AZURELINUX_OS_NAME="AZURELINUX"

<<<<<<< HEAD
=======
# Real world examples from the command outputs
# For Azure Linux V3: ID=azurelinux VERSION_ID="3.0"
# For Azure Linux V2: ID=mariner VERSION_ID="2.0"
OS=$(sort -r /etc/*-release | gawk 'match($0, /^(ID_LIKE=(coreos)|ID=(.*))$/, a) { print toupper(a[2] a[3]); exit }')
>>>>>>> f465ba61
IS_KATA="false"
if grep -q "kata" <<< "$FEATURE_FLAGS"; then
  IS_KATA="true"
  # TODO temporarily modify os-release to be mariner for Kata on 3.0 images to unblock AKS deployment
  sudo sed -i 's/azurelinux/mariner/g' /etc/os-release
fi
<<<<<<< HEAD
OS=$(sort -r /etc/*-release | gawk 'match($0, /^(ID_LIKE=(coreos)|ID=(.*))$/, a) { print toupper(a[2] a[3]); exit }')

=======
>>>>>>> f465ba61
OS_VERSION=$(sort -r /etc/*-release | gawk 'match($0, /^(VERSION_ID=(.*))$/, a) { print toupper(a[2] a[3]); exit }' | tr -d '"')

THIS_DIR="$(cd "$(dirname ${BASH_SOURCE[0]})" && pwd)"

source /home/packer/provision_installs.sh
source /home/packer/provision_installs_distro.sh
source /home/packer/provision_source.sh
source /home/packer/provision_source_benchmarks.sh
source /home/packer/provision_source_distro.sh
source /home/packer/tool_installs.sh
source /home/packer/tool_installs_distro.sh

CPU_ARCH=$(getCPUArch)  #amd64 or arm64
VHD_LOGS_FILEPATH=/opt/azure/vhd-install.complete
COMPONENTS_FILEPATH=/opt/azure/components.json
PERFORMANCE_DATA_FILE=/opt/azure/vhd-build-performance-data.json

echo ""
echo "Components downloaded in this VHD build (some of the below components might get deleted during cluster provisioning if they are not needed):" >> ${VHD_LOGS_FILEPATH}
capture_benchmark "${SCRIPT_NAME}_declare_variables_and_source_packer_files"

echo "Logging the kernel after purge and reinstall + reboot: $(uname -r)"
# fix grub issue with cvm by reinstalling before other deps
# other VHDs use grub-pc, not grub-efi
if [[ "${UBUNTU_RELEASE}" == "20.04" ]] && [[ "$IMG_SKU" == "20_04-lts-cvm" ]]; then
  apt_get_update || exit $ERR_APT_UPDATE_TIMEOUT
  wait_for_apt_locks
  apt_get_install 30 1 600 grub-efi || exit 1
fi

if [[ "$OS" == "$UBUNTU_OS_NAME" ]]; then
  # disable and mask all UU timers/services
  # save some background io/latency
  systemctl mask apt-daily.service apt-daily-upgrade.service || exit 1
  systemctl disable apt-daily.service apt-daily-upgrade.service || exit 1
  systemctl disable apt-daily.timer apt-daily-upgrade.timer || exit 1

  tee /etc/apt/apt.conf.d/99periodic > /dev/null <<EOF || exit 1
APT::Periodic::Update-Package-Lists "0";
APT::Periodic::Download-Upgradeable-Packages "0";
APT::Periodic::AutocleanInterval "0";
APT::Periodic::Unattended-Upgrade "0";
EOF
fi
capture_benchmark "${SCRIPT_NAME}_purge_and_reinstall_ubuntu"

# If the IMG_SKU does not contain "minimal", installDeps normally
if [[ "$IMG_SKU" != *"minimal"* ]]; then
  installDeps
else
  updateAptWithMicrosoftPkg
  # The following packages are required for an Ubuntu Minimal Image to build and successfully run CSE
  # blobfuse2 and fuse3 - ubuntu 22.04 supports blobfuse2 and is fuse3 compatible
  BLOBFUSE2_VERSION="2.3.2"
  if [ "${OS_VERSION}" == "18.04" ]; then
    # keep legacy version on ubuntu 18.04
    BLOBFUSE2_VERSION="2.2.0"
  fi
  required_pkg_list=("blobfuse2="${BLOBFUSE2_VERSION} fuse3)
  for apt_package in ${required_pkg_list[*]}; do
      if ! apt_get_install 30 1 600 $apt_package; then
          journalctl --no-pager -u $apt_package
          exit $ERR_APT_INSTALL_TIMEOUT
      fi
  done
fi

CHRONYD_DIR=/etc/systemd/system/chronyd.service.d
if [[ "$OS" == "$UBUNTU_OS_NAME" ]]; then
  if [ "${OS_VERSION}" == "18.04" ]; then
    CHRONYD_DIR=/etc/systemd/system/chrony.service.d
  fi
fi

mkdir -p "${CHRONYD_DIR}"
cat >> "${CHRONYD_DIR}"/10-chrony-restarts.conf <<EOF
[Service]
Restart=always
RestartSec=5
EOF

tee -a /etc/systemd/journald.conf > /dev/null <<'EOF'
Storage=persistent
SystemMaxUse=1G
RuntimeMaxUse=1G
ForwardToSyslog=yes
EOF
capture_benchmark "${SCRIPT_NAME}_install_dependencies"

if [[ ${CONTAINER_RUNTIME:-""} != "containerd" ]]; then
  echo "Unsupported container runtime. Only containerd is supported for new VHD builds."
  exit 1
fi

if [[ $(isARM64) == 1 ]]; then
  if [[ ${ENABLE_FIPS,,} == "true" ]]; then
    echo "No FIPS support on arm64, exiting..."
    exit 1
  fi
  if [[ ${HYPERV_GENERATION,,} == "v1" ]]; then
    echo "No arm64 support on V1 VM, exiting..."
    exit 1
  fi

  if [[ ${CONTAINER_RUNTIME,,} == "docker" ]]; then
    echo "No dockerd is allowed on arm64 vhd, exiting..."
    exit 1
  fi
fi

# Since we do not build Ubuntu 16.04 images anymore, always override network config and disable NTP + Timesyncd and install Chrony
# Mariner does this differently, so only do it for Ubuntu
if ! isMarinerOrAzureLinux "$OS"; then
  overrideNetworkConfig || exit 1
  disableNtpAndTimesyncdInstallChrony || exit 1
fi
capture_benchmark "${SCRIPT_NAME}_check_container_runtime_and_network_configurations"

CONTAINERD_SERVICE_DIR="/etc/systemd/system/containerd.service.d"
mkdir -p "${CONTAINERD_SERVICE_DIR}"
tee "${CONTAINERD_SERVICE_DIR}/exec_start.conf" > /dev/null <<EOF
[Service]
ExecStartPost=/sbin/iptables -P FORWARD ACCEPT
EOF

tee "/etc/sysctl.d/99-force-bridge-forward.conf" > /dev/null <<EOF
net.ipv4.ip_forward = 1
net.ipv4.conf.all.forwarding = 1
net.ipv6.conf.all.forwarding = 1
net.bridge.bridge-nf-call-iptables = 1
EOF

echo "set read ahead size to 15380 KB"
AWK_PATH=$(command -v awk)
cat > /etc/udev/rules.d/99-nfs.rules <<EOF
SUBSYSTEM=="bdi", ACTION=="add", PROGRAM="$AWK_PATH -v bdi=\$kernel 'BEGIN{ret=1} {if (\$4 == bdi){ret=0}} END{exit ret}' /proc/fs/nfsfs/volumes", ATTR{read_ahead_kb}="15380"
EOF
udevadm control --reload

if isMarinerOrAzureLinux "$OS"; then
    disableSystemdResolvedCache
    disableSystemdIptables || exit 1
    setMarinerNetworkdConfig
    fixCBLMarinerPermissions
    addMarinerNvidiaRepo
    overrideNetworkConfig || exit 1
    if grep -q "kata" <<< "$FEATURE_FLAGS"; then
      installKataDeps
      enableMarinerKata
    fi
    disableTimesyncd
    disableDNFAutomatic
    enableCheckRestart
    activateNfConntrack
fi

# doing this at vhd allows CSE to be faster with just mv 
unpackTgzToCNIDownloadsDIR() {
  local URL=$1
  CNI_TGZ_TMP=${URL##*/}
  CNI_DIR_TMP=${CNI_TGZ_TMP%.tgz}
  mkdir "$CNI_DOWNLOADS_DIR/${CNI_DIR_TMP}"
  tar -xzf "$CNI_DOWNLOADS_DIR/${CNI_TGZ_TMP}" -C $CNI_DOWNLOADS_DIR/$CNI_DIR_TMP
  rm -rf ${CNI_DOWNLOADS_DIR:?}/${CNI_TGZ_TMP}
  echo "  - Ran tar -xzf on the CNI downloaded then rm -rf to clean up"
}

#this is the reference cni it is only ever downloaded in caching for build not at provisioning time
#but conceptually it is very similiar to downloadAzureCNI in that it takes a url and puts in CNI_DOWNLOADS_DIR
downloadCNI() {
    downloadDir=${1}
    mkdir -p $downloadDir
    CNI_PLUGINS_URL=${2}
    cniTgzTmp=${CNI_PLUGINS_URL##*/}
    retrycmd_get_tarball 120 5 "$downloadDir/${cniTgzTmp}" ${CNI_PLUGINS_URL} || exit $ERR_CNI_DOWNLOAD_TIMEOUT
}

echo "VHD will be built with containerd as the container runtime"
updateAptWithMicrosoftPkg
capture_benchmark "${SCRIPT_NAME}_create_containerd_service_directory_and_configure_runtime_and_network"

# check if COMPONENTS_FILEPATH exists
if [ ! -f $COMPONENTS_FILEPATH ]; then
  echo "Components file not found at $COMPONENTS_FILEPATH. Exiting..."
  exit 1
fi

packages=$(jq ".Packages" $COMPONENTS_FILEPATH | jq .[] --monochrome-output --compact-output)
# Iterate over each element in the packages array
while IFS= read -r p; do
  #getting metadata for each package
  name=$(echo "${p}" | jq .name -r)
  PACKAGE_VERSIONS=()
  os=${OS}
  if isMarinerOrAzureLinux "${OS}" && [[ "${IS_KATA}" == "true" ]]; then
    os=${MARINER_KATA_OS_NAME}
  fi
  updatePackageVersions "${p}" "${os}" "${OS_VERSION}"
  PACKAGE_DOWNLOAD_URL=""
  updatePackageDownloadURL "${p}" "${os}" "${OS_VERSION}"
  echo "In components.json, processing components.packages \"${name}\" \"${PACKAGE_VERSIONS[@]}\" \"${PACKAGE_DOWNLOAD_URL}\""

  # if ${PACKAGE_VERSIONS[@]} count is 0 or if the first element of the array is <SKIP>, then skip and move on to next package
  if [[ ${#PACKAGE_VERSIONS[@]} -eq 0 || ${PACKAGE_VERSIONS[0]} == "<SKIP>" ]]; then
    echo "INFO: ${name} package versions array is either empty or the first element is <SKIP>. Skipping ${name} installation."
    continue
  fi
  downloadDir=$(echo "${p}" | jq .downloadLocation -r)
  #download the package
  case $name in
    "cri-tools")
      for version in ${PACKAGE_VERSIONS[@]}; do
        evaluatedURL=$(evalPackageDownloadURL ${PACKAGE_DOWNLOAD_URL})
        downloadCrictl "${downloadDir}" "${evaluatedURL}"
        echo "  - crictl version ${version}" >> ${VHD_LOGS_FILEPATH}
        # other steps are dependent on CRICTL_VERSION and CRICTL_VERSIONS
        # since we only have 1 entry in CRICTL_VERSIONS, we simply set both to the same value
        CRICTL_VERSION=${version} 
        CRICTL_VERSIONS=${version}
      done
      ;;
    "azure-cni")
      for version in ${PACKAGE_VERSIONS[@]}; do
        evaluatedURL=$(evalPackageDownloadURL ${PACKAGE_DOWNLOAD_URL})
        downloadAzureCNI "${downloadDir}" "${evaluatedURL}"
        unpackTgzToCNIDownloadsDIR "${evaluatedURL}" #alternatively we could put thus directly in CNI_BIN_DIR to avoid provisioing time move
        echo "  - Azure CNI version ${version}" >> ${VHD_LOGS_FILEPATH}
      done
      ;;
    "cni-plugins")
      for version in ${PACKAGE_VERSIONS[@]}; do
        evaluatedURL=$(evalPackageDownloadURL ${PACKAGE_DOWNLOAD_URL})
        downloadCNI "${downloadDir}" "${evaluatedURL}"
        unpackTgzToCNIDownloadsDIR "${evaluatedURL}"
        echo "  - CNI plugin version ${version}" >> ${VHD_LOGS_FILEPATH}
      done
      ;;
    "runc")
      for version in ${PACKAGE_VERSIONS[@]}; do
        evaluatedURL=$(evalPackageDownloadURL ${PACKAGE_DOWNLOAD_URL})
        ensureRunc "${version}" "${evaluatedURL}" "${downloadDir}"
        echo "  - runc version ${version}" >> ${VHD_LOGS_FILEPATH}
      done
      ;;
    "containerd")
      for version in ${PACKAGE_VERSIONS[@]}; do
        evaluatedURL=$(evalPackageDownloadURL ${PACKAGE_DOWNLOAD_URL})
        if [[ "${OS}" == "${UBUNTU_OS_NAME}" ]]; then
          installContainerd "${downloadDir}" "${evaluatedURL}" "${version}"
        elif isMarinerOrAzureLinux "$OS"; then
          installStandaloneContainerd "${version}"
        fi
        echo "  - containerd version ${version}" >> ${VHD_LOGS_FILEPATH}
      done
      ;;
    "oras")
      for version in ${PACKAGE_VERSIONS[@]}; do
        evaluatedURL=$(evalPackageDownloadURL ${PACKAGE_DOWNLOAD_URL})
        installOras "${downloadDir}" "${evaluatedURL}" "${version}"
        echo "  - oras version ${version}" >> ${VHD_LOGS_FILEPATH}
      done
      ;;
    "azure-acr-credential-provider")
      for version in ${PACKAGE_VERSIONS[@]}; do
        evaluatedURL=$(evalPackageDownloadURL ${PACKAGE_DOWNLOAD_URL})
        downloadCredentialProvider "${downloadDir}" "${evaluatedURL}" "${version}"
        echo "  - azure-acr-credential-provider version ${version}" >> ${VHD_LOGS_FILEPATH}
        # ORAS will be used to install other packages for network isolated clusters, it must go first.
      done
      ;;
    "containerd-wasm-shims")
      installContainerdWasmShims "${downloadDir}" "${PACKAGE_DOWNLOAD_URL}" "${PACKAGE_VERSIONS[@]}"
      echo "  - containerd-wasm-shims version ${PACKAGE_VERSIONS[@]}" >> ${VHD_LOGS_FILEPATH}
      ;;
    "spinkube")
      installSpinKube "${downloadDir}" "${PACKAGE_DOWNLOAD_URL}" "${PACKAGE_VERSIONS[@]}"
      echo "  - spinkube version ${PACKAGE_VERSIONS[@]}" >> ${VHD_LOGS_FILEPATH}
      ;;
    "kubernetes-binaries")
      # kubelet and kubectl
      # need to cover previously supported version for VMAS scale up scenario
      # So keeping as many versions as we can - those unsupported version can be removed when we don't have enough space
      # NOTE that we only keep the latest one per k8s patch version as kubelet/kubectl is decided by VHD version
      # Please do not use the .1 suffix, because that's only for the base image patches
      # regular version >= v1.17.0 or hotfixes >= 20211009 has arm64 binaries.
      for version in ${PACKAGE_VERSIONS[@]}; do
        evaluatedURL=$(evalPackageDownloadURL ${PACKAGE_DOWNLOAD_URL})
        extractKubeBinaries "${version}" "${evaluatedURL}" false "${downloadDir}"
        echo "  - kubernetes-binaries version ${version}" >> ${VHD_LOGS_FILEPATH}
      done
      ;;
    *)
      echo "Package name: ${name} not supported for download. Please implement the download logic in the script."
      # We can add a common function to download a generic package here.
      # However, installation could be different for different packages.
      ;;
  esac
  capture_benchmark "${SCRIPT_NAME}_download_${name}"
done <<< "$packages"

installAndConfigureArtifactStreaming() {
  # arguments: package name, package extension
  PACKAGE_NAME=$1
  PACKAGE_EXTENSION=$2
  MIRROR_PROXY_VERSION='0.2.10'
  MIRROR_DOWNLOAD_PATH="./$1.$2"
  MIRROR_PROXY_URL="https://acrstreamingpackage.blob.core.windows.net/bin/${MIRROR_PROXY_VERSION}/${PACKAGE_NAME}.${PACKAGE_EXTENSION}"
  retrycmd_curl_file 10 5 60 $MIRROR_DOWNLOAD_PATH $MIRROR_PROXY_URL || exit ${ERR_ARTIFACT_STREAMING_DOWNLOAD}
  if [ "$2" == "deb" ]; then
    apt_get_install 30 1 600 $MIRROR_DOWNLOAD_PATH || exit $ERR_ARTIFACT_STREAMING_DOWNLOAD
  elif [ "$2" == "rpm" ]; then
    dnf_install 30 1 600 $MIRROR_DOWNLOAD_PATH || exit $ERR_ARTIFACT_STREAMING_DOWNLOAD
  fi
  rm $MIRROR_DOWNLOAD_PATH
}

UBUNTU_MAJOR_VERSION=$(echo $UBUNTU_RELEASE | cut -d. -f1)
# Artifact Streaming currently not supported for 24.04, the deb file isnt present in acs-mirror
# TODO(amaheshwari/aganeshkumar): Remove the conditional when Artifact Streaming is enabled for 24.04
if [ $OS == $UBUNTU_OS_NAME ] && [ $(isARM64)  != 1 ] && [ $UBUNTU_MAJOR_VERSION -ge 20 ] && [ ${UBUNTU_RELEASE} != "24.04" ]; then
  installAndConfigureArtifactStreaming acr-mirror-${UBUNTU_RELEASE//.} deb
fi

# TODO(aadagarwal): Enable Artifact Streaming for AzureLinux 3.0
if [ $OS == $MARINER_OS_NAME ]  && [ $OS_VERSION == "2.0" ] && [ $(isARM64)  != 1 ]; then
  installAndConfigureArtifactStreaming acr-mirror-mariner rpm
fi

KUBERNETES_VERSION=$CRICTL_VERSIONS installCrictl || exit $ERR_CRICTL_DOWNLOAD_TIMEOUT

# k8s will use images in the k8s.io namespaces - create it
ctr namespace create k8s.io
cliTool="ctr"


INSTALLED_RUNC_VERSION=$(runc --version | head -n1 | sed 's/runc version //')
echo "  - runc version ${INSTALLED_RUNC_VERSION}" >> ${VHD_LOGS_FILEPATH}
capture_benchmark "${SCRIPT_NAME}_artifact_streaming_download"

GPUContainerImages=$(jq  -c '.GPUContainerImages[]' $COMPONENTS_FILEPATH)

NVIDIA_DRIVER_IMAGE=""
NVIDIA_DRIVER_IMAGE_TAG=""

if [[ $OS == $UBUNTU_OS_NAME && $(isARM64) != 1 ]]; then  # No ARM64 SKU with GPU now
  gpu_action="copy"

  while IFS= read -r imageToBePulled; do
    downloadURL=$(echo "${imageToBePulled}" | jq -r '.downloadURL')
    imageName=$(echo "$downloadURL" | sed 's/:.*$//')

    if [[ "$imageName" == "mcr.microsoft.com/aks/aks-gpu-cuda" ]]; then
      latestVersion=$(echo "${imageToBePulled}" | jq -r '.gpuVersion.latestVersion')
      NVIDIA_DRIVER_IMAGE="$imageName"
      NVIDIA_DRIVER_IMAGE_TAG="$latestVersion"
      break  # Exit the loop once we find the image
    fi
  done <<< "$GPUContainerImages"

  # Check if the NVIDIA_DRIVER_IMAGE and NVIDIA_DRIVER_IMAGE_TAG were found
  if [[ -z "$NVIDIA_DRIVER_IMAGE" || -z "$NVIDIA_DRIVER_IMAGE_TAG" ]]; then
    echo "Error: Unable to find aks-gpu-cuda image in components.json"
    exit 1
  fi

  mkdir -p /opt/{actions,gpu}

  ctr -n k8s.io image pull "$NVIDIA_DRIVER_IMAGE:$NVIDIA_DRIVER_IMAGE_TAG"

  # Check for the "fullgpu" feature flag
  if grep -q "fullgpu" <<< "$FEATURE_FLAGS"; then
    bash -c "$CTR_GPU_INSTALL_CMD $NVIDIA_DRIVER_IMAGE:$NVIDIA_DRIVER_IMAGE_TAG gpuinstall /entrypoint.sh install"
    ret=$?
    if [[ "$ret" != "0" ]]; then
      echo "Failed to install GPU driver, exiting..."
      exit $ret
    fi
  fi

    cat << EOF >> ${VHD_LOGS_FILEPATH}
  - nvidia-driver=${NVIDIA_DRIVER_IMAGE_TAG}
EOF

fi


ls -ltr /opt/gpu/* >> ${VHD_LOGS_FILEPATH}

installBpftrace
echo "  - $(bpftrace --version)" >> ${VHD_LOGS_FILEPATH}

PRESENT_DIR=$(pwd)
# run installBcc in a subshell and continue on with container image pull in order to decrease total build time
(
  cd $PRESENT_DIR || { echo "Subshell in the wrong directory" >&2; exit 1; }
  installBcc
  exit $?
) > /var/log/bcc_installation.log 2>&1 &

BCC_PID=$!

echo "${CONTAINER_RUNTIME} images pre-pulled:" >> ${VHD_LOGS_FILEPATH}
capture_benchmark "${SCRIPT_NAME}_pull_nvidia_driver_image_and_run_installBcc_in_subshell"

string_replace() {
  echo ${1//\*/$2}
}

# Limit number of parallel pulls to 2 less than number of processor cores in order to prevent issues with network, CPU, and disk resources
# Account for possibility that number of cores is 3 or less
num_proc=$(nproc)
if [[ $num_proc -gt 3 ]]; then
  parallel_container_image_pull_limit=$(nproc --ignore=2)
else
  parallel_container_image_pull_limit=1
fi
echo "Limit for parallel container image pulls set to $parallel_container_image_pull_limit"

declare -a image_pids=()

ContainerImages=$(jq ".ContainerImages" $COMPONENTS_FILEPATH | jq .[] --monochrome-output --compact-output)
while IFS= read -r imageToBePulled; do
  downloadURL=$(echo "${imageToBePulled}" | jq .downloadURL -r)
  amd64OnlyVersionsStr=$(echo "${imageToBePulled}" | jq .amd64OnlyVersions -r)
  MULTI_ARCH_VERSIONS=()
  updateMultiArchVersions "${imageToBePulled}"
  amd64OnlyVersions=""
  if [[ ${amd64OnlyVersionsStr} != null ]]; then
    amd64OnlyVersions=$(echo "${amd64OnlyVersionsStr}" | jq -r ".[]")
  fi

  if [[ $(isARM64) == 1 ]]; then
    versions="${MULTI_ARCH_VERSIONS[*]}"
  else
    versions="${amd64OnlyVersions} ${MULTI_ARCH_VERSIONS[*]}"
  fi

  for version in ${versions}; do
    CONTAINER_IMAGE=$(string_replace $downloadURL $version)
    pullContainerImage "${cliTool}" "${CONTAINER_IMAGE}" &
    image_pids+=($!)
    echo "  - ${CONTAINER_IMAGE}" >> ${VHD_LOGS_FILEPATH}
    while [[ $(jobs -p | wc -l) -ge $parallel_container_image_pull_limit ]]; do
      wait -n
    done
  done
done <<< "$ContainerImages"
wait ${image_pids[@]}

watcher=$(jq '.ContainerImages[] | select(.downloadURL | contains("aks-node-ca-watcher"))' $COMPONENTS_FILEPATH)
watcherBaseImg=$(echo $watcher | jq -r .downloadURL)
watcherVersion=$(echo $watcher | jq -r .multiArchVersionsV2[0].latestVersion)
watcherFullImg=${watcherBaseImg//\*/$watcherVersion}

# this image will never get pulled, the tag must be the same across different SHAs.
# it will only ever be upgraded via node image changes.
# we do this because the image is used to bootstrap custom CA trust when MCR egress
# may be intercepted by an untrusted TLS MITM firewall.
watcherStaticImg=${watcherBaseImg//\*/static}

# can't use cliTool because crictl doesn't support retagging.
retagContainerImage "ctr" ${watcherFullImg} ${watcherStaticImg}
capture_benchmark "${SCRIPT_NAME}_pull_and_retag_container_images"

# IPv6 nftables rules are only available on Ubuntu or Mariner/AzureLinux
if [[ $OS == $UBUNTU_OS_NAME ]] || isMarinerOrAzureLinux "$OS"; then
  systemctlEnableAndStart ipv6_nftables || exit 1
fi
capture_benchmark "${SCRIPT_NAME}_configure_networking_and_interface"

if [[ $OS == $UBUNTU_OS_NAME && $(isARM64) != 1 ]]; then  # no ARM64 SKU with GPU now
NVIDIA_DEVICE_PLUGIN_VERSION="v0.14.5"

DEVICE_PLUGIN_CONTAINER_IMAGE="mcr.microsoft.com/oss/nvidia/k8s-device-plugin:${NVIDIA_DEVICE_PLUGIN_VERSION}"
pullContainerImage ${cliTool} ${DEVICE_PLUGIN_CONTAINER_IMAGE}

# GPU device plugin
if grep -q "fullgpu" <<< "$FEATURE_FLAGS" && grep -q "gpudaemon" <<< "$FEATURE_FLAGS"; then
  kubeletDevicePluginPath="/var/lib/kubelet/device-plugins"
  mkdir -p $kubeletDevicePluginPath
  echo "  - $kubeletDevicePluginPath" >> ${VHD_LOGS_FILEPATH}

  DEST="/usr/local/nvidia/bin"
  mkdir -p $DEST
  ctr --namespace k8s.io run --rm --mount type=bind,src=${DEST},dst=${DEST},options=bind:rw --cwd ${DEST} $DEVICE_PLUGIN_CONTAINER_IMAGE plugingextract /bin/sh -c "cp /usr/bin/nvidia-device-plugin $DEST" || exit 1
  chmod a+x $DEST/nvidia-device-plugin
  echo "  - extracted nvidia-device-plugin..." >> ${VHD_LOGS_FILEPATH}
  ls -ltr $DEST >> ${VHD_LOGS_FILEPATH}

  systemctlEnableAndStart nvidia-device-plugin || exit 1
  ctr --namespace k8s.io images rm $DEVICE_PLUGIN_CONTAINER_IMAGE || exit 1
fi
fi

capture_benchmark "download_gpu_device_plugin"

mkdir -p /var/log/azure/Microsoft.Azure.Extensions.CustomScript/events

# Disable cgroup-memory-telemetry on AzureLinux due to incompatibility with cgroup2fs driver and absence of required azure.slice directory
if [ ! isMarinerOrAzureLinux "$OS" ]; then
  systemctlEnableAndStart cgroup-memory-telemetry.timer || exit 1
  systemctl enable cgroup-memory-telemetry.service || exit 1
  systemctl restart cgroup-memory-telemetry.service
fi

CGROUP_VERSION=$(stat -fc %T /sys/fs/cgroup)
if [ "$CGROUP_VERSION" = "cgroup2fs" ]; then
  systemctlEnableAndStart cgroup-pressure-telemetry.timer || exit 1
  systemctl enable cgroup-pressure-telemetry.service || exit 1
  systemctl restart cgroup-pressure-telemetry.service
fi

cat /var/log/azure/Microsoft.Azure.Extensions.CustomScript/events/*
rm -r /var/log/azure/Microsoft.Azure.Extensions.CustomScript || exit 1

capture_benchmark "${SCRIPT_NAME}_configure_telemetry_create_logging_directory"

# download kubernetes package from the given URL using MSI for auth for azcopy
# if it is a kube-proxy package, extract image from the downloaded package
cacheKubePackageFromPrivateUrl() {
  local kube_private_binary_url="$1"

  echo "process private package url: $kube_private_binary_url"

  mkdir -p ${K8S_PRIVATE_PACKAGES_CACHE_DIR} # /opt/kubernetes/downloads/private-packages

  # save kube pkg with version number from the url path, this convention is used to find the cached package at run-time
  local k8s_tgz_name
  k8s_tgz_name=$(echo "$kube_private_binary_url" | grep -o -P '(?<=\/kubernetes\/).*(?=\/binaries\/)').tar.gz

  # use azcopy with MSI instead of curl to download packages
  getAzCopyCurrentPath

  ./azcopy login --login-type=MSI

  cached_pkg="${K8S_PRIVATE_PACKAGES_CACHE_DIR}/${k8s_tgz_name}"
  echo "download private package ${kube_private_binary_url} and store as ${cached_pkg}"
  if ! ./azcopy copy "${kube_private_binary_url}" "${cached_pkg}"; then
    exit $ERR_PRIVATE_K8S_PKG_ERR
  fi
}

if [[ $OS == $UBUNTU_OS_NAME ]]; then
  # remove snapd, which is not used by container stack
  apt_get_purge 20 30 120 snapd || exit 1
  apt_get_purge 20 30 120 apache2-utils || exit 1

  apt-get -y autoclean || exit 1
  apt-get -y autoremove --purge || exit 1
  apt-get -y clean || exit 1
  # update message-of-the-day to start after multi-user.target
  # multi-user.target usually start at the end of the boot sequence
  sed -i 's/After=network-online.target/After=multi-user.target/g' /lib/systemd/system/motd-news.service
fi

wait $BCC_PID
BCC_EXIT_CODE=$?
chmod 755 /var/log/bcc_installation.log

if [ $BCC_EXIT_CODE -eq 0 ]; then
  echo "Bcc tools successfully installed."
  cat << EOF >> ${VHD_LOGS_FILEPATH}
  - bcc-tools
  - libbcc-examples
EOF
else
  echo "Error: installBcc subshell failed with exit code $BCC_EXIT_CODE" >&2
  exit $BCC_EXIT_CODE
fi
capture_benchmark "${SCRIPT_NAME}_finish_installing_bcc_tools"

# use the private_packages_url to download and cache packages
if [[ -n ${PRIVATE_PACKAGES_URL} ]]; then
  IFS=',' read -ra PRIVATE_URLS <<< "${PRIVATE_PACKAGES_URL}"

  for private_url in "${PRIVATE_URLS[@]}"; do
    echo "download kube package from ${private_url}"
    cacheKubePackageFromPrivateUrl "$private_url"
  done
fi

rm -f ./azcopy # cleanup immediately after usage will return in two downloads
echo "install-dependencies step completed successfully"
capture_benchmark "${SCRIPT_NAME}_overall" true
process_benchmarks<|MERGE_RESOLUTION|>--- conflicted
+++ resolved
@@ -4,24 +4,14 @@
 MARINER_KATA_OS_NAME="MARINERKATA"
 AZURELINUX_OS_NAME="AZURELINUX"
 
-<<<<<<< HEAD
-=======
 # Real world examples from the command outputs
 # For Azure Linux V3: ID=azurelinux VERSION_ID="3.0"
 # For Azure Linux V2: ID=mariner VERSION_ID="2.0"
 OS=$(sort -r /etc/*-release | gawk 'match($0, /^(ID_LIKE=(coreos)|ID=(.*))$/, a) { print toupper(a[2] a[3]); exit }')
->>>>>>> f465ba61
 IS_KATA="false"
 if grep -q "kata" <<< "$FEATURE_FLAGS"; then
   IS_KATA="true"
-  # TODO temporarily modify os-release to be mariner for Kata on 3.0 images to unblock AKS deployment
-  sudo sed -i 's/azurelinux/mariner/g' /etc/os-release
-fi
-<<<<<<< HEAD
-OS=$(sort -r /etc/*-release | gawk 'match($0, /^(ID_LIKE=(coreos)|ID=(.*))$/, a) { print toupper(a[2] a[3]); exit }')
-
-=======
->>>>>>> f465ba61
+fi
 OS_VERSION=$(sort -r /etc/*-release | gawk 'match($0, /^(VERSION_ID=(.*))$/, a) { print toupper(a[2] a[3]); exit }' | tr -d '"')
 
 THIS_DIR="$(cd "$(dirname ${BASH_SOURCE[0]})" && pwd)"
