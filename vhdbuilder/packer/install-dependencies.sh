--- conflicted
+++ resolved
@@ -400,10 +400,9 @@
 installAndConfigureArtifactStreaming() {
   # arguments: package name, MCR image path, package extension
   PACKAGE_NAME=$1
-<<<<<<< HEAD
   MCR_IMAGE_PATH=$2
   PACKAGE_EXTENSION=$3
-  MIRROR_PROXY_VERSION='0.2.11'
+  MIRROR_PROXY_VERSION='0.2.12'
   MIRROR_DOWNLOAD_PATH="./$1.$3"
   
   # Use oras to pull the image from MCR
@@ -415,17 +414,6 @@
     apt_get_install 30 1 600 $MIRROR_DOWNLOAD_PATH || exit $ERR_ARTIFACT_STREAMING_INSTALL
   elif [ "$3" = "rpm" ]; then
     dnf_install 30 1 600 $MIRROR_DOWNLOAD_PATH || exit $ERR_ARTIFACT_STREAMING_INSTALL
-=======
-  PACKAGE_EXTENSION=$2
-  MIRROR_PROXY_VERSION='0.2.12'
-  MIRROR_DOWNLOAD_PATH="./$1.$2"
-  MIRROR_PROXY_URL="https://acrstreamingpackage.blob.core.windows.net/bin/${MIRROR_PROXY_VERSION}/${PACKAGE_NAME}.${PACKAGE_EXTENSION}"
-  retrycmd_curl_file 10 5 60 $MIRROR_DOWNLOAD_PATH $MIRROR_PROXY_URL || exit ${ERR_ARTIFACT_STREAMING_DOWNLOAD}
-  if [ "$2" = "deb" ]; then
-    apt_get_install 30 1 600 $MIRROR_DOWNLOAD_PATH || exit $ERR_ARTIFACT_STREAMING_DOWNLOAD
-  elif [ "$2" = "rpm" ]; then
-    dnf_install 30 1 600 $MIRROR_DOWNLOAD_PATH || exit $ERR_ARTIFACT_STREAMING_DOWNLOAD
->>>>>>> 49c0fbfe
   fi
   rm $MIRROR_DOWNLOAD_PATH
 }
