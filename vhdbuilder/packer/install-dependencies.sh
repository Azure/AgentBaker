--- conflicted
+++ resolved
@@ -193,14 +193,8 @@
     retrycmd_get_tarball 120 5 "$downloadDir/${cniTgzTmp}" ${CNI_PLUGINS_URL} || exit $ERR_CNI_DOWNLOAD_TIMEOUT
 }
 
-<<<<<<< HEAD
-
 # downloadContainerdWasmShims
 # echo "  - containerd-wasm-shims ${CONTAINERD_WASM_VERSIONS}" >> ${VHD_LOGS_FILEPATH}
-=======
-downloadContainerdWasmShims
-echo "  - containerd-wasm-shims ${CONTAINERD_WASM_VERSIONS}" >> ${VHD_LOGS_FILEPATH}
->>>>>>> a9d43fb1
 
 echo "VHD will be built with containerd as the container runtime"
 updateAptWithMicrosoftPkg
