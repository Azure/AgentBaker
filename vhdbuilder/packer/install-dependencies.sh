#!/bin/bash

OS=$(sort -r /etc/*-release | gawk 'match($0, /^(ID_LIKE=(coreos)|ID=(.*))$/, a) { print toupper(a[2] a[3]); exit }')
UBUNTU_OS_NAME="UBUNTU"
MARINER_OS_NAME="MARINER"

source /home/packer/provision_installs.sh
source /home/packer/provision_installs_distro.sh
source /home/packer/provision_source.sh
source /home/packer/provision_source_distro.sh
source /home/packer/tool_installs.sh
source /home/packer/tool_installs_distro.sh
source /home/packer/packer_source.sh

VHD_LOGS_FILEPATH=/opt/azure/vhd-install.complete
COMPONENTS_FILEPATH=/opt/azure/components.json
#this is used by post build test to check whether the compoenents do indeed exist
cat components.json > ${COMPONENTS_FILEPATH}
echo "Starting build on " $(date) > ${VHD_LOGS_FILEPATH}

copyPackerFiles

echo ""
echo "Components downloaded in this VHD build (some of the below components might get deleted during cluster provisioning if they are not needed):" >> ${VHD_LOGS_FILEPATH}

installDeps
cat << EOF >> ${VHD_LOGS_FILEPATH}
  - apache2-utils
  - apt-transport-https
  - blobfuse=1.3.5
  - ca-certificates
  - ceph-common
  - cgroup-lite
  - cifs-utils
  - conntrack
  - cracklib-runtime
  - ebtables
  - ethtool
  - fuse
  - git
  - glusterfs-client
  - init-system-helpers
  - iproute2
  - ipset
  - iptables
  - jq
  - libpam-pwquality
  - libpwquality-tools
  - mount
  - nfs-common
  - pigz socat
  - traceroute
  - util-linux
  - xz-utils
  - zip
EOF

if [[ ${UBUNTU_RELEASE} == "18.04" ]]; then
  overrideNetworkConfig || exit 1
  disableSystemdTimesyncdAndEnableNTP || exit 1
fi

if [[ ${CONTAINER_RUNTIME:-""} == "containerd" ]]; then
  echo "VHD will be built with containerd as the container runtime"
  CONTAINERD_VERSION="1.4.3"
  installStandaloneContainerd
  echo "  - containerd v${CONTAINERD_VERSION}" >> ${VHD_LOGS_FILEPATH}
  CRICTL_VERSIONS="1.19.0"
  for CRICTL_VERSION in ${CRICTL_VERSIONS}; do
    downloadCrictl ${CRICTL_VERSION}
    echo "  - crictl version ${CRICTL_VERSION}" >> ${VHD_LOGS_FILEPATH}
  done
  # k8s will use images in the k8s.io namespaces - create it
  ctr namespace create k8s.io
  cliTool="ctr"

  # also pre-download Teleportd plugin for containerd
  downloadTeleportdPlugin ${TELEPORTD_PLUGIN_DOWNLOAD_URL} "0.6.0"
else
  CONTAINER_RUNTIME="docker"
  MOBY_VERSION="19.03.14"
  installMoby
  echo "VHD will be built with docker as container runtime"
  echo "  - moby v${MOBY_VERSION}" >> ${VHD_LOGS_FILEPATH}
  cliTool="docker"
fi

installBpftrace
echo "  - bpftrace" >> ${VHD_LOGS_FILEPATH}

if [[ $OS == $UBUNTU_OS_NAME ]]; then
installGPUDrivers
echo "  - nvidia-docker2 nvidia-container-runtime" >> ${VHD_LOGS_FILEPATH}
retrycmd_if_failure 30 5 3600 apt-get -o Dpkg::Options::="--force-confold" install -y nvidia-container-runtime="${NVIDIA_CONTAINER_RUNTIME_VERSION}+docker18.09.2-1" --download-only || exit $ERR_GPU_DRIVERS_INSTALL_TIMEOUT
echo "  - nvidia-container-runtime=${NVIDIA_CONTAINER_RUNTIME_VERSION}+docker18.09.2-1" >> ${VHD_LOGS_FILEPATH}

if grep -q "fullgpu" <<< "$FEATURE_FLAGS"; then
    echo "  - ensureGPUDrivers" >> ${VHD_LOGS_FILEPATH}
    ensureGPUDrivers
fi
fi

installBcc
cat << EOF >> ${VHD_LOGS_FILEPATH}
  - bcc-tools
  - libbcc-examples
EOF

<<<<<<< HEAD
=======
VNET_CNI_VERSIONS="
1.2.6
1.2.0_hotfix
1.2.0
"
for VNET_CNI_VERSION in $VNET_CNI_VERSIONS; do
    VNET_CNI_PLUGINS_URL="https://acs-mirror.azureedge.net/azure-cni/v${VNET_CNI_VERSION}/binaries/azure-vnet-cni-linux-amd64-v${VNET_CNI_VERSION}.tgz"
    downloadAzureCNI
    echo "  - Azure CNI version ${VNET_CNI_VERSION}" >> ${VHD_LOGS_FILEPATH}
done

# merge with above after two more version releases
SWIFT_CNI_VERSIONS="
1.2.6
"

for VNET_CNI_VERSION in $SWIFT_CNI_VERSIONS; do
    VNET_CNI_PLUGINS_URL="https://acs-mirror.azureedge.net/azure-cni/v${VNET_CNI_VERSION}/binaries/azure-vnet-cni-swift-linux-amd64-v${VNET_CNI_VERSION}.tgz"
    downloadAzureCNI
    echo "  - Azure Swift CNI version ${VNET_CNI_VERSION}" >> ${VHD_LOGS_FILEPATH}
done

CNI_PLUGIN_VERSIONS="
0.7.6
0.7.5
0.7.1
"
for CNI_PLUGIN_VERSION in $CNI_PLUGIN_VERSIONS; do
    CNI_PLUGINS_URL="https://acs-mirror.azureedge.net/cni/cni-plugins-amd64-v${CNI_PLUGIN_VERSION}.tgz"
    downloadCNI
    echo "  - CNI plugin version ${CNI_PLUGIN_VERSION}" >> ${VHD_LOGS_FILEPATH}
done

CNI_PLUGIN_VERSIONS="
0.8.6
"
for CNI_PLUGIN_VERSION in $CNI_PLUGIN_VERSIONS; do
    CNI_PLUGINS_URL="https://acs-mirror.azureedge.net/cni-plugins/v${CNI_PLUGIN_VERSION}/binaries/cni-plugins-linux-amd64-v${CNI_PLUGIN_VERSION}.tgz"
    downloadCNI
    echo "  - CNI plugin version ${CNI_PLUGIN_VERSION}" >> ${VHD_LOGS_FILEPATH}
done

>>>>>>> 37f9f8b5
installImg
echo "  - img" >> ${VHD_LOGS_FILEPATH}

echo "${CONTAINER_RUNTIME} images pre-pulled:" >> ${VHD_LOGS_FILEPATH}

string_replace() {
  echo ${1//\*/$2}
}

ContainerImages=$(jq ".ContainerImages" $COMPONENTS_FILEPATH | jq .[] --monochrome-output --compact-output)
for imageToBePulled in ${ContainerImages[*]}; do
  downloadURL=$(echo "${imageToBePulled}" | jq .downloadURL -r)
  versions=$(echo "${imageToBePulled}" | jq .versions -r | jq -r ".[]")

<<<<<<< HEAD
  for version in ${versions}; do
    CONTAINER_IMAGE=$(string_replace $downloadURL $version)
=======
MCR_PAUSE_VERSIONS="
1.2.0
1.3.1
1.4.0
"
for PAUSE_VERSION in ${MCR_PAUSE_VERSIONS}; do
    CONTAINER_IMAGE="mcr.microsoft.com/oss/kubernetes/pause:${PAUSE_VERSION}"
    pullContainerImage ${cliTool} ${CONTAINER_IMAGE}
    echo "  - ${CONTAINER_IMAGE}" >> ${VHD_LOGS_FILEPATH}
done

CORE_DNS_VERSIONS="
1.6.6
1.6.5
1.5.0
1.3.1
1.2.6
"
for CORE_DNS_VERSION in ${CORE_DNS_VERSIONS}; do
    CONTAINER_IMAGE="mcr.microsoft.com/oss/kubernetes/coredns:${CORE_DNS_VERSION}"
    pullContainerImage ${cliTool} ${CONTAINER_IMAGE}
    echo "  - ${CONTAINER_IMAGE}" >> ${VHD_LOGS_FILEPATH}
done

#this needs to be removed sometime after this is in https://dev.azure.com/msazure/CloudNativeCompute/_git/aks-rp/pullrequest/3947551
AZURE_CNIIMAGEBASE="mcr.microsoft.com/containernetworking"
AZURE_CNI_NETWORKMONITOR_VERSIONS="
1.1.8
0.0.7
0.0.6
"
for AZURE_CNI_NETWORKMONITOR_VERSION in ${AZURE_CNI_NETWORKMONITOR_VERSIONS}; do
    CONTAINER_IMAGE="${AZURE_CNIIMAGEBASE}/networkmonitor:v${AZURE_CNI_NETWORKMONITOR_VERSION}"
>>>>>>> 37f9f8b5
    pullContainerImage ${cliTool} ${CONTAINER_IMAGE}
    echo "  - ${CONTAINER_IMAGE}" >> ${VHD_LOGS_FILEPATH}
  done
done

<<<<<<< HEAD
DownloadFiles=$(jq ".DownloadFiles" $COMPONENTS_FILEPATH | jq .[] --monochrome-output --compact-output)
for fileToDownload in ${DownloadFiles[*]}; do
  fileName=$(echo "${fileToDownload}" | jq .fileName -r)
  downloadLocation=$(echo "${fileToDownload}" | jq .downloadLocation -r)
  versions=$(echo "${fileToDownload}" | jq .versions -r | jq -r ".[]")
  download_URL=$(echo "${fileToDownload}" | jq .downloadURL -r)
  mkdir -p $downloadLocation
=======
AZURE_NPM_VERSIONS="
1.2.3
1.2.2_hotfix
1.2.1
1.1.8
"
for AZURE_NPM_VERSION in ${AZURE_NPM_VERSIONS}; do
    CONTAINER_IMAGE="${AZURE_CNIIMAGEBASE}/azure-npm:v${AZURE_NPM_VERSION}"
    pullContainerImage ${cliTool} ${CONTAINER_IMAGE}
    echo "  - ${CONTAINER_IMAGE}" >> ${VHD_LOGS_FILEPATH}
done
>>>>>>> 37f9f8b5

  for version in ${versions}; do
    file_Name=$(string_replace $fileName $version)
    dest="$downloadLocation/${file_Name}"
    downloadURL=$(string_replace $download_URL $version)/$file_Name
    retrycmd_get_tarball 120 5 ${dest} ${downloadURL} || exit $ERR_CNI_DOWNLOAD_TIMEOUT
  done
done


if [[ $OS == $UBUNTU_OS_NAME ]]; then
NVIDIA_DEVICE_PLUGIN_VERSIONS="
1.11
1.10
"
for NVIDIA_DEVICE_PLUGIN_VERSION in ${NVIDIA_DEVICE_PLUGIN_VERSIONS}; do
  if [[ "${cliTool}" == "ctr" ]]; then
    # containerd/ctr doesn't auto-resolve to docker.io
    CONTAINER_IMAGE="docker.io/nvidia/k8s-device-plugin:${NVIDIA_DEVICE_PLUGIN_VERSION}"
  else
    CONTAINER_IMAGE="nvidia/k8s-device-plugin:${NVIDIA_DEVICE_PLUGIN_VERSION}"
  fi
    pullContainerImage ${cliTool} ${CONTAINER_IMAGE}
    echo "  - ${CONTAINER_IMAGE}" >> ${VHD_LOGS_FILEPATH}
done

# GPU device plugin
if grep -q "fullgpu" <<< "$FEATURE_FLAGS" && grep -q "gpudaemon" <<< "$FEATURE_FLAGS"; then
  kubeletDevicePluginPath="/var/lib/kubelet/device-plugins"
  mkdir -p $kubeletDevicePluginPath
  echo "  - $kubeletDevicePluginPath" >> ${VHD_LOGS_FILEPATH}

  DEST="/usr/local/nvidia/bin"
  mkdir -p $DEST
  if [[ "${CONTAINER_RUNTIME}" == "containerd" ]]; then
    ctr --namespace k8s.io run --rm --mount type=bind,src=${DEST},dst=${DEST},options=bind:rw --cwd ${DEST} "docker.io/nvidia/k8s-device-plugin:1.11" plugingextract /bin/sh -c "cp /usr/bin/nvidia-device-plugin $DEST" || exit 1   
  else
    docker run --rm --entrypoint "" -v $DEST:$DEST "nvidia/k8s-device-plugin:1.11" /bin/bash -c "cp /usr/bin/nvidia-device-plugin $DEST" || exit 1
  fi
  chmod a+x $DEST/nvidia-device-plugin
  echo "  - extracted nvidia-device-plugin..." >> ${VHD_LOGS_FILEPATH}
  ls -ltr $DEST >> ${VHD_LOGS_FILEPATH}

  systemctlEnableAndStart nvidia-device-plugin || exit 1
fi

installSGX=${SGX_DEVICE_PLUGIN_INSTALL:-"False"}
if [[ ${installSGX} == "True" ]]; then
    SGX_DEVICE_PLUGIN_VERSIONS="1.0"
    for SGX_DEVICE_PLUGIN_VERSION in ${SGX_DEVICE_PLUGIN_VERSIONS}; do
        CONTAINER_IMAGE="mcr.microsoft.com/aks/acc/sgx-device-plugin:${SGX_DEVICE_PLUGIN_VERSION}"
        pullContainerImage ${cliTool} ${CONTAINER_IMAGE}
        echo "  - ${CONTAINER_IMAGE}" >> ${VHD_LOGS_FILEPATH}
    done

    SGX_PLUGIN_VERSIONS="0.1"
    for SGX_PLUGIN_VERSION in ${SGX_PLUGIN_VERSIONS}; do
        CONTAINER_IMAGE="mcr.microsoft.com/aks/acc/sgx-plugin:${SGX_PLUGIN_VERSION}"
        pullContainerImage ${cliTool} ${CONTAINER_IMAGE}
        echo "  - ${CONTAINER_IMAGE}" >> ${VHD_LOGS_FILEPATH}
    done

    SGX_WEBHOOK_VERSIONS="0.1"
    for SGX_WEBHOOK_VERSION in ${SGX_WEBHOOK_VERSIONS}; do
        CONTAINER_IMAGE="mcr.microsoft.com/aks/acc/sgx-webhook:${SGX_WEBHOOK_VERSION}"
        pullContainerImage ${cliTool} ${CONTAINER_IMAGE}
        echo "  - ${CONTAINER_IMAGE}" >> ${VHD_LOGS_FILEPATH}
    done
fi
fi

NGINX_VERSIONS="1.13.12-alpine"
for NGINX_VERSION in ${NGINX_VERSIONS}; do
    if [[ "${cliTool}" == "ctr" ]]; then
      # containerd/ctr doesn't auto-resolve to docker.io
      CONTAINER_IMAGE="docker.io/library/nginx:${NGINX_VERSION}"
    else
      CONTAINER_IMAGE="nginx:${NGINX_VERSION}"
    fi
    pullContainerImage ${cliTool} ${CONTAINER_IMAGE}
    echo "  - ${CONTAINER_IMAGE}" >> ${VHD_LOGS_FILEPATH}
done

<<<<<<< HEAD

# kubelet and kubectl
# need to cover previously supported version for VMAS scale up scenario
# So keeping as many versions as we can - those unsupported version can be removed when we don't have enough space
# below are the required to support versions
# v1.17.13
# v1.17.16
# v1.18.10
# v1.18.14
# v1.19.6
# v1.19.7
# v1.20.2
# NOTE that we only keep the latest one per k8s patch version as kubelet/kubectl is decided by VHD version
K8S_VERSIONS="
1.17.3-hotfix.20200601.1
1.17.7-hotfix.20200817.1
1.17.9-hotfix.20200824.1
1.17.11-hotfix.20200901.1
1.17.13
1.17.16
1.18.2-hotfix.20200624.1
1.18.4-hotfix.20200626.1
1.18.6-hotfix.20200723.1
1.18.8-hotfix.20200924
1.18.10-hotfix.20210118
1.18.14-hotfix.20210118
1.19.0
1.19.1-hotfix.20200923
1.19.3
1.19.6-hotfix.20210118
1.19.7-hotfix.20210122
1.20.2
"
for PATCHED_KUBERNETES_VERSION in ${K8S_VERSIONS}; do
  # Only need to store k8s components >= 1.19 for containerd VHDs
  if (($(echo ${PATCHED_KUBERNETES_VERSION} | cut -d"." -f2) < 19)) && [[ ${CONTAINER_RUNTIME} == "containerd" ]]; then
    continue
  fi
  if (($(echo ${PATCHED_KUBERNETES_VERSION} | cut -d"." -f2) < 17)); then
    HYPERKUBE_URL="mcr.microsoft.com/oss/kubernetes/hyperkube:v${PATCHED_KUBERNETES_VERSION}"
    # NOTE: the KUBERNETES_VERSION will be used to tag the extracted kubelet/kubectl in /usr/local/bin
    # it should match the KUBERNETES_VERSION format(just version number, e.g. 1.15.7, no prefix v)
    # in installKubeletAndKubectl() executed by cse, otherwise cse will need to download the kubelet/kubectl again
    KUBERNETES_VERSION=$(echo ${PATCHED_KUBERNETES_VERSION} | cut -d"_" -f1 | cut -d"-" -f1 | cut -d"." -f1,2,3)
    # extractHyperkube will extract the kubelet/kubectl binary from the image: ${HYPERKUBE_URL}
    # and put them to /usr/local/bin/kubelet-${KUBERNETES_VERSION}
    extractHyperkube ${cliTool}
    # remove hyperkube here as the one that we really need is pulled later
    removeContainerImage ${cliTool} $HYPERKUBE_URL
  else
    # strip the last .1 as that is for base image patch for hyperkube
    if grep -iq hotfix <<< ${PATCHED_KUBERNETES_VERSION}; then
      # shellcheck disable=SC2006
      PATCHED_KUBERNETES_VERSION=`echo ${PATCHED_KUBERNETES_VERSION} | cut -d"." -f1,2,3,4`;
    else
      PATCHED_KUBERNETES_VERSION=`echo ${PATCHED_KUBERNETES_VERSION} | cut -d"." -f1,2,3`;
    fi
    KUBERNETES_VERSION=$(echo ${PATCHED_KUBERNETES_VERSION} | cut -d"_" -f1 | cut -d"-" -f1 | cut -d"." -f1,2,3)
    extractKubeBinaries $KUBERNETES_VERSION "https://acs-mirror.azureedge.net/kubernetes/v${PATCHED_KUBERNETES_VERSION}/binaries/kubernetes-node-linux-amd64.tar.gz"
  fi
done
ls -ltr /usr/local/bin/* >> ${VHD_LOGS_FILEPATH}
=======
KMS_PLUGIN_VERSIONS="0.0.9"
for KMS_PLUGIN_VERSION in ${KMS_PLUGIN_VERSIONS}; do
    CONTAINER_IMAGE="mcr.microsoft.com/k8s/kms/keyvault:v${KMS_PLUGIN_VERSION}"
    pullContainerImage ${cliTool} ${CONTAINER_IMAGE}
    echo "  - ${CONTAINER_IMAGE}" >> ${VHD_LOGS_FILEPATH}
done

ADDON_IMAGES="
mcr.microsoft.com/oss/open-policy-agent/gatekeeper:v3.1.3
mcr.microsoft.com/oss/open-policy-agent/gatekeeper:v3.2.3
mcr.microsoft.com/oss/kubernetes/external-dns:v0.6.0-hotfix-20200228
mcr.microsoft.com/oss/kubernetes/defaultbackend:1.4
mcr.microsoft.com/oss/kubernetes/ingress/nginx-ingress-controller:0.19.0
mcr.microsoft.com/oss/virtual-kubelet/virtual-kubelet:1.2.1.1
mcr.microsoft.com/azure-policy/policy-kubernetes-addon-prod:prod_20201015.1
mcr.microsoft.com/azure-policy/policy-kubernetes-addon-prod:prod_20210216.1
mcr.microsoft.com/azure-policy/policy-kubernetes-webhook:prod_20200505.3
mcr.microsoft.com/azure-policy/policy-kubernetes-webhook:prod_20210209.1
mcr.microsoft.com/azure-application-gateway/kubernetes-ingress:1.0.1-rc3
mcr.microsoft.com/azure-application-gateway/kubernetes-ingress:1.2.0
mcr.microsoft.com/azure-application-gateway/kubernetes-ingress:1.3.0
mcr.microsoft.com/oss/azure/aad-pod-identity/nmi:v1.7.0
mcr.microsoft.com/oss/azure/aad-pod-identity/nmi:v1.7.4
"
for ADDON_IMAGE in ${ADDON_IMAGES}; do
  pullContainerImage ${cliTool} ${ADDON_IMAGE}
  echo "  - ${ADDON_IMAGE}" >> ${VHD_LOGS_FILEPATH}
done

AZUREDISK_CSI_VERSIONS="
0.9.0
1.0.0
1.1.0
"
for AZUREDISK_CSI_VERSION in ${AZUREDISK_CSI_VERSIONS}; do
  CONTAINER_IMAGE="mcr.microsoft.com/k8s/csi/azuredisk-csi:v${AZUREDISK_CSI_VERSION}"
  pullContainerImage ${cliTool} ${CONTAINER_IMAGE}
  echo "  - ${CONTAINER_IMAGE}" >> ${VHD_LOGS_FILEPATH}
done

AZUREFILE_CSI_VERSIONS="
0.9.0
1.0.0
"
for AZUREFILE_CSI_VERSION in ${AZUREFILE_CSI_VERSIONS}; do
  CONTAINER_IMAGE="mcr.microsoft.com/k8s/csi/azurefile-csi:v${AZUREFILE_CSI_VERSION}"
  pullContainerImage ${cliTool} ${CONTAINER_IMAGE}
  echo "  - ${CONTAINER_IMAGE}" >> ${VHD_LOGS_FILEPATH}
done

CSI_LIVENESSPROBE_VERSIONS="
1.1.0
2.2.0
"
for CSI_LIVENESSPROBE_VERSION in ${CSI_LIVENESSPROBE_VERSIONS}; do
  CONTAINER_IMAGE="mcr.microsoft.com/oss/kubernetes-csi/livenessprobe:v${CSI_LIVENESSPROBE_VERSION}"
  pullContainerImage ${cliTool} ${CONTAINER_IMAGE}
  echo "  - ${CONTAINER_IMAGE}" >> ${VHD_LOGS_FILEPATH}
done

CSI_NODE_DRIVER_REGISTRAR_VERSIONS="
1.2.0
2.0.1
"
for CSI_NODE_DRIVER_REGISTRAR_VERSION in ${CSI_NODE_DRIVER_REGISTRAR_VERSIONS}; do
  CONTAINER_IMAGE="mcr.microsoft.com/oss/kubernetes-csi/csi-node-driver-registrar:v${CSI_NODE_DRIVER_REGISTRAR_VERSION}"
  pullContainerImage ${cliTool} ${CONTAINER_IMAGE}
  echo "  - ${CONTAINER_IMAGE}" >> ${VHD_LOGS_FILEPATH}
done

AZURE_CLOUD_NODE_MANAGER_VERSIONS="
0.5.1
0.6.0
0.7.0
"
for AZURE_CLOUD_NODE_MANAGER_VERSION in ${AZURE_CLOUD_NODE_MANAGER_VERSIONS}; do
  CONTAINER_IMAGE="mcr.microsoft.com/oss/kubernetes/azure-cloud-node-manager:v${AZURE_CLOUD_NODE_MANAGER_VERSION}"
  pullContainerImage ${cliTool} "${CONTAINER_IMAGE}"
  echo "  - ${CONTAINER_IMAGE}" >> ${VHD_LOGS_FILEPATH}
done

SECRETS_STORE_CSI_DRIVER_VERSIONS="
0.0.19
"
for SECRETS_STORE_CSI_DRIVER_VERSION in ${SECRETS_STORE_CSI_DRIVER_VERSIONS}; do
  CONTAINER_IMAGE="mcr.microsoft.com/oss/kubernetes-csi/secrets-store/driver:v${SECRETS_STORE_CSI_DRIVER_VERSION}"
  pullContainerImage ${cliTool} ${CONTAINER_IMAGE}
  echo "  - ${CONTAINER_IMAGE}" >> ${VHD_LOGS_FILEPATH}
done

SECRETS_STORE_PROVIDER_AZURE_VERSIONS="
0.0.12
"
for SECRETS_STORE_PROVIDER_AZURE_VERSION in ${SECRETS_STORE_PROVIDER_AZURE_VERSIONS}; do
  CONTAINER_IMAGE="mcr.microsoft.com/oss/azure/secrets-store/provider-azure:${SECRETS_STORE_PROVIDER_AZURE_VERSION}"
  pullContainerImage ${cliTool} ${CONTAINER_IMAGE}
  echo "  - ${CONTAINER_IMAGE}" >> ${VHD_LOGS_FILEPATH}
done
>>>>>>> 37f9f8b5

# pull patched hyperkube image for AKS
# this is used by kube-proxy and need to cover previously supported version for VMAS scale up scenario
# So keeping as many versions as we can - those unsupported version can be removed when we don't have enough space
# below are the required to support versions
# v1.17.13
# v1.17.16
# v1.18.10
# v1.18.14
# v1.19.6
# v1.19.7
# v1.20.2
# NOTE that we keep multiple files per k8s patch version as kubeproxy version is decided by CCP.
PATCHED_HYPERKUBE_IMAGES="
1.17.3-hotfix.20200601.1
1.17.7-hotfix.20200714.2
1.17.9-hotfix.20200824.1
1.17.11-hotfix.20200901
1.17.11-hotfix.20200901.1
1.17.13
1.17.16
1.18.4-hotfix.20200626.1
1.18.6-hotfix.20200723.1
1.18.8-hotfix.20200924
1.18.10-hotfix.20210118
1.18.14-hotfix.20210118
1.19.0
1.19.1-hotfix.20200923
1.19.3
1.19.6-hotfix.20210118
1.19.7-hotfix.20210122
1.20.2
"
for KUBERNETES_VERSION in ${PATCHED_HYPERKUBE_IMAGES}; do
  # Only need to store k8s components >= 1.19 for containerd VHDs
  if (($(echo ${KUBERNETES_VERSION} | cut -d"." -f2) < 19)) && [[ ${CONTAINER_RUNTIME} == "containerd" ]]; then
    continue
  fi
  # TODO: after CCP chart is done, change below to get hyperkube only for versions less than 1.17 only
  if (($(echo ${KUBERNETES_VERSION} | cut -d"." -f2) < 19)); then
      CONTAINER_IMAGE="mcr.microsoft.com/oss/kubernetes/hyperkube:v${KUBERNETES_VERSION}"
      pullContainerImage ${cliTool} ${CONTAINER_IMAGE}
      echo "  - ${CONTAINER_IMAGE}" >> ${VHD_LOGS_FILEPATH}
      if [[ ${cliTool} == "docker" ]]; then
          docker run --rm --entrypoint "" ${CONTAINER_IMAGE} /bin/sh -c "iptables --version" | grep -v nf_tables && echo "Hyperkube contains no nf_tables"
      else 
          ctr --namespace k8s.io run --rm ${CONTAINER_IMAGE} checkTask /bin/sh -c "iptables --version" | grep -v nf_tables && echo "Hyperkube contains no nf_tables"
      fi
      # shellcheck disable=SC2181
      if [[ $? != 0 ]]; then
      echo "Hyperkube contains nf_tables, exiting..."
      exit 99
      fi
  fi

  # from 1.17 onwards start using kube-proxy as well
  # strip the last .1 as that is for base image patch for hyperkube
  if (($(echo ${KUBERNETES_VERSION} | cut -d"." -f2) >= 17)); then
      if grep -iq hotfix <<< ${KUBERNETES_VERSION}; then
      KUBERNETES_VERSION=`echo ${KUBERNETES_VERSION} | cut -d"." -f1,2,3,4`;
      else
      KUBERNETES_VERSION=`echo ${KUBERNETES_VERSION} | cut -d"." -f1,2,3`;
      fi
      CONTAINER_IMAGE="mcr.microsoft.com/oss/kubernetes/kube-proxy:v${KUBERNETES_VERSION}"
      pullContainerImage ${cliTool} ${CONTAINER_IMAGE}
      if [[ ${cliTool} == "docker" ]]; then
          docker run --rm --entrypoint "" ${CONTAINER_IMAGE} /bin/sh -c "iptables --version" | grep -v nf_tables && echo "kube-proxy contains no nf_tables"
      else
          ctr --namespace k8s.io run --rm ${CONTAINER_IMAGE} checkTask /bin/sh -c "iptables --version" | grep -v nf_tables && echo "kube-proxy contains no nf_tables"
      fi
      # shellcheck disable=SC2181
      if [[ $? != 0 ]]; then
      echo "Hyperkube contains nf_tables, exiting..."
      exit 99
      fi
      echo "  - ${CONTAINER_IMAGE}" >>${VHD_LOGS_FILEPATH}
  fi
done

<<<<<<< HEAD
=======
# kubelet and kubectl
# need to cover previously supported version for VMAS scale up scenario
# So keeping as many versions as we can - those unsupported version can be removed when we don't have enough space
# below are the required to support versions
# v1.17.13
# v1.17.16
# v1.18.10
# v1.18.14
# v1.19.6
# v1.19.7
# v1.20.2
# NOTE that we only keep the latest one per k8s patch version as kubelet/kubectl is decided by VHD version
K8S_VERSIONS="
1.17.3-hotfix.20200601.1
1.17.7-hotfix.20200817.1
1.17.9-hotfix.20200824.1
1.17.11-hotfix.20200901.1
1.17.13
1.17.16
1.18.2-hotfix.20200624.1
1.18.4-hotfix.20200626.1
1.18.6-hotfix.20200723.1
1.18.8-hotfix.20200924
1.18.10-hotfix.20210118
1.18.14-hotfix.20210118
1.19.0
1.19.1-hotfix.20200923
1.19.3
1.19.6-hotfix.20210118
1.19.7-hotfix.20210122
1.20.2
"
for PATCHED_KUBERNETES_VERSION in ${K8S_VERSIONS}; do
  # Only need to store k8s components >= 1.19 for containerd VHDs
  if (($(echo ${PATCHED_KUBERNETES_VERSION} | cut -d"." -f2) < 19)) && [[ ${CONTAINER_RUNTIME} == "containerd" ]]; then
    continue
  fi
  if (($(echo ${PATCHED_KUBERNETES_VERSION} | cut -d"." -f2) < 17)); then
    HYPERKUBE_URL="mcr.microsoft.com/oss/kubernetes/hyperkube:v${PATCHED_KUBERNETES_VERSION}"
    # NOTE: the KUBERNETES_VERSION will be used to tag the extracted kubelet/kubectl in /usr/local/bin
    # it should match the KUBERNETES_VERSION format(just version number, e.g. 1.15.7, no prefix v)
    # in installKubeletAndKubectl() executed by cse, otherwise cse will need to download the kubelet/kubectl again
    KUBERNETES_VERSION=$(echo ${PATCHED_KUBERNETES_VERSION} | cut -d"_" -f1 | cut -d"-" -f1 | cut -d"." -f1,2,3)
    # extractHyperkube will extract the kubelet/kubectl binary from the image: ${HYPERKUBE_URL}
    # and put them to /usr/local/bin/kubelet-${KUBERNETES_VERSION}
    extractHyperkube ${cliTool}
    # remove hyperkube here as the one that we really need is pulled later
    removeContainerImage ${cliTool} $HYPERKUBE_URL
  else
    # strip the last .1 as that is for base image patch for hyperkube
    if grep -iq hotfix <<< ${PATCHED_KUBERNETES_VERSION}; then
      # shellcheck disable=SC2006
      PATCHED_KUBERNETES_VERSION=`echo ${PATCHED_KUBERNETES_VERSION} | cut -d"." -f1,2,3,4`;
    else
      PATCHED_KUBERNETES_VERSION=`echo ${PATCHED_KUBERNETES_VERSION} | cut -d"." -f1,2,3`;
    fi
    KUBERNETES_VERSION=$(echo ${PATCHED_KUBERNETES_VERSION} | cut -d"_" -f1 | cut -d"-" -f1 | cut -d"." -f1,2,3)
    extractKubeBinaries $KUBERNETES_VERSION "https://acs-mirror.azureedge.net/kubernetes/v${PATCHED_KUBERNETES_VERSION}/binaries/kubernetes-node-linux-amd64.tar.gz"
  fi
done

# shellcheck disable=SC2129
echo "kubelet/kubectl downloaded:" >> ${VHD_LOGS_FILEPATH}
ls -ltr /usr/local/bin/* >> ${VHD_LOGS_FILEPATH}

>>>>>>> 37f9f8b5
# shellcheck disable=SC2010
ls -ltr /dev/* | grep sgx >>  ${VHD_LOGS_FILEPATH} 

echo "Disk usage:" >> ${VHD_LOGS_FILEPATH}
df -h >> ${VHD_LOGS_FILEPATH}
# warn at 75% space taken
[ -s $(df -P | grep '/dev/sda1' | awk '0+$5 >= 75 {print}') ] || echo "WARNING: 75% of /dev/sda1 is used" >> ${VHD_LOGS_FILEPATH}
# error at 99% space taken
[ -s $(df -P | grep '/dev/sda1' | awk '0+$5 >= 99 {print}') ] || exit 1

echo "Using kernel:" >> ${VHD_LOGS_FILEPATH}
tee -a ${VHD_LOGS_FILEPATH} < /proc/version
{
  echo "Install completed successfully on " $(date)
  echo "VSTS Build NUMBER: ${BUILD_NUMBER}"
  echo "VSTS Build ID: ${BUILD_ID}"
  echo "Commit: ${COMMIT}"
  echo "Ubuntu version: ${UBUNTU_RELEASE}"
  echo "Hyperv generation: ${HYPERV_GENERATION}"
  echo "Feature flags: ${FEATURE_FLAGS}"
  echo "Container runtime: ${CONTAINER_RUNTIME}"
} >> ${VHD_LOGS_FILEPATH}

installAscBaseline<|MERGE_RESOLUTION|>--- conflicted
+++ resolved
@@ -106,51 +106,6 @@
   - libbcc-examples
 EOF
 
-<<<<<<< HEAD
-=======
-VNET_CNI_VERSIONS="
-1.2.6
-1.2.0_hotfix
-1.2.0
-"
-for VNET_CNI_VERSION in $VNET_CNI_VERSIONS; do
-    VNET_CNI_PLUGINS_URL="https://acs-mirror.azureedge.net/azure-cni/v${VNET_CNI_VERSION}/binaries/azure-vnet-cni-linux-amd64-v${VNET_CNI_VERSION}.tgz"
-    downloadAzureCNI
-    echo "  - Azure CNI version ${VNET_CNI_VERSION}" >> ${VHD_LOGS_FILEPATH}
-done
-
-# merge with above after two more version releases
-SWIFT_CNI_VERSIONS="
-1.2.6
-"
-
-for VNET_CNI_VERSION in $SWIFT_CNI_VERSIONS; do
-    VNET_CNI_PLUGINS_URL="https://acs-mirror.azureedge.net/azure-cni/v${VNET_CNI_VERSION}/binaries/azure-vnet-cni-swift-linux-amd64-v${VNET_CNI_VERSION}.tgz"
-    downloadAzureCNI
-    echo "  - Azure Swift CNI version ${VNET_CNI_VERSION}" >> ${VHD_LOGS_FILEPATH}
-done
-
-CNI_PLUGIN_VERSIONS="
-0.7.6
-0.7.5
-0.7.1
-"
-for CNI_PLUGIN_VERSION in $CNI_PLUGIN_VERSIONS; do
-    CNI_PLUGINS_URL="https://acs-mirror.azureedge.net/cni/cni-plugins-amd64-v${CNI_PLUGIN_VERSION}.tgz"
-    downloadCNI
-    echo "  - CNI plugin version ${CNI_PLUGIN_VERSION}" >> ${VHD_LOGS_FILEPATH}
-done
-
-CNI_PLUGIN_VERSIONS="
-0.8.6
-"
-for CNI_PLUGIN_VERSION in $CNI_PLUGIN_VERSIONS; do
-    CNI_PLUGINS_URL="https://acs-mirror.azureedge.net/cni-plugins/v${CNI_PLUGIN_VERSION}/binaries/cni-plugins-linux-amd64-v${CNI_PLUGIN_VERSION}.tgz"
-    downloadCNI
-    echo "  - CNI plugin version ${CNI_PLUGIN_VERSION}" >> ${VHD_LOGS_FILEPATH}
-done
-
->>>>>>> 37f9f8b5
 installImg
 echo "  - img" >> ${VHD_LOGS_FILEPATH}
 
@@ -165,50 +120,13 @@
   downloadURL=$(echo "${imageToBePulled}" | jq .downloadURL -r)
   versions=$(echo "${imageToBePulled}" | jq .versions -r | jq -r ".[]")
 
-<<<<<<< HEAD
   for version in ${versions}; do
     CONTAINER_IMAGE=$(string_replace $downloadURL $version)
-=======
-MCR_PAUSE_VERSIONS="
-1.2.0
-1.3.1
-1.4.0
-"
-for PAUSE_VERSION in ${MCR_PAUSE_VERSIONS}; do
-    CONTAINER_IMAGE="mcr.microsoft.com/oss/kubernetes/pause:${PAUSE_VERSION}"
-    pullContainerImage ${cliTool} ${CONTAINER_IMAGE}
-    echo "  - ${CONTAINER_IMAGE}" >> ${VHD_LOGS_FILEPATH}
-done
-
-CORE_DNS_VERSIONS="
-1.6.6
-1.6.5
-1.5.0
-1.3.1
-1.2.6
-"
-for CORE_DNS_VERSION in ${CORE_DNS_VERSIONS}; do
-    CONTAINER_IMAGE="mcr.microsoft.com/oss/kubernetes/coredns:${CORE_DNS_VERSION}"
-    pullContainerImage ${cliTool} ${CONTAINER_IMAGE}
-    echo "  - ${CONTAINER_IMAGE}" >> ${VHD_LOGS_FILEPATH}
-done
-
-#this needs to be removed sometime after this is in https://dev.azure.com/msazure/CloudNativeCompute/_git/aks-rp/pullrequest/3947551
-AZURE_CNIIMAGEBASE="mcr.microsoft.com/containernetworking"
-AZURE_CNI_NETWORKMONITOR_VERSIONS="
-1.1.8
-0.0.7
-0.0.6
-"
-for AZURE_CNI_NETWORKMONITOR_VERSION in ${AZURE_CNI_NETWORKMONITOR_VERSIONS}; do
-    CONTAINER_IMAGE="${AZURE_CNIIMAGEBASE}/networkmonitor:v${AZURE_CNI_NETWORKMONITOR_VERSION}"
->>>>>>> 37f9f8b5
     pullContainerImage ${cliTool} ${CONTAINER_IMAGE}
     echo "  - ${CONTAINER_IMAGE}" >> ${VHD_LOGS_FILEPATH}
   done
 done
 
-<<<<<<< HEAD
 DownloadFiles=$(jq ".DownloadFiles" $COMPONENTS_FILEPATH | jq .[] --monochrome-output --compact-output)
 for fileToDownload in ${DownloadFiles[*]}; do
   fileName=$(echo "${fileToDownload}" | jq .fileName -r)
@@ -216,19 +134,6 @@
   versions=$(echo "${fileToDownload}" | jq .versions -r | jq -r ".[]")
   download_URL=$(echo "${fileToDownload}" | jq .downloadURL -r)
   mkdir -p $downloadLocation
-=======
-AZURE_NPM_VERSIONS="
-1.2.3
-1.2.2_hotfix
-1.2.1
-1.1.8
-"
-for AZURE_NPM_VERSION in ${AZURE_NPM_VERSIONS}; do
-    CONTAINER_IMAGE="${AZURE_CNIIMAGEBASE}/azure-npm:v${AZURE_NPM_VERSION}"
-    pullContainerImage ${cliTool} ${CONTAINER_IMAGE}
-    echo "  - ${CONTAINER_IMAGE}" >> ${VHD_LOGS_FILEPATH}
-done
->>>>>>> 37f9f8b5
 
   for version in ${versions}; do
     file_Name=$(string_replace $fileName $version)
@@ -237,7 +142,6 @@
     retrycmd_get_tarball 120 5 ${dest} ${downloadURL} || exit $ERR_CNI_DOWNLOAD_TIMEOUT
   done
 done
-
 
 if [[ $OS == $UBUNTU_OS_NAME ]]; then
 NVIDIA_DEVICE_PLUGIN_VERSIONS="
@@ -312,7 +216,83 @@
     echo "  - ${CONTAINER_IMAGE}" >> ${VHD_LOGS_FILEPATH}
 done
 
-<<<<<<< HEAD
+# pull patched hyperkube image for AKS
+# this is used by kube-proxy and need to cover previously supported version for VMAS scale up scenario
+# So keeping as many versions as we can - those unsupported version can be removed when we don't have enough space
+# below are the required to support versions
+# v1.17.13
+# v1.17.16
+# v1.18.10
+# v1.18.14
+# v1.19.6
+# v1.19.7
+# v1.20.2
+# NOTE that we keep multiple files per k8s patch version as kubeproxy version is decided by CCP.
+PATCHED_HYPERKUBE_IMAGES="
+1.17.3-hotfix.20200601.1
+1.17.7-hotfix.20200714.2
+1.17.9-hotfix.20200824.1
+1.17.11-hotfix.20200901
+1.17.11-hotfix.20200901.1
+1.17.13
+1.17.16
+1.18.4-hotfix.20200626.1
+1.18.6-hotfix.20200723.1
+1.18.8-hotfix.20200924
+1.18.10-hotfix.20210118
+1.18.14-hotfix.20210118
+1.19.0
+1.19.1-hotfix.20200923
+1.19.3
+1.19.6-hotfix.20210118
+1.19.7-hotfix.20210122
+1.20.2
+"
+for KUBERNETES_VERSION in ${PATCHED_HYPERKUBE_IMAGES}; do
+  # Only need to store k8s components >= 1.19 for containerd VHDs
+  if (($(echo ${KUBERNETES_VERSION} | cut -d"." -f2) < 19)) && [[ ${CONTAINER_RUNTIME} == "containerd" ]]; then
+    continue
+  fi
+  # TODO: after CCP chart is done, change below to get hyperkube only for versions less than 1.17 only
+  if (($(echo ${KUBERNETES_VERSION} | cut -d"." -f2) < 19)); then
+      CONTAINER_IMAGE="mcr.microsoft.com/oss/kubernetes/hyperkube:v${KUBERNETES_VERSION}"
+      pullContainerImage ${cliTool} ${CONTAINER_IMAGE}
+      echo "  - ${CONTAINER_IMAGE}" >> ${VHD_LOGS_FILEPATH}
+      if [[ ${cliTool} == "docker" ]]; then
+          docker run --rm --entrypoint "" ${CONTAINER_IMAGE} /bin/sh -c "iptables --version" | grep -v nf_tables && echo "Hyperkube contains no nf_tables"
+      else
+          ctr --namespace k8s.io run --rm ${CONTAINER_IMAGE} checkTask /bin/sh -c "iptables --version" | grep -v nf_tables && echo "Hyperkube contains no nf_tables"
+      fi
+      # shellcheck disable=SC2181
+      if [[ $? != 0 ]]; then
+      echo "Hyperkube contains nf_tables, exiting..."
+      exit 99
+      fi
+  fi
+
+  # from 1.17 onwards start using kube-proxy as well
+  # strip the last .1 as that is for base image patch for hyperkube
+  if (($(echo ${KUBERNETES_VERSION} | cut -d"." -f2) >= 17)); then
+      if grep -iq hotfix <<< ${KUBERNETES_VERSION}; then
+      KUBERNETES_VERSION=`echo ${KUBERNETES_VERSION} | cut -d"." -f1,2,3,4`;
+      else
+      KUBERNETES_VERSION=`echo ${KUBERNETES_VERSION} | cut -d"." -f1,2,3`;
+      fi
+      CONTAINER_IMAGE="mcr.microsoft.com/oss/kubernetes/kube-proxy:v${KUBERNETES_VERSION}"
+      pullContainerImage ${cliTool} ${CONTAINER_IMAGE}
+      if [[ ${cliTool} == "docker" ]]; then
+          docker run --rm --entrypoint "" ${CONTAINER_IMAGE} /bin/sh -c "iptables --version" | grep -v nf_tables && echo "kube-proxy contains no nf_tables"
+      else
+          ctr --namespace k8s.io run --rm ${CONTAINER_IMAGE} checkTask /bin/sh -c "iptables --version" | grep -v nf_tables && echo "kube-proxy contains no nf_tables"
+      fi
+      # shellcheck disable=SC2181
+      if [[ $? != 0 ]]; then
+      echo "Hyperkube contains nf_tables, exiting..."
+      exit 99
+      fi
+      echo "  - ${CONTAINER_IMAGE}" >>${VHD_LOGS_FILEPATH}
+  fi
+done
 
 # kubelet and kubectl
 # need to cover previously supported version for VMAS scale up scenario
@@ -374,254 +354,11 @@
     extractKubeBinaries $KUBERNETES_VERSION "https://acs-mirror.azureedge.net/kubernetes/v${PATCHED_KUBERNETES_VERSION}/binaries/kubernetes-node-linux-amd64.tar.gz"
   fi
 done
-ls -ltr /usr/local/bin/* >> ${VHD_LOGS_FILEPATH}
-=======
-KMS_PLUGIN_VERSIONS="0.0.9"
-for KMS_PLUGIN_VERSION in ${KMS_PLUGIN_VERSIONS}; do
-    CONTAINER_IMAGE="mcr.microsoft.com/k8s/kms/keyvault:v${KMS_PLUGIN_VERSION}"
-    pullContainerImage ${cliTool} ${CONTAINER_IMAGE}
-    echo "  - ${CONTAINER_IMAGE}" >> ${VHD_LOGS_FILEPATH}
-done
-
-ADDON_IMAGES="
-mcr.microsoft.com/oss/open-policy-agent/gatekeeper:v3.1.3
-mcr.microsoft.com/oss/open-policy-agent/gatekeeper:v3.2.3
-mcr.microsoft.com/oss/kubernetes/external-dns:v0.6.0-hotfix-20200228
-mcr.microsoft.com/oss/kubernetes/defaultbackend:1.4
-mcr.microsoft.com/oss/kubernetes/ingress/nginx-ingress-controller:0.19.0
-mcr.microsoft.com/oss/virtual-kubelet/virtual-kubelet:1.2.1.1
-mcr.microsoft.com/azure-policy/policy-kubernetes-addon-prod:prod_20201015.1
-mcr.microsoft.com/azure-policy/policy-kubernetes-addon-prod:prod_20210216.1
-mcr.microsoft.com/azure-policy/policy-kubernetes-webhook:prod_20200505.3
-mcr.microsoft.com/azure-policy/policy-kubernetes-webhook:prod_20210209.1
-mcr.microsoft.com/azure-application-gateway/kubernetes-ingress:1.0.1-rc3
-mcr.microsoft.com/azure-application-gateway/kubernetes-ingress:1.2.0
-mcr.microsoft.com/azure-application-gateway/kubernetes-ingress:1.3.0
-mcr.microsoft.com/oss/azure/aad-pod-identity/nmi:v1.7.0
-mcr.microsoft.com/oss/azure/aad-pod-identity/nmi:v1.7.4
-"
-for ADDON_IMAGE in ${ADDON_IMAGES}; do
-  pullContainerImage ${cliTool} ${ADDON_IMAGE}
-  echo "  - ${ADDON_IMAGE}" >> ${VHD_LOGS_FILEPATH}
-done
-
-AZUREDISK_CSI_VERSIONS="
-0.9.0
-1.0.0
-1.1.0
-"
-for AZUREDISK_CSI_VERSION in ${AZUREDISK_CSI_VERSIONS}; do
-  CONTAINER_IMAGE="mcr.microsoft.com/k8s/csi/azuredisk-csi:v${AZUREDISK_CSI_VERSION}"
-  pullContainerImage ${cliTool} ${CONTAINER_IMAGE}
-  echo "  - ${CONTAINER_IMAGE}" >> ${VHD_LOGS_FILEPATH}
-done
-
-AZUREFILE_CSI_VERSIONS="
-0.9.0
-1.0.0
-"
-for AZUREFILE_CSI_VERSION in ${AZUREFILE_CSI_VERSIONS}; do
-  CONTAINER_IMAGE="mcr.microsoft.com/k8s/csi/azurefile-csi:v${AZUREFILE_CSI_VERSION}"
-  pullContainerImage ${cliTool} ${CONTAINER_IMAGE}
-  echo "  - ${CONTAINER_IMAGE}" >> ${VHD_LOGS_FILEPATH}
-done
-
-CSI_LIVENESSPROBE_VERSIONS="
-1.1.0
-2.2.0
-"
-for CSI_LIVENESSPROBE_VERSION in ${CSI_LIVENESSPROBE_VERSIONS}; do
-  CONTAINER_IMAGE="mcr.microsoft.com/oss/kubernetes-csi/livenessprobe:v${CSI_LIVENESSPROBE_VERSION}"
-  pullContainerImage ${cliTool} ${CONTAINER_IMAGE}
-  echo "  - ${CONTAINER_IMAGE}" >> ${VHD_LOGS_FILEPATH}
-done
-
-CSI_NODE_DRIVER_REGISTRAR_VERSIONS="
-1.2.0
-2.0.1
-"
-for CSI_NODE_DRIVER_REGISTRAR_VERSION in ${CSI_NODE_DRIVER_REGISTRAR_VERSIONS}; do
-  CONTAINER_IMAGE="mcr.microsoft.com/oss/kubernetes-csi/csi-node-driver-registrar:v${CSI_NODE_DRIVER_REGISTRAR_VERSION}"
-  pullContainerImage ${cliTool} ${CONTAINER_IMAGE}
-  echo "  - ${CONTAINER_IMAGE}" >> ${VHD_LOGS_FILEPATH}
-done
-
-AZURE_CLOUD_NODE_MANAGER_VERSIONS="
-0.5.1
-0.6.0
-0.7.0
-"
-for AZURE_CLOUD_NODE_MANAGER_VERSION in ${AZURE_CLOUD_NODE_MANAGER_VERSIONS}; do
-  CONTAINER_IMAGE="mcr.microsoft.com/oss/kubernetes/azure-cloud-node-manager:v${AZURE_CLOUD_NODE_MANAGER_VERSION}"
-  pullContainerImage ${cliTool} "${CONTAINER_IMAGE}"
-  echo "  - ${CONTAINER_IMAGE}" >> ${VHD_LOGS_FILEPATH}
-done
-
-SECRETS_STORE_CSI_DRIVER_VERSIONS="
-0.0.19
-"
-for SECRETS_STORE_CSI_DRIVER_VERSION in ${SECRETS_STORE_CSI_DRIVER_VERSIONS}; do
-  CONTAINER_IMAGE="mcr.microsoft.com/oss/kubernetes-csi/secrets-store/driver:v${SECRETS_STORE_CSI_DRIVER_VERSION}"
-  pullContainerImage ${cliTool} ${CONTAINER_IMAGE}
-  echo "  - ${CONTAINER_IMAGE}" >> ${VHD_LOGS_FILEPATH}
-done
-
-SECRETS_STORE_PROVIDER_AZURE_VERSIONS="
-0.0.12
-"
-for SECRETS_STORE_PROVIDER_AZURE_VERSION in ${SECRETS_STORE_PROVIDER_AZURE_VERSIONS}; do
-  CONTAINER_IMAGE="mcr.microsoft.com/oss/azure/secrets-store/provider-azure:${SECRETS_STORE_PROVIDER_AZURE_VERSION}"
-  pullContainerImage ${cliTool} ${CONTAINER_IMAGE}
-  echo "  - ${CONTAINER_IMAGE}" >> ${VHD_LOGS_FILEPATH}
-done
->>>>>>> 37f9f8b5
-
-# pull patched hyperkube image for AKS
-# this is used by kube-proxy and need to cover previously supported version for VMAS scale up scenario
-# So keeping as many versions as we can - those unsupported version can be removed when we don't have enough space
-# below are the required to support versions
-# v1.17.13
-# v1.17.16
-# v1.18.10
-# v1.18.14
-# v1.19.6
-# v1.19.7
-# v1.20.2
-# NOTE that we keep multiple files per k8s patch version as kubeproxy version is decided by CCP.
-PATCHED_HYPERKUBE_IMAGES="
-1.17.3-hotfix.20200601.1
-1.17.7-hotfix.20200714.2
-1.17.9-hotfix.20200824.1
-1.17.11-hotfix.20200901
-1.17.11-hotfix.20200901.1
-1.17.13
-1.17.16
-1.18.4-hotfix.20200626.1
-1.18.6-hotfix.20200723.1
-1.18.8-hotfix.20200924
-1.18.10-hotfix.20210118
-1.18.14-hotfix.20210118
-1.19.0
-1.19.1-hotfix.20200923
-1.19.3
-1.19.6-hotfix.20210118
-1.19.7-hotfix.20210122
-1.20.2
-"
-for KUBERNETES_VERSION in ${PATCHED_HYPERKUBE_IMAGES}; do
-  # Only need to store k8s components >= 1.19 for containerd VHDs
-  if (($(echo ${KUBERNETES_VERSION} | cut -d"." -f2) < 19)) && [[ ${CONTAINER_RUNTIME} == "containerd" ]]; then
-    continue
-  fi
-  # TODO: after CCP chart is done, change below to get hyperkube only for versions less than 1.17 only
-  if (($(echo ${KUBERNETES_VERSION} | cut -d"." -f2) < 19)); then
-      CONTAINER_IMAGE="mcr.microsoft.com/oss/kubernetes/hyperkube:v${KUBERNETES_VERSION}"
-      pullContainerImage ${cliTool} ${CONTAINER_IMAGE}
-      echo "  - ${CONTAINER_IMAGE}" >> ${VHD_LOGS_FILEPATH}
-      if [[ ${cliTool} == "docker" ]]; then
-          docker run --rm --entrypoint "" ${CONTAINER_IMAGE} /bin/sh -c "iptables --version" | grep -v nf_tables && echo "Hyperkube contains no nf_tables"
-      else 
-          ctr --namespace k8s.io run --rm ${CONTAINER_IMAGE} checkTask /bin/sh -c "iptables --version" | grep -v nf_tables && echo "Hyperkube contains no nf_tables"
-      fi
-      # shellcheck disable=SC2181
-      if [[ $? != 0 ]]; then
-      echo "Hyperkube contains nf_tables, exiting..."
-      exit 99
-      fi
-  fi
-
-  # from 1.17 onwards start using kube-proxy as well
-  # strip the last .1 as that is for base image patch for hyperkube
-  if (($(echo ${KUBERNETES_VERSION} | cut -d"." -f2) >= 17)); then
-      if grep -iq hotfix <<< ${KUBERNETES_VERSION}; then
-      KUBERNETES_VERSION=`echo ${KUBERNETES_VERSION} | cut -d"." -f1,2,3,4`;
-      else
-      KUBERNETES_VERSION=`echo ${KUBERNETES_VERSION} | cut -d"." -f1,2,3`;
-      fi
-      CONTAINER_IMAGE="mcr.microsoft.com/oss/kubernetes/kube-proxy:v${KUBERNETES_VERSION}"
-      pullContainerImage ${cliTool} ${CONTAINER_IMAGE}
-      if [[ ${cliTool} == "docker" ]]; then
-          docker run --rm --entrypoint "" ${CONTAINER_IMAGE} /bin/sh -c "iptables --version" | grep -v nf_tables && echo "kube-proxy contains no nf_tables"
-      else
-          ctr --namespace k8s.io run --rm ${CONTAINER_IMAGE} checkTask /bin/sh -c "iptables --version" | grep -v nf_tables && echo "kube-proxy contains no nf_tables"
-      fi
-      # shellcheck disable=SC2181
-      if [[ $? != 0 ]]; then
-      echo "Hyperkube contains nf_tables, exiting..."
-      exit 99
-      fi
-      echo "  - ${CONTAINER_IMAGE}" >>${VHD_LOGS_FILEPATH}
-  fi
-done
-
-<<<<<<< HEAD
-=======
-# kubelet and kubectl
-# need to cover previously supported version for VMAS scale up scenario
-# So keeping as many versions as we can - those unsupported version can be removed when we don't have enough space
-# below are the required to support versions
-# v1.17.13
-# v1.17.16
-# v1.18.10
-# v1.18.14
-# v1.19.6
-# v1.19.7
-# v1.20.2
-# NOTE that we only keep the latest one per k8s patch version as kubelet/kubectl is decided by VHD version
-K8S_VERSIONS="
-1.17.3-hotfix.20200601.1
-1.17.7-hotfix.20200817.1
-1.17.9-hotfix.20200824.1
-1.17.11-hotfix.20200901.1
-1.17.13
-1.17.16
-1.18.2-hotfix.20200624.1
-1.18.4-hotfix.20200626.1
-1.18.6-hotfix.20200723.1
-1.18.8-hotfix.20200924
-1.18.10-hotfix.20210118
-1.18.14-hotfix.20210118
-1.19.0
-1.19.1-hotfix.20200923
-1.19.3
-1.19.6-hotfix.20210118
-1.19.7-hotfix.20210122
-1.20.2
-"
-for PATCHED_KUBERNETES_VERSION in ${K8S_VERSIONS}; do
-  # Only need to store k8s components >= 1.19 for containerd VHDs
-  if (($(echo ${PATCHED_KUBERNETES_VERSION} | cut -d"." -f2) < 19)) && [[ ${CONTAINER_RUNTIME} == "containerd" ]]; then
-    continue
-  fi
-  if (($(echo ${PATCHED_KUBERNETES_VERSION} | cut -d"." -f2) < 17)); then
-    HYPERKUBE_URL="mcr.microsoft.com/oss/kubernetes/hyperkube:v${PATCHED_KUBERNETES_VERSION}"
-    # NOTE: the KUBERNETES_VERSION will be used to tag the extracted kubelet/kubectl in /usr/local/bin
-    # it should match the KUBERNETES_VERSION format(just version number, e.g. 1.15.7, no prefix v)
-    # in installKubeletAndKubectl() executed by cse, otherwise cse will need to download the kubelet/kubectl again
-    KUBERNETES_VERSION=$(echo ${PATCHED_KUBERNETES_VERSION} | cut -d"_" -f1 | cut -d"-" -f1 | cut -d"." -f1,2,3)
-    # extractHyperkube will extract the kubelet/kubectl binary from the image: ${HYPERKUBE_URL}
-    # and put them to /usr/local/bin/kubelet-${KUBERNETES_VERSION}
-    extractHyperkube ${cliTool}
-    # remove hyperkube here as the one that we really need is pulled later
-    removeContainerImage ${cliTool} $HYPERKUBE_URL
-  else
-    # strip the last .1 as that is for base image patch for hyperkube
-    if grep -iq hotfix <<< ${PATCHED_KUBERNETES_VERSION}; then
-      # shellcheck disable=SC2006
-      PATCHED_KUBERNETES_VERSION=`echo ${PATCHED_KUBERNETES_VERSION} | cut -d"." -f1,2,3,4`;
-    else
-      PATCHED_KUBERNETES_VERSION=`echo ${PATCHED_KUBERNETES_VERSION} | cut -d"." -f1,2,3`;
-    fi
-    KUBERNETES_VERSION=$(echo ${PATCHED_KUBERNETES_VERSION} | cut -d"_" -f1 | cut -d"-" -f1 | cut -d"." -f1,2,3)
-    extractKubeBinaries $KUBERNETES_VERSION "https://acs-mirror.azureedge.net/kubernetes/v${PATCHED_KUBERNETES_VERSION}/binaries/kubernetes-node-linux-amd64.tar.gz"
-  fi
-done
 
 # shellcheck disable=SC2129
 echo "kubelet/kubectl downloaded:" >> ${VHD_LOGS_FILEPATH}
 ls -ltr /usr/local/bin/* >> ${VHD_LOGS_FILEPATH}
 
->>>>>>> 37f9f8b5
 # shellcheck disable=SC2010
 ls -ltr /dev/* | grep sgx >>  ${VHD_LOGS_FILEPATH} 
 
