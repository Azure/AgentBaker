--- conflicted
+++ resolved
@@ -170,22 +170,7 @@
 
 echo "VHD will be built with containerd as the container runtime"
 updateAptWithMicrosoftPkg
-<<<<<<< HEAD
-stop_watch $capture_time "Create Containerd Service Directory, Download Shims, Configure Runtime and Network" false
-=======
-containerd_manifest="$(jq .containerd manifest.json)" || exit $?
-
-installed_version="$(echo ${containerd_manifest} | jq -r '.edge')"
-if [ "${UBUNTU_RELEASE}" == "18.04" ]; then
-  installed_version="$(echo ${containerd_manifest} | jq -r '.pinned."1804"')"
-fi
-
-containerd_version="$(echo "$installed_version" | cut -d- -f1)"
-containerd_patch_version="$(echo "$installed_version" | cut -d- -f2)"
-installStandaloneContainerd ${containerd_version} ${containerd_patch_version}
-echo "  - [installed] containerd v$(containerd -version | cut -d " " -f 3 | sed 's|v||' | cut -d "+" -f 1)" >> ${VHD_LOGS_FILEPATH}
 capture_benchmark "create_containerd_service_directory_download_shims_configure_runtime_and_network"
->>>>>>> ad9e7a2d
 
 # doing this at vhd allows CSE to be faster with just mv
 unpackAzureCNI() {
@@ -263,11 +248,7 @@
   esac
   stop_watch $capture_time "Download Components, Determine / Download \"$name\" \"$version\"" false
 done
-<<<<<<< HEAD
 start_watch
-=======
-capture_benchmark "download_crictl"
->>>>>>> ad9e7a2d
 
 installAndConfigureArtifactStreaming() {
   # arguments: package name, package extension
@@ -305,14 +286,9 @@
 # also pre-download Teleportd plugin for containerd
 downloadTeleportdPlugin ${TELEPORTD_PLUGIN_DOWNLOAD_URL} "0.8.0"
 
-<<<<<<< HEAD
-stop_watch $capture_time "Artifact Streaming, Download Containerd Plugins" false
-start_watch
-=======
 INSTALLED_RUNC_VERSION=$(runc --version | head -n1 | sed 's/runc version //')
 echo "  - runc version ${INSTALLED_RUNC_VERSION}" >> ${VHD_LOGS_FILEPATH}
 capture_benchmark "artifact_streaming_and_download_teleportd"
->>>>>>> ad9e7a2d
 
 if [[ $OS == $UBUNTU_OS_NAME && $(isARM64) != 1 ]]; then  # no ARM64 SKU with GPU now
   gpu_action="copy"
@@ -419,46 +395,6 @@
 retagContainerImage "ctr" ${watcherFullImg} ${watcherStaticImg}
 capture_benchmark "pull_and_retag_container_images"
 
-<<<<<<< HEAD
-=======
-# doing this at vhd allows CSE to be faster with just mv
-unpackAzureCNI() {
-  local URL=$1
-  CNI_TGZ_TMP=${URL##*/}
-  CNI_DIR_TMP=${CNI_TGZ_TMP%.tgz}
-  mkdir "$CNI_DOWNLOADS_DIR/${CNI_DIR_TMP}"
-  tar -xzf "$CNI_DOWNLOADS_DIR/${CNI_TGZ_TMP}" -C $CNI_DOWNLOADS_DIR/$CNI_DIR_TMP
-  rm -rf ${CNI_DOWNLOADS_DIR:?}/${CNI_TGZ_TMP}
-  echo "  - Ran tar -xzf on the CNI downloaded then rm -rf to clean up"
-}
-
-#must be both amd64/arm64 images
-VNET_CNI_VERSIONS="
-1.4.54
-1.5.28
-"
-
-for VNET_CNI_VERSION in $VNET_CNI_VERSIONS; do
-    VNET_CNI_PLUGINS_URL="https://acs-mirror.azureedge.net/azure-cni/v${VNET_CNI_VERSION}/binaries/azure-vnet-cni-linux-${CPU_ARCH}-v${VNET_CNI_VERSION}.tgz"
-    downloadAzureCNI
-    unpackAzureCNI $VNET_CNI_PLUGINS_URL
-    echo "  - Azure CNI version ${VNET_CNI_VERSION}" >> ${VHD_LOGS_FILEPATH}
-done
-
-# After v0.7.6, URI was changed to renamed to https://acs-mirror.azureedge.net/cni-plugins/v*/binaries/cni-plugins-linux-arm64-v*.tgz
-MULTI_ARCH_CNI_PLUGIN_VERSIONS="
-1.4.1
-"
-CNI_PLUGIN_VERSIONS="${MULTI_ARCH_CNI_PLUGIN_VERSIONS}"
-
-for CNI_PLUGIN_VERSION in $CNI_PLUGIN_VERSIONS; do
-    CNI_PLUGINS_URL="https://acs-mirror.azureedge.net/cni-plugins/v${CNI_PLUGIN_VERSION}/binaries/cni-plugins-linux-${CPU_ARCH}-v${CNI_PLUGIN_VERSION}.tgz"
-    downloadCNI
-    unpackAzureCNI $CNI_PLUGINS_URL
-    echo "  - CNI plugin version ${CNI_PLUGIN_VERSION}" >> ${VHD_LOGS_FILEPATH}
-done
-
->>>>>>> ad9e7a2d
 # IPv6 nftables rules are only available on Ubuntu or Mariner v2
 if [[ $OS == $UBUNTU_OS_NAME || ( $OS == $MARINER_OS_NAME && $OS_VERSION == "2.0" ) ]]; then
   systemctlEnableAndStart ipv6_nftables || exit 1
