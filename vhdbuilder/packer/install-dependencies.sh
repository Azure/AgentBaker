--- conflicted
+++ resolved
@@ -398,47 +398,6 @@
 retagContainerImage "ctr" ${watcherFullImg} ${watcherStaticImg}
 capture_benchmark "pull_and_retag_container_images"
 
-<<<<<<< HEAD
-# doing this at vhd allows CSE to be faster with just mv
-unpackAzureCNI() {
-  local URL=$1
-  CNI_TGZ_TMP=${URL##*/}
-  CNI_DIR_TMP=${CNI_TGZ_TMP%.tgz}
-  mkdir "$CNI_DOWNLOADS_DIR/${CNI_DIR_TMP}"
-  tar -xzf "$CNI_DOWNLOADS_DIR/${CNI_TGZ_TMP}" -C $CNI_DOWNLOADS_DIR/$CNI_DIR_TMP
-  rm -rf ${CNI_DOWNLOADS_DIR:?}/${CNI_TGZ_TMP}
-  echo "  - Ran tar -xzf on the CNI downloaded then rm -rf to clean up"
-}
-
-#must be both amd64/arm64 images
-VNET_CNI_VERSIONS="
-1.4.54
-1.5.28
-"
-# TODO (alburgess) oras for AzureCNI -> might need to be cached (?)
-for VNET_CNI_VERSION in $VNET_CNI_VERSIONS; do
-    VNET_CNI_PLUGINS_URL="https://acs-mirror.azureedge.net/azure-cni/v${VNET_CNI_VERSION}/binaries/azure-vnet-cni-linux-${CPU_ARCH}-v${VNET_CNI_VERSION}.tgz"
-    downloadAzureCNI
-    unpackAzureCNI $VNET_CNI_PLUGINS_URL
-    echo "  - Azure CNI version ${VNET_CNI_VERSION}" >> ${VHD_LOGS_FILEPATH}
-done
-
-# After v0.7.6, URI was changed to renamed to https://acs-mirror.azureedge.net/cni-plugins/v*/binaries/cni-plugins-linux-arm64-v*.tgz
-MULTI_ARCH_CNI_PLUGIN_VERSIONS="
-1.4.1
-"
-CNI_PLUGIN_VERSIONS="${MULTI_ARCH_CNI_PLUGIN_VERSIONS}"
-
-# TODO (alburgess) oras for CNI
-for CNI_PLUGIN_VERSION in $CNI_PLUGIN_VERSIONS; do
-    CNI_PLUGINS_URL="https://acs-mirror.azureedge.net/cni-plugins/v${CNI_PLUGIN_VERSION}/binaries/cni-plugins-linux-${CPU_ARCH}-v${CNI_PLUGIN_VERSION}.tgz"
-    downloadCNI
-    unpackAzureCNI $CNI_PLUGINS_URL
-    echo "  - CNI plugin version ${CNI_PLUGIN_VERSION}" >> ${VHD_LOGS_FILEPATH}
-done
-
-=======
->>>>>>> d26e1eaa
 # IPv6 nftables rules are only available on Ubuntu or Mariner v2
 if [[ $OS == $UBUNTU_OS_NAME || ( $OS == $MARINER_OS_NAME && $OS_VERSION == "2.0" ) ]]; then
   systemctlEnableAndStart ipv6_nftables || exit 1
