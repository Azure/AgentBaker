--- conflicted
+++ resolved
@@ -108,11 +108,7 @@
   exit 1
 fi
 
-<<<<<<< HEAD
-if [ "$(isARM64)" = 1 ]; then
-=======
 if [ "$(isARM64)" -eq 1 ]; then
->>>>>>> 36a045ff
   # shellcheck disable=SC3010
   if [[ ${HYPERV_GENERATION,,} == "v1" ]]; then
     echo "No arm64 support on V1 VM, exiting..."
@@ -406,20 +402,12 @@
 UBUNTU_MAJOR_VERSION=$(echo $UBUNTU_RELEASE | cut -d. -f1)
 # Artifact Streaming currently not supported for 24.04, the deb file isnt present in acs-mirror
 # TODO(amaheshwari/aganeshkumar): Remove the conditional when Artifact Streaming is enabled for 24.04
-<<<<<<< HEAD
-if [ "$OS" = "$UBUNTU_OS_NAME" ] && [ "$(isARM64)"  != 1 ] && [ "$UBUNTU_MAJOR_VERSION" -ge 20 ] && [ "${UBUNTU_RELEASE}" != "24.04" ]; then
-=======
-if [ "$OS" = "$UBUNTU_OS_NAME" ] && [ "$(isARM64)"  -ne 1 ] && [ "$UBUNTU_MAJOR_VERSION" -ge 20 ] && [ "${UBUNTU_RELEASE}" != "24.04" ]; then
->>>>>>> 36a045ff
+if [ "$OS" = "$UBUNTU_OS_NAME" ] && [ "$(isARM64)" -ne 1 ] && [ "$UBUNTU_MAJOR_VERSION" -ge 20 ] && [ "${UBUNTU_RELEASE}" != "24.04" ]; then
   installAndConfigureArtifactStreaming acr-mirror-${UBUNTU_RELEASE//.} deb
 fi
 
 # TODO(aadagarwal): Enable Artifact Streaming for AzureLinux 3.0
-<<<<<<< HEAD
-if [ "$OS" = "$MARINER_OS_NAME" ]  && [ "$OS_VERSION" = "2.0" ] && [ "$(isARM64)"  != 1 ]; then
-=======
 if [ "$OS" = "$MARINER_OS_NAME" ]  && [ "$OS_VERSION" = "2.0" ] && [ "$(isARM64)"  -ne 1 ]; then
->>>>>>> 36a045ff
   installAndConfigureArtifactStreaming acr-mirror-mariner rpm
 fi
 
@@ -437,11 +425,7 @@
 NVIDIA_DRIVER_IMAGE=""
 NVIDIA_DRIVER_IMAGE_TAG=""
 
-<<<<<<< HEAD
-if [ $OS = $UBUNTU_OS_NAME ] && [ "$(isARM64)" != 1 ]; then  # No ARM64 SKU with GPU now
-=======
 if [ $OS = $UBUNTU_OS_NAME ] && [ "$(isARM64)" -ne 1 ]; then  # No ARM64 SKU with GPU now
->>>>>>> 36a045ff
   gpu_action="copy"
 
   while IFS= read -r imageToBePulled; do
@@ -518,11 +502,7 @@
     amd64OnlyVersions=$(echo "${amd64OnlyVersionsStr}" | jq -r ".[]")
   fi
 
-<<<<<<< HEAD
-  if [ "$(isARM64)" = 1 ]; then
-=======
   if [ "$(isARM64)" -eq 1 ]; then
->>>>>>> 36a045ff
     versions="${MULTI_ARCH_VERSIONS[*]}"
   else
     versions="${amd64OnlyVersions} ${MULTI_ARCH_VERSIONS[*]}"
