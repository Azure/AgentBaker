#!/bin/bash
OS=$(sort -r /etc/*-release | gawk 'match($0, /^(ID_LIKE=(coreos)|ID=(.*))$/, a) { print toupper(a[2] a[3]); exit }')
OS_VERSION=$(sort -r /etc/*-release | gawk 'match($0, /^(VERSION_ID=(.*))$/, a) { print toupper(a[2] a[3]); exit }' | tr -d '"')
UBUNTU_OS_NAME="UBUNTU"
MARINER_OS_NAME="MARINER"
THIS_DIR="$(cd "$(dirname ${BASH_SOURCE[0]})" && pwd)"

source /home/packer/provision_installs.sh
source /home/packer/provision_installs_distro.sh
source /home/packer/provision_source.sh
source /home/packer/provision_source_distro.sh
source /home/packer/tool_installs.sh
source /home/packer/tool_installs_distro.sh

CPU_ARCH=$(getCPUArch)  #amd64 or arm64
VHD_LOGS_FILEPATH=/opt/azure/vhd-install.complete
COMPONENTS_FILEPATH=/opt/azure/components.json

echo ""
echo "Components downloaded in this VHD build (some of the below components might get deleted during cluster provisioning if they are not needed):" >> ${VHD_LOGS_FILEPATH}

# fix grub issue with cvm by reinstalling before other deps
# other VHDs use grub-pc, not grub-efi
if [[ "${UBUNTU_RELEASE}" == "20.04" ]]; then
  apt_get_update || exit $ERR_APT_UPDATE_TIMEOUT 
  wait_for_apt_locks
  apt_get_install 30 1 600 grub-efi || exit 1
fi

if [[ "$OS" == "$UBUNTU_OS_NAME" ]]; then
  # disable and mask all UU timers/services
  # save some background io/latency
  systemctl mask apt-daily.service apt-daily-upgrade.service || exit 1
  systemctl disable apt-daily.service apt-daily-upgrade.service || exit 1
  systemctl disable apt-daily.timer apt-daily-upgrade.timer || exit 1

  tee /etc/apt/apt.conf.d/99periodic > /dev/null <<EOF || exit 1
APT::Periodic::Update-Package-Lists "0";
APT::Periodic::Download-Upgradeable-Packages "0";
APT::Periodic::AutocleanInterval "0";
APT::Periodic::Unattended-Upgrade "0";
EOF
fi

installDeps
cat << EOF >> ${VHD_LOGS_FILEPATH}
  - apt-transport-https
  - blobfuse=1.4.4
  - ca-certificates
  - ceph-common
  - cgroup-lite
  - cifs-utils
  - conntrack
  - cracklib-runtime
  - ebtables
  - ethtool
  - fuse
  - git
  - glusterfs-client
  - init-system-helpers
  - iproute2
  - ipset
  - iptables
  - jq
  - libpam-pwquality
  - libpwquality-tools
  - mount
  - nfs-common
  - nftables
  - pigz socat
  - traceroute
  - util-linux
  - xz-utils
  - netcat
  - dnsutils
  - zip
EOF

tee -a /etc/systemd/journald.conf > /dev/null <<'EOF'
Storage=persistent
SystemMaxUse=1G
RuntimeMaxUse=1G
ForwardToSyslog=yes
EOF

if [[ $(isARM64) == 1 ]]; then
  if [[ ${ENABLE_FIPS,,} == "true" ]]; then
    echo "No FIPS support on arm64, exiting..."
    exit 1
  fi
  if [[ ${HYPERV_GENERATION,,} == "v1" ]]; then
    echo "No arm64 support on V1 VM, exiting..."
    exit 1
  fi

  if [[ ${CONTAINER_RUNTIME,,} == "docker" ]]; then
    echo "No dockerd is allowed on arm64 vhd, exiting..."
    exit 1
  fi
fi

if [[ "${UBUNTU_RELEASE}" == "18.04" || "${UBUNTU_RELEASE}" == "20.04" || "${UBUNTU_RELEASE}" == "22.04" ]]; then
  overrideNetworkConfig || exit 1
  disableNtpAndTimesyncdInstallChrony || exit 1
fi

if [[ $OS == $MARINER_OS_NAME ]]; then
    disableSystemdResolvedCache
    disableSystemdIptables || exit 1
    forceEnableIpForward
    setMarinerNetworkdConfig
    fixCBLMarinerPermissions
    addMarinerNvidiaRepo
    overrideNetworkConfig || exit 1
    if grep -q "kata" <<< "$FEATURE_FLAGS"; then
      enableMarinerKata
    else
      # Leave automatic package update disabled for the kata image
      enableDNFAutomatic
    fi
fi

downloadContainerdWasmShims
echo "  - krustlet ${CONTAINERD_WASM_VERSION}" >> ${VHD_LOGS_FILEPATH}

if [[ ${CONTAINER_RUNTIME:-""} == "containerd" ]]; then
  echo "VHD will be built with containerd as the container runtime"
  updateAptWithMicrosoftPkg
  containerd_manifest="$(jq .containerd manifest.json)" || exit $?
  installed_version="$(echo ${containerd_manifest} | jq -r '.edge')"
  containerd_version="$(echo "$installed_version" | cut -d- -f1)"
  containerd_patch_version="$(echo "$installed_version" | cut -d- -f2)"
  installStandaloneContainerd ${containerd_version} ${containerd_patch_version}
  echo "  - [installed] containerd v${containerd_version}-${containerd_patch_version}" >> ${VHD_LOGS_FILEPATH}

  DOWNLOAD_FILES=$(jq ".DownloadFiles" $COMPONENTS_FILEPATH | jq .[] --monochrome-output --compact-output)
  for componentToDownload in ${DOWNLOAD_FILES[*]}; do
    fileName=$(echo "${componentToDownload}" | jq .fileName -r)
    if [ $fileName == "crictl-v*-linux-amd64.tar.gz" ]; then
      CRICTL_VERSIONS_STR=$(echo "${componentToDownload}" | jq .versions -r)
      CRICTL_VERSIONS=""
      if [[ ${CRICTL_VERSIONS_STR} != null ]]; then
        CRICTL_VERSIONS=$(echo "${CRICTL_VERSIONS_STR}" | jq -r ".[]")
        CRICTL_VERSIONS=$(echo -e "$CRICTL_VERSIONS" | tail -n 2 | head -n 1 | tr -d ' ')
      fi
      break
    fi
  done
  echo $CRICTL_VERSIONS

  for CRICTL_VERSION in ${CRICTL_VERSIONS}; do
    downloadCrictl ${CRICTL_VERSION}
    echo "  - crictl version ${CRICTL_VERSION}" >> ${VHD_LOGS_FILEPATH}
  done
  
  KUBERNETES_VERSION=$CRICTL_VERSIONS installCrictl || exit $ERR_CRICTL_DOWNLOAD_TIMEOUT

  # k8s will use images in the k8s.io namespaces - create it
  ctr namespace create k8s.io
  cliTool="ctr"

  # also pre-download Teleportd plugin for containerd
  downloadTeleportdPlugin ${TELEPORTD_PLUGIN_DOWNLOAD_URL} "0.8.0"
else
  CONTAINER_RUNTIME="docker"
  MOBY_VERSION="19.03.14"
  installMoby
  echo "VHD will be built with docker as container runtime"
  echo "  - moby v${MOBY_VERSION}" >> ${VHD_LOGS_FILEPATH}
  cliTool="docker"
fi

INSTALLED_RUNC_VERSION=$(runc --version | head -n1 | sed 's/runc version //')
echo "  - runc version ${INSTALLED_RUNC_VERSION}" >> ${VHD_LOGS_FILEPATH}

## for ubuntu-based images, cache multiple versions of runc
if [[ $OS == $UBUNTU_OS_NAME ]]; then
  RUNC_VERSIONS="
  1.0.0-rc92
  1.0.0-rc95
  1.0.3
  "
  if [[ $(isARM64) == 1 ]]; then
    # RUNC versions of 1.0.3 later might not be available in Ubuntu AMD64/ARM64 repo at the same time
    # so use different version set for different arch to avoid affecting each other during VHD build
    RUNC_VERSIONS="
    1.0.3
    "
  fi
  for RUNC_VERSION in $RUNC_VERSIONS; do
    downloadDebPkgToFile "moby-runc" ${RUNC_VERSION/\-/\~} ${RUNC_DOWNLOADS_DIR}
    echo "  - [cached] runc ${RUNC_VERSION}" >> ${VHD_LOGS_FILEPATH}
  done
fi

if [[ $OS == $UBUNTU_OS_NAME && $(isARM64) != 1 ]]; then  # no ARM64 SKU with GPU now
  gpu_action="copy"
  export NVIDIA_DRIVER_IMAGE_TAG="cuda-510.47.03-${NVIDIA_DRIVER_IMAGE_SHA}"
  if grep -q "fullgpu" <<< "$FEATURE_FLAGS"; then
    gpu_action="install"
  fi

  mkdir -p /opt/{actions,gpu}
  if [[ "${CONTAINER_RUNTIME}" == "containerd" ]]; then
    ctr image pull $NVIDIA_DRIVER_IMAGE:$NVIDIA_DRIVER_IMAGE_TAG
    bash -c "$CTR_GPU_INSTALL_CMD $NVIDIA_DRIVER_IMAGE:$NVIDIA_DRIVER_IMAGE_TAG gpuinstall /entrypoint.sh $gpu_action" 
    ret=$?
    if [[ "$ret" != "0" ]]; then
      echo "Failed to install GPU driver, exiting..."
      exit $ret
    fi
  else
    bash -c "$DOCKER_GPU_INSTALL_CMD $NVIDIA_DRIVER_IMAGE:$NVIDIA_DRIVER_IMAGE_TAG $gpu_action"
    ret=$?
    if [[ "$ret" != "0" ]]; then
      echo "Failed to install GPU driver, exiting..."
      exit $ret
    fi
  fi
fi

ls -ltr /opt/gpu/* >> ${VHD_LOGS_FILEPATH}

installBpftrace
echo "  - bpftrace" >> ${VHD_LOGS_FILEPATH}

cat << EOF >> ${VHD_LOGS_FILEPATH}
  - nvidia-docker2=${NVIDIA_DOCKER_VERSION}
  - nvidia-container-runtime=${NVIDIA_CONTAINER_RUNTIME_VERSION}
  - nvidia-gpu-driver-version=${GPU_DV}
  - nvidia-fabricmanager=${GPU_DV}
EOF

installBcc
cat << EOF >> ${VHD_LOGS_FILEPATH}
  - bcc-tools
  - libbcc-examples
EOF

echo "${CONTAINER_RUNTIME} images pre-pulled:" >> ${VHD_LOGS_FILEPATH}

string_replace() {
  echo ${1//\*/$2}
}

ContainerImages=$(jq ".ContainerImages" $COMPONENTS_FILEPATH | jq .[] --monochrome-output --compact-output)
for imageToBePulled in ${ContainerImages[*]}; do
  downloadURL=$(echo "${imageToBePulled}" | jq .downloadURL -r)
  amd64OnlyVersionsStr=$(echo "${imageToBePulled}" | jq .amd64OnlyVersions -r)
  multiArchVersionsStr=$(echo "${imageToBePulled}" | jq .multiArchVersions -r)

  amd64OnlyVersions=""
  if [[ ${amd64OnlyVersionsStr} != null ]]; then
    amd64OnlyVersions=$(echo "${amd64OnlyVersionsStr}" | jq -r ".[]")
  fi
  multiArchVersions=""
  if [[ ${multiArchVersionsStr} != null ]]; then
    multiArchVersions=$(echo "${multiArchVersionsStr}" | jq -r ".[]")
  fi

  if [[ $(isARM64) == 1 ]]; then
    versions="${multiArchVersions}"
  else
    versions="${amd64OnlyVersions} ${multiArchVersions}"
  fi

  for version in ${versions}; do
    CONTAINER_IMAGE=$(string_replace $downloadURL $version)
    pullContainerImage ${cliTool} ${CONTAINER_IMAGE}
    echo "  - ${CONTAINER_IMAGE}" >> ${VHD_LOGS_FILEPATH}
  done
done

watcher=$(jq '.ContainerImages[] | select(.downloadURL | contains("aks-node-ca-watcher"))' $COMPONENTS_FILEPATH)
watcherBaseImg=$(echo $watcher | jq -r .downloadURL)
watcherVersion=$(echo $watcher | jq -r .multiArchVersions[0])
watcherFullImg=${watcherBaseImg//\*/$watcherVersion}

# this image will never get pulled, the tag must be the same across different SHAs.
# it will only ever be upgraded via node image changes.
# we do this because the image is used to bootstrap custom CA trust when MCR egress
# may be intercepted by an untrusted TLS MITM firewall.
watcherStaticImg=${watcherBaseImg//\*/static}

# can't use cliTool because crictl doesn't support retagging.
if [[ "${CONTAINER_RUNTIME}" == "containerd" ]]; then
    retagContainerImage "ctr" ${watcherFullImg} ${watcherStaticImg}
else
    retagContainerImage "docker" ${watcherFullImg} ${watcherStaticImg}
fi

# doing this at vhd allows CSE to be faster with just mv
unpackAzureCNI() {
  local URL=$1
  CNI_TGZ_TMP=${URL##*/}
  CNI_DIR_TMP=${CNI_TGZ_TMP%.tgz}
  mkdir "$CNI_DOWNLOADS_DIR/${CNI_DIR_TMP}" 
  tar -xzf "$CNI_DOWNLOADS_DIR/${CNI_TGZ_TMP}" -C $CNI_DOWNLOADS_DIR/$CNI_DIR_TMP
  rm -rf ${CNI_DOWNLOADS_DIR:?}/${CNI_TGZ_TMP}
  echo "  - Ran tar -xzf on the CNI downloaded then rm -rf to clean up"
}

#must be both amd64/arm64 images
VNET_CNI_VERSIONS="
1.4.32
1.4.35
"


for VNET_CNI_VERSION in $VNET_CNI_VERSIONS; do
    VNET_CNI_PLUGINS_URL="https://acs-mirror.azureedge.net/azure-cni/v${VNET_CNI_VERSION}/binaries/azure-vnet-cni-linux-${CPU_ARCH}-v${VNET_CNI_VERSION}.tgz"
    downloadAzureCNI
    unpackAzureCNI $VNET_CNI_PLUGINS_URL
    echo "  - Azure CNI version ${VNET_CNI_VERSION}" >> ${VHD_LOGS_FILEPATH}
done

#UNITE swift and overlay versions?
#Please add new version (>=1.4.13) in this section in order that it can be pulled by both AMD64/ARM64 vhd
SWIFT_CNI_VERSIONS="
1.4.32
1.4.35
"

for SWIFT_CNI_VERSION in $SWIFT_CNI_VERSIONS; do
    VNET_CNI_PLUGINS_URL="https://acs-mirror.azureedge.net/azure-cni/v${SWIFT_CNI_VERSION}/binaries/azure-vnet-cni-swift-linux-${CPU_ARCH}-v${SWIFT_CNI_VERSION}.tgz"
    downloadAzureCNI
<<<<<<< HEAD
    unpackAzureCNI $VNET_CNI_PLUGINS_URL
    echo "  - Azure Swift CNI version ${VNET_CNI_VERSION}" >> ${VHD_LOGS_FILEPATH}
=======
    echo "  - Azure Swift CNI version ${SWIFT_CNI_VERSION}" >> ${VHD_LOGS_FILEPATH}
>>>>>>> 39611fbc
done

OVERLAY_CNI_VERSIONS="
1.4.32
1.4.35
"

for OVERLAY_CNI_VERSION in $OVERLAY_CNI_VERSIONS; do
    VNET_CNI_PLUGINS_URL="https://acs-mirror.azureedge.net/azure-cni/v${OVERLAY_CNI_VERSION}/binaries/azure-vnet-cni-overlay-linux-${CPU_ARCH}-v${OVERLAY_CNI_VERSION}.tgz"
    downloadAzureCNI
<<<<<<< HEAD
    unpackAzureCNI $VNET_CNI_PLUGINS_URL
    echo "  - Azure Overlay CNI version ${VNET_CNI_VERSION}" >> ${VHD_LOGS_FILEPATH}
=======
    echo "  - Azure Overlay CNI version ${OVERLAY_CNI_VERSION}" >> ${VHD_LOGS_FILEPATH}
>>>>>>> 39611fbc
done


# After v0.7.6, URI was changed to renamed to https://acs-mirror.azureedge.net/cni-plugins/v*/binaries/cni-plugins-linux-arm64-v*.tgz
MULTI_ARCH_CNI_PLUGIN_VERSIONS="
1.1.1
"
CNI_PLUGIN_VERSIONS="${MULTI_ARCH_CNI_PLUGIN_VERSIONS}"

for CNI_PLUGIN_VERSION in $CNI_PLUGIN_VERSIONS; do
    CNI_PLUGINS_URL="https://acs-mirror.azureedge.net/cni-plugins/v${CNI_PLUGIN_VERSION}/binaries/cni-plugins-linux-${CPU_ARCH}-v${CNI_PLUGIN_VERSION}.tgz"
    downloadCNI
    unpackAzureCNI $CNI_PLUGINS_URL
    echo "  - CNI plugin version ${CNI_PLUGIN_VERSION}" >> ${VHD_LOGS_FILEPATH}
done

# IPv6 nftables, only Ubuntu for now
if [[ $OS == $UBUNTU_OS_NAME ]]; then
  systemctlEnableAndStart ipv6_nftables || exit 1
fi

if [[ $OS == $UBUNTU_OS_NAME && $(isARM64) != 1 ]]; then  # no ARM64 SKU with GPU now
NVIDIA_DEVICE_PLUGIN_VERSIONS="
v0.9.0
"
for NVIDIA_DEVICE_PLUGIN_VERSION in ${NVIDIA_DEVICE_PLUGIN_VERSIONS}; do
    CONTAINER_IMAGE="mcr.microsoft.com/oss/nvidia/k8s-device-plugin:${NVIDIA_DEVICE_PLUGIN_VERSION}"
    pullContainerImage ${cliTool} ${CONTAINER_IMAGE}
    echo "  - ${CONTAINER_IMAGE}" >> ${VHD_LOGS_FILEPATH}
done

# GPU device plugin
if grep -q "fullgpu" <<< "$FEATURE_FLAGS" && grep -q "gpudaemon" <<< "$FEATURE_FLAGS"; then
  kubeletDevicePluginPath="/var/lib/kubelet/device-plugins"
  mkdir -p $kubeletDevicePluginPath
  echo "  - $kubeletDevicePluginPath" >> ${VHD_LOGS_FILEPATH}

  DEST="/usr/local/nvidia/bin"
  mkdir -p $DEST
  if [[ "${CONTAINER_RUNTIME}" == "containerd" ]]; then
    ctr --namespace k8s.io run --rm --mount type=bind,src=${DEST},dst=${DEST},options=bind:rw --cwd ${DEST} "mcr.microsoft.com/oss/nvidia/k8s-device-plugin:v0.9.0" plugingextract /bin/sh -c "cp /usr/bin/nvidia-device-plugin $DEST" || exit 1
  else
    docker run --rm --entrypoint "" -v $DEST:$DEST "mcr.microsoft.com/oss/nvidia/k8s-device-plugin:v0.9.0" /bin/bash -c "cp /usr/bin/nvidia-device-plugin $DEST" || exit 1
  fi
  chmod a+x $DEST/nvidia-device-plugin
  echo "  - extracted nvidia-device-plugin..." >> ${VHD_LOGS_FILEPATH}
  ls -ltr $DEST >> ${VHD_LOGS_FILEPATH}

  systemctlEnableAndStart nvidia-device-plugin || exit 1
fi

installSGX=${SGX_INSTALL:-"False"}
if [[ ${installSGX} == "True" ]]; then
    SGX_DEVICE_PLUGIN_VERSIONS="1.0"
    for SGX_DEVICE_PLUGIN_VERSION in ${SGX_DEVICE_PLUGIN_VERSIONS}; do
        CONTAINER_IMAGE="mcr.microsoft.com/aks/acc/sgx-device-plugin:${SGX_DEVICE_PLUGIN_VERSION}"
        pullContainerImage ${cliTool} ${CONTAINER_IMAGE}
        echo "  - ${CONTAINER_IMAGE}" >> ${VHD_LOGS_FILEPATH}
    done

    SGX_PLUGIN_VERSIONS="
    0.5
    "
    for SGX_PLUGIN_VERSION in ${SGX_PLUGIN_VERSIONS}; do
        CONTAINER_IMAGE="mcr.microsoft.com/aks/acc/sgx-plugin:${SGX_PLUGIN_VERSION}"
        pullContainerImage ${cliTool} ${CONTAINER_IMAGE}
        echo "  - ${CONTAINER_IMAGE}" >> ${VHD_LOGS_FILEPATH}
    done

    SGX_WEBHOOK_VERSIONS="
    1.0
    "
    for SGX_WEBHOOK_VERSION in ${SGX_WEBHOOK_VERSIONS}; do
        CONTAINER_IMAGE="mcr.microsoft.com/aks/acc/sgx-webhook:${SGX_WEBHOOK_VERSION}"
        pullContainerImage ${cliTool} ${CONTAINER_IMAGE}
        echo "  - ${CONTAINER_IMAGE}" >> ${VHD_LOGS_FILEPATH}
    done

    SGX_QUOTE_HELPER_VERSIONS="3.1"
    for SGX_QUOTE_HELPER_VERSION in ${SGX_QUOTE_HELPER_VERSIONS}; do
        CONTAINER_IMAGE="mcr.microsoft.com/aks/acc/sgx-attestation:${SGX_QUOTE_HELPER_VERSION}"
        pullContainerImage ${cliTool} ${CONTAINER_IMAGE}
        echo "  - ${CONTAINER_IMAGE}" >> ${VHD_LOGS_FILEPATH}
    done
fi
fi

NGINX_VERSIONS="1.13.12-alpine"
for NGINX_VERSION in ${NGINX_VERSIONS}; do
    if [[ $(isARM64) == 1 ]]; then
        CONTAINER_IMAGE="docker.io/library/nginx:${NGINX_VERSION}"  # nginx in MCR is not 'multi-arch', pull it from docker.io now, upsteam team is building 'multi-arch' nginx for MCR
    else
        CONTAINER_IMAGE="mcr.microsoft.com/oss/nginx/nginx:${NGINX_VERSION}"
    fi
    pullContainerImage ${cliTool} ${CONTAINER_IMAGE}
    echo "  - ${CONTAINER_IMAGE}" >> ${VHD_LOGS_FILEPATH}
done

# this is used by kube-proxy and need to cover previously supported version for VMAS scale up scenario
# So keeping as many versions as we can - those unsupported version can be removed when we don't have enough space
# NOTE that we keep multiple files per k8s patch version as kubeproxy version is decided by CCP.

# kube-proxy regular versions >=v1.17.0  hotfixes versions >= 20211009 are 'multi-arch'. All versions in kube-proxy-images.json are 'multi-arch' version now.
if [[ ${CONTAINER_RUNTIME} == "containerd" ]]; then
  KUBE_PROXY_IMAGE_VERSIONS=$(jq -r '.containerdKubeProxyImages.ContainerImages[0].multiArchVersions[]' <"$THIS_DIR/kube-proxy-images.json")
else
  echo "Unsupported container runtime"
  exit 1
fi

for KUBE_PROXY_IMAGE_VERSION in ${KUBE_PROXY_IMAGE_VERSIONS}; do
  # use kube-proxy as well
  CONTAINER_IMAGE="mcr.microsoft.com/oss/kubernetes/kube-proxy:v${KUBE_PROXY_IMAGE_VERSION}"
  pullContainerImage ${cliTool} ${CONTAINER_IMAGE}
  if [[ ${cliTool} == "docker" ]]; then
      docker run --rm --entrypoint "" ${CONTAINER_IMAGE} /bin/sh -c "iptables --version" | grep -v nf_tables && echo "kube-proxy contains no nf_tables"
  else
      ctr --namespace k8s.io run --rm ${CONTAINER_IMAGE} checkTask /bin/sh -c "iptables --version" | grep -v nf_tables && echo "kube-proxy contains no nf_tables"
  fi
  # shellcheck disable=SC2181
  echo "  - ${CONTAINER_IMAGE}" >>${VHD_LOGS_FILEPATH}
done

if [[ $OS == $UBUNTU_OS_NAME ]]; then
  # remove snapd, which is not used by container stack
  apt_get_purge 20 30 120 snapd || exit 1
  apt_get_purge 20 30 120 apache2-utils || exit 1

  apt-get -y autoclean || exit 1
  apt-get -y autoremove --purge || exit 1
  apt-get -y clean || exit 1
  # update message-of-the-day to start after multi-user.target
  # multi-user.target usually start at the end of the boot sequence
  sed -i 's/After=network-online.target/After=multi-user.target/g' /lib/systemd/system/motd-news.service
fi

# kubelet and kubectl
# need to cover previously supported version for VMAS scale up scenario
# So keeping as many versions as we can - those unsupported version can be removed when we don't have enough space
# NOTE that we only keep the latest one per k8s patch version as kubelet/kubectl is decided by VHD version
# Please do not use the .1 suffix, because that's only for the base image patches
# regular version >= v1.17.0 or hotfixes >= 20211009 has arm64 binaries. 
KUBE_BINARY_VERSIONS="$(jq -r .kubernetes.versions[] manifest.json)"

for PATCHED_KUBE_BINARY_VERSION in ${KUBE_BINARY_VERSIONS}; do
  if (($(echo ${PATCHED_KUBE_BINARY_VERSION} | cut -d"." -f2) < 19)) && [[ ${CONTAINER_RUNTIME} == "containerd" ]]; then
    echo "Only need to store k8s components >= 1.19 for containerd VHDs"
    continue
  fi
  KUBERNETES_VERSION=$(echo ${PATCHED_KUBE_BINARY_VERSION} | cut -d"_" -f1 | cut -d"-" -f1 | cut -d"." -f1,2,3)
  extractKubeBinaries $KUBERNETES_VERSION "https://acs-mirror.azureedge.net/kubernetes/v${PATCHED_KUBE_BINARY_VERSION}/binaries/kubernetes-node-linux-${CPU_ARCH}.tar.gz"
done

echo "install-dependencies step completed successfully"<|MERGE_RESOLUTION|>--- conflicted
+++ resolved
@@ -324,12 +324,8 @@
 for SWIFT_CNI_VERSION in $SWIFT_CNI_VERSIONS; do
     VNET_CNI_PLUGINS_URL="https://acs-mirror.azureedge.net/azure-cni/v${SWIFT_CNI_VERSION}/binaries/azure-vnet-cni-swift-linux-${CPU_ARCH}-v${SWIFT_CNI_VERSION}.tgz"
     downloadAzureCNI
-<<<<<<< HEAD
     unpackAzureCNI $VNET_CNI_PLUGINS_URL
-    echo "  - Azure Swift CNI version ${VNET_CNI_VERSION}" >> ${VHD_LOGS_FILEPATH}
-=======
     echo "  - Azure Swift CNI version ${SWIFT_CNI_VERSION}" >> ${VHD_LOGS_FILEPATH}
->>>>>>> 39611fbc
 done
 
 OVERLAY_CNI_VERSIONS="
@@ -340,12 +336,8 @@
 for OVERLAY_CNI_VERSION in $OVERLAY_CNI_VERSIONS; do
     VNET_CNI_PLUGINS_URL="https://acs-mirror.azureedge.net/azure-cni/v${OVERLAY_CNI_VERSION}/binaries/azure-vnet-cni-overlay-linux-${CPU_ARCH}-v${OVERLAY_CNI_VERSION}.tgz"
     downloadAzureCNI
-<<<<<<< HEAD
     unpackAzureCNI $VNET_CNI_PLUGINS_URL
-    echo "  - Azure Overlay CNI version ${VNET_CNI_VERSION}" >> ${VHD_LOGS_FILEPATH}
-=======
     echo "  - Azure Overlay CNI version ${OVERLAY_CNI_VERSION}" >> ${VHD_LOGS_FILEPATH}
->>>>>>> 39611fbc
 done
 
 
