#!/bin/bash

script_start_timestamp=$(date +%H:%M:%S)
section_start_timestamp=$(date +%H:%M:%S)

script_start_stopwatch=$(date +%s)
section_start_stopwatch=$(date +%s)

declare -a benchmarks=()

OS=$(sort -r /etc/*-release | gawk 'match($0, /^(ID_LIKE=(coreos)|ID=(.*))$/, a) { print toupper(a[2] a[3]); exit }')
OS_VERSION=$(sort -r /etc/*-release | gawk 'match($0, /^(VERSION_ID=(.*))$/, a) { print toupper(a[2] a[3]); exit }' | tr -d '"')
UBUNTU_OS_NAME="UBUNTU"
MARINER_OS_NAME="MARINER"
THIS_DIR="$(cd "$(dirname ${BASH_SOURCE[0]})" && pwd)"

source /home/packer/provision_installs.sh
source /home/packer/provision_installs_distro.sh
source /home/packer/provision_source.sh
source /home/packer/provision_source_distro.sh
source /home/packer/tool_installs.sh
source /home/packer/tool_installs_distro.sh

CPU_ARCH=$(getCPUArch)  #amd64 or arm64
VHD_LOGS_FILEPATH=/opt/azure/vhd-install.complete
COMPONENTS_FILEPATH=/opt/azure/components.json
GPU_COMPONENTS_FILEPATH=/opt/azure/gpu-components.json
VHD_BUILD_PERF_DATA=/opt/azure/vhd-build-performance-data.json

echo ""
echo "Components downloaded in this VHD build (some of the below components might get deleted during cluster provisioning if they are not needed):" >> ${VHD_LOGS_FILEPATH}
capture_benchmark "declare_variables_and_source_packer_files"

echo "Logging the kernel after purge and reinstall + reboot: $(uname -r)"
# fix grub issue with cvm by reinstalling before other deps
# other VHDs use grub-pc, not grub-efi
if [[ "${UBUNTU_RELEASE}" == "20.04" ]] && [[ "$IMG_SKU" == "20_04-lts-cvm" ]]; then
  apt_get_update || exit $ERR_APT_UPDATE_TIMEOUT
  wait_for_apt_locks
  apt_get_install 30 1 600 grub-efi || exit 1
fi

if [[ "$OS" == "$UBUNTU_OS_NAME" ]]; then
  # disable and mask all UU timers/services
  # save some background io/latency
  systemctl mask apt-daily.service apt-daily-upgrade.service || exit 1
  systemctl disable apt-daily.service apt-daily-upgrade.service || exit 1
  systemctl disable apt-daily.timer apt-daily-upgrade.timer || exit 1

  tee /etc/apt/apt.conf.d/99periodic > /dev/null <<EOF || exit 1
APT::Periodic::Update-Package-Lists "0";
APT::Periodic::Download-Upgradeable-Packages "0";
APT::Periodic::AutocleanInterval "0";
APT::Periodic::Unattended-Upgrade "0";
EOF
fi
capture_benchmark "purge_and_reinstall_ubuntu"

# If the IMG_SKU does not contain "minimal", installDeps normally
if [[ "$IMG_SKU" != *"minimal"* ]]; then
  installDeps
else
  updateAptWithMicrosoftPkg
  # The following packages are required for an Ubuntu Minimal Image to build and successfully run CSE
  # blobfuse2 and fuse3 - ubuntu 22.04 supports blobfuse2 and is fuse3 compatible
  BLOBFUSE2_VERSION="2.2.1"
  if [ "${OS_VERSION}" == "18.04" ]; then
    # keep legacy version on ubuntu 18.04
    BLOBFUSE2_VERSION="2.2.0"
  fi
  required_pkg_list=("blobfuse2="${BLOBFUSE2_VERSION} fuse3)
  for apt_package in ${required_pkg_list[*]}; do
      if ! apt_get_install 30 1 600 $apt_package; then
          journalctl --no-pager -u $apt_package
          exit $ERR_APT_INSTALL_TIMEOUT
      fi
  done
fi

CHRONYD_DIR=/etc/systemd/system/chronyd.service.d
if [[ "$OS" == "$UBUNTU_OS_NAME" ]]; then
  if [ "${OS_VERSION}" == "18.04" ]; then
    CHRONYD_DIR=/etc/systemd/system/chrony.service.d
  fi
fi

mkdir -p "${CHRONYD_DIR}"
cat >> "${CHRONYD_DIR}"/10-chrony-restarts.conf <<EOF
[Service]
Restart=always
RestartSec=5
EOF

tee -a /etc/systemd/journald.conf > /dev/null <<'EOF'
Storage=persistent
SystemMaxUse=1G
RuntimeMaxUse=1G
ForwardToSyslog=yes
EOF
capture_benchmark "install_dependencies"

if [[ ${CONTAINER_RUNTIME:-""} != "containerd" ]]; then
  echo "Unsupported container runtime. Only containerd is supported for new VHD builds."
  exit 1
fi

if [[ $(isARM64) == 1 ]]; then
  if [[ ${ENABLE_FIPS,,} == "true" ]]; then
    echo "No FIPS support on arm64, exiting..."
    exit 1
  fi
  if [[ ${HYPERV_GENERATION,,} == "v1" ]]; then
    echo "No arm64 support on V1 VM, exiting..."
    exit 1
  fi

  if [[ ${CONTAINER_RUNTIME,,} == "docker" ]]; then
    echo "No dockerd is allowed on arm64 vhd, exiting..."
    exit 1
  fi
fi

# Since we do not build Ubuntu 16.04 images anymore, always override network config and disable NTP + Timesyncd and install Chrony
# Mariner does this differently, so only do it for Ubuntu
if [[ $OS != $MARINER_OS_NAME ]]; then
  overrideNetworkConfig || exit 1
  disableNtpAndTimesyncdInstallChrony || exit 1
fi
capture_benchmark "check_container_runtime_and_network_configurations"

CONTAINERD_SERVICE_DIR="/etc/systemd/system/containerd.service.d"
mkdir -p "${CONTAINERD_SERVICE_DIR}"
tee "${CONTAINERD_SERVICE_DIR}/exec_start.conf" > /dev/null <<EOF
[Service]
ExecStartPost=/sbin/iptables -P FORWARD ACCEPT
EOF

tee "/etc/sysctl.d/99-force-bridge-forward.conf" > /dev/null <<EOF
net.ipv4.ip_forward = 1
net.ipv4.conf.all.forwarding = 1
net.ipv6.conf.all.forwarding = 1
net.bridge.bridge-nf-call-iptables = 1
EOF

echo "set read ahead size to 15380 KB"
AWK_PATH=$(command -v awk)
cat > /etc/udev/rules.d/99-nfs.rules <<EOF
SUBSYSTEM=="bdi", ACTION=="add", PROGRAM="$AWK_PATH -v bdi=\$kernel 'BEGIN{ret=1} {if (\$4 == bdi){ret=0}} END{exit ret}' /proc/fs/nfsfs/volumes", ATTR{read_ahead_kb}="15380"
EOF
udevadm control --reload

if [[ $OS == $MARINER_OS_NAME ]]; then
    disableSystemdResolvedCache
    disableSystemdIptables || exit 1
    setMarinerNetworkdConfig
    fixCBLMarinerPermissions
    addMarinerNvidiaRepo
    overrideNetworkConfig || exit 1
    if grep -q "kata" <<< "$FEATURE_FLAGS"; then
      installKataDeps
      enableMarinerKata
    fi
    disableTimesyncd
    disableDNFAutomatic
    enableCheckRestart
    activateNfConntrack
fi

# doing this at vhd allows CSE to be faster with just mv 
unpackTgzToCNIDownloadsDIR() {
  local URL=$1
  CNI_TGZ_TMP=${URL##*/}
  CNI_DIR_TMP=${CNI_TGZ_TMP%.tgz}
  mkdir "$CNI_DOWNLOADS_DIR/${CNI_DIR_TMP}"
  tar -xzf "$CNI_DOWNLOADS_DIR/${CNI_TGZ_TMP}" -C $CNI_DOWNLOADS_DIR/$CNI_DIR_TMP
  rm -rf ${CNI_DOWNLOADS_DIR:?}/${CNI_TGZ_TMP}
  echo "  - Ran tar -xzf on the CNI downloaded then rm -rf to clean up"
}

#this is the reference cni it is only ever downloaded in caching for build not at provisioning time
#but conceptually it is very similiar to downloadAzureCNI in that it takes a url and puts in CNI_DOWNLOADS_DIR
downloadCNI() {
    downloadDir=${1}
    mkdir -p $downloadDir
    CNI_PLUGINS_URL=${2}
    cniTgzTmp=${CNI_PLUGINS_URL##*/}
    retrycmd_get_tarball 120 5 "$downloadDir/${cniTgzTmp}" ${CNI_PLUGINS_URL} || exit $ERR_CNI_DOWNLOAD_TIMEOUT
}


downloadContainerdWasmShims
echo "  - containerd-wasm-shims ${CONTAINERD_WASM_VERSIONS}" >> ${VHD_LOGS_FILEPATH}

echo "VHD will be built with containerd as the container runtime"
updateAptWithMicrosoftPkg
capture_benchmark "create_containerd_service_directory_download_shims_configure_runtime_and_network"

packages=$(jq ".Packages" $COMPONENTS_FILEPATH | jq .[] --monochrome-output --compact-output)
for p in ${packages[*]}; do
  #getting metadata for each package
  name=$(echo "${p}" | jq .name -r)
  PACKAGE_VERSIONS=()
  returnPackageVersions ${p} ${OS} ${OS_VERSION}
  PACKAGE_DOWNLOAD_URL=""
  returnPackageDownloadURL ${p} ${OS} ${OS_VERSION}
  echo "In components.json, processing components.packages \"${name}\" \"${PACKAGE_VERSIONS[@]}\" \"${PACKAGE_DOWNLOAD_URL}\""
  downloadDir=$(echo ${p} | jq .downloadLocation -r)
  #download the package
  case $name in
    "cri-tools")
      for version in ${PACKAGE_VERSIONS[@]}; do
        evaluatedURL=$(evalPackageDownloadURL ${PACKAGE_DOWNLOAD_URL})
        downloadCrictl "${downloadDir}" "${evaluatedURL}"
        echo "  - crictl version ${version}" >> ${VHD_LOGS_FILEPATH}
        # other steps are dependent on CRICTL_VERSION and CRICTL_VERSIONS
        # since we only have 1 entry in CRICTL_VERSIONS, we simply set both to the same value
        CRICTL_VERSION=${version} 
        CRICTL_VERSIONS=${version}
      done
      ;;
    "azure-cni")
      for version in ${PACKAGE_VERSIONS[@]}; do
        evaluatedURL=$(evalPackageDownloadURL ${PACKAGE_DOWNLOAD_URL})
        downloadAzureCNI "${downloadDir}" "${evaluatedURL}"
        unpackTgzToCNIDownloadsDIR "${evaluatedURL}" #alternatively we could put thus directly in CNI_BIN_DIR to avoid provisioing time move
        echo "  - Azure CNI version ${version}" >> ${VHD_LOGS_FILEPATH}
      done
      ;;
    "cni-plugins")
      for version in ${PACKAGE_VERSIONS[@]}; do
        evaluatedURL=$(evalPackageDownloadURL ${PACKAGE_DOWNLOAD_URL})
        downloadCNI "${downloadDir}" "${evaluatedURL}"
        unpackTgzToCNIDownloadsDIR "${evaluatedURL}"
        echo "  - CNI plugin version ${version}" >> ${VHD_LOGS_FILEPATH}
      done
      ;;
    "runc")
      for version in ${PACKAGE_VERSIONS[@]}; do
        evaluatedURL=$(evalPackageDownloadURL ${PACKAGE_DOWNLOAD_URL})
        ensureRunc "${version}" "${evaluatedURL}" "${downloadDir}"
        echo "  - runc version ${version}" >> ${VHD_LOGS_FILEPATH}
      done
      ;;
    "containerd")
      for version in ${PACKAGE_VERSIONS[@]}; do
        evaluatedURL=$(evalPackageDownloadURL ${PACKAGE_DOWNLOAD_URL})
        if [[ "${OS}" == "${UBUNTU_OS_NAME}" ]]; then
          installContainerd "${downloadDir}" "${evaluatedURL}" "${version}"
        elif [[ "${OS}" == "${MARINER_OS_NAME}" ]]; then
          installStandaloneContainerd "${version}"
        fi
        echo "  - containerd version ${version}" >> ${VHD_LOGS_FILEPATH}
      done
      ;;
    "oras")
      for version in ${PACKAGE_VERSIONS[@]}; do
        evaluatedURL=$(evalPackageDownloadURL ${PACKAGE_DOWNLOAD_URL})
        installOras "${downloadDir}" "${evaluatedURL}" "${version}"
        echo "  - oras version ${version}" >> ${VHD_LOGS_FILEPATH}
        # ORAS will be used to install other packages for network isolated clusters, it must go first.
      done
      ;;
    "kubernetes-binaries")
      # kubelet and kubectl
      # need to cover previously supported version for VMAS scale up scenario
      # So keeping as many versions as we can - those unsupported version can be removed when we don't have enough space
      # NOTE that we only keep the latest one per k8s patch version as kubelet/kubectl is decided by VHD version
      # Please do not use the .1 suffix, because that's only for the base image patches
      # regular version >= v1.17.0 or hotfixes >= 20211009 has arm64 binaries.
      for version in ${PACKAGE_VERSIONS[@]}; do
        evaluatedURL=$(evalPackageDownloadURL ${PACKAGE_DOWNLOAD_URL})
        extractKubeBinaries "${version}" "${evaluatedURL}" false "${downloadDir}"
        echo "  - kubernetes-binaries version ${version}" >> ${VHD_LOGS_FILEPATH}
      done
      ;;
    *)
      echo "Package name: ${name} not supported for download. Please implement the download logic in the script."
      # We can add a common function to download a generic package here.
      # However, installation could be different for different packages.
      ;;
  esac
  capture_benchmark "download_${name}"
done

installAndConfigureArtifactStreaming() {
  # arguments: package name, package extension
  PACKAGE_NAME=$1
  PACKAGE_EXTENSION=$2
  MIRROR_PROXY_VERSION='0.2.9'
  MIRROR_DOWNLOAD_PATH="./$1.$2"
  MIRROR_PROXY_URL="https://acrstreamingpackage.blob.core.windows.net/bin/${MIRROR_PROXY_VERSION}/${PACKAGE_NAME}.${PACKAGE_EXTENSION}"
  retrycmd_curl_file 10 5 60 $MIRROR_DOWNLOAD_PATH $MIRROR_PROXY_URL || exit ${ERR_ARTIFACT_STREAMING_DOWNLOAD}
  if [ "$2" == "deb" ]; then
    apt_get_install 30 1 600 $MIRROR_DOWNLOAD_PATH || exit $ERR_ARTIFACT_STREAMING_DOWNLOAD
  elif [ "$2" == "rpm" ]; then
    dnf_install 30 1 600 $MIRROR_DOWNLOAD_PATH || exit $ERR_ARTIFACT_STREAMING_DOWNLOAD
  fi
  rm $MIRROR_DOWNLOAD_PATH
}

UBUNTU_MAJOR_VERSION=$(echo $UBUNTU_RELEASE | cut -d. -f1)
# Artifact Streaming currently not supported for 24.04, the deb file isnt present in acs-mirror
# TODO(amaheshwari/aganeshkumar): Remove the conditional when Artifact Streaming is enabled for 24.04
if [ $OS == $UBUNTU_OS_NAME ] && [ $(isARM64)  != 1 ] && [ $UBUNTU_MAJOR_VERSION -ge 20 ] && [ ${UBUNTU_RELEASE} != "24.04" ]; then
  installAndConfigureArtifactStreaming acr-mirror-${UBUNTU_RELEASE//.} deb
fi

if [ $OS == $MARINER_OS_NAME ]  && [ $OS_VERSION == "2.0" ] && [ $(isARM64)  != 1 ]; then
  installAndConfigureArtifactStreaming acr-mirror-mariner rpm
fi

KUBERNETES_VERSION=$CRICTL_VERSIONS installCrictl || exit $ERR_CRICTL_DOWNLOAD_TIMEOUT

# k8s will use images in the k8s.io namespaces - create it
ctr namespace create k8s.io
cliTool="ctr"

# also pre-download Teleportd plugin for containerd
downloadTeleportdPlugin ${TELEPORTD_PLUGIN_DOWNLOAD_URL} "0.8.0"

INSTALLED_RUNC_VERSION=$(runc --version | head -n1 | sed 's/runc version //')
echo "  - runc version ${INSTALLED_RUNC_VERSION}" >> ${VHD_LOGS_FILEPATH}
capture_benchmark "artifact_streaming_and_download_teleportd"

if [[ $OS == $UBUNTU_OS_NAME && $(isARM64) != 1 ]]; then  # no ARM64 SKU with GPU now
  gpu_action="copy"
<<<<<<< HEAD
  # Get the latest CUDA driver version from the config file
  LATEST_CUDA_VERSION=$(jq -r '.nvidia.cuda | keys | max' $GPU_COMPONENTS_FILEPATH)
  CUDA_DRIVER_VERSION=$(jq -r ".nvidia.cuda[\"$LATEST_CUDA_VERSION\"]" $GPU_COMPONENTS_FILEPATH | awk -F'-sha-' '{print $1}' | awk -F'cuda-' '{print $2}')
  CUDA_DRIVER_SHA=$(jq -r ".nvidia.cuda[\"$LATEST_CUDA_VERSION\"]" $GPU_COMPONENTS_FILEPATH | awk -F'-sha-' '{print $2}')
  
  NVIDIA_DRIVER_IMAGE_TAG="cuda-${CUDA_DRIVER_VERSION}-sha-${CUDA_DRIVER_SHA}"
=======
  NVIDIA_DRIVER_IMAGE_SHA="sha-b40b85"
  export NVIDIA_DRIVER_IMAGE_TAG="cuda-550.90.07-${NVIDIA_DRIVER_IMAGE_SHA}"

>>>>>>> 19a4f361
  mkdir -p /opt/{actions,gpu}
  ctr image pull $NVIDIA_DRIVER_IMAGE:$NVIDIA_DRIVER_IMAGE_TAG
  if grep -q "fullgpu" <<< "$FEATURE_FLAGS"; then
    bash -c "$CTR_GPU_INSTALL_CMD $NVIDIA_DRIVER_IMAGE:$NVIDIA_DRIVER_IMAGE_TAG gpuinstall /entrypoint.sh install"
    ret=$?
    if [[ "$ret" != "0" ]]; then
      echo "Failed to install GPU driver, exiting..."
      exit $ret
    fi
  fi

  cat << EOF >> ${VHD_LOGS_FILEPATH}
  - nvidia-driver=${NVIDIA_DRIVER_IMAGE_TAG}
EOF
fi

ls -ltr /opt/gpu/* >> ${VHD_LOGS_FILEPATH}

installBpftrace
echo "  - $(bpftrace --version)" >> ${VHD_LOGS_FILEPATH}

PRESENT_DIR=$(pwd)
# run installBcc in a subshell and continue on with container image pull in order to decrease total build time
(
  cd $PRESENT_DIR || { echo "Subshell in the wrong directory" >&2; exit 1; }

  installBcc

  exit $?
) > /var/log/bcc_installation.log 2>&1 &

BCC_PID=$!

echo "${CONTAINER_RUNTIME} images pre-pulled:" >> ${VHD_LOGS_FILEPATH}
capture_benchmark "pull_nvidia_driver_image_and_run_installBcc_in_subshell"

string_replace() {
  echo ${1//\*/$2}
}

# Limit number of parallel pulls to 2 less than number of processor cores in order to prevent issues with network, CPU, and disk resources
# Account for possibility that number of cores is 3 or less
num_proc=$(nproc)
if [[ $num_proc -gt 3 ]]; then
  parallel_container_image_pull_limit=$(nproc --ignore=2)
else
  parallel_container_image_pull_limit=1
fi
echo "Limit for parallel container image pulls set to $parallel_container_image_pull_limit"

declare -a image_pids=()

ContainerImages=$(jq ".ContainerImages" $COMPONENTS_FILEPATH | jq .[] --monochrome-output --compact-output)
for imageToBePulled in ${ContainerImages[*]}; do
  downloadURL=$(echo "${imageToBePulled}" | jq .downloadURL -r)
  amd64OnlyVersionsStr=$(echo "${imageToBePulled}" | jq .amd64OnlyVersions -r)
  multiArchVersionsStr=$(echo "${imageToBePulled}" | jq .multiArchVersions -r)

  amd64OnlyVersions=""
  if [[ ${amd64OnlyVersionsStr} != null ]]; then
    amd64OnlyVersions=$(echo "${amd64OnlyVersionsStr}" | jq -r ".[]")
  fi
  multiArchVersions=""
  if [[ ${multiArchVersionsStr} != null ]]; then
    multiArchVersions=$(echo "${multiArchVersionsStr}" | jq -r ".[]")
  fi

  if [[ $(isARM64) == 1 ]]; then
    versions="${multiArchVersions}"
  else
    versions="${amd64OnlyVersions} ${multiArchVersions}"
  fi

  for version in ${versions}; do
    CONTAINER_IMAGE=$(string_replace $downloadURL $version)
    pullContainerImage ${cliTool} ${CONTAINER_IMAGE} &
    image_pids+=($!)
    echo "  - ${CONTAINER_IMAGE}" >> ${VHD_LOGS_FILEPATH}
    while [[ $(jobs -p | wc -l) -ge $parallel_container_image_pull_limit ]]; do
      wait -n
    done
  done
done
wait ${image_pids[@]}

watcher=$(jq '.ContainerImages[] | select(.downloadURL | contains("aks-node-ca-watcher"))' $COMPONENTS_FILEPATH)
watcherBaseImg=$(echo $watcher | jq -r .downloadURL)
watcherVersion=$(echo $watcher | jq -r .multiArchVersions[0])
watcherFullImg=${watcherBaseImg//\*/$watcherVersion}

# this image will never get pulled, the tag must be the same across different SHAs.
# it will only ever be upgraded via node image changes.
# we do this because the image is used to bootstrap custom CA trust when MCR egress
# may be intercepted by an untrusted TLS MITM firewall.
watcherStaticImg=${watcherBaseImg//\*/static}

# can't use cliTool because crictl doesn't support retagging.
retagContainerImage "ctr" ${watcherFullImg} ${watcherStaticImg}
capture_benchmark "pull_and_retag_container_images"

# IPv6 nftables rules are only available on Ubuntu or Mariner v2
if [[ $OS == $UBUNTU_OS_NAME || ( $OS == $MARINER_OS_NAME && $OS_VERSION == "2.0" ) ]]; then
  systemctlEnableAndStart ipv6_nftables || exit 1
fi
capture_benchmark "configure_networking_and_interface"

if [[ $OS == $UBUNTU_OS_NAME && $(isARM64) != 1 ]]; then  # no ARM64 SKU with GPU now
NVIDIA_DEVICE_PLUGIN_VERSIONS="
v0.14.5
"
for NVIDIA_DEVICE_PLUGIN_VERSION in ${NVIDIA_DEVICE_PLUGIN_VERSIONS}; do
    CONTAINER_IMAGE="mcr.microsoft.com/oss/nvidia/k8s-device-plugin:${NVIDIA_DEVICE_PLUGIN_VERSION}"
    pullContainerImage ${cliTool} ${CONTAINER_IMAGE}
    echo "  - ${CONTAINER_IMAGE}" >> ${VHD_LOGS_FILEPATH}
done

# GPU device plugin
if grep -q "fullgpu" <<< "$FEATURE_FLAGS" && grep -q "gpudaemon" <<< "$FEATURE_FLAGS"; then
  kubeletDevicePluginPath="/var/lib/kubelet/device-plugins"
  mkdir -p $kubeletDevicePluginPath
  echo "  - $kubeletDevicePluginPath" >> ${VHD_LOGS_FILEPATH}

  DEST="/usr/local/nvidia/bin"
  mkdir -p $DEST
  ctr --namespace k8s.io run --rm --mount type=bind,src=${DEST},dst=${DEST},options=bind:rw --cwd ${DEST} "mcr.microsoft.com/oss/nvidia/k8s-device-plugin:v0.14.5" plugingextract /bin/sh -c "cp /usr/bin/nvidia-device-plugin $DEST" || exit 1
  chmod a+x $DEST/nvidia-device-plugin
  echo "  - extracted nvidia-device-plugin..." >> ${VHD_LOGS_FILEPATH}
  ls -ltr $DEST >> ${VHD_LOGS_FILEPATH}

  systemctlEnableAndStart nvidia-device-plugin || exit 1
fi
fi
capture_benchmark "download_gpu_device_plugin"

# Kubelet credential provider plugins
CREDENTIAL_PROVIDER_VERSIONS="
1.29.2
1.30.0
"
for CREDENTIAL_PROVIDER_VERSION in $CREDENTIAL_PROVIDER_VERSIONS; do
    CREDENTIAL_PROVIDER_DOWNLOAD_URL="https://acs-mirror.azureedge.net/cloud-provider-azure/v${CREDENTIAL_PROVIDER_VERSION}/binaries/azure-acr-credential-provider-linux-${CPU_ARCH}-v${CREDENTIAL_PROVIDER_VERSION}.tar.gz"
    downloadCredentalProvider $CREDENTIAL_PROVIDER_DOWNLOAD_URL
    echo "  - Kubelet credential provider version ${CREDENTIAL_PROVIDER_VERSION}" >> ${VHD_LOGS_FILEPATH}
done

mkdir -p /var/log/azure/Microsoft.Azure.Extensions.CustomScript/events

systemctlEnableAndStart cgroup-memory-telemetry.timer || exit 1
systemctl enable cgroup-memory-telemetry.service || exit 1
systemctl restart cgroup-memory-telemetry.service

CGROUP_VERSION=$(stat -fc %T /sys/fs/cgroup)
if [ "$CGROUP_VERSION" = "cgroup2fs" ]; then
  systemctlEnableAndStart cgroup-pressure-telemetry.timer || exit 1
  systemctl enable cgroup-pressure-telemetry.service || exit 1
  systemctl restart cgroup-pressure-telemetry.service
fi

cat /var/log/azure/Microsoft.Azure.Extensions.CustomScript/events/*
rm -r /var/log/azure/Microsoft.Azure.Extensions.CustomScript || exit 1


capture_benchmark "configure_telemetry_create_logging_directory"

# download kubernetes package from the given URL using MSI for auth for azcopy
# if it is a kube-proxy package, extract image from the downloaded package
cacheKubePackageFromPrivateUrl() {
  local kube_private_binary_url="$1"

  echo "process private package url: $kube_private_binary_url"

  mkdir -p ${K8S_PRIVATE_PACKAGES_CACHE_DIR} # /opt/kubernetes/downloads/private-packages

  # save kube pkg with version number from the url path, this convention is used to find the cached package at run-time
  local k8s_tgz_name
  k8s_tgz_name=$(echo "$kube_private_binary_url" | grep -o -P '(?<=\/kubernetes\/).*(?=\/binaries\/)').tar.gz

  # use azcopy with MSI instead of curl to download packages
  getAzCopyCurrentPath

  ./azcopy login --login-type=MSI

  cached_pkg="${K8S_PRIVATE_PACKAGES_CACHE_DIR}/${k8s_tgz_name}"
  echo "download private package ${kube_private_binary_url} and store as ${cached_pkg}"
  if ! ./azcopy copy "${kube_private_binary_url}" "${cached_pkg}"; then
    exit $ERR_PRIVATE_K8S_PKG_ERR
  fi
}

if [[ $OS == $UBUNTU_OS_NAME ]]; then
  # remove snapd, which is not used by container stack
  apt_get_purge 20 30 120 snapd || exit 1
  apt_get_purge 20 30 120 apache2-utils || exit 1

  apt-get -y autoclean || exit 1
  apt-get -y autoremove --purge || exit 1
  apt-get -y clean || exit 1
  # update message-of-the-day to start after multi-user.target
  # multi-user.target usually start at the end of the boot sequence
  sed -i 's/After=network-online.target/After=multi-user.target/g' /lib/systemd/system/motd-news.service
fi

wait $BCC_PID
BCC_EXIT_CODE=$?

if [ $BCC_EXIT_CODE -eq 0 ]; then
  echo "Bcc tools successfully installed."
  cat << EOF >> ${VHD_LOGS_FILEPATH}
  - bcc-tools
  - libbcc-examples
EOF
else
  echo "Error: installBcc subshell failed with exit code $BCC_EXIT_CODE" >&2
fi
capture_benchmark "finish_installing_bcc_tools"

# use the private_packages_url to download and cache packages
if [[ -n ${PRIVATE_PACKAGES_URL} ]]; then
  IFS=',' read -ra PRIVATE_URLS <<< "${PRIVATE_PACKAGES_URL}"

  for private_url in "${PRIVATE_URLS[@]}"; do
    echo "download kube package from ${private_url}"
    cacheKubePackageFromPrivateUrl "$private_url"
  done
fi

rm -f ./azcopy # cleanup immediately after usage will return in two downloads
echo "install-dependencies step completed successfully"
capture_benchmark "overall_script" true
process_benchmarks<|MERGE_RESOLUTION|>--- conflicted
+++ resolved
@@ -324,18 +324,12 @@
 
 if [[ $OS == $UBUNTU_OS_NAME && $(isARM64) != 1 ]]; then  # no ARM64 SKU with GPU now
   gpu_action="copy"
-<<<<<<< HEAD
   # Get the latest CUDA driver version from the config file
   LATEST_CUDA_VERSION=$(jq -r '.nvidia.cuda | keys | max' $GPU_COMPONENTS_FILEPATH)
   CUDA_DRIVER_VERSION=$(jq -r ".nvidia.cuda[\"$LATEST_CUDA_VERSION\"]" $GPU_COMPONENTS_FILEPATH | awk -F'-sha-' '{print $1}' | awk -F'cuda-' '{print $2}')
   CUDA_DRIVER_SHA=$(jq -r ".nvidia.cuda[\"$LATEST_CUDA_VERSION\"]" $GPU_COMPONENTS_FILEPATH | awk -F'-sha-' '{print $2}')
   
   NVIDIA_DRIVER_IMAGE_TAG="cuda-${CUDA_DRIVER_VERSION}-sha-${CUDA_DRIVER_SHA}"
-=======
-  NVIDIA_DRIVER_IMAGE_SHA="sha-b40b85"
-  export NVIDIA_DRIVER_IMAGE_TAG="cuda-550.90.07-${NVIDIA_DRIVER_IMAGE_SHA}"
-
->>>>>>> 19a4f361
   mkdir -p /opt/{actions,gpu}
   ctr image pull $NVIDIA_DRIVER_IMAGE:$NVIDIA_DRIVER_IMAGE_TAG
   if grep -q "fullgpu" <<< "$FEATURE_FLAGS"; then
