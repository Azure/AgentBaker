#!/bin/bash
source /home/packer/provision_installs.sh
source /home/packer/provision_source.sh
source /home/packer/tool_installs.sh
source /home/packer/packer_source.sh

VHD_LOGS_FILEPATH=/opt/azure/vhd-install.complete

echo "Starting build on " $(date) > ${VHD_LOGS_FILEPATH}

copyPackerFiles

echo ""
echo "Components downloaded in this VHD build (some of the below components might get deleted during cluster provisioning if they are not needed):" >> ${VHD_LOGS_FILEPATH}

AUDITD_ENABLED=true
installDeps
cat << EOF >> ${VHD_LOGS_FILEPATH}
  - apache2-utils
  - apt-transport-https
  - auditd
  - blobfuse=1.3.5
  - ca-certificates
  - ceph-common
  - cgroup-lite
  - cifs-utils
  - conntrack
  - cracklib-runtime
  - ebtables
  - ethtool
  - fuse
  - git
  - glusterfs-client
  - init-system-helpers
  - iproute2
  - ipset
  - iptables
  - jq
  - libpam-pwquality
  - libpwquality-tools
  - mount
  - nfs-common
  - pigz socat
  - traceroute
  - util-linux
  - xz-utils
  - zip
EOF

if [[ ${UBUNTU_RELEASE} == "18.04" ]]; then
  overrideNetworkConfig || exit 1
  disableSystemdTimesyncdAndEnableNTP || exit 1
fi

if [[ ${CONTAINER_RUNTIME:-""} == "containerd" ]]; then
  echo "VHD will be built with containerd as the container runtime"
  CONTAINERD_VERSION="1.4.3"
  installStandaloneContainerd
  echo "  - containerd v${CONTAINERD_VERSION}" >> ${VHD_LOGS_FILEPATH}
  CRICTL_VERSIONS="1.19.0"
  for CRICTL_VERSION in ${CRICTL_VERSIONS}; do
    downloadCrictl ${CRICTL_VERSION}
    echo "  - crictl version ${CRICTL_VERSION}" >> ${VHD_LOGS_FILEPATH}
  done
  # k8s will use images in the k8s.io namespaces - create it
  ctr namespace create k8s.io
  cliTool="ctr"

  # also pre-download Teleportd plugin for containerd
  downloadTeleportdPlugin ${TELEPORTD_PLUGIN_DOWNLOAD_URL} "0.6.0"
else
  CONTAINER_RUNTIME="docker"
  MOBY_VERSION="19.03.14"
  installMoby
  echo "VHD will be built with docker as container runtime"
  echo "  - moby v${MOBY_VERSION}" >> ${VHD_LOGS_FILEPATH}
  cliTool="docker"
fi

installBpftrace
echo "  - bpftrace" >> ${VHD_LOGS_FILEPATH}

installGPUDrivers
echo "  - nvidia-docker2 nvidia-container-runtime" >> ${VHD_LOGS_FILEPATH}
retrycmd_if_failure 30 5 3600 apt-get -o Dpkg::Options::="--force-confold" install -y nvidia-container-runtime="${NVIDIA_CONTAINER_RUNTIME_VERSION}+docker18.09.2-1" --download-only || exit $ERR_GPU_DRIVERS_INSTALL_TIMEOUT
echo "  - nvidia-container-runtime=${NVIDIA_CONTAINER_RUNTIME_VERSION}+docker18.09.2-1" >> ${VHD_LOGS_FILEPATH}

if grep -q "fullgpu" <<< "$FEATURE_FLAGS"; then
    echo "  - ensureGPUDrivers" >> ${VHD_LOGS_FILEPATH}
    ensureGPUDrivers
fi

installBcc
cat << EOF >> ${VHD_LOGS_FILEPATH}
  - bcc-tools
  - libbcc-examples
EOF

VNET_CNI_VERSIONS="
1.2.0_hotfix
1.2.0
1.1.8
"
for VNET_CNI_VERSION in $VNET_CNI_VERSIONS; do
    VNET_CNI_PLUGINS_URL="https://acs-mirror.azureedge.net/azure-cni/v${VNET_CNI_VERSION}/binaries/azure-vnet-cni-linux-amd64-v${VNET_CNI_VERSION}.tgz"
    downloadAzureCNI
    echo "  - Azure CNI version ${VNET_CNI_VERSION}" >> ${VHD_LOGS_FILEPATH}
done

CNI_PLUGIN_VERSIONS="
0.7.6
0.7.5
0.7.1
"
for CNI_PLUGIN_VERSION in $CNI_PLUGIN_VERSIONS; do
    CNI_PLUGINS_URL="https://acs-mirror.azureedge.net/cni/cni-plugins-amd64-v${CNI_PLUGIN_VERSION}.tgz"
    downloadCNI
    echo "  - CNI plugin version ${CNI_PLUGIN_VERSION}" >> ${VHD_LOGS_FILEPATH}
done

CNI_PLUGIN_VERSIONS="
0.8.6
"
for CNI_PLUGIN_VERSION in $CNI_PLUGIN_VERSIONS; do
    CNI_PLUGINS_URL="https://acs-mirror.azureedge.net/cni-plugins/v${CNI_PLUGIN_VERSION}/binaries/cni-plugins-linux-amd64-v${CNI_PLUGIN_VERSION}.tgz"
    downloadCNI
    echo "  - CNI plugin version ${CNI_PLUGIN_VERSION}" >> ${VHD_LOGS_FILEPATH}
done

installImg
echo "  - img" >> ${VHD_LOGS_FILEPATH}

echo "${CONTAINER_RUNTIME} images pre-pulled:" >> ${VHD_LOGS_FILEPATH}

DASHBOARD_VERSIONS="1.10.1"
for DASHBOARD_VERSION in ${DASHBOARD_VERSIONS}; do
    CONTAINER_IMAGE="mcr.microsoft.com/oss/kubernetes/kubernetes-dashboard:v${DASHBOARD_VERSION}"
    pullContainerImage ${cliTool} ${CONTAINER_IMAGE}
    echo "  - ${CONTAINER_IMAGE}" >> ${VHD_LOGS_FILEPATH}
done

NEW_DASHBOARD_VERSIONS="
2.0.0-beta8
2.0.0-rc3
2.0.0-rc7
2.0.1
"
for DASHBOARD_VERSION in ${NEW_DASHBOARD_VERSIONS}; do
    CONTAINER_IMAGE="mcr.microsoft.com/oss/kubernetes/dashboard:v${DASHBOARD_VERSION}"
    pullContainerImage ${cliTool} ${CONTAINER_IMAGE}
    echo "  - ${CONTAINER_IMAGE}" >> ${VHD_LOGS_FILEPATH}
done

NEW_DASHBOARD_METRICS_SCRAPER_VERSIONS="
1.0.2
1.0.3
1.0.4
"
for DASHBOARD_VERSION in ${NEW_DASHBOARD_METRICS_SCRAPER_VERSIONS}; do
    CONTAINER_IMAGE="mcr.microsoft.com/oss/kubernetes/metrics-scraper:v${DASHBOARD_VERSION}"
    pullContainerImage ${cliTool} ${CONTAINER_IMAGE}
    echo "  - ${CONTAINER_IMAGE}" >> ${VHD_LOGS_FILEPATH}
done

EXECHEALTHZ_VERSIONS="1.2"
for EXECHEALTHZ_VERSION in ${EXECHEALTHZ_VERSIONS}; do
    CONTAINER_IMAGE="mcr.microsoft.com/oss/kubernetes/exechealthz:${EXECHEALTHZ_VERSION}"
    pullContainerImage ${cliTool} ${CONTAINER_IMAGE}
    echo "  - ${CONTAINER_IMAGE}" >> ${VHD_LOGS_FILEPATH}
done

ADDON_RESIZER_VERSIONS="
1.8.5
1.8.4
1.8.1
1.7
"
for ADDON_RESIZER_VERSION in ${ADDON_RESIZER_VERSIONS}; do
    CONTAINER_IMAGE="mcr.microsoft.com/oss/kubernetes/autoscaler/addon-resizer:${ADDON_RESIZER_VERSION}"
    pullContainerImage ${cliTool} ${CONTAINER_IMAGE}
    echo "  - ${CONTAINER_IMAGE}" >> ${VHD_LOGS_FILEPATH}
done

METRICS_SERVER_VERSIONS="
0.3.6
0.3.5
"
for METRICS_SERVER_VERSION in ${METRICS_SERVER_VERSIONS}; do
    CONTAINER_IMAGE="mcr.microsoft.com/oss/kubernetes/metrics-server:v${METRICS_SERVER_VERSION}"
    pullContainerImage ${cliTool} ${CONTAINER_IMAGE}
    echo "  - ${CONTAINER_IMAGE}" >> ${VHD_LOGS_FILEPATH}
done

LEGACY_MCR_PAUSE_VERSIONS="1.2.0"
for PAUSE_VERSION in ${LEGACY_MCR_PAUSE_VERSIONS}; do
    # Pull the arch independent MCR pause image which is built for Linux and Windows
    CONTAINER_IMAGE="mcr.microsoft.com/k8s/core/pause:${PAUSE_VERSION}"
    pullContainerImage ${cliTool} "${CONTAINER_IMAGE}"
    echo "  - ${CONTAINER_IMAGE}" >> ${VHD_LOGS_FILEPATH}
done

MCR_PAUSE_VERSIONS="
1.2.0
1.3.1
1.4.0
"
for PAUSE_VERSION in ${MCR_PAUSE_VERSIONS}; do
    CONTAINER_IMAGE="mcr.microsoft.com/oss/kubernetes/pause:${PAUSE_VERSION}"
    pullContainerImage ${cliTool} ${CONTAINER_IMAGE}
    echo "  - ${CONTAINER_IMAGE}" >> ${VHD_LOGS_FILEPATH}
done

CORE_DNS_VERSIONS="
1.6.6
1.6.5
1.5.0
1.3.1
1.2.6
"
for CORE_DNS_VERSION in ${CORE_DNS_VERSIONS}; do
    CONTAINER_IMAGE="mcr.microsoft.com/oss/kubernetes/coredns:${CORE_DNS_VERSION}"
    pullContainerImage ${cliTool} ${CONTAINER_IMAGE}
    echo "  - ${CONTAINER_IMAGE}" >> ${VHD_LOGS_FILEPATH}
done

AZURE_CNIIMAGEBASE="mcr.microsoft.com/containernetworking"
AZURE_CNI_NETWORKMONITOR_VERSIONS="
1.1.8
0.0.7
0.0.6
"
for AZURE_CNI_NETWORKMONITOR_VERSION in ${AZURE_CNI_NETWORKMONITOR_VERSIONS}; do
    CONTAINER_IMAGE="${AZURE_CNIIMAGEBASE}/networkmonitor:v${AZURE_CNI_NETWORKMONITOR_VERSION}"
    pullContainerImage ${cliTool} ${CONTAINER_IMAGE}
    echo "  - ${CONTAINER_IMAGE}" >> ${VHD_LOGS_FILEPATH}
done

AZURE_NPM_VERSIONS="
1.2.3
1.2.2_hotfix
1.2.1
1.1.8
1.1.7
"
for AZURE_NPM_VERSION in ${AZURE_NPM_VERSIONS}; do
    CONTAINER_IMAGE="${AZURE_CNIIMAGEBASE}/azure-npm:v${AZURE_NPM_VERSION}"
    pullContainerImage ${cliTool} ${CONTAINER_IMAGE}
    echo "  - ${CONTAINER_IMAGE}" >> ${VHD_LOGS_FILEPATH}
done

AZURE_VNET_TELEMETRY_VERSIONS="
1.0.30
"
for AZURE_VNET_TELEMETRY_VERSION in ${AZURE_VNET_TELEMETRY_VERSIONS}; do
    CONTAINER_IMAGE="${AZURE_CNIIMAGEBASE}/azure-vnet-telemetry:v${AZURE_VNET_TELEMETRY_VERSION}"
    pullContainerImage ${cliTool} ${CONTAINER_IMAGE}
    echo "  - ${CONTAINER_IMAGE}" >> ${VHD_LOGS_FILEPATH}
done

NVIDIA_DEVICE_PLUGIN_VERSIONS="
1.11
1.10
"
for NVIDIA_DEVICE_PLUGIN_VERSION in ${NVIDIA_DEVICE_PLUGIN_VERSIONS}; do
  if [[ "${cliTool}" == "ctr" ]]; then
    # containerd/ctr doesn't auto-resolve to docker.io
    CONTAINER_IMAGE="docker.io/nvidia/k8s-device-plugin:${NVIDIA_DEVICE_PLUGIN_VERSION}"
  else
    CONTAINER_IMAGE="nvidia/k8s-device-plugin:${NVIDIA_DEVICE_PLUGIN_VERSION}"
  fi
    pullContainerImage ${cliTool} ${CONTAINER_IMAGE}
    echo "  - ${CONTAINER_IMAGE}" >> ${VHD_LOGS_FILEPATH}
done

# GPU device plugin
if grep -q "fullgpu" <<< "$FEATURE_FLAGS" && grep -q "gpudaemon" <<< "$FEATURE_FLAGS"; then
  kubeletDevicePluginPath="/var/lib/kubelet/device-plugins"
  mkdir -p $kubeletDevicePluginPath
  echo "  - $kubeletDevicePluginPath" >> ${VHD_LOGS_FILEPATH}

  DEST="/usr/local/nvidia/bin"
  mkdir -p $DEST
  if [[ "${CONTAINER_RUNTIME}" == "containerd" ]]; then
    ctr --namespace k8s.io run --rm --mount type=bind,src=${DEST},dst=${DEST},options=bind:rw --cwd ${DEST} "docker.io/nvidia/k8s-device-plugin:1.11" plugingextract /bin/sh -c "cp /usr/bin/nvidia-device-plugin $DEST" || exit 1   
  else
    docker run --rm --entrypoint "" -v $DEST:$DEST "nvidia/k8s-device-plugin:1.11" /bin/bash -c "cp /usr/bin/nvidia-device-plugin $DEST" || exit 1
  fi
  chmod a+x $DEST/nvidia-device-plugin
  echo "  - extracted nvidia-device-plugin..." >> ${VHD_LOGS_FILEPATH}
  ls -ltr $DEST >> ${VHD_LOGS_FILEPATH}

  systemctlEnableAndStart nvidia-device-plugin || exit 1
fi

installSGX=${SGX_DEVICE_PLUGIN_INSTALL:-"False"}
if [[ ${installSGX} == "True" ]]; then
    SGX_DEVICE_PLUGIN_VERSIONS="1.0"
    for SGX_DEVICE_PLUGIN_VERSION in ${SGX_DEVICE_PLUGIN_VERSIONS}; do
        CONTAINER_IMAGE="mcr.microsoft.com/aks/acc/sgx-device-plugin:${SGX_DEVICE_PLUGIN_VERSION}"
        pullContainerImage ${cliTool} ${CONTAINER_IMAGE}
        echo "  - ${CONTAINER_IMAGE}" >> ${VHD_LOGS_FILEPATH}
    done

    SGX_PLUGIN_VERSIONS="0.1"
    for SGX_PLUGIN_VERSION in ${SGX_PLUGIN_VERSIONS}; do
        CONTAINER_IMAGE="mcr.microsoft.com/aks/acc/sgx-plugin:${SGX_PLUGIN_VERSION}"
        pullContainerImage ${cliTool} ${CONTAINER_IMAGE}
        echo "  - ${CONTAINER_IMAGE}" >> ${VHD_LOGS_FILEPATH}
    done

    SGX_WEBHOOK_VERSIONS="0.1"
    for SGX_WEBHOOK_VERSION in ${SGX_WEBHOOK_VERSIONS}; do
        CONTAINER_IMAGE="mcr.microsoft.com/aks/acc/sgx-webhook:${SGX_WEBHOOK_VERSION}"
        pullContainerImage ${cliTool} ${CONTAINER_IMAGE}
        echo "  - ${CONTAINER_IMAGE}" >> ${VHD_LOGS_FILEPATH}
    done
fi

TUNNELFRONT_VERSIONS="
v1.9.2-v3.0.18
v1.9.2-v3.0.19
v1.9.2-v3.0.20
"
for TUNNELFRONT_VERSION in ${TUNNELFRONT_VERSIONS}; do
    CONTAINER_IMAGE="mcr.microsoft.com/aks/hcp/hcp-tunnel-front:${TUNNELFRONT_VERSION}"
    pullContainerImage ${cliTool} ${CONTAINER_IMAGE}
    echo "  - ${CONTAINER_IMAGE}" >> ${VHD_LOGS_FILEPATH}
done

KONNECTIVITY_AGENT_VERSIONS="
0.0.13
"
for KONNECTIVITY_AGENT_VERSION in ${KONNECTIVITY_AGENT_VERSIONS}; do
    CONTAINER_IMAGE="mcr.microsoft.com/oss/kubernetes/apiserver-network-proxy/agent:v${KONNECTIVITY_AGENT_VERSION}"
    pullContainerImage ${cliTool} ${CONTAINER_IMAGE}
    echo "  - ${CONTAINER_IMAGE}" >> ${VHD_LOGS_FILEPATH}
done

# 1.0.10 is for the ipv6 fix
# 1.0.11 is for the cve fix
OPENVPN_VERSIONS="
1.0.8
1.0.10
1.0.11
"
for OPENVPN_VERSION in ${OPENVPN_VERSIONS}; do
    CONTAINER_IMAGE="mcr.microsoft.com/aks/hcp/tunnel-openvpn:${OPENVPN_VERSION}"
    pullContainerImage ${cliTool} ${CONTAINER_IMAGE}
    echo "  - ${CONTAINER_IMAGE}" >> ${VHD_LOGS_FILEPATH}
done

KUBE_SVC_REDIRECT_VERSIONS="1.0.7"
for KUBE_SVC_REDIRECT_VERSION in ${KUBE_SVC_REDIRECT_VERSIONS}; do
    CONTAINER_IMAGE="mcr.microsoft.com/aks/hcp/kube-svc-redirect:v${KUBE_SVC_REDIRECT_VERSION}"
    pullContainerImage ${cliTool} ${CONTAINER_IMAGE}
    echo "  - ${CONTAINER_IMAGE}" >> ${VHD_LOGS_FILEPATH}
done

# oms agent used by AKS
# keeping last-->last image (ciprod10272020) as last released (ciprod11092020) is not fully rolledout yet. Added latest (ciprod01112021)
OMS_AGENT_IMAGES="ciprod10272020 ciprod11092020 ciprod01112021"
for OMS_AGENT_IMAGE in ${OMS_AGENT_IMAGES}; do
    CONTAINER_IMAGE="mcr.microsoft.com/azuremonitor/containerinsights/ciprod:${OMS_AGENT_IMAGE}"
    pullContainerImage ${cliTool} ${CONTAINER_IMAGE}
    echo "  - ${CONTAINER_IMAGE}" >> ${VHD_LOGS_FILEPATH}
done

# calico images used by AKS
CALICO_CNI_IMAGES="
<<<<<<< HEAD
3.8.9
3.8.9.1
=======
v3.8.9.1
v3.8.9.2
>>>>>>> 32af0d56
"
for CALICO_CNI_IMAGE in ${CALICO_CNI_IMAGES}; do
    CONTAINER_IMAGE="mcr.microsoft.com/oss/calico/cni:v${CALICO_CNI_IMAGE}"
    pullContainerImage ${cliTool} ${CONTAINER_IMAGE}
    echo "  - ${CONTAINER_IMAGE}" >> ${VHD_LOGS_FILEPATH}
done

CALICO_NODE_IMAGES="
<<<<<<< HEAD
3.8.9
3.8.9.1
=======
v3.17.2
v3.8.9.1
v3.8.9.2
>>>>>>> 32af0d56
"
for CALICO_NODE_IMAGE in ${CALICO_NODE_IMAGES}; do
    CONTAINER_IMAGE="mcr.microsoft.com/oss/calico/node:v${CALICO_NODE_IMAGE}"
    pullContainerImage ${cliTool} ${CONTAINER_IMAGE}
    echo "  - ${CONTAINER_IMAGE}" >> ${VHD_LOGS_FILEPATH}
done

# typha and pod2daemon can't be patched like cni and node can as they use scratch as a base
CALICO_TYPHA_IMAGES="
<<<<<<< HEAD
3.8.9
3.8.9.1
=======
v3.17.2
v3.8.9
>>>>>>> 32af0d56
"
for CALICO_TYPHA_IMAGE in ${CALICO_TYPHA_IMAGES}; do
    CONTAINER_IMAGE="mcr.microsoft.com/oss/calico/typha:v${CALICO_TYPHA_IMAGE}"
    pullContainerImage ${cliTool} ${CONTAINER_IMAGE}
    echo "  - ${CONTAINER_IMAGE}" >> ${VHD_LOGS_FILEPATH}
done

CALICO_KUBE_CONTROLLERS_IMAGES="
v3.17.2
"
for CALICO_KUBE_CONTROLLERS_IMAGE in ${CALICO_KUBE_CONTROLLERS_IMAGES}; do
    CONTAINER_IMAGE="mcr.microsoft.com/oss/calico/kube-controllers:${CALICO_KUBE_CONTROLLERS_IMAGE}"
    pullContainerImage ${cliTool} ${CONTAINER_IMAGE}
    echo "  - ${CONTAINER_IMAGE}" >> ${VHD_LOGS_FILEPATH}
done

TIGERA_OPERATOR_IMAGES="
v1.13.5
"
for TIGERA_OPERATOR_IMAGE in ${TIGERA_OPERATOR_IMAGES}; do
    CONTAINER_IMAGE="mcr.microsoft.com/oss/tigera/kube-controllers:${TIGERA_OPERATOR_IMAGE}"
    pullContainerImage ${cliTool} ${CONTAINER_IMAGE}
    echo "  - ${CONTAINER_IMAGE}" >> ${VHD_LOGS_FILEPATH}
done

CALICO_POD2DAEMON_IMAGES="
<<<<<<< HEAD
3.8.9
3.8.9.1
=======
v3.8.9
>>>>>>> 32af0d56
"
for CALICO_POD2DAEMON_IMAGE in ${CALICO_POD2DAEMON_IMAGES}; do
    CONTAINER_IMAGE="mcr.microsoft.com/oss/calico/pod2daemon-flexvol:v${CALICO_POD2DAEMON_IMAGE}"
    pullContainerImage ${cliTool} ${CONTAINER_IMAGE}
    echo "  - ${CONTAINER_IMAGE}" >> ${VHD_LOGS_FILEPATH}
done

# Cluster Proportional Autoscaler
CPA_IMAGES="
1.3.0_v0.0.5
1.7.1
1.7.1-hotfix.20200403
"
for CPA_IMAGE in ${CPA_IMAGES}; do
    CONTAINER_IMAGE="mcr.microsoft.com/oss/kubernetes/autoscaler/cluster-proportional-autoscaler:${CPA_IMAGE}"
    pullContainerImage ${cliTool} ${CONTAINER_IMAGE}
    echo "  - ${CONTAINER_IMAGE}" >> ${VHD_LOGS_FILEPATH}
done

KV_FLEXVOLUME_VERSIONS="0.0.13"
for KV_FLEXVOLUME_VERSION in ${KV_FLEXVOLUME_VERSIONS}; do
    CONTAINER_IMAGE="mcr.microsoft.com/k8s/flexvolume/keyvault-flexvolume:v${KV_FLEXVOLUME_VERSION}"
    pullContainerImage ${cliTool} ${CONTAINER_IMAGE}
    echo "  - ${CONTAINER_IMAGE}" >> ${VHD_LOGS_FILEPATH}
done

BLOBFUSE_FLEXVOLUME_VERSIONS="1.0.15"
for BLOBFUSE_FLEXVOLUME_VERSION in ${BLOBFUSE_FLEXVOLUME_VERSIONS}; do
    CONTAINER_IMAGE="mcr.microsoft.com/k8s/flexvolume/blobfuse-flexvolume:${BLOBFUSE_FLEXVOLUME_VERSION}"
    pullContainerImage ${cliTool} ${CONTAINER_IMAGE}
    echo "  - ${CONTAINER_IMAGE}" >> ${VHD_LOGS_FILEPATH}
done

# this is the patched images which AKS are using.
AKS_IP_MASQ_AGENT_VERSIONS="
2.5.0.2
2.5.0.3
"
for IP_MASQ_AGENT_VERSION in ${AKS_IP_MASQ_AGENT_VERSIONS}; do
    CONTAINER_IMAGE="mcr.microsoft.com/oss/kubernetes/ip-masq-agent:v${IP_MASQ_AGENT_VERSION}"
    pullContainerImage ${cliTool} ${CONTAINER_IMAGE}
    echo "  - ${CONTAINER_IMAGE}" >> ${VHD_LOGS_FILEPATH}
done

NGINX_VERSIONS="1.13.12-alpine"
for NGINX_VERSION in ${NGINX_VERSIONS}; do
    if [[ "${cliTool}" == "ctr" ]]; then
      # containerd/ctr doesn't auto-resolve to docker.io
      CONTAINER_IMAGE="docker.io/library/nginx:${NGINX_VERSION}"
    else
      CONTAINER_IMAGE="nginx:${NGINX_VERSION}"
    fi
    pullContainerImage ${cliTool} ${CONTAINER_IMAGE}
    echo "  - ${CONTAINER_IMAGE}" >> ${VHD_LOGS_FILEPATH}
done

KMS_PLUGIN_VERSIONS="0.0.9"
for KMS_PLUGIN_VERSION in ${KMS_PLUGIN_VERSIONS}; do
    CONTAINER_IMAGE="mcr.microsoft.com/k8s/kms/keyvault:v${KMS_PLUGIN_VERSION}"
    pullContainerImage ${cliTool} ${CONTAINER_IMAGE}
    echo "  - ${CONTAINER_IMAGE}" >> ${VHD_LOGS_FILEPATH}
done


# kubelet and kubectl
# need to cover previously supported version for VMAS scale up scenario
# So keeping as many versions as we can - those unsupported version can be removed when we don't have enough space
# below are the required to support versions
# v1.17.13
# v1.17.16
# v1.18.10
# v1.18.14
# v1.19.6
# v1.19.7
# v1.20.2
# NOTE that we only keep the latest one per k8s patch version as kubelet/kubectl is decided by VHD version
K8S_VERSIONS="
1.17.3-hotfix.20200601.1
1.17.7-hotfix.20200817.1
1.17.9-hotfix.20200824.1
1.17.11-hotfix.20200901.1
1.17.13
1.17.16
1.18.2-hotfix.20200624.1
1.18.4-hotfix.20200626.1
1.18.6-hotfix.20200723.1
1.18.8-hotfix.20200924
1.18.10-hotfix.20210118
1.18.14-hotfix.20210118
1.19.0
1.19.1-hotfix.20200923
1.19.3
1.19.6-hotfix.20210118
1.19.7-hotfix.20210122
1.20.2
"
for PATCHED_KUBERNETES_VERSION in ${K8S_VERSIONS}; do
  # Only need to store k8s components >= 1.19 for containerd VHDs
  if (($(echo ${PATCHED_KUBERNETES_VERSION} | cut -d"." -f2) < 19)) && [[ ${CONTAINER_RUNTIME} == "containerd" ]]; then
    continue
  fi
  if (($(echo ${PATCHED_KUBERNETES_VERSION} | cut -d"." -f2) < 17)); then
    HYPERKUBE_URL="mcr.microsoft.com/oss/kubernetes/hyperkube:v${PATCHED_KUBERNETES_VERSION}"
    # NOTE: the KUBERNETES_VERSION will be used to tag the extracted kubelet/kubectl in /usr/local/bin
    # it should match the KUBERNETES_VERSION format(just version number, e.g. 1.15.7, no prefix v)
    # in installKubeletAndKubectl() executed by cse, otherwise cse will need to download the kubelet/kubectl again
    KUBERNETES_VERSION=$(echo ${PATCHED_KUBERNETES_VERSION} | cut -d"_" -f1 | cut -d"-" -f1 | cut -d"." -f1,2,3)
    # extractHyperkube will extract the kubelet/kubectl binary from the image: ${HYPERKUBE_URL}
    # and put them to /usr/local/bin/kubelet-${KUBERNETES_VERSION}
    extractHyperkube ${cliTool}
    # remove hyperkube here as the one that we really need is pulled later
    removeContainerImage ${cliTool} $HYPERKUBE_URL
  else
    # strip the last .1 as that is for base image patch for hyperkube
    if grep -iq hotfix <<< ${PATCHED_KUBERNETES_VERSION}; then
      # shellcheck disable=SC2006
      PATCHED_KUBERNETES_VERSION=`echo ${PATCHED_KUBERNETES_VERSION} | cut -d"." -f1,2,3,4`;
    else
      PATCHED_KUBERNETES_VERSION=`echo ${PATCHED_KUBERNETES_VERSION} | cut -d"." -f1,2,3`;
    fi
    KUBERNETES_VERSION=$(echo ${PATCHED_KUBERNETES_VERSION} | cut -d"_" -f1 | cut -d"-" -f1 | cut -d"." -f1,2,3)
    extractKubeBinaries $KUBERNETES_VERSION "https://acs-mirror.azureedge.net/kubernetes/v${PATCHED_KUBERNETES_VERSION}/binaries/kubernetes-node-linux-amd64.tar.gz"
  fi
done
ls -ltr /usr/local/bin/* >> ${VHD_LOGS_FILEPATH}

# pull patched hyperkube image for AKS
# this is used by kube-proxy and need to cover previously supported version for VMAS scale up scenario
# So keeping as many versions as we can - those unsupported version can be removed when we don't have enough space
# below are the required to support versions
# v1.17.13
# v1.17.16
# v1.18.10
# v1.18.14
# v1.19.6
# v1.19.7
# v1.20.2
# NOTE that we keep multiple files per k8s patch version as kubeproxy version is decided by CCP.
PATCHED_HYPERKUBE_IMAGES="
1.17.3-hotfix.20200601.1
1.17.7-hotfix.20200714.2
1.17.9-hotfix.20200824.1
1.17.11-hotfix.20200901
1.17.11-hotfix.20200901.1
1.17.13
1.17.16
1.18.4-hotfix.20200626.1
1.18.6-hotfix.20200723.1
1.18.8-hotfix.20200924
1.18.10-hotfix.20210118
1.18.14-hotfix.20210118
1.19.0
1.19.1-hotfix.20200923
1.19.3
1.19.6-hotfix.20210118
1.19.7-hotfix.20210122
1.20.2
"
for KUBERNETES_VERSION in ${PATCHED_HYPERKUBE_IMAGES}; do
  # Only need to store k8s components >= 1.19 for containerd VHDs
  if (($(echo ${KUBERNETES_VERSION} | cut -d"." -f2) < 19)) && [[ ${CONTAINER_RUNTIME} == "containerd" ]]; then
    continue
  fi
  # TODO: after CCP chart is done, change below to get hyperkube only for versions less than 1.17 only
  if (($(echo ${KUBERNETES_VERSION} | cut -d"." -f2) < 19)); then
      CONTAINER_IMAGE="mcr.microsoft.com/oss/kubernetes/hyperkube:v${KUBERNETES_VERSION}"
      pullContainerImage ${cliTool} ${CONTAINER_IMAGE}
      echo "  - ${CONTAINER_IMAGE}" >> ${VHD_LOGS_FILEPATH}
      if [[ ${cliTool} == "docker" ]]; then
          docker run --rm --entrypoint "" ${CONTAINER_IMAGE} /bin/sh -c "iptables --version" | grep -v nf_tables && echo "Hyperkube contains no nf_tables"
      else 
          ctr --namespace k8s.io run --rm ${CONTAINER_IMAGE} checkTask /bin/sh -c "iptables --version" | grep -v nf_tables && echo "Hyperkube contains no nf_tables"
      fi
      # shellcheck disable=SC2181
      if [[ $? != 0 ]]; then
      echo "Hyperkube contains nf_tables, exiting..."
      exit 99
      fi
  fi

  # from 1.17 onwards start using kube-proxy as well
  # strip the last .1 as that is for base image patch for hyperkube
  if (($(echo ${KUBERNETES_VERSION} | cut -d"." -f2) >= 17)); then
      if grep -iq hotfix <<< ${KUBERNETES_VERSION}; then
      KUBERNETES_VERSION=`echo ${KUBERNETES_VERSION} | cut -d"." -f1,2,3,4`;
      else
      KUBERNETES_VERSION=`echo ${KUBERNETES_VERSION} | cut -d"." -f1,2,3`;
      fi
      CONTAINER_IMAGE="mcr.microsoft.com/oss/kubernetes/kube-proxy:v${KUBERNETES_VERSION}"
      pullContainerImage ${cliTool} ${CONTAINER_IMAGE}
      if [[ ${cliTool} == "docker" ]]; then
          docker run --rm --entrypoint "" ${CONTAINER_IMAGE} /bin/sh -c "iptables --version" | grep -v nf_tables && echo "kube-proxy contains no nf_tables"
      else
          ctr --namespace k8s.io run --rm ${CONTAINER_IMAGE} checkTask /bin/sh -c "iptables --version" | grep -v nf_tables && echo "kube-proxy contains no nf_tables"
      fi
      # shellcheck disable=SC2181
      if [[ $? != 0 ]]; then
      echo "Hyperkube contains nf_tables, exiting..."
      exit 99
      fi
      echo "  - ${CONTAINER_IMAGE}" >>${VHD_LOGS_FILEPATH}
  fi
done

ADDON_IMAGES="
mcr.microsoft.com/oss/open-policy-agent/gatekeeper:v3.1.3
mcr.microsoft.com/oss/open-policy-agent/gatekeeper:v3.2.3
mcr.microsoft.com/oss/kubernetes/external-dns:v0.6.0-hotfix-20200228
mcr.microsoft.com/oss/kubernetes/defaultbackend:1.4
mcr.microsoft.com/oss/kubernetes/ingress/nginx-ingress-controller:0.19.0
mcr.microsoft.com/oss/virtual-kubelet/virtual-kubelet:1.2.1.1
mcr.microsoft.com/azure-policy/policy-kubernetes-addon-prod:prod_20201015.1
mcr.microsoft.com/azure-policy/policy-kubernetes-addon-prod:prod_20210216.1
mcr.microsoft.com/azure-policy/policy-kubernetes-webhook:prod_20200505.3
mcr.microsoft.com/azure-policy/policy-kubernetes-webhook:prod_20210209.1
mcr.microsoft.com/azure-application-gateway/kubernetes-ingress:1.0.1-rc3
mcr.microsoft.com/azure-application-gateway/kubernetes-ingress:1.2.0
mcr.microsoft.com/azure-application-gateway/kubernetes-ingress:1.3.0
mcr.microsoft.com/oss/azure/aad-pod-identity/nmi:v1.7.0
mcr.microsoft.com/oss/azure/aad-pod-identity/nmi:v1.7.4
"
for ADDON_IMAGE in ${ADDON_IMAGES}; do
  pullContainerImage ${cliTool} ${ADDON_IMAGE}
  echo "  - ${ADDON_IMAGE}" >> ${VHD_LOGS_FILEPATH}
done

AZUREDISK_CSI_VERSIONS="
0.9.0
1.0.0
1.1.0
"
for AZUREDISK_CSI_VERSION in ${AZUREDISK_CSI_VERSIONS}; do
  CONTAINER_IMAGE="mcr.microsoft.com/k8s/csi/azuredisk-csi:v${AZUREDISK_CSI_VERSION}"
  pullContainerImage ${cliTool} ${CONTAINER_IMAGE}
  echo "  - ${CONTAINER_IMAGE}" >> ${VHD_LOGS_FILEPATH}
done

AZUREFILE_CSI_VERSIONS="
0.9.0
1.0.0
"
for AZUREFILE_CSI_VERSION in ${AZUREFILE_CSI_VERSIONS}; do
  CONTAINER_IMAGE="mcr.microsoft.com/k8s/csi/azurefile-csi:v${AZUREFILE_CSI_VERSION}"
  pullContainerImage ${cliTool} ${CONTAINER_IMAGE}
  echo "  - ${CONTAINER_IMAGE}" >> ${VHD_LOGS_FILEPATH}
done

CSI_LIVENESSPROBE_VERSIONS="
1.1.0
2.2.0
"
for CSI_LIVENESSPROBE_VERSION in ${CSI_LIVENESSPROBE_VERSIONS}; do
  CONTAINER_IMAGE="mcr.microsoft.com/oss/kubernetes-csi/livenessprobe:v${CSI_LIVENESSPROBE_VERSION}"
  pullContainerImage ${cliTool} ${CONTAINER_IMAGE}
  echo "  - ${CONTAINER_IMAGE}" >> ${VHD_LOGS_FILEPATH}
done

CSI_NODE_DRIVER_REGISTRAR_VERSIONS="
1.2.0
2.0.1
"
for CSI_NODE_DRIVER_REGISTRAR_VERSION in ${CSI_NODE_DRIVER_REGISTRAR_VERSIONS}; do
  CONTAINER_IMAGE="mcr.microsoft.com/oss/kubernetes-csi/csi-node-driver-registrar:v${CSI_NODE_DRIVER_REGISTRAR_VERSION}"
  pullContainerImage ${cliTool} ${CONTAINER_IMAGE}
  echo "  - ${CONTAINER_IMAGE}" >> ${VHD_LOGS_FILEPATH}
done

AZURE_CLOUD_NODE_MANAGER_VERSIONS="
0.5.1
0.6.0
0.7.0
"
for AZURE_CLOUD_NODE_MANAGER_VERSION in ${AZURE_CLOUD_NODE_MANAGER_VERSIONS}; do
  CONTAINER_IMAGE="mcr.microsoft.com/oss/kubernetes/azure-cloud-node-manager:${AZURE_CLOUD_NODE_MANAGER_VERSION}"
  pullContainerImage ${cliTool} "${CONTAINER_IMAGE}"
  echo "  - ${CONTAINER_IMAGE}" >> ${VHD_LOGS_FILEPATH}
done

SECRETS_STORE_CSI_DRIVER_VERSIONS="
0.0.19
"
for SECRETS_STORE_CSI_DRIVER_VERSION in ${SECRETS_STORE_CSI_DRIVER_VERSIONS}; do
  CONTAINER_IMAGE="mcr.microsoft.com/oss/kubernetes-csi/secrets-store/driver:v${SECRETS_STORE_CSI_DRIVER_VERSION}"
  pullContainerImage ${cliTool} ${CONTAINER_IMAGE}
  echo "  - ${CONTAINER_IMAGE}" >> ${VHD_LOGS_FILEPATH}
done

SECRETS_STORE_PROVIDER_AZURE_VERSIONS="
0.0.12
"
for SECRETS_STORE_PROVIDER_AZURE_VERSION in ${SECRETS_STORE_PROVIDER_AZURE_VERSIONS}; do
  CONTAINER_IMAGE="mcr.microsoft.com/oss/azure/secrets-store/provider-azure:${SECRETS_STORE_PROVIDER_AZURE_VERSION}"
  pullContainerImage ${cliTool} ${CONTAINER_IMAGE}
  echo "  - ${CONTAINER_IMAGE}" >> ${VHD_LOGS_FILEPATH}
done

# shellcheck disable=SC2010
ls -ltr /dev/* | grep sgx >>  ${VHD_LOGS_FILEPATH} 

df -h

# warn at 75% space taken
[ -s $(df -P | grep '/dev/sda1' | awk '0+$5 >= 75 {print}') ] || echo "WARNING: 75% of /dev/sda1 is used" >> ${VHD_LOGS_FILEPATH}
# error at 99% space taken
[ -s $(df -P | grep '/dev/sda1' | awk '0+$5 >= 99 {print}') ] || exit 1

echo "Using kernel:" >> ${VHD_LOGS_FILEPATH}
tee -a ${VHD_LOGS_FILEPATH} < /proc/version
{
  echo "Install completed successfully on " $(date)
  echo "VSTS Build NUMBER: ${BUILD_NUMBER}"
  echo "VSTS Build ID: ${BUILD_ID}"
  echo "Commit: ${COMMIT}"
  echo "Ubuntu version: ${UBUNTU_RELEASE}"
  echo "Hyperv generation: ${HYPERV_GENERATION}"
  echo "Feature flags: ${FEATURE_FLAGS}"
  echo "Container runtime: ${CONTAINER_RUNTIME}"
} >> ${VHD_LOGS_FILEPATH}

installAscBaseline<|MERGE_RESOLUTION|>--- conflicted
+++ resolved
@@ -367,13 +367,8 @@
 
 # calico images used by AKS
 CALICO_CNI_IMAGES="
-<<<<<<< HEAD
-3.8.9
 3.8.9.1
-=======
-v3.8.9.1
-v3.8.9.2
->>>>>>> 32af0d56
+3.8.9.2
 "
 for CALICO_CNI_IMAGE in ${CALICO_CNI_IMAGES}; do
     CONTAINER_IMAGE="mcr.microsoft.com/oss/calico/cni:v${CALICO_CNI_IMAGE}"
@@ -382,14 +377,9 @@
 done
 
 CALICO_NODE_IMAGES="
-<<<<<<< HEAD
-3.8.9
+3.17.2
 3.8.9.1
-=======
-v3.17.2
-v3.8.9.1
-v3.8.9.2
->>>>>>> 32af0d56
+3.8.9.2
 "
 for CALICO_NODE_IMAGE in ${CALICO_NODE_IMAGES}; do
     CONTAINER_IMAGE="mcr.microsoft.com/oss/calico/node:v${CALICO_NODE_IMAGE}"
@@ -399,13 +389,8 @@
 
 # typha and pod2daemon can't be patched like cni and node can as they use scratch as a base
 CALICO_TYPHA_IMAGES="
-<<<<<<< HEAD
+3.17.2
 3.8.9
-3.8.9.1
-=======
-v3.17.2
-v3.8.9
->>>>>>> 32af0d56
 "
 for CALICO_TYPHA_IMAGE in ${CALICO_TYPHA_IMAGES}; do
     CONTAINER_IMAGE="mcr.microsoft.com/oss/calico/typha:v${CALICO_TYPHA_IMAGE}"
@@ -432,12 +417,7 @@
 done
 
 CALICO_POD2DAEMON_IMAGES="
-<<<<<<< HEAD
 3.8.9
-3.8.9.1
-=======
-v3.8.9
->>>>>>> 32af0d56
 "
 for CALICO_POD2DAEMON_IMAGE in ${CALICO_POD2DAEMON_IMAGES}; do
     CONTAINER_IMAGE="mcr.microsoft.com/oss/calico/pod2daemon-flexvol:v${CALICO_POD2DAEMON_IMAGE}"
