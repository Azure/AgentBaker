--- conflicted
+++ resolved
@@ -402,18 +402,6 @@
 
   cpAndMode $NOTICE_SRC $NOTICE_DEST 444
 
-<<<<<<< HEAD
-  if grep -q "GB200" <<< "$FEATURE_FLAGS"; then
-    # Only applicable to Ubuntu 24.04 and ARM64
-    if [ ${UBUNTU_RELEASE} = "24.04" ] && [ ${CPU_ARCH} = "arm64" ]; then
-      MELLANOX_LIST_SRC=/home/packer/mellanox_mlnx_ofed.list
-      MELLANOX_LIST_DEST=/etc/apt/sources.list.d/mellanox_mlnx_ofed.list
-      cpAndMode $MELLANOX_LIST_SRC $MELLANOX_LIST_DEST 644
-
-      MELLANOX_ASC_SRC=/home/packer/mellanox_mlnx_ofed.pub
-      MELLANOX_ASC_DEST=/etc/apt/keyrings/mellanox_mlnx_ofed.pub
-      cpAndMode $MELLANOX_ASC_SRC $MELLANOX_ASC_DEST 644
-=======
   # GB200-specific configuration
   if grep -q "GB200" <<< "$FEATURE_FLAGS"; then
     # Only applicable to Ubuntu 24.04 and ARM64
@@ -433,7 +421,14 @@
       CONTAINERD_NVIDIA_TOML_SRC=/home/packer/containerd-nvidia.toml
       CONTAINERD_NVIDIA_TOML_DEST=/etc/containerd/config.toml
       cpAndMode $CONTAINERD_NVIDIA_TOML_SRC $CONTAINERD_NVIDIA_TOML_DEST 644
->>>>>>> 401526b6
+      
+      MELLANOX_LIST_SRC=/home/packer/mellanox_mlnx_ofed.list
+      MELLANOX_LIST_DEST=/etc/apt/sources.list.d/mellanox_mlnx_ofed.list
+      cpAndMode $MELLANOX_LIST_SRC $MELLANOX_LIST_DEST 644
+
+      MELLANOX_ASC_SRC=/home/packer/mellanox_mlnx_ofed.pub
+      MELLANOX_ASC_DEST=/etc/apt/keyrings/mellanox_mlnx_ofed.pub
+      cpAndMode $MELLANOX_ASC_SRC $MELLANOX_ASC_DEST 644
     fi
   fi
 
