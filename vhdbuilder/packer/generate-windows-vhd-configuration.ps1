# MUST define global variable with "global"
# This script is used to generate shared configuration for configure-windows-vhd.ps1 and windows-vhd-content-test.ps1.
# MUST NOT add any shared functions in this script.
$windowsConfig = @'
$global:windowsSKU = $env:WindowsSKU
$validSKU = @("2019-containerd", "2022-containerd", "2022-containerd-gen2", "23H2", "23H2-gen2")
if (-not ($validSKU -contains $windowsSKU)) {
    throw "Unsupported windows image SKU: $windowsSKU"
}

# We use the same temp dir for all temp tools that will be used for vhd build
$global:aksTempDir = "c:\akstemp"

# We use the same dir for all tools that will be used in AKS Windows nodes
$global:aksToolsDir = "c:\aks-tools"

# We need to guarantee that the node provisioning will not fail because the vhd is full before resize-osdisk is called in AKS Windows CSE script.
$global:lowestFreeSpace = 2*1024*1024*1024 # 2GB

$global:excludeHashComparisionListInAzureChinaCloud = @(
    "calico-windows",
    "azure-vnet-cni-singletenancy-windows-amd64",
    "azure-vnet-cni-singletenancy-swift-windows-amd64",
    "azure-vnet-cni-singletenancy-overlay-windows-amd64",
    # We need upstream's help to republish this package. Before that, it does not impact functionality and 1.26 is only in public preview
    # so we can ignore the different hash values.
    "v1.26.0-1int.zip",
    "azure-acr-credential-provider-windows-amd64-v1.29.2.tar.gz"
)

# defaultContainerdPackageUrl refers to the stable containerd package used to pull and cache container images
# Add cache for another containerd version which is not installed by default
$global:defaultContainerdPackageUrl = "https://acs-mirror.azureedge.net/containerd/windows/v1.6.21-azure.1/binaries/containerd-v1.6.21-azure.1-windows-amd64.tar.gz"
if ($windowsSKU -Like "23H2*") {
    $global:defaultContainerdPackageUrl = "https://acs-mirror.azureedge.net/containerd/windows/v1.7.17-azure.1/binaries/containerd-v1.7.17-azure.1-windows-amd64.tar.gz"
}

# Windows Server 2019 update history can be found at https://support.microsoft.com/en-us/help/4464619
# Windows Server 2022 update history can be found at https://support.microsoft.com/en-us/topic/windows-server-2022-update-history-e1caa597-00c5-4ab9-9f3e-8212fe80b2ee
# Windows Server 23H2 update history can be found at https://support.microsoft.com/en-us/topic/windows-server-version-23h2-update-history-68c851ff-825a-4dbc-857b-51c5aa0ab248
# then you can get download links by searching for specific KBs at http://www.catalog.update.microsoft.com/home.aspx
#
# IMPORTANT NOTES: Please check the KB article before getting the KB links. For example, for 2021-4C:
# You must install the April 22, 2021 servicing stack update (SSU) (KB5001407) before installing the latest cumulative update (LCU).
# SSUs improve the reliability of the update process to mitigate potential issues while installing the LCU.

# defenderUpdateUrl refers to the latest windows defender platform update
$global:defenderUpdateUrl = "https://go.microsoft.com/fwlink/?linkid=870379&arch=x64"
# defenderUpdateInfoUrl refers to the info of latest windows defender platform update
$global:defenderUpdateInfoUrl = "https://go.microsoft.com/fwlink/?linkid=870379&arch=x64&action=info"

switch -Regex ($windowsSku) {
    "2019-containerd" {
        $global:patchUrls = @("https://catalog.s.download.windowsupdate.com/c/msdownload/update/software/secu/2024/06/windows10.0-kb5039217-x64_bc72f4ed75c6dd7bf033b823f79533d5772769a3.msu")
        $global:patchIDs = @("KB5039217")

        $global:imagesToPull = @(
            "mcr.microsoft.com/windows/servercore:ltsc2019",
            "mcr.microsoft.com/windows/nanoserver:1809"
        )
    }
    "2022-containerd*" {
        $global:patchUrls = @("https://catalog.s.download.windowsupdate.com/c/msdownload/update/software/updt/2024/06/windows10.0-kb5041054-x64_0a6d6b4af8a6f87cf01cab2e42fb07e326974f3b.msu")
        $global:patchIDs = @("KB5041054")

        $global:imagesToPull = @(
            "mcr.microsoft.com/windows/servercore:ltsc2022",
            "mcr.microsoft.com/windows/nanoserver:ltsc2022",

            # NPM (Network Policy Manager) Owner: jaer-tsun (Jaeryn)
            "mcr.microsoft.com/containernetworking/azure-npm:v1.5.5"
        )
    }
    "23H2*" {
        $global:patchUrls = @()
        $global:patchIDs = @()

        $global:imagesToPull = @(
            "mcr.microsoft.com/windows/servercore:ltsc2022",
            "mcr.microsoft.com/windows/nanoserver:ltsc2022",

            # NPM (Network Policy Manager) Owner: jaer-tsun (Jaeryn)
            "mcr.microsoft.com/containernetworking/azure-npm:v1.5.5"
        )
    }
}

$global:imagesToPull += @(
    "mcr.microsoft.com/oss/kubernetes/pause:3.9-hotfix-20230808",
    # This is for test purpose only to reduce the test duration.
    "mcr.microsoft.com/windows/servercore/iis:latest",
    # CSI. Owner: andyzhangx (Andy Zhang)
    "mcr.microsoft.com/oss/kubernetes-csi/livenessprobe:v2.12.0", # for k8s 1.27+
    "mcr.microsoft.com/oss/kubernetes-csi/csi-node-driver-registrar:v2.10.1", # for k8s 1.27+
    "mcr.microsoft.com/oss/kubernetes-csi/azuredisk-csi:v1.28.7-windows-hp", # for k8s 1.27.x
    "mcr.microsoft.com/oss/kubernetes-csi/azuredisk-csi:v1.28.8-windows-hp", # for k8s 1.27.x
    "mcr.microsoft.com/oss/kubernetes-csi/azuredisk-csi:v1.29.4-windows-hp", # for k8s 1.28.x
    "mcr.microsoft.com/oss/kubernetes-csi/azuredisk-csi:v1.29.6-windows-hp", # for k8s 1.28.x
    "mcr.microsoft.com/oss/kubernetes-csi/azurefile-csi:v1.28.10-windows-hp", # for k8s 1.27.x
    "mcr.microsoft.com/oss/kubernetes-csi/azurefile-csi:v1.29.5-windows-hp", # for k8s 1.28.x
    "mcr.microsoft.com/oss/kubernetes-csi/azurefile-csi:v1.30.2-windows-hp", # for k8s 1.29.x
    # Addon of Azure secrets store. Owner: jiashun0011 (Jiashun Liu)
    "mcr.microsoft.com/oss/kubernetes-csi/secrets-store/driver:v1.4.3",
    "mcr.microsoft.com/oss/azure/secrets-store/provider-azure:v1.5.2",
    # Azure cloud node manager. Owner: nilo19 (Qi Ni), lzhecheng (Zhecheng Li)
    "mcr.microsoft.com/oss/kubernetes/azure-cloud-node-manager:v1.26.22", # for k8s 1.26.x
    "mcr.microsoft.com/oss/kubernetes/azure-cloud-node-manager:v1.27.17", # for k8s 1.27.x
    "mcr.microsoft.com/oss/kubernetes/azure-cloud-node-manager:v1.28.9", # for k8s 1.28.x
    "mcr.microsoft.com/oss/kubernetes/azure-cloud-node-manager:v1.29.4", # for k8s 1.29.x
    "mcr.microsoft.com/oss/kubernetes/azure-cloud-node-manager:v1.29.5", # for k8s 1.29.x
    "mcr.microsoft.com/oss/kubernetes/azure-cloud-node-manager:v1.30.0", # for k8s 1.30.x
    "mcr.microsoft.com/oss/kubernetes/azure-cloud-node-manager:v1.30.1", # for k8s 1.30.x
    # OMS-Agent (Azure monitor). Owner: ganga1980 (Ganga Mahesh Siddem)
    "mcr.microsoft.com/azuremonitor/containerinsights/ciprod:win-3.1.21",
    # CNS (Container Networking Service) Owner: jaer-tsun (Jaeryn)
    "mcr.microsoft.com/containernetworking/azure-cns:v1.4.52",
    "mcr.microsoft.com/containernetworking/azure-cns:v1.5.26",
    "mcr.microsoft.com/containernetworking/azure-cns:v1.6.0",
    # CNI installer for azure-vnet. Owner: evanbaker
    "mcr.microsoft.com/containernetworking/cni-dropgz:v0.1.4"
    "mcr.microsoft.com/containernetworking/cni-dropgz:v0.2.0"
    "mcr.microsoft.com/containernetworking/azure-cni:v1.5.26"
)

$global:map = @{
    "c:\akse-cache\"              = @(
        "https://acs-mirror.azureedge.net/ccgakvplugin/v1.1.5/binaries/windows-gmsa-ccgakvplugin-v1.1.5.zip",
        "https://acs-mirror.azureedge.net/aks/windows/cse/aks-windows-cse-scripts-v0.0.42.zip",
        "https://acs-mirror.azureedge.net/aks/windows/cse/aks-windows-cse-scripts-v0.0.43.zip",
        "https://acs-mirror.azureedge.net/aks/windows/cse/aks-windows-cse-scripts-v0.0.44.zip"
    );
    # Different from other packages which are downloaded/cached and used later only during CSE, windows containerd is installed
    # during building the Windows VHD to cache container images.
    # We use the latest containerd package to start containerd then cache images, and the latest one is expected to be
    # specified by AKS PR for most of the cases. BUT as long as there's a new unpacked image version, we should keep the
    # versions synced.
    "c:\akse-cache\containerd\"   = @(
        $defaultContainerdPackageUrl,
        "https://acs-mirror.azureedge.net/containerd/windows/v1.7.14-azure.1/binaries/containerd-v1.7.14-azure.1-windows-amd64.tar.gz",
        "https://acs-mirror.azureedge.net/containerd/windows/v1.7.17-azure.1/binaries/containerd-v1.7.17-azure.1-windows-amd64.tar.gz"
    );
    "c:\akse-cache\csi-proxy\"    = @(
        "https://acs-mirror.azureedge.net/csi-proxy/v1.1.2-hotfix.20230807/binaries/csi-proxy-v1.1.2-hotfix.20230807.tar.gz"
    );
    "c:\akse-cache\credential-provider\"    = @(
        "https://acs-mirror.azureedge.net/cloud-provider-azure/v1.29.2/binaries/azure-acr-credential-provider-windows-amd64-v1.29.2.tar.gz",
        "https://acs-mirror.azureedge.net/cloud-provider-azure/v1.30.0/binaries/azure-acr-credential-provider-windows-amd64-v1.30.0.tar.gz"
    );
    # When to remove depracted Kubernetes Windows packages:
    # There are 30 days grace period before a depracted Kubernetes version is out of supported
    # xref: https://docs.microsoft.com/en-us/azure/aks/supported-kubernetes-versions
    #
    # NOTE: Please cleanup old k8s versions when adding new k8s versions to save the VHD build time
    #
    # Principle to add/delete cached k8s versions
    # 1. For unsupported minor versions: Keep two patch versions for the latest unsupported minor version
    # 2. For supported minor versions: Keep 4 patch versions
    # 3. For new hotfix versions: Keep one old version in case that we need to release VHD as a hotfix but without changing k8s version in AKS RP
    #
    # For example, AKS RP supports 1.18, 1.19, 1.20.
    #    1. Keep 1.17.13 and 1.17.16 until 1.18 is not supported
    #    2. Keep 1.18.10, 1.18.14, 1.18.17, 1.18.18
    #    3. Keep v1.18.17-hotfix.20210322 when adding v1.18.17-hotfix.20210505
    "c:\akse-cache\win-k8s\"      = @(
        "https://acs-mirror.azureedge.net/kubernetes/v1.27.9/windowszip/v1.27.9-1int.zip",
        "https://acs-mirror.azureedge.net/kubernetes/v1.27.13/windowszip/v1.27.13-1int.zip",
        "https://acs-mirror.azureedge.net/kubernetes/v1.27.14/windowszip/v1.27.14-1int.zip",
        "https://acs-mirror.azureedge.net/kubernetes/v1.27.15/windowszip/v1.27.15-1int.zip",
        "https://acs-mirror.azureedge.net/kubernetes/v1.28.5/windowszip/v1.28.5-1int.zip",
        "https://acs-mirror.azureedge.net/kubernetes/v1.28.9/windowszip/v1.28.9-1int.zip",
        "https://acs-mirror.azureedge.net/kubernetes/v1.28.10/windowszip/v1.28.10-1int.zip",
        "https://acs-mirror.azureedge.net/kubernetes/v1.28.11/windowszip/v1.28.11-1int.zip",
        "https://acs-mirror.azureedge.net/kubernetes/v1.29.2/windowszip/v1.29.2-1int.zip",
        "https://acs-mirror.azureedge.net/kubernetes/v1.29.4/windowszip/v1.29.4-1int.zip",
        "https://acs-mirror.azureedge.net/kubernetes/v1.29.5/windowszip/v1.29.5-1int.zip",
<<<<<<< HEAD
        "https://acs-mirror.azureedge.net/kubernetes/v1.29.6/windowszip/v1.29.6-1int.zip",
        "https://acs-mirror.azureedge.net/kubernetes/v1.30.0/windowszip/v1.30.0-1int.zip"
=======
        "https://acs-mirror.azureedge.net/kubernetes/v1.30.1/windowszip/v1.30.1-1int.zip",
        "https://acs-mirror.azureedge.net/kubernetes/v1.30.2/windowszip/v1.30.2-1int.zip"
>>>>>>> 52eeaced
    );
    "c:\akse-cache\win-vnet-cni\" = @(
        # Azure CNI v1 (legacy)
        "https://acs-mirror.azureedge.net/azure-cni/v1.5.28/binaries/azure-vnet-cni-windows-amd64-v1.5.28.zip",
        # Azure CNI v2 (pod subnet)
        "https://acs-mirror.azureedge.net/azure-cni/v1.4.54/binaries/azure-vnet-cni-swift-windows-amd64-v1.4.54.zip",
        # Azure CNI for Overlay
        "https://acs-mirror.azureedge.net/azure-cni/v1.4.54/binaries/azure-vnet-cni-overlay-windows-amd64-v1.4.54.zip"
    );
    "c:\akse-cache\calico\" = @(
        "https://acs-mirror.azureedge.net/calico-node/v3.24.0/binaries/calico-windows-v3.24.0.zip"
    );
    "c:\akse-cache\tools\" = @(
        "https://download.sysinternals.com/files/DU.zip"
    )
}
'@
# Both configure-windows-vhd.ps1 and windows-vhd-content-test.ps1 will import c:\windows-vhd-configuration.ps1
$windowsConfig | Out-File -FilePath c:\windows-vhd-configuration.ps1<|MERGE_RESOLUTION|>--- conflicted
+++ resolved
@@ -173,13 +173,9 @@
         "https://acs-mirror.azureedge.net/kubernetes/v1.29.2/windowszip/v1.29.2-1int.zip",
         "https://acs-mirror.azureedge.net/kubernetes/v1.29.4/windowszip/v1.29.4-1int.zip",
         "https://acs-mirror.azureedge.net/kubernetes/v1.29.5/windowszip/v1.29.5-1int.zip",
-<<<<<<< HEAD
         "https://acs-mirror.azureedge.net/kubernetes/v1.29.6/windowszip/v1.29.6-1int.zip",
-        "https://acs-mirror.azureedge.net/kubernetes/v1.30.0/windowszip/v1.30.0-1int.zip"
-=======
         "https://acs-mirror.azureedge.net/kubernetes/v1.30.1/windowszip/v1.30.1-1int.zip",
         "https://acs-mirror.azureedge.net/kubernetes/v1.30.2/windowszip/v1.30.2-1int.zip"
->>>>>>> 52eeaced
     );
     "c:\akse-cache\win-vnet-cni\" = @(
         # Azure CNI v1 (legacy)
