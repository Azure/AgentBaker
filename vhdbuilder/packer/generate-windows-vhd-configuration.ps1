--- conflicted
+++ resolved
@@ -155,11 +155,7 @@
         "https://acs-mirror.azureedge.net/kubernetes/v1.27.9/windowszip/v1.27.9-1int.zip",
         "https://acs-mirror.azureedge.net/kubernetes/v1.28.0-hotfix.20231102/windowszip/v1.28.0-hotfix.20231102-1int.zip",
         "https://acs-mirror.azureedge.net/kubernetes/v1.28.3-hotfix.20231103/windowszip/v1.28.3-hotfix.20231103-1int.zip",
-<<<<<<< HEAD
-        "https://acs-mirror.azureedge.net/kubernetes/v1.29.0/windowszip/v1.29.0-1int.zip"
-=======
         "https://acs-mirror.azureedge.net/kubernetes/v1.28.5/windowszip/v1.28.5-1int.zip"
->>>>>>> 550ee72c
     );
     "c:\akse-cache\win-vnet-cni\" = @(
         # Azure CNI v1 (legacy)
