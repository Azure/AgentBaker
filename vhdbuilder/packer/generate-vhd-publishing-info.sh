#!/bin/bash -e

required_env_vars=(
    "STORAGE_ACCT_BLOB_URL"
    "VHD_NAME"
    "OS_NAME"
    "OFFER_NAME"
    "SKU_NAME"
    "HYPERV_GENERATION"
    "IMAGE_VERSION"
)

# Higher the replication_inverse, lower is the usage and number of replicas
set -x
PUBLISHER_BASE_IMAGE_VERSION=$(az vm image list -p ${IMG_PUBLISHER} -s ${IMG_SKU} --query "[?offer=='${IMG_OFFER}'].version" -o tsv --all | sort -u | tail -n 1)
echo "Latest ${IMG_PUBLISHER} base image version for offer ${IMG_OFFER} and sku ${IMG_SKU} is ${BASE_IMAGE_VERSION}"

REPLICATION_INVERSE=1
feature_set=("fips" "gpu" "arm64" "cvm" "tl" "kata")
if [ "${OFFER_NAME,,}" != "ubuntu" ]; then
    # Since Ubuntu is our most used SKU as compared to Windows/Mariner/AzLinux, we dont need the same number of replicas for all.
    # Starting off with half replicas.
    REPLICATION_INVERSE=$((REPLICATION_INVERSE * 2))
else
    # 1804 SKUs are not used as much since we defaulted to 22.04 with k8s 1.25 and the lowest supported k8s version supported is 1.25
    # We only support a certain set of functionalities for 2004(CVM, FIPs)
    # Therefore they dont need to be as high in number
    # shellcheck disable=SC3010
    if [[ "${SKU_NAME,,}" != *"2204"* ]]; then
        REPLICATION_INVERSE=$((REPLICATION_INVERSE * 2))
    fi
fi

if [ "${HYPERV_GENERATION,,}" = "v1" ]; then
    # Gen2 SKUs are more used as compared to Gen1 SKUs, therefore Gen1 SKUs do not warrant the same number of replicas
    REPLICATION_INVERSE=$((REPLICATION_INVERSE * 2))
fi

for feature in "${feature_set[@]}"; do
    # shellcheck disable=SC3010
    if [[ "${SKU_NAME,,}" == *"${feature}"* ]]; then
        REPLICATION_INVERSE=$((REPLICATION_INVERSE * 2))
        break
    fi
done
set +x

for v in "${required_env_vars[@]}"
do
    if [ -z "${!v}" ]; then
        if [ "${OS_NAME,,}" = "linux" ]; then
            if [ "$v" = "IMAGE_VERSION" ]; then
                IMAGE_VERSION=$(date +%Y%m.%d.0)
                echo "$v was not set, set it to ${!v}"
            else
                echo "$v was not set!"
                exit 1
            fi
        else 
            echo "$v was not set for windows!"
            exit 1
        fi
    fi
done

# If building a linux-based VHD, correctly set the intermediate, or "captured" SIG image version resource ID so it can be used by AgentBaker E2E and release scripts.
if [ "${OS_NAME,,}" = "linux" ]; then
    [ -z "$SUBSCRIPTION_ID" ] && echo "SUBSCRIPTION_ID must be set when generating publishing info for linux" && exit 1
    [ -z "$RESOURCE_GROUP_NAME" ] && echo "RESOURCE_GROUP_NAME must be set when generating publishing info for linux" && exit 1
    [ -z "$SIG_IMAGE_NAME" ] && echo "SIG_IMAGE_NAME must be set when generating publishing info for linux" && exit 1
    [ -z "$CAPTURED_SIG_VERSION" ] && echo "CAPTURED_SIG_VERSION must be set when generating publishing info for linux" && exit 1

    INTERMEDIATE_SIG_GALLERY_NAME="PackerSigGalleryEastUS"

    captured_sig_resource_id="/subscriptions/${SUBSCRIPTION_ID}/resourceGroups/${RESOURCE_GROUP_NAME}/providers/Microsoft.Compute/galleries/${INTERMEDIATE_SIG_GALLERY_NAME}/images/${SIG_IMAGE_NAME}/versions/${CAPTURED_SIG_VERSION}"
    echo "captured intermediate SIG image version resource ID: $captured_sig_resource_id"
fi

# SIG image definition for AMD64/ARM64 has subtle difference, otherwise a SIG version cannot be used to create VM/VMSS of corresponding sku.
# 'az sig image-definition create' will have a new property (--architecture Arm64|x64) for this soon. We need this in the publishing-info
# in order that the VHD publish EV2 pipeline can create image-definition with right architecture.
<<<<<<< HEAD
# shellcheck disable=SC3010
if [[ ${ARCHITECTURE,,} == "arm64" ]]; then
=======
if [ "${ARCHITECTURE,,}" = "arm64" ]; then
>>>>>>> 36a045ff
    IMAGE_ARCH="Arm64"
else
    IMAGE_ARCH="x64"
fi

vhd_url="${STORAGE_ACCT_BLOB_URL}/${VHD_NAME}"
echo "COPY ME ---> ${vhd_url}"

# Note: The offer_name is the value from OS_SKU (eg. Ubuntu)
if [ "${OS_NAME,,}" = "linux" ]; then
    cat <<EOF > vhd-publishing-info.json
{
    "vhd_url": "$vhd_url",
    "captured_sig_resource_id": "${captured_sig_resource_id}",
    "os_name": "$OS_NAME",
    "sku_name": "$SKU_NAME",
    "offer_name": "$OFFER_NAME",
    "hyperv_generation": "${HYPERV_GENERATION}",
    "image_architecture": "${IMAGE_ARCH}",
    "image_version": "${IMAGE_VERSION}",
    "replication_inverse": "${REPLICATION_INVERSE}",
    "publisher_base_image_version": "${PUBLISHER_BASE_IMAGE_VERSION}",
    "publisher_base_image_sku": "${IMG_SKU}"
}
EOF
else
    cat <<EOF > vhd-publishing-info.json
{
    "vhd_url": "$vhd_url",
    "os_name": "$OS_NAME",
    "sku_name": "$SKU_NAME",
    "offer_name": "$OFFER_NAME",
    "hyperv_generation": "${HYPERV_GENERATION}",
    "image_architecture": "${IMAGE_ARCH}",
    "image_version": "${IMAGE_VERSION}",
    "replication_inverse": "${REPLICATION_INVERSE}"
}
EOF
fi

# We don't create SAS URLs anymore, though just keep this here to be safe
sed 's/?.*\",/?***\",/g' < vhd-publishing-info.json<|MERGE_RESOLUTION|>--- conflicted
+++ resolved
@@ -79,12 +79,7 @@
 # SIG image definition for AMD64/ARM64 has subtle difference, otherwise a SIG version cannot be used to create VM/VMSS of corresponding sku.
 # 'az sig image-definition create' will have a new property (--architecture Arm64|x64) for this soon. We need this in the publishing-info
 # in order that the VHD publish EV2 pipeline can create image-definition with right architecture.
-<<<<<<< HEAD
-# shellcheck disable=SC3010
-if [[ ${ARCHITECTURE,,} == "arm64" ]]; then
-=======
 if [ "${ARCHITECTURE,,}" = "arm64" ]; then
->>>>>>> 36a045ff
     IMAGE_ARCH="Arm64"
 else
     IMAGE_ARCH="x64"
