#!/bin/bash
COMPONENTS_FILEPATH=/opt/azure/components.json
KUBE_PROXY_IMAGES_FILEPATH=/opt/azure/kube-proxy-images.json
MANIFEST_FILEPATH=/opt/azure/manifest.json
VHD_LOGS_FILEPATH=/opt/azure/vhd-install.complete
UBUNTU_OS_NAME="UBUNTU"
MARINER_OS_NAME="MARINER"

THIS_DIR="$(cd "$(dirname ${BASH_SOURCE[0]})" && pwd)"
CONTAINER_RUNTIME="$1"
OS_VERSION="$2"
ENABLE_FIPS="$3"
OS_SKU="$4"
GIT_BRANCH="$5"
IMG_SKU="$6"

# List of "ERROR/WARNING" message we want to ignore in the cloud-init.log
# 1. "Command ['hostname', '-f']":
#   Running hostname -f will fail on current AzureLinux AKS image. We don't not have active plan to resolve 
#   this for stable version and there is no customer issues collected. Ignore this failure now. 
CLOUD_INIT_LOG_MSG_IGNORE_LIST=(
  "Command ['hostname', '-f']"
)

err() {
  echo "$1:Error: $2" >>/dev/stderr
}

# Clone the repo and checkout the branch provided.
# Simply clone with just the branch doesn't work for pull requests, but this technique works
# with everything we've tested so far.
#
# Strategy is to clone the repo, fetch the remote branch by ref into a local branch, and then checkout the local branch.
# The remote branch will be something like 'refs/heads/branch/name' or 'refs/pull/number/head'. Using the same name
# for the local branch has weird semantics, so we replace '/' with '-' for the local branch name.
LOCAL_GIT_BRANCH=${GIT_BRANCH//\//-}
echo "Cloning AgentBaker repo and checking out remote branch '${GIT_BRANCH}' into local branch '${LOCAL_GIT_BRANCH}'"
COMMAND="git clone --quiet https://github.com/Azure/AgentBaker.git"
if ! ${COMMAND}; then
  err 'git-clone' "Failed to clone AgentBaker repo"
  err 'git-clone' "Used command '${COMMAND}'"
  exit 1
fi
if ! pushd ./AgentBaker; then
  err 'git-clone' "Failed to pushd into AgentBaker repo -- this is weird given that clone succeeded"
  err 'git-clone' "Current directory is '$(pwd)'"
  err 'git-clone' "Contents of current directory: $(ls -al)"
  exit 1
fi
COMMAND="git fetch --quiet origin ${GIT_BRANCH}:${LOCAL_GIT_BRANCH}"
if ! ${COMMAND}; then
  err 'git-clone' "Failed to fetch remote branch '${GIT_BRANCH}' into local branch '${LOCAL_GIT_BRANCH}'"
  err 'git-clone' "Used command '${COMMAND}'"
  exit 1
fi
COMMAND="git checkout --quiet ${LOCAL_GIT_BRANCH}"
if ! ${COMMAND}; then
  err 'git-clone' "Failed to checkout local branch '${LOCAL_GIT_BRANCH}'"
  err 'git-clone' "Used command '${COMMAND}'"
  exit 1
fi
if ! popd; then
  err 'git-clone' "Failed to popd out of AgentBaker repo -- this seems impossible"
  err 'git-clone' "Current directory is $(pwd)"
  err 'git-clone' "pushd stack is $(dirs -p)"
  exit 1
fi

source ./AgentBaker/parts/linux/cloud-init/artifacts/ubuntu/cse_install_ubuntu.sh 2>/dev/null
source ./AgentBaker/parts/linux/cloud-init/artifacts/cse_helpers.sh 2>/dev/null

testPackagesInstalled() {
  test="testPackagesInstalled"
  containerRuntime=$1
  if [[ $(isARM64) == 1 ]]; then
    return
  fi
  CPU_ARCH="amd64"
  echo "$test:Start"
  packages=$(jq ".Packages" $COMPONENTS_FILEPATH | jq .[] --monochrome-output --compact-output)

  for p in ${packages[*]}; do
    name=$(echo "${p}" | jq .name -r)
    downloadLocation=$(echo "${p}" | jq .downloadLocation -r)
    if [[ "$OS_SKU" == "CBLMariner" || "$OS_SKU" == "AzureLinux" ]]; then
      OS=$MARINER_OS_NAME
    else
      OS=$UBUNTU_OS_NAME
    fi
    PackageVersions=()
    returnPackageVersions ${p} ${OS} ${OS_VERSION}
    downloadURL=$(returnPackageDownloadURL ${p} ${OS} ${OS_VERSION})

    for version in ${PackageVersions}; do
      if [[ -z $downloadURL ]]; then
        echo "$test: skipping package ${name} verification as downloadURL is empty"
        # we can further think of adding a check to see if the package is installed through apt-get
        break
      fi
      # A downloadURL from a package in components.json will look like this: 
      # "https://acs-mirror.azureedge.net/cni-plugins/v${version}/binaries/cni-plugins-linux-${CPU_ARCH}-v${version}.tgz"
      # After eval(resolved), downloadURL will look like "https://acs-mirror.azureedge.net/cni-plugins/v0.8.7/binaries/cni-plugins-linux-arm64-v0.8.7.tgz"
      eval "downloadURL=${downloadURL}"
      local fileNameWithExt
      fileNameWithExt=$(basename $downloadURL)
      local fileNameWithoutExt
      fileNameWithoutExt="${fileNameWithExt%.*}"
      local downloadedPackage
      downloadedPackage="$downloadLocation/${fileNameWithExt}"
      local extractedPackageDir
      extractedPackageDir="$downloadLocation/${fileNameWithoutExt}"

      # if there is a directory with expected name, we assume it's been downloaded and extracted properly
      # no wc (wordcount) -c on a dir. This is for downloads we've un tar'd and deleted from the vhd
      if [ -d $extractedPackageDir ]; then
        echo $test "[INFO] Directory ${extractedPackageDir} exists"
        continue
      fi
      
      # if there isn't a directory, we check if the file exists and the size is correct
      # -L since some urls are redirects (i.e github)
      fileSizeInRepo=$(curl -sLI $downloadURL | grep -i Content-Length | tail -n1 | awk '{print $2}' | tr -d '\r')
      fileSizeDownloaded=$(wc -c $downloadedPackage | awk '{print $1}' | tr -d '\r')
      if [[ "$fileSizeInRepo" != "$fileSizeDownloaded" ]]; then
        err $test "File size of ${downloadedPackage} from ${downloadURL} is invalid. Expected file size: ${fileSizeInRepo} - downlaoded file size: ${fileSizeDownloaded}"
        continue
      fi
      echo $test "[INFO] File ${downloadedPackage} exists and has the correct size ${fileSizeDownloaded} bytes"
      # Validate whether package exists in Azure China cloud
      if [[ $downloadURL == https://acs-mirror.azureedge.net/* ]]; then
        mcURL="${downloadURL/https:\/\/acs-mirror.azureedge.net/https:\/\/kubernetesartifacts.blob.core.chinacloudapi.cn}"
        echo "Validating: $mcURL"
        isExist=$(curl -sLI $mcURL | grep -i "404 The specified blob does not exist." | awk '{print $2}')
        if [[ "$isExist" == "404" ]]; then
          err "$mcURL is invalid"
          continue
        fi

        fileSizeInMC=$(curl -sLI $mcURL | grep -i Content-Length | tail -n1 | awk '{print $2}' | tr -d '\r')
        if [[ "$fileSizeInMC" != "$fileSizeDownloaded" ]]; then
          err "$mcURL is valid but the file size is different. Expected file size: ${fileSizeDownloaded} - downlaoded file size: ${fileSizeInMC}"
          continue
        fi
      fi
    done

    echo "---"
  done
  echo "$test:Finish"
}

testImagesPulled() {
  test="testImagesPulled"
  echo "$test:Start"
  containerRuntime=$1
  if [ $containerRuntime == 'containerd' ]; then
    pulledImages=$(ctr -n k8s.io image ls)
  elif [ $containerRuntime == 'docker' ]; then
    pulledImages=$(docker images --format "{{.Repository}}:{{.Tag}}")
  else
    err $test "unsupported container runtime $containerRuntime"
    return
  fi

  imagesToBePulled=$(echo $2 | jq .ContainerImages[] --monochrome-output --compact-output)

  for imageToBePulled in ${imagesToBePulled[*]}; do
    downloadURL=$(echo "${imageToBePulled}" | jq .downloadURL -r)
    amd64OnlyVersionsStr=$(echo "${imageToBePulled}" | jq .amd64OnlyVersions -r)
    multiArchVersionsStr=$(echo "${imageToBePulled}" | jq .multiArchVersions -r)

    amd64OnlyVersions=""
    if [[ ${amd64OnlyVersionsStr} != null ]]; then
      amd64OnlyVersions=$(echo "${amd64OnlyVersionsStr}" | jq -r ".[]")
    fi
    multiArchVersions=""
    if [[ ${multiArchVersionsStr} != null ]]; then
      multiArchVersions=$(echo "${multiArchVersionsStr}" | jq -r ".[]")
    fi
    if [[ $(isARM64) == 1 ]]; then
      versions="${multiArchVersions}"
    else
      versions="${amd64OnlyVersions} ${multiArchVersions}"
    fi
    for version in ${versions}; do
      download_URL=$(string_replace $downloadURL $version)

      if [[ $pulledImages =~ $downloadURL ]]; then
        echo "Image ${download_URL} pulled"
      else
        err $test "Image ${download_URL} has NOT been pulled"
      fi
    done

    echo "---"
  done
  echo "$test:Finish"
}

# check all the mcr images retagged for mooncake
testImagesRetagged() {
  containerRuntime=$1
  if [ $containerRuntime == 'containerd' ]; then
    # shellcheck disable=SC2207
    pulledImages=($(ctr -n k8s.io image ls))
  elif [ $containerRuntime == 'docker' ]; then
    # shellcheck disable=SC2207
    pulledImages=($(docker images --format "{{.Repository}}:{{.Tag}}"))
  else
    err $test "unsupported container runtime $containerRuntime"
    return
  fi
  mcrImagesNumber=0
  mooncakeMcrImagesNumber=0
  for pulledImage in ${pulledImages[@]}; do
    if [[ $pulledImage == "mcr.microsoft.com"* ]]; then
      mcrImagesNumber=$((${mcrImagesNumber} + 1))
    fi
    if [[ $pulledImage == "mcr.azk8s.cn"* ]]; then
      mooncakeMcrImagesNumber=$((${mooncakeMcrImagesNumber} + 1))
    fi
  done
  if [[ "${mcrImagesNumber}" != "${mooncakeMcrImagesNumber}" ]]; then
    echo "the number of the mcr images & mooncake mcr images are not the same."
    echo "all the images are:"
    echo "${pulledImages[@]}"
    exit 1
  fi
}

testAuditDNotPresent() {
  test="testAuditDNotPresent"
  echo "$test:Start"
  status=$(systemctl show -p SubState --value auditd.service)
  if [ $status == 'dead' ]; then
    echo "AuditD is not present, as expected"
  else
    err $test "AuditD is active with status ${status}"
  fi
  echo "$test:Finish"
}

testChrony() {
  os_sku=$1
  test="testChrony"
  echo "$test:Start"

  # ---- Test Setup ----
  # Test ntp is not active
  status=$(systemctl show -p SubState --value ntp)
  if [ $status == 'dead' ]; then
    echo $test "ntp is removed, as expected"
  else
    err $test "ntp is active with status ${status}"
  fi
  #test chrony is running
  #if mariner check chronyd, else check chrony
  os_chrony="chrony"
  if [[ "$os_sku" == "CBLMariner" || "$os_sku" == "AzureLinux" ]]; then
    os_chrony="chronyd"
  fi
  status=$(systemctl show -p SubState --value $os_chrony)
  if [ $status == 'running' ]; then
    echo $test "$os_chrony is running, as expected"
  else
    err $test "$os_chrony is not running with status ${status}"
  fi

  #test if chrony corrects time
  if [[ "$os_sku" == "CBLMariner" || "$os_sku" == "AzureLinux" ]]; then
    echo $test "exiting without checking chrony time correction"
    echo $test "reenable after Mariner updates the chrony config in base image"
    echo "$test:Finish"
    return
  fi
  initialDate=$(date +%s)
  date --set "27 Feb 2021"
  for i in $(seq 1 10); do
    newDate=$(date +%s)
    if (($newDate > $initialDate)); then
      echo "$os_chrony readjusted the system time correctly"
      break
    fi
    sleep 10
    echo "${i}: retrying: check if chrony modified the time"
  done
  if (($i == 10)); then
    err $test "$os_chrony failed to readjust the system time"
  fi
  echo "$test:Finish"
}

testFips() {
  test="testFips"
  echo "$test:Start"
  os_version=$1
  enable_fips=$2

  if [[ (${os_version} == "18.04" || ${os_version} == "20.04" || ${os_version} == "22.04" || ${os_version} == "V2") && ${enable_fips,,} == "true" ]]; then
    kernel=$(uname -r)
    if [[ -f /proc/sys/crypto/fips_enabled ]]; then
      fips_enabled=$(cat /proc/sys/crypto/fips_enabled)
      if [[ "${fips_enabled}" == "1" ]]; then
        echo "FIPS is enabled."
      else
        err $test "content of /proc/sys/crypto/fips_enabled is not 1."
      fi
    else
      err $test "FIPS is not enabled."
    fi

    if [[ ${os_version} == "18.04" || ${os_version} == "20.04" ]]; then
      if [[ -f /usr/src/linux-headers-${kernel}/Makefile ]]; then
        echo "fips header files exist."
      else
        err $test "fips header files don't exist."
      fi
    fi
  fi

  echo "$test:Finish"
}

testCloudInit() {
  test="testCloudInit"
  echo "$test:Start"
  os_sku=$1

  # Limit this test only to Mariner or Azurelinux 
  if [[ "${os_sku}" == "CBLMariner" || "${os_sku}" == "AzureLinux" ]]; then
    echo "Checking if cloud-init.log exists..."
    FILE=/var/log/cloud-init.log
    if test -f "$FILE"; then
      echo "Cloud-init log exists. Checking its content..."
      grep 'WARNING\|ERROR' $FILE | while read -r msg; do 
        for pattern in "${CLOUD_INIT_LOG_MSG_IGNORE_LIST[@]}"; do
            if [[ "$msg" == *"$pattern"* ]]; then
                echo "Ignoring WARNING/ERROR message from ignore list; '${msg}'"
            else
                err $test "Cloud-init log has unexpected WARNING/ERROR: '${msg}'"
            fi
        done
      done
      echo "Cloud-init log is OK."
    else
      err $test "Check cloud-init log does not exist."
    fi

    echo "Checking cloud-init status..."
    cloud_init_output=$(cloud-init status --wait)
    cloud_init_status=$?
    if [ ${cloud_init_status} -eq 0 ]; then
      echo "Cloud-init status is OK."
    else
      err $test "Cloud-init exit status with code ${cloud_init_status}, ${cloud_init_output}."
    fi
  fi

  echo "$test:Finish"
}

testKubeBinariesPresent() {
  test="testKubeBinaries"
  echo "$test:Start"
  containerRuntime=$1
  binaryDir=/usr/local/bin
  k8sVersions="$(jq -r .kubernetes.versions[] </opt/azure/manifest.json)"
  for patchedK8sVersion in ${k8sVersions}; do
    # Only need to store k8s components >= 1.19 for containerd VHDs
    if (($(echo ${patchedK8sVersion} | cut -d"." -f2) < 19)) && [[ ${containerRuntime} == "containerd" ]]; then
      continue
    fi
    # strip the last .1 as that is for base image patch for hyperkube
    if grep -iq hotfix <<<${patchedK8sVersion}; then
      # shellcheck disable=SC2006
      patchedK8sVersion=$(echo ${patchedK8sVersion} | cut -d"." -f1,2,3,4)
    else
      patchedK8sVersion=$(echo ${patchedK8sVersion} | cut -d"." -f1,2,3)
    fi
    k8sVersion=$(echo ${patchedK8sVersion} | cut -d"_" -f1 | cut -d"-" -f1 | cut -d"." -f1,2,3)
    kubeletDownloadLocation="$binaryDir/kubelet-$k8sVersion"
    kubectlDownloadLocation="$binaryDir/kubectl-$k8sVersion"
    kubeletInstallLocation="/usr/local/bin/kubelet"
    kubectlInstallLocation="/usr/local/bin/kubectl"
    #Test whether the binaries have been extracted
    if [ ! -s $kubeletDownloadLocation ]; then
      err $test "Binary ${kubeletDownloadLocation} does not exist"
    fi
    if [ ! -s $kubectlDownloadLocation ]; then
      err $test "Binary ${kubectlDownloadLocation} does not exist"
    fi
    #Test whether the installed binary version is indeed correct
    mv $kubeletDownloadLocation $kubeletInstallLocation
    mv $kubectlDownloadLocation $kubectlInstallLocation
    chmod a+x $kubeletInstallLocation $kubectlInstallLocation
    echo "kubectl version"
    kubectlLongVersion=$(kubectl version 2>/dev/null)
    if [[ ! $kubectlLongVersion =~ $k8sVersion ]]; then
      err $test "The kubectl version is not correct: expected kubectl version $k8sVersion existing: $kubectlLongVersion"
    fi
    echo "kubelet version"
    kubeletLongVersion=$(kubelet --version 2>/dev/null)
    if [[ ! $kubeletLongVersion =~ $k8sVersion ]]; then
      err $test "The kubelet version is not correct: expected kubelet version $k8sVersion existing: $kubeletLongVersion"
    fi
  done
  echo "$test:Finish"
}

testKubeProxyImagesPulled() {
  test="testKubeProxyImagesPulled"
  echo "$test:Start"
  containerRuntime=$1
  containerdKubeProxyImages=$(jq .containerdKubeProxyImages <${KUBE_PROXY_IMAGES_FILEPATH})

  if [ $containerRuntime == 'containerd' ]; then
    testImagesPulled containerd "$containerdKubeProxyImages"
  else
    err $test "unsupported container runtime $containerRuntime"
    return
  fi
  echo "$test:Finish"
}

# nc and nslookup is used in CSE to check connectivity
testCriticalTools() {
  test="testCriticalTools"
  echo "$test:Start"
  if ! nc -h 2>/dev/null; then
    err $test "nc is not installed"
  else
    echo $test "nc is installed"
  fi

  if ! nslookup -version 2>/dev/null; then
    err $test "nslookup is not installed"
  else
    echo $test "nslookup is installed"
  fi

  echo "$test:Finish"
}

testCustomCAScriptExecutable() {
  test="testCustomCAScriptExecutable"
  permissions=$(stat -c "%a" /opt/scripts/update_certs.sh)
  if [ "$permissions" != "755" ]; then
    err $test "/opt/scripts/update_certs.sh has incorrect permissions"
  fi
  echo "$test:Finish"
}

testCustomCATimerNotStarted() {
  isUnitThere=$(systemctl list-units --type=timer | grep update_certs.timer)
  if [[ -n "$isUnitThere" ]]; then
    err $test "Custom CA timer was loaded, but shouldn't be"
  fi
  echo "$test:Finish"
}

testVHDBuildLogsExist() {
  test="testVHDBuildLogsExist"
  if [ -f $VHD_LOGS_FILEPATH ]; then
    echo "detected vhd logs file"
  else
    err $test "File $VHD_LOGS_FILEPATH not found"
    exit $ERR_VHD_FILE_NOT_FOUND
  fi
  echo "$test:Finish"
}

# Ensures that /etc/login.defs is valid. This is a best-effort test, as we aren't going to
# re-implement everything that uses this file.
testLoginDefs() {
  test="testLoginDefs"
  local settings_file=/etc/login.defs
  echo "$test:Start"

  # Existence and format check. Based on https://man7.org/linux/man-pages/man5/login.defs.5.html,
  # we expect the file to have lines that are either a comment or "NAME VALUE" pairs. Arbitrary whitespace
  # is allowed before NAME and between NAME and VALUE. NAME seems tobe upper-case and '_'.
  # all-caps and include letters and '_'. Values can be anything, so we make sure they're printable.
  testSettingFileFormat $test $settings_file '^[[:space:]]*(#|$)' '^[[:space:]]*[A-Z_]+[[:space:]]+[^[:cntrl:]]+$'

  # Look for the settings we specifically set in <repo-root>/parts/linux/cloud-init/artifacts/cis.sh
  # and ensure they're set to the values we expect.
  echo "$test: Checking specific settings in $settings_file"
  testSetting $test $settings_file PASS_MAX_DAYS '^[[:space:]]*PASS_MAX_DAYS[[:space:]]' ' ' 90
  testSetting $test $settings_file PASS_MIN_DAYS '^[[:space:]]*PASS_MIN_DAYS[[:space:]]+' ' ' 7
  testSetting $test $settings_file UMASK '^[[:space:]]*UMASK[[:space:]]+' ' ' 027

  echo "$test:Finish"
}

# Ensures that /etc/default/useradd is valid. This is a best-effort test, as we aren't going to
# re-implement everything that uses this file.
testUserAdd() {
  test="testUserAdd"
  local settings_file=/etc/default/useradd
  echo "$test:Start"

  # Existence and format check. The man page https://www.man7.org/linux/man-pages/man8/useradd.8.html
  # doesn't really state the format of the file, but experimentation and examples show that each
  # line must be a comment or 'NAME=VALUE', where values can be empty or strings, and strings
  # is pretty loose (any printable character).
  testSettingFileFormat $test $settings_file '^[[:space:]]*(#|$)' '^[A-Z_]+=[^[:cntrl:]]*$'

  # Look for the settings we specifically set in <repo-root>/parts/linux/cloud-init/artifacts/cis.sh
  # and ensure they're set to the values we expect.
  echo "$test: Checking specific settings in $settings_file"
  testSetting $test $settings_file INACTIVE '^INACTIVE=' '=' 30

  # Double-check that the setting we set is actually used by useradd.
  # Disable shellcheck warning about using '$?' in an if statement because we don't want
  # the return value anyway and the ways it suggests reorganizing the if statement
  # actually confuse it even more.
  echo "$test: Checking that INACTIVE is used by useradd"
  useradd -D | grep -E -v "^INACTIVE=30$" >/dev/null
  # shellcheck disable=SC2181
  if [ $? -ne 0 ]; then
    err $test "useradd is not using INACTIVE=30 from $settings_file"
  fi
  echo "$test: useradd is using INACTIVE=30 from $settings_file"

  echo "$test:Finish"
}

testNetworkSettings() {
  local test="testNetworkSettings"
  local settings_file=/etc/sysctl.d/60-CIS.conf
  echo "$test:Start"

  # Existence and format check. Based on the man page https://www.man7.org/linux/man-pages/man5/sysctl.conf.5.html
  # we expect the file to have lines that are either a comment or "NAME = VALUE" pairs. Arbitrary whitespace
  # is allowed before NAME and between NAME and VALUE. It can also just be "NAME" (no '='). Name seems to be
  # lower-case and include letters and '_' and '.'. Value can be anything, so we make sure they're printable.
  # If a line starts with '-', it has special meaning so we need to allow that too.
  testSettingFileFormat $test $settings_file '^[[:space:]]*(#|;|$)' '^-{0,1}[[:space:]]*[a-z\.0-9_\*]+[[:space:]]*$' '^-{0,1}[[:space:]]*[a-z\.0-9_\*]+[[:space:]]*=[[:space:]]*[^[:cntrl:]]*$'

  echo "$test:End"
}

# Ensures that the content /etc/profile.d/umask.sh is correct, per code in
# <repo-root>/parts/linux/cloud-init/artifacts/cis.sh
testUmaskSettings() {
    local test="testUmaskSettings"
    local settings_file=/etc/profile.d/umask.sh
    local expected_settings_file_content='umask 027'
    echo "$test:Start"

    # If the settings file exists, it must just be a single line that sets umask properly.
    if [[ -f "${settings_file}" ]]; then
        echo "${test}: Checking that the contents of ${settings_file} is exactly '${expected_settings_file_content}'"

        # Command substitution (like file_contents=$(cat "${settings_file}")) strips trailing newlines, so we use mapfile instead.
        # This creates an array of the lines in the file, and then we join them back together by expanding the array into a single string.
        local file_contents_array=()
        mapfile <"${settings_file}" file_contents_array
        local file_contents="${file_contents_array[*]}"
        if [[ "${file_contents}" != "${expected_settings_file_content}" ]]; then
            err $test "The content of the file '${settings_file}' is '${file_contents}', which does not exactly match '${expected_settings_file_content}'. "
        else
            echo "${test}: The content of the file '${settings_file}' exactly matches the expected contents '${expected_settings_file_content}'."
        fi
    else
        echo "${test}: Settings file '${settings_file}' does not exist, so not testing contents."
    fi

    echo "$test:End"
}

# Tests that the modes on the cron-related files and directories in /etc are set correctly, per the
# function assignFilePermissions in <repo-root>/parts/linux/cloud-init/artifacts/cis.sh.
testCronPermissions() {
  local test="testCronPermissions"
  echo "$test:Start"

  image_sku="${1}"
  declare -A required_paths=(
    ['/etc/cron.allow']=640
    ['/etc/cron.hourly']=600
    ['/etc/cron.daily']=600
    ['/etc/cron.weekly']=600
    ['/etc/cron.monthly']=600
    ['/etc/cron.d']=600
  )

  declare -A optional_paths=(
    ['/etc/crontab']=600
  )

  declare -a disallowed_paths=(
    '/etc/cron.deny'
  )

  if [[ "${image_sku}" != *"minimal"* ]]; then
    echo "$test: Checking required paths"
    for path in "${!required_paths[@]}"; do
      checkPathPermissions $test $path ${required_paths[$path]} 1
    done

    echo "$test: Checking optional paths"
    for path in "${!optional_paths[@]}"; do
      checkPathPermissions $test $path ${optional_paths[$path]} 0
    done

    echo "$test: Checking disallowed paths"
    for path in "${disallowed_paths[@]}"; do
      checkPathDoesNotExist $test $path
    done
  else
    echo "$test: Skipping cron file check for Ubuntu Minimal images"
  fi

  echo "$test:Finish"
}

# Tests that /etc/systemd/coredump.conf is set correctly, per the function
# configureCoreDump in <repo-root>/parts/linux/cloud-init/artifacts/cis.sh.
testCoreDumpSettings() {
  local test="testCoreDumpSettings"
  local settings_file=/etc/systemd/coredump.conf
  echo "$test:Start"

  # Existence and format check. The man page https://www.man7.org/linux/man-pages/man5/coredump.conf.5.html
  # doesn't really state the format of the file, but show that each line must be one o:
  #   A comment starting with '#'.
  #   A section heading -- this file is only supposed to have '[Coredump]'
  #   Settings, which take the form 'NAME=VALUE', where values can be empty or strings, and strings
  #   is pretty loose (more or less any printable character).
  testSettingFileFormat $test $settings_file '^(#|$)' '^\[Coredump\]$' '^[A-Za-z_]+=[^[:cntrl:]]*$'

  # Look for the settings we specifically set in <repo-root>/parts/linux/cloud-init/artifacts/cis.sh
  # and ensure they're set to the values we expect.
  echo "$test: Checking specific settings in $settings_file"
  testSetting $test $settings_file 'Storage' '^Storage=' '=' 'none'
  testSetting $test $settings_file 'ProcessSizeMax' '^ProcessSizeMax=' '=' '0'

  echo "$test:Finish"
}

# Tests that the nfs-server systemd service is masked, per the function
# configuremaskNfsServerNfsServer in <repo-root>/parts/linux/cloud-init/artifacts/cis.sh.
testNfsServerService() {
  local test="testNfsServerService"
  local service_name="nfs-server.service"
  echo "$test:Start"

  # is-enabled returns:
  # 'masked' if the service is masked.
  # empty string if the service is not installed.
  # 'not-found' if the unit files are not present. Encountered with Ubuntu 24.04
  echo "$test: Checking that $service_name is masked"
  local is_enabled=
  is_enabled=$(systemctl is-enabled $service_name 2>/dev/null)
  echo "$test: logging ${is_enabled} here"
  if [[ "${is_enabled}" == "masked" ]]; then
    echo "$test: $service_name is correctly masked"
  elif [[ "${is_enabled}" == "" || "${is_enabled}" == "not-found" ]]; then
    echo "$test: $service_name is not installed, which is fine"
  else
    err $test "$service_name is not masked"
  fi

  echo "$test:Finish"
}

# Tests that the pam.d settings are set correctly, per the function
# addFailLockDir in <repo-root>/parts/linux/cloud-init/artifacts/cis.sh.
testPamDSettings() {
  local os_sku="${1}"
  local os_version="${2}"
  local test="testPamDSettings"
  local settings_file=/etc/security/faillock.conf
  echo "$test:Start"

  # We only want to run this test on Mariner 2.0
  # So if it's anything else, report that we're skipping the test and bail.
  if [[ "${os_sku}" != "CBLMariner" && "${os_sku}" != "AzureLinux" ]]; then
    echo "$test: Skipping test on ${os_sku} ${os_version}"
  else

    # Existence and format check. The man page https://www.man7.org/linux/man-pages/man5/faillock.conf.5.html
    # describes the following format for each line:
    #   Comments start with '#'.
    #   Blank lines are ignored.
    #   Lines are of in two forms:
    #       'setting = value', where settings are lower-case and include '_'
    #       'setting'
    #   Whitespace at beginning and end of line, along with around the '=' is ignored.
    testSettingFileFormat $test $settings_file '^(#|$)' '^[[:space:]]*$' '^[[:space:]]*[a-z_][[:space:]]*' '^[[:space:]]*[a-z_]+[[:space::]]*=[^[:cntrl:]]*$'

    # Look for the setting we specifically set in <repo-root>/parts/linux/cloud-init/artifacts/cis.sh
    # and ensure it's set to the values we expect.
    echo "$test: Checking specific settings in $settings_file"
    testSetting $test $settings_file 'dir' '^[[:space:]]*dir[[:space:]]*=' '=' '/var/log/faillock'
  fi

  echo "$test:Finish"
}

# Checks a single file or directory's permissions.
# Parameters:
#  test: The name of the test.
#  path: The path to check.
#  expected_perms: The expected permissions.
#  required: If 1, the path must exist. If 0, the path is optional.
function checkPathPermissions() {
  local test="$1"
  local path="$2"
  local expected_perms="$3"
  local required="$4"

  echo "$test: Checking permissions for '$path'"
  if [ ! -e "$path" ]; then
    if [ "$required" -eq 1 ]; then
      err $test "Required path '$path' does not exist"
    else
      echo "$test: Optional path '$path' does not exist"
    fi
  else
    local actual_perms=
    actual_perms=$(stat -c %a $path)
    if [ "$actual_perms" != "$expected_perms" ]; then
      err $test "Path '$path' has permissions $actual_perms; expected $expected_perms"
    else
      echo "$test: $path has correct permissions $actual_perms"
    fi
  fi
}

# Checks that a single file or directory does not exist.
# Parameters:
#  test: The name of the test.
#  path: The path to check.
function checkPathDoesNotExist() {
  local test="$1"
  local path="$2"

  echo "$test: Checking that '$path' does not exist"
  if [ -e "$path" ]; then
    err $test "Path '$path' exists"
  else
    echo "$test: $path correctly does not exist"
  fi
}

# Tests a setting file's format. This is a simple, line-by line check.
# Parameters:
#  test: The name of the test.
#  settings_file: The path to the settings file.
#  Remaining parameters are regexes used for validation.
#
#  The file will be tested for existence, then each line of the file is expected
#  to match at least one of the regexes.
#
#  Any lines that match none of the regexes are printed to stderr.
#  Returns 0 if all lines are valid, 1 otherwise.
testSettingFileFormat() {
  local test="$1"
  local settings_file="$2"
  shift 2

  # If the file doesn't exist, everything is broken.
  echo "$test: Checking existence of $settings_file"
  if [ ! -f $settings_file ]; then
    err $test "File $settings_file not found"
    return 1
  fi
  echo "$test: $settings_file exists"

  # Loop through each line in the file.
  # For each line, each regex is checked. If none match, the line is invalid.
  echo "$test: Checking format of $settings_file"
  local line_num=1
  local line
  local regex
  local valid=0
  local any_invalid=0
  while read -r line; do
    line_num=$((line_num + 1))
    for regex in "$@"; do
      if [[ "$line" =~ $regex ]]; then
        valid=1
        break
      fi
    done

    if [ $valid -eq 0 ]; then
      any_invalid=1
      err $test "Invalid line $line_num in $settings_file: '$line'"
    fi

    valid=0
  done <$settings_file

  if [ $any_invalid -eq 0 ]; then
    echo "$test: $settings_file is valid"
  fi

  return $any_invalid
}

# Tests an individual setting in a settings file, ensuring it's set with the correct value.
# Note: This assumes the file format is generally correct (see function testSettingFileFormat).
# Parameters:
#  test: The name of the test.
#  settings_file: The path to the settings file.
#  setting_name: The name of the setting to check.
#  setting_line_regex: A regex that matches the line that contains the setting. This should be
#                      setting-specific -- if you want to check setting 'FOO', this should look
#                      specifically for 'FOO' in the line.
#  setting_value_awk_separator: The separator to use when parsing the setting value from the line.
#                               This is used in an awk command, so it should be a single character.
#  expected_value: The expected value of the setting.
testSetting() {
  local test="$1"
  local settings_file="$2"
  local setting_name="$3"
  local setting_line_regex="$4"
  local setting_value_awk_separator="$5"
  local expected_value="$6"

  echo "$test: Checking setting '$setting_name' has value '$expected_value' in $settings_file"
  # Get the lines that match the setting name. Note that this will come with the line number.
  local value_lines=
  value_lines=$(grep -E -n "${setting_line_regex}" "${settings_file}")

  # If the setting isn't present, that's an error.
  if [ -z "$value_lines" ]; then
    err $test "Setting '$setting_name' not found in $settings_file"
    return 1
  fi

  # If the setting is present more than once, that's an error.
  if [ $(echo "$value_lines" | wc -l) -gt 1 ]; then
    err $test "Setting '$setting_name' found more than once in $settings_file. See below for lines."
    echo "$value_lines" >>/dev/stderr
    return 1
  fi

  # Get the value of the setting and test it. To do this we must strip out the line number. We also
  # trim leading and trailing whitespace around the value with xargs.
  local value=
  value=$(echo "$value_lines" | sed -E 's/^([0-9]+:)//' | awk -F "$setting_value_awk_separator" '{print $2}' | xargs)
  if [ "$value" != "$expected_value" ]; then
    err $test "Setting '$setting_name' has value '$value' in $settings_file, expected '$expected_value'"
    return 1
  fi

  echo "$test: Setting '$setting_name' has value correct value '$expected_value' in $settings_file"
  return 0
}

string_replace() {
  echo ${1//\*/$2}
}

# Tests that the PAM configuration is functional and aligns with the expected configuration.
testPam() {
  local os_sku="${1}"
  local os_version="${2}"
  local test="testPam"
  local testdir="./AgentBaker/vhdbuilder/packer/test/pam"
  local retval=0
  echo "${test}:Start"

  # We only want to run this test on Mariner 2.0
  # So if it's anything else, report that we're skipping the test and bail.
  if [[ "${os_sku}" != "CBLMariner" && "${os_sku}" != "AzureLinux" ]]; then
    echo "$test: Skipping test on ${os_sku} ${os_version}"
  else
    # cd to the directory of the script
    pushd ${testdir} || (err ${test} "Failed to cd to test directory ${testdir}"; return 1)
    # create the virtual environment
    python3 -m venv . || (err ${test} "Failed to create virtual environment"; return 1)
    # activate the virtual environment
    # shellcheck source=/dev/null
    source ./bin/activate
    # install the dependencies
    pip3 install --disable-pip-version-check -r requirements.txt || \
      (err ${test} "Failed to install dependencies"; return 1)
    # run the script
    output=$(pytest -v -s test_pam.py)
    retval=$?
    # deactivate the virtual environment
    deactivate
    popd || (err ${test} "Failed to cd out of test dir"; return 1)
    
    if [ $retval -ne 0 ]; then
      err ${test} "$output"
      err ${test} "PAM configuration is not functional"
      retval=1
    else
      echo "${test}: PAM configuration is functionally correct"
    fi
  fi

  echo "${test}:Finish"
  return $retval
}

testContainerImagePrefetchScript() {
  local test="testContainerImagePrefetchScript"
  local container_image_prefetch_script_path="/opt/azure/containers/prefetch.sh"

  echo "$test: checking existence of container image prefetch script at $container_image_prefetch_script_path"
  if [ ! -f "$container_image_prefetch_script_path" ]; then
    err "$test: container image prefetch script does not exist at $container_image_prefetch_script_path"
    return 1
  fi
  echo "$test: container image prefetch script exists at $container_image_prefetch_script_path"

  echo "$test: running container image prefetch script..."
  chmod +x $container_image_prefetch_script_path
  errs=$(/bin/bash $container_image_prefetch_script_path 2>&1 >/dev/null)
  code=$?
  if [ $code -ne 0 ]; then
    err "$test: container image prefetch script exited with code $code, stderr:\n$errs"
    return 1
  fi
  echo "$test: container image prefetch script ran successfully"

  return 0
}

testBccTools () {
  for line in '- bcc-tools' '- libbcc-examples'; do
    if ! grep -F -x -e "$line" /opt/azure/vhd-install.complete; then
      echo "BCC tools were not successfully downloaded."
      return 1
    fi
  done
  echo "BCC tools were successfully downloaded."
  return 0
}

testNBCParserBinary () {
  local test="testNBCParserBinary"
  local go_binary_path="/opt/azure/containers/nbcparser"

  echo "$test: checking existence of nbcparser go binary at $go_binary_path"
  if [ ! -f "$go_binary_path" ]; then
    err "$test: nbcparser go binary does not exist at $go_binary_path"
    return 1
  fi
  echo "$test: nbcparser go binary exists at $go_binary_path"
  errs=$($go_binary_path 2>/dev/null)
  code=$?
  if [ $code -ne 0 ]; then
    err "$test: nbcparser go binary exited with code $code, stderr:\n$errs"
    return 1
  fi
  echo "$test: nbcparser go binary ran successfully"

}

checkPerformanceData() {
  local test="checkPerformanceData"
  local performanceDataPath="/opt/azure/vhd-build-performance-data.json"

  echo "$test: Checking for existence of $performanceDataPath"
  if test -f "$performanceDataPath"; then
    err "$test: $performanceDataPath deletion was not successful."
    return 1
  else
    echo "File $performanceDataPath does not exist"
  fi
  echo "$test: Test finished successfully."
  return 0
}

# As we call these tests, we need to bear in mind how the test results are processed by the
# the caller in run-tests.sh. That code uses az vm run-command invoke to run this script
# on a VM. It then looks at stderr to see if any errors were reported. Notably it doesn't
# look the exit code of this script -- in fact, it can't due to a limitation in the
# run-command invoke command. So we need to be careful to report errors to stderr
#
# We should also avoid early exit from the test run -- like if a command fails with
# an exit rather than a return -- because that prevents other tests from running.
<<<<<<< HEAD
# To repro the test results on the exact VM, we can set VHD_DEBUG="True" in the azure pipeline env variables.
# This will keep the VM alive after the tests are run and we can SSH/Bastion into the VM to run the test manually.
# Therefore, for example, you can run "sudo bash /var/lib/waagent/run-command/download/0/script.sh" to run the tests manually.
=======
checkPerformanceData
>>>>>>> ad9e7a2d
testBccTools
testVHDBuildLogsExist
testCriticalTools
testPackagesInstalled $CONTAINER_RUNTIME
testImagesPulled $CONTAINER_RUNTIME "$(cat $COMPONENTS_FILEPATH)"
testChrony $OS_SKU
testAuditDNotPresent
testFips $OS_VERSION $ENABLE_FIPS
testCloudInit $OS_SKU
testKubeBinariesPresent $CONTAINER_RUNTIME
testKubeProxyImagesPulled $CONTAINER_RUNTIME
# Commenting out testImagesRetagged because at present it fails, but writes errors to stdout
# which means the test failures haven't been caught. It also calles exit 1 on a failure,
# which means the rest of the tests aren't being run.
# See https://msazure.visualstudio.com/CloudNativeCompute/_backlogs/backlog/Node%20Lifecycle/Features/?workitem=24246232
# testImagesRetagged $CONTAINER_RUNTIME
testCustomCAScriptExecutable
testCustomCATimerNotStarted
testLoginDefs
testUserAdd
testNetworkSettings
testCronPermissions $IMG_SKU
testCoreDumpSettings
testNfsServerService
testPamDSettings $OS_SKU $OS_VERSION
testPam $OS_SKU $OS_VERSION
testUmaskSettings
testContainerImagePrefetchScript
testNBCParserBinary<|MERGE_RESOLUTION|>--- conflicted
+++ resolved
@@ -978,13 +978,10 @@
 #
 # We should also avoid early exit from the test run -- like if a command fails with
 # an exit rather than a return -- because that prevents other tests from running.
-<<<<<<< HEAD
 # To repro the test results on the exact VM, we can set VHD_DEBUG="True" in the azure pipeline env variables.
 # This will keep the VM alive after the tests are run and we can SSH/Bastion into the VM to run the test manually.
 # Therefore, for example, you can run "sudo bash /var/lib/waagent/run-command/download/0/script.sh" to run the tests manually.
-=======
 checkPerformanceData
->>>>>>> ad9e7a2d
 testBccTools
 testVHDBuildLogsExist
 testCriticalTools
