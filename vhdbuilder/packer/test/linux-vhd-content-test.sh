--- conflicted
+++ resolved
@@ -1208,29 +1208,6 @@
   return 0
 }
 
-<<<<<<< HEAD
-testPackageDownloadURLFallbackLogic() {
-  local test="testPackageDownloadURLFallbackLogic"
-
-  echo "$test: Start"
-
-  resolve_packages_source_url
-  if [ "$PACKAGE_DOWNLOAD_BASE_URL" != "packages.aks.azure.com" ]; then
-    echo "PACKAGE_DOWNLOAD_BASE_URL was not set to packages.aks.azure.com"
-    err "$test: failed to set PACKAGE_DOWNLOAD_BASE_URL to packages.aks.azure.com"
-  fi
-  
-  # Block the IP on local vm to simulate cluster firewall blocking packages.aks.azure.com and retry test to see output
-  echo "127.0.0.1     packages.aks.azure.com" | sudo tee /etc/hosts > /dev/null
-
-  resolve_packages_source_url
-    if [ "$PACKAGE_DOWNLOAD_BASE_URL" != "acs-mirror.azureedge.net" ]; then
-    echo "PACKAGE_DOWNLOAD_BASE_URL was not set to acs-mirror.azureedge.net after failure to connect to packages.aks.azure.com"
-    err "$test: failed to set PACKAGE_DOWNLOAD_BASE_URL to acs-mirror.azureedge.net"
-  fi
-
-  echo "$test: Finish"
-=======
 testCoreDnsBinaryExtractedAndCached() {
   local test="CoreDnsBinaryExtractedAndCached"
   local os_version=$1
@@ -1308,7 +1285,29 @@
 
   echo "$test: Expected version: ${expectedVersionWithoutV} of coredns binary is extracted and cached at ${binaryPath}"
   return 0
->>>>>>> 29ae0811
+}
+
+testPackageDownloadURLFallbackLogic() {
+  local test="testPackageDownloadURLFallbackLogic"
+
+  echo "$test: Start"
+
+  resolve_packages_source_url
+  if [ "$PACKAGE_DOWNLOAD_BASE_URL" != "packages.aks.azure.com" ]; then
+    echo "PACKAGE_DOWNLOAD_BASE_URL was not set to packages.aks.azure.com"
+    err "$test: failed to set PACKAGE_DOWNLOAD_BASE_URL to packages.aks.azure.com"
+  fi
+  
+  # Block the IP on local vm to simulate cluster firewall blocking packages.aks.azure.com and retry test to see output
+  echo "127.0.0.1     packages.aks.azure.com" | sudo tee /etc/hosts > /dev/null
+
+  resolve_packages_source_url
+    if [ "$PACKAGE_DOWNLOAD_BASE_URL" != "acs-mirror.azureedge.net" ]; then
+    echo "PACKAGE_DOWNLOAD_BASE_URL was not set to acs-mirror.azureedge.net after failure to connect to packages.aks.azure.com"
+    err "$test: failed to set PACKAGE_DOWNLOAD_BASE_URL to acs-mirror.azureedge.net"
+  fi
+
+  echo "$test: Finish"
 }
 
 # As we call these tests, we need to bear in mind how the test results are processed by the
@@ -1353,8 +1352,5 @@
 testAKSNodeControllerBinary
 testAKSNodeControllerService
 testLtsKernel $OS_VERSION $OS_SKU $ENABLE_FIPS
-<<<<<<< HEAD
-#testPackageDownloadURLFallbackLogic
-=======
 testCoreDnsBinaryExtractedAndCached $OS_VERSION
->>>>>>> 29ae0811
+#testPackageDownloadURLFallbackLogic