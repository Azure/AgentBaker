--- conflicted
+++ resolved
@@ -29,11 +29,7 @@
       fi
 
       fileSizeInRepo=$(curl -sI $downloadURL | grep -i Content-Length | awk '{print $2}' | tr -d '\r')
-<<<<<<< HEAD
-      fileSizeDownloaded=$(wc -c $dest | awk '{print $5}' | tr -d '\r')
-=======
       fileSizeDownloaded=$(wc -c $dest | awk '{print $1}' | tr -d '\r')
->>>>>>> 86920f50
       if [[ "$fileSizeInRepo" != "$fileSizeDownloaded" ]]; then
         err $test "File size of ${dest} is invalid. Expected file size: ${fileSizeInRepo} - downlaoded file size: ${fileSizeDownloaded}"
         continue
@@ -87,11 +83,7 @@
 }
 
 string_replace() {
-<<<<<<< HEAD
-  echo ${1//"*"/$2}
-=======
   echo ${1//\*/$2}
->>>>>>> 86920f50
 }
 
 filesToDownload='
