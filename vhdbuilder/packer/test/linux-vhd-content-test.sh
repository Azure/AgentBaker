--- conflicted
+++ resolved
@@ -131,40 +131,11 @@
           echo "$name is installed."
           continue
         elif [ "$name" == "containerd-wasm-shims" ]; then
-<<<<<<< HEAD
-          binary_version="$(echo "${version}" | tr . -)"
-          binary_spin_pattern="/usr/local/bin/containerd-shim-spin-v${binary_version}-v1"
-          binary_slight_pattern="/usr/local/bin/containerd-shim-slight-v${binary_version}-v1"
-          binary_wws_pattern="/usr/local/bin/containerd-shim-wws-v${binary_version}-v1"
-
-          if [ ! -f $binary_spin_pattern ] && [ ! -f $binary_slight_pattern ]; then
-              err "$test $name binaries are not in the expected location of $downloadLocation"
-              continue
-          fi
-          if [[ $(stat -c "%a" "$binary_spin_pattern") != "755" && $(stat -c "%a" "$binary_slight_pattern") != "755" ]]; then
-              err "$test $name binaries are not executable"
-              continue
-          fi
-
-          if [ "$version" == "0.8.0" ]; then
-            if [ ! -f $binary_wws_pattern ]; then
-                err "$test $name binaries are not in the expected location of $downloadLocation"
-                continue
-            fi
-            if [ $(stat -c "%a" "$binary_wws_pattern") != "755" ]; then
-                err "$test $name binaries are not executable"
-                continue
-            fi
-          fi
-
-          echo "$test $name binaries are in the expected location of $downloadLocation $ls_files"
-=======
           if ! testWasmRuntimesInstalled; then
             err "$test: $name binaries are not in the expected location of $downloadLocation"
             continue
           fi
           echo "$test $name binaries are in the expected location of $downloadLocation"
->>>>>>> ae86f2b4
           continue
         else
           err $test "$name is not installed. Expected to be installed in $downloadLocation"
