--- conflicted
+++ resolved
@@ -120,220 +120,8 @@
   echo ${1//\*/$2}
 }
 
-<<<<<<< HEAD
 testFilesDownloaded
 testImagesPulled $1
+
 testAuditDNotPresent
-=======
-filesToDownload='
-[
-{
-  "fileName":"cni-plugins-amd64-v*.tgz",
-  "downloadLocation":"/opt/cni/downloads",
-  "downloadURL":"https://acs-mirror.azureedge.net/cni",
-  "versions": ["0.7.6","0.7.5","0.7.1"]
-},
-{
-  "fileName":"cni-plugins-linux-amd64-v*.tgz",
-  "downloadLocation":"/opt/cni/downloads",
-  "downloadURL":"https://acs-mirror.azureedge.net/cni-plugins/v*/binaries",
-  "versions": ["0.8.6"]
-},
-{
-  "fileName":"azure-vnet-cni-linux-amd64-v*.tgz",
-  "downloadLocation":"/opt/cni/downloads",
-  "downloadURL":"https://acs-mirror.azureedge.net/azure-cni/v*/binaries",
-  "versions":["1.2.6", "1.2.0_hotfix","1.2.0"]
-},
-{
-  "fileName":"azure-vnet-cni-swift-linux-amd64-v*.tgz",
-  "downloadLocation":"/opt/cni/downloads",
-  "downloadURL":"https://acs-mirror.azureedge.net/azure-cni/v*/binaries",
-  "versions":["1.2.6"]
-},
-{
-  "fileName":"v*/bpftrace-tools.tar",
-  "downloadLocation":"/opt/bpftrace/downloads",
-  "downloadURL":"https://upstreamartifacts.azureedge.net/bpftrace",
-  "versions": ["0.9.4"]
-}
-]
-'
-imagesToBePulled='
-[
-  {
-    "downloadURL": "mcr.microsoft.com/oss/kubernetes/kubernetes-dashboard:v*",
-    "versions": ["1.10.1"]
-  },
-  {
-    "downloadURL": "mcr.microsoft.com/oss/kubernetes/dashboard:v*",
-    "versions": ["2.0.0-beta8","2.0.0-rc3","2.0.0-rc7","2.0.1"]
-  },
-  {
-    "downloadURL": "mcr.microsoft.com/oss/kubernetes/metrics-scraper:v*",
-    "versions": ["1.0.2","1.0.3","1.0.4"]
-  },
-  {
-    "downloadURL": "mcr.microsoft.com/oss/kubernetes/exechealthz:*",
-    "versions": ["1.2"]
-  },
-  {
-    "downloadURL": "mcr.microsoft.com/oss/kubernetes/autoscaler/addon-resizer:*",
-    "versions": ["1.8.5","1.8.4","1.8.1","1.7"]
-  },
-  {
-    "downloadURL": "mcr.microsoft.com/oss/kubernetes/metrics-server:v*",
-    "versions": ["0.3.6","0.3.5"]
-  },
-  {
-    "downloadURL": "mcr.microsoft.com/k8s/core/pause:*",
-    "versions": ["1.2.0"]
-  },
-  {
-    "downloadURL": "mcr.microsoft.com/oss/kubernetes/pause:*",
-    "versions": ["1.2.0","1.3.1","1.4.0"]
-  },
-  {
-    "downloadURL": "mcr.microsoft.com/oss/kubernetes/coredns:*",
-    "versions": ["1.6.6","1.6.5","1.5.0","1.3.1","1.2.6"]
-  },
-  {
-    "downloadURL": "mcr.microsoft.com/containernetworking/networkmonitor:v*",
-    "versions": ["1.1.8","0.0.7","0.0.6"]
-  },
-  {
-    "downloadURL": "mcr.microsoft.com/containernetworking/azure-npm:v*",
-    "versions": ["1.2.7","1.2.2_hotfix","1.2.1","1.1.8"]
-  },
-  {
-    "downloadURL": "mcr.microsoft.com/containernetworking/azure-vnet-telemetry:v*",
-    "versions": ["1.0.30"]
-  },
-  {
-    "downloadURL": "mcr.microsoft.com/aks/hcp/hcp-tunnel-front:v*",
-    "versions": ["1.9.2-v3.0.18","1.9.2-v3.0.19","1.9.2-v3.0.20"]
-  },
-  {
-    "downloadURL": "mcr.microsoft.com/oss/kubernetes/apiserver-network-proxy/agent:v*",
-    "versions": ["0.0.13"]
-  },
-  {
-    "downloadURL": "mcr.microsoft.com/oss/kubernetes-csi/secrets-store/driver:v*",
-    "versions": ["0.0.19"]
-  },
-  {
-    "downloadURL": "mcr.microsoft.com/oss/azure/secrets-store/provider-azure:*",
-    "versions": ["0.0.12"]
-  },
-  {
-    "downloadURL": "mcr.microsoft.com/aks/hcp/kube-svc-redirect:v*",
-    "versions": ["1.0.7"]
-  },
-  {
-    "downloadURL": "mcr.microsoft.com/azuremonitor/containerinsights/ciprod:*",
-    "versions": ["ciprod11092020","ciprod01112021","ciprod02232021"]
-  },
-  {
-    "downloadURL": "mcr.microsoft.com/oss/calico/cni:v*",
-    "versions": ["3.8.9.1","3.8.9.2"]
-  },
-  {
-    "downloadURL": "mcr.microsoft.com/oss/calico/node:v*",
-    "versions": ["3.17.2","3.8.9.1","3.8.9.2"]
-  },
-  {
-    "downloadURL": "mcr.microsoft.com/oss/calico/typha:v*",
-    "versions": ["3.17.2","3.8.9"]
-  },
-  {
-    "downloadURL": "mcr.microsoft.com/oss/calico/pod2daemon-flexvol:v*",
-    "versions": ["3.8.9"]
-  },
-  {
-    "downloadURL": "mcr.microsoft.com/oss/calico/kube-controllers:v*",
-    "versions": ["3.17.2"]
-  },
-  {
-    "downloadURL": "mcr.microsoft.com/oss/tigera/operator:v*",
-    "versions": ["1.13.5"]
-  },
-  {
-    "downloadURL": "mcr.microsoft.com/oss/kubernetes/azure-cloud-node-manager:v*",
-    "versions": ["0.5.1","0.6.0","0.7.0"]
-  },
-  {
-    "downloadURL": "mcr.microsoft.com/oss/kubernetes/autoscaler/cluster-proportional-autoscaler:*",
-    "versions": ["1.3.0_v0.0.5","1.7.1","1.7.1-hotfix.20200403"]
-  },
-  {
-    "downloadURL": "mcr.microsoft.com/k8s/flexvolume/blobfuse-flexvolume:*",
-    "versions": ["1.0.15"]
-  },
-  {
-    "downloadURL": "mcr.microsoft.com/oss/kubernetes/ip-masq-agent:v*",
-    "versions": ["2.5.0.2","2.5.0.3"]
-  },
-  {
-    "downloadURL": "mcr.microsoft.com/k8s/kms/keyvault:v*",
-    "versions": ["0.0.9"]
-  },
-  {
-    "downloadURL": "mcr.microsoft.com/oss/kubernetes-csi/azuredisk-csi:v*",
-    "versions": ["0.9.0","1.0.0","1.1.0"]
-  },
-  {
-    "downloadURL": "mcr.microsoft.com/oss/kubernetes-csi/azurefile-csi:v*",
-    "versions": ["0.9.0","1.0.0"]
-  },
-  {
-    "downloadURL": "mcr.microsoft.com/oss/kubernetes-csi/livenessprobe:v*",
-    "versions": ["1.1.0","2.2.0"]
-  },
-  {
-    "downloadURL": "mcr.microsoft.com/oss/kubernetes-csi/csi-node-driver-registrar:v*",
-    "versions": ["1.2.0","2.0.1"]
-  },
-  {
-    "downloadURL": "mcr.microsoft.com/oss/open-policy-agent/gatekeeper:v*",
-    "versions": ["3.1.3","3.2.3"]
-  },
-  {
-    "downloadURL": "mcr.microsoft.com/oss/kubernetes/external-dns:v*",
-    "versions": ["0.6.0-hotfix-20200228"]
-  },
-  {
-    "downloadURL": "mcr.microsoft.com/oss/kubernetes/defaultbackend:*",
-    "versions": ["1.4"]
-  },
-  {
-    "downloadURL": "mcr.microsoft.com/oss/kubernetes/ingress/nginx-ingress-controller:*",
-    "versions": ["0.19.0"]
-  },
-  {
-    "downloadURL": "mcr.microsoft.com/oss/virtual-kubelet/virtual-kubelet:*",
-    "versions": ["1.2.1.1"]
-  },
-  {
-    "downloadURL": "mcr.microsoft.com/azure-policy/policy-kubernetes-addon-prod:*",
-    "versions": ["prod_20201015.1","prod_20210216.1"]
-  },
-  {
-    "downloadURL": "mcr.microsoft.com/azure-policy/policy-kubernetes-webhook:*",
-    "versions": ["prod_20200505.3","prod_20210209.1"]
-  },
-  {
-    "downloadURL": "mcr.microsoft.com/azure-application-gateway/kubernetes-ingress:*",
-    "versions": ["1.0.1-rc3","1.2.0","1.3.0"]
-  },
-  {
-    "downloadURL": "mcr.microsoft.com/oss/azure/aad-pod-identity/nmi:v*",
-    "versions": ["1.7.0","1.7.4"]
-  }
-]
-'
-
-testFilesDownloaded "$filesToDownload"
-testImagesPulled $1 "$imagesToBePulled"
-testAuditDNotPresent
-testFips $2 $3
->>>>>>> a2c64e5b
+testFips $2 $3