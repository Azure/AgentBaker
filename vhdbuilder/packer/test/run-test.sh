#!/bin/bash
set -eux

source ./parts/linux/cloud-init/artifacts/cse_benchmark_functions.sh

PERFORMANCE_DATA_FILE=vhd-build-performance-data.json
LINUX_SCRIPT_PATH="linux-vhd-content-test.sh"
WIN_CONFIGURATION_SCRIPT_PATH="generate-windows-vhd-configuration.ps1"
WIN_SCRIPT_PATH="windows-vhd-content-test.ps1"
TEST_RESOURCE_PREFIX="vhd-test"
TEST_VM_ADMIN_USERNAME="azureuser"

if [ -z "${MANAGED_SIG_ID}" ]; then
  echo "SIG image version ID from packer output is empty, unable to proceed..."
  exit 1
fi
echo "SIG image version ID from packer output: ${MANAGED_SIG_ID}"

set +x
TEST_VM_ADMIN_PASSWORD="TestVM@$(date +%s)"
set -x

# For linux VHDs, override AZURE_LOCATION with PACKER_BUILD_LOCATION to make sure
# we're in the correct region to access the image version from the staging gallery (PackerSigGalleryEastUS)
if [ "${OS_TYPE,,}" == "linux" ]; then
  if [ -z "$PACKER_BUILD_LOCATION" ]; then
    echo "PACKER_BUILD_LOCATION must be set for linux builds"
    exit 1
  fi
  AZURE_LOCATION=$PACKER_BUILD_LOCATION
fi

if [ "${OS_TYPE,,}" == "linux" ]; then
  TEST_VM_RESOURCE_GROUP_NAME="$TEST_RESOURCE_PREFIX-$(date +%s)-$RANDOM"
else
  if [ -z "$TEST_VM_RESOURCE_GROUP_NAME" ]; then
    echo "TEST_VM_RESOURCE_GROUP_NAME could not be passed successfully."
    exit 1
  fi
fi

# Create the testing resource group
az group create --name "$TEST_VM_RESOURCE_GROUP_NAME" --location "${AZURE_LOCATION}" --tags "source=AgentBaker" "now=$(date +%s)" "branch=${GIT_BRANCH}"

# defer function to cleanup resource group when VHD debug is not enabled
function cleanup() {
  if [ "$VHD_DEBUG" == "True" ]; then
    echo "VHD debug mode is enabled, please manually delete test vm resource group $RESOURCE_GROUP_NAME after debugging"
  else
    echo "Deleting resource group ${TEST_VM_RESOURCE_GROUP_NAME}"
    az group delete --name "$TEST_VM_RESOURCE_GROUP_NAME" --yes --no-wait
  fi
}
trap cleanup EXIT

VM_NAME="${TEST_RESOURCE_PREFIX}-vm"
capture_benchmark "${SCRIPT_NAME}_set_variables_and_create_test_resource_group"
set -x

<<<<<<< HEAD
if [ "$MODE" == "default" ]; then
  az disk create --resource-group $TEST_VM_RESOURCE_GROUP_NAME \
    --name $DISK_NAME \
    --source "${OS_DISK_URI}" \
    --query id
  az vm create --name $VM_NAME \
    --resource-group $TEST_VM_RESOURCE_GROUP_NAME \
    --attach-os-disk $DISK_NAME \
    --os-type $OS_TYPE \
    --public-ip-address ""
else
  if [ "$MODE" == "sigMode" ]; then
    id=$(az sig show --resource-group ${AZURE_RESOURCE_GROUP_NAME} --gallery-name ${SIG_GALLERY_NAME}) || id=""
    if [ -z "$id" ]; then
      echo "Shared Image gallery ${SIG_GALLERY_NAME} does not exist in the resource group ${AZURE_RESOURCE_GROUP_NAME} location ${AZURE_LOCATION}"
      exit 1
    fi

    id=$(az sig image-definition show \
      --resource-group ${AZURE_RESOURCE_GROUP_NAME} \
      --gallery-name ${SIG_GALLERY_NAME} \
      --gallery-image-definition ${SIG_IMAGE_NAME}) || id=""
    if [ -z "$id" ]; then
      echo "Image definition ${SIG_IMAGE_NAME} does not exist in gallery ${SIG_GALLERY_NAME} resource group ${AZURE_RESOURCE_GROUP_NAME}"
      exit 1
    fi
  fi
=======
# In SIG mode, Windows VM requires admin-username and admin-password to be set,
# otherwise 'root' is used by default but not allowed by the Windows Image. See the error image below:
# ERROR: This user name 'root' meets the general requirements, but is specifically disallowed for this image. Please try a different value.
TARGET_COMMAND_STRING=""
if [ "${ARCHITECTURE,,}" == "arm64" ]; then
  TARGET_COMMAND_STRING+="--size Standard_D2pds_V5"
else
  TARGET_COMMAND_STRING="--size Standard_D2ds_v5"
fi
>>>>>>> 97637de2

if [ "${OS_TYPE}" == "Linux" ] && [ "${ENABLE_TRUSTED_LAUNCH}" == "True" ]; then
  if [ -n "$TARGET_COMMAND_STRING" ]; then
    # To take care of Mariner Kata TL images
    TARGET_COMMAND_STRING+=" "
  fi
  TARGET_COMMAND_STRING+="--security-type TrustedLaunch --enable-secure-boot true --enable-vtpm true"
fi

if [ "${OS_TYPE,,}" == "linux" ]; then
  # in linux mode, explicitly create the NIC referencing the existing packer subnet to be attached to the testing VM so we avoid creating ephemeral vnets
  PACKER_SUBNET_ID="/subscriptions/${SUBSCRIPTION_ID}/resourceGroups/${PACKER_VNET_RESOURCE_GROUP_NAME}/providers/Microsoft.Network/virtualNetworks/${PACKER_VNET_NAME}/subnets/packer"
  if [ -z "$(az network vnet subnet show --ids "$PACKER_SUBNET_ID" | jq -r '.id')" ]; then
      echo "packer subnet $PACKER_SUBNET_ID seems to be missing, unable to create test VM"
      exit 1
  fi
  TESTING_NIC_ID=$(az network nic create --resource-group "$TEST_VM_RESOURCE_GROUP_NAME" --name "testing$(date +%s)${RANDOM}" --subnet "$PACKER_SUBNET_ID" | jq -r '.NewNIC.id')
  if [ -z "$TESTING_NIC_ID" ]; then
      echo "unable to create new NIC for test VM"
      exit 1
  fi
  az vm create \
      --resource-group "$TEST_VM_RESOURCE_GROUP_NAME" \
      --name "$VM_NAME" \
      --image "$MANAGED_SIG_ID" \
      --admin-username "$TEST_VM_ADMIN_USERNAME" \
      --admin-password "$TEST_VM_ADMIN_PASSWORD" \
      --nics "$TESTING_NIC_ID" \
      ${TARGET_COMMAND_STRING}
else
  az vm create \
      --resource-group "$TEST_VM_RESOURCE_GROUP_NAME" \
      --name "$VM_NAME" \
      --image "$MANAGED_SIG_ID" \
      --admin-username "$TEST_VM_ADMIN_USERNAME" \
      --admin-password "$TEST_VM_ADMIN_PASSWORD" \
      --public-ip-address "" \
      ${TARGET_COMMAND_STRING}
<<<<<<< HEAD

  echo "VHD test VM username: $TEST_VM_ADMIN_USERNAME, password: $TEST_VM_ADMIN_PASSWORD"
=======
>>>>>>> 97637de2
fi

echo "VHD test VM username: $TEST_VM_ADMIN_USERNAME, password: $TEST_VM_ADMIN_PASSWORD"

time az vm wait -g "$TEST_VM_RESOURCE_GROUP_NAME" -n "$VM_NAME" --created
capture_benchmark "${SCRIPT_NAME}_create_test_vm"
set -x

FULL_PATH=$(realpath $0)
CDIR=$(dirname "$FULL_PATH")

if [ "$OS_TYPE" == "Linux" ]; then
  if [ -z "${ENABLE_FIPS// }" ]; then
    ENABLE_FIPS="false"
  fi

  # If the pipeline that called this didn't set a branch, default to master.
  GIT_BRANCH="${GIT_BRANCH:-refs/heads/master}"
  SCRIPT_PATH="$CDIR/$LINUX_SCRIPT_PATH"
  for i in $(seq 1 3); do
    ret=$(az vm run-command invoke --command-id RunShellScript \
      --name "$VM_NAME" \
      --resource-group "$TEST_VM_RESOURCE_GROUP_NAME" \
      --scripts "@$SCRIPT_PATH" \
      --parameters "${CONTAINER_RUNTIME}" "${OS_VERSION}" "${ENABLE_FIPS}" "${OS_SKU}" "${GIT_BRANCH}" "${IMG_SKU}") && break
    echo "${i}: retrying az vm run-command"
  done
  # The error message for a Linux VM run-command is as follows:
  #  "value": [
  #    {
  #      "code": "ProvisioningState/succeeded",
  #      "displayStatus": "Provisioning succeeded",
  #      "level": "Info",
  #      "message": "Enable succeeded: \n[stdout]\n\n[stderr]\ntestImagesPulled:Error: Image mcr.microsoft.com/azure-policy/policy-kubernetes-addon-prod:prod_20201015.1 has NOT been pulled
  # \n",
  #      "time": null
  #    }
  #  ]
  #  We have extract the message field from the json, and get the errors outputted to stderr + remove \n
  errMsg=$(echo -e "$(echo "$ret" | jq ".value[] | .message" | grep -oP '(?<=stderr]).*(?=\\n")')")
  echo "$errMsg"
  if [ "$errMsg" != '' ]; then
    echo "Tests failed. Test output is: "
    echo "$ret"
    exit 1
  fi
else
  SCRIPT_PATH="$CDIR/../$WIN_CONFIGURATION_SCRIPT_PATH"
  echo "Run $SCRIPT_PATH"
  az vm run-command invoke --command-id RunPowerShellScript \
    --name $VM_NAME \
    --resource-group "$TEST_VM_RESOURCE_GROUP_NAME" \
    --scripts "@$SCRIPT_PATH" \
    --output json

  SCRIPT_PATH="$CDIR/$WIN_SCRIPT_PATH"
  echo "Run $SCRIPT_PATH"
  ret=$(az vm run-command invoke --command-id RunPowerShellScript \
    --name "$VM_NAME" \
    --resource-group "$TEST_VM_RESOURCE_GROUP_NAME" \
    --scripts "@$SCRIPT_PATH" \
    --output json \
    --parameters "windowsSKU=${WINDOWS_SKU}" "skipValidateReofferUpdate=${SKIPVALIDATEREOFFERUPDATE}")
  # An example of failed run-command output:
  # {
  #   "value": [
  #     {
  #       "code": "ComponentStatus/StdOut/succeeded",
  #       "displayStatus": "Provisioning succeeded",
  #       "level": "Info",
  #       "message": "c:\akse-cache\containerd\containerd-0.0.87-public.zip is cached as expected
  # c:\akse-cache\win-vnet-cni\azure-vnet-cni-singletenancy-windows-amd64-v1.1.2.zip is cached as expected
  # ... ...
  # "
  #       "time": null
  #     },
  #     {
  #       "code": "ComponentStatus/StdErr/succeeded",
  #       "displayStatus": "Provisioning succeeded",
  #       "level": "Info",
  #       "message": "Test-FilesToCacheOnVHD : File c:\akse-cache\win-k8s\v1.15.10-azs-1int.zip does not exist
  # At C:\Packages\Plugins\Microsoft.CPlat.Core.RunCommandWindows\1.1.5\Downloads\script0.ps1:146 char:1
  # + Test-FilesToCacheOnVHD
  # + ~~~~~~~~~~~~~~~~~~~~~~
  #     + CategoryInfo          : NotSpecified: (:) [Write-Error], WriteErrorException
  #     + FullyQualifiedErrorId : Microsoft.PowerShell.Commands.WriteErrorException,Test-FilesToCacheOnVHD
  #  ",
  #       "time": null
  #     }
  #   ]
  # }
  # we have to use `-E` to disable interpretation of backslash escape sequences, for jq cannot process string
  # with a range of control characters not escaped as shown in the error below:
  #   Invalid string: control characters from U+0000 through U+001F must be escaped
  errMsg=$(echo -E "$ret" | jq '.value[]  | select(.code == "ComponentStatus/StdErr/succeeded") | .message')
  # a successful errMsg should be '""' after parsed by `jq`
<<<<<<< HEAD
  if [[ $errMsg != \"\" ]]; then
    echo "Tests failed. errMsg is $errMsg"
    echo "Test output is: "
    echo "$ret"
=======
  if [ "$errMsg" != \"\" ]; then
        echo "Tests failed. errMsg is $errMsg"
        echo "Test output is: "
        echo "$ret"
>>>>>>> 97637de2
    exit 1
  fi
fi
capture_benchmark "${SCRIPT_NAME}_run_az_test_command"

echo -e "Test Script Completed\n\n\n"
capture_benchmark "${SCRIPT_NAME}_overall" true
process_benchmarks<|MERGE_RESOLUTION|>--- conflicted
+++ resolved
@@ -57,35 +57,6 @@
 capture_benchmark "${SCRIPT_NAME}_set_variables_and_create_test_resource_group"
 set -x
 
-<<<<<<< HEAD
-if [ "$MODE" == "default" ]; then
-  az disk create --resource-group $TEST_VM_RESOURCE_GROUP_NAME \
-    --name $DISK_NAME \
-    --source "${OS_DISK_URI}" \
-    --query id
-  az vm create --name $VM_NAME \
-    --resource-group $TEST_VM_RESOURCE_GROUP_NAME \
-    --attach-os-disk $DISK_NAME \
-    --os-type $OS_TYPE \
-    --public-ip-address ""
-else
-  if [ "$MODE" == "sigMode" ]; then
-    id=$(az sig show --resource-group ${AZURE_RESOURCE_GROUP_NAME} --gallery-name ${SIG_GALLERY_NAME}) || id=""
-    if [ -z "$id" ]; then
-      echo "Shared Image gallery ${SIG_GALLERY_NAME} does not exist in the resource group ${AZURE_RESOURCE_GROUP_NAME} location ${AZURE_LOCATION}"
-      exit 1
-    fi
-
-    id=$(az sig image-definition show \
-      --resource-group ${AZURE_RESOURCE_GROUP_NAME} \
-      --gallery-name ${SIG_GALLERY_NAME} \
-      --gallery-image-definition ${SIG_IMAGE_NAME}) || id=""
-    if [ -z "$id" ]; then
-      echo "Image definition ${SIG_IMAGE_NAME} does not exist in gallery ${SIG_GALLERY_NAME} resource group ${AZURE_RESOURCE_GROUP_NAME}"
-      exit 1
-    fi
-  fi
-=======
 # In SIG mode, Windows VM requires admin-username and admin-password to be set,
 # otherwise 'root' is used by default but not allowed by the Windows Image. See the error image below:
 # ERROR: This user name 'root' meets the general requirements, but is specifically disallowed for this image. Please try a different value.
@@ -95,7 +66,6 @@
 else
   TARGET_COMMAND_STRING="--size Standard_D2ds_v5"
 fi
->>>>>>> 97637de2
 
 if [ "${OS_TYPE}" == "Linux" ] && [ "${ENABLE_TRUSTED_LAUNCH}" == "True" ]; then
   if [ -n "$TARGET_COMMAND_STRING" ]; then
@@ -134,11 +104,6 @@
       --admin-password "$TEST_VM_ADMIN_PASSWORD" \
       --public-ip-address "" \
       ${TARGET_COMMAND_STRING}
-<<<<<<< HEAD
-
-  echo "VHD test VM username: $TEST_VM_ADMIN_USERNAME, password: $TEST_VM_ADMIN_PASSWORD"
-=======
->>>>>>> 97637de2
 fi
 
 echo "VHD test VM username: $TEST_VM_ADMIN_USERNAME, password: $TEST_VM_ADMIN_PASSWORD"
@@ -235,17 +200,10 @@
   #   Invalid string: control characters from U+0000 through U+001F must be escaped
   errMsg=$(echo -E "$ret" | jq '.value[]  | select(.code == "ComponentStatus/StdErr/succeeded") | .message')
   # a successful errMsg should be '""' after parsed by `jq`
-<<<<<<< HEAD
-  if [[ $errMsg != \"\" ]]; then
-    echo "Tests failed. errMsg is $errMsg"
-    echo "Test output is: "
-    echo "$ret"
-=======
   if [ "$errMsg" != \"\" ]; then
         echo "Tests failed. errMsg is $errMsg"
         echo "Test output is: "
         echo "$ret"
->>>>>>> 97637de2
     exit 1
   fi
 fi
