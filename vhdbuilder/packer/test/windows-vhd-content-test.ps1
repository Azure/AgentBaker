<#
    .SYNOPSIS
        verify the content of Windows image built
    .DESCRIPTION
        This script is used to verify the content of Windows image built
#>

param (
    $windowsSKU,
    $skipValidateReofferUpdate
)

Set-PSDebug -Trace 1

# On a rare occasion, these functions aren't imported properly. So let's pre-define them.
filter Timestamp { "$(Get-Date -Format o): $_" }
function Write-Log ($message) {
    $message | Timestamp | Tee-Object -FilePath $LogPath -Append
}


# We use parameters for test script so we set environment variables before importing c:\k\windows-vhd-configuration.ps1 to reuse it
$env:WindowsSKU = $windowsSKU

. c:\k\windows-vhd-configuration.ps1

filter Timestamp
{
    "$( Get-Date -Format o ): $_"
}

function Write-ErrorWithTimestamp($Message)
{
    $msg = $message | Timestamp
    Write-Error $msg
}

function Write-OutputWithTimestamp($Message)
{
    $msg = $message | Timestamp
    Write-Output $msg
}

# We do not create static public IP for test VM but we need the public IP
# when we want to check some issues in infra. Let me use this solution to
# get it. We can create a static public IP when creating test VM if this
# does not work
$testVMPublicIPAddress = $( curl.exe -s -4 icanhazip.com )
Write-OutputWithTimestamp "Public IP address of the Test VM is $testVMPublicIPAddress"

function Start-Job-To-Expected-State
{
    [CmdletBinding()]
    Param(
        [Parameter(Position = 0, Mandatory = $true)]
        [string]$JobName,

        [Parameter(Position = 1, Mandatory = $true)]
        [scriptblock]$ScriptBlock,

        [Parameter(Position = 2, Mandatory = $false)]
        [string]$ExpectedState = 'Running',

        [Parameter(Position = 3, Mandatory = $false)]
        [int]$MaxRetryCount = 10,

        [Parameter(Position = 4, Mandatory = $false)]
        [int]$DelaySecond = 10
    )

    Begin {
        $cnt = 0
    }

    Process {
        Write-OutputWithTimestamp "Starting Job $JobName"
        Start-Job -Name $JobName -ScriptBlock $ScriptBlock

        do
        {
            Start-Sleep $DelaySecond
            $job = (Get-Job -Name $JobName)
            if ($job -and ($job.State -Match $ExpectedState))
            {
                return
            }
            $cnt++
        } while ($cnt -lt $MaxRetryCount)

        Write-ErrorWithTimestamp "Cannot start $JobName"
        exit 1
    }
}

function Log-VHDFreeSize
{
    Write-Log "Get Disk info"
    $disksInfo = Get-CimInstance -ClassName Win32_LogicalDisk
    foreach ($disk in $disksInfo)
    {
        if ($disk.DeviceID -eq "C:")
        {
            if ($disk.FreeSpace -lt $global:lowestFreeSpace)
            {
                Write-Log "Disk C: Free space $( $disk.FreeSpace ) is less than $( $global:lowestFreeSpace )"
            }
            break
        }

        # the break above means we'll only print this where there is no error.
        Write-Log "Disk $( $disk.DeviceID ) has free space $( $disk.FreeSpace )"
    }
}

function DownloadFileWithRetry
{
    param (
        $URL,
        $Dest,
        $retryCount = 5,
        $retryDelay = 0,
        [Switch]$redactUrl = $false
    )
    Write-OutputWithTimestamp "Downloading file $URL"
    curl.exe -s -f --retry $retryCount --retry-delay $retryDelay -L $URL -o $Dest
    if ($LASTEXITCODE)
    {
        $logURL = $URL
        if ($redactUrl)
        {
            $logURL = $logURL.Split("?")[0]
        }
        Log-VHDFreeSize
        curl.exe --version
        if ("$LASTEXITCODE" -eq "23") {
            throw "Curl exited with '$LASTEXITCODE' while attemping to download '$logURL' to '$Dest'. This often means VHD out of space."
        }
        throw "Curl exited with '$LASTEXITCODE' while attemping to download '$logURL' to '$Dest'"
    }
}

function Test-FilesToCacheOnVHD
{
    $invalidFiles = @()
    $missingPaths = @()
    foreach ($dir in $map.Keys)
    {
        $fakeDir = $dir
        if ( $dir.StartsWith("c:\akse-cache\win-k8s"))
        {
            $dir = "c:\akse-cache\win-k8s\"
        }
        if (!(Test-Path $dir))
        {
            Write-ErrorWithTimestamp "Directory $dir does not exit"
            $missingPaths = $missingPaths + $dir
            continue
        }

        foreach ($URL in $map[$fakeDir])
        {
            $fileName = [IO.Path]::GetFileName($URL)
            $dest = [IO.Path]::Combine($dir, $fileName)

            if (![System.IO.File]::Exists($dest))
            {
                Write-ErrorWithTimestamp "File $dest does not exist"
                $invalidFiles = $invalidFiles + $dest
                continue
            }

            $fileName = [IO.Path]::GetFileName($URL.Split("?")[0])
            $tmpDest = [IO.Path]::Combine([System.IO.Path]::GetTempPath(), $fileName)
            DownloadFileWithRetry -URL $URL -Dest $tmpDest -redactUrl
            $remoteFileHash = (Get-FileHash  -Algorithm SHA256 -Path $tmpDest).Hash
            $localFileHash = (Get-FileHash  -Algorithm SHA256 -Path $dest).Hash
            Remove-Item -Path $tmpDest

            # We have to ignore them since sizes on disk are same but the sizes are different. We are investigating this issue
            $excludeHashComparisionListInGlobal = @()
            if ($localFileHash -ne $remoteFileHash)
            {
                $isIgnore = $False
                foreach ($excludePackage in $excludeHashComparisionListInGlobal)
                {
                    if ( $URL.Contains($excludePackage))
                    {
                        $isIgnore = $true
                        break
                    }
                }
                if (-not $isIgnore)
                {
                    Write-ErrorWithTimestamp "$dest : Local file hash is $localFileHash but remote file hash in global is $remoteFileHash"
                    $invalidFiles = $invalidFiles + $dest
                    continue
                }
            }

            if ( $URL.StartsWith("https://acs-mirror.azureedge.net/"))
            {
                $mcURL = $URL.replace("https://acs-mirror.azureedge.net/", "https://kubernetesartifacts.blob.core.chinacloudapi.cn/")
                try
                {
                    # It's too slow to download the file from the China Cloud. So we only compare the file size.
                    $localFileSize = (Get-Item $dest).length
                    $remoteFileSize = (Invoke-WebRequest $mcURL -UseBasicParsing -Method Head).Headers.'Content-Length'
                    if ($localFileSize -ne $remoteFileSize)
                    {
                        $isIgnore = $False
                        foreach ($excludePackage in $global:excludeHashComparisionListInAzureChinaCloud)
                        {
                            if ( $mcURL.Contains($excludePackage))
                            {
                                $isIgnore = $true
                                break
                            }
                        }
                        if ($isIgnore)
                        {
                            continue
                        }

                        Write-ErrorWithTimestamp "$mcURL is valid but the file size is different. Expect $localFileSize but remote file size in AzureChinaCloud is $remoteFileSize"
                        $invalidFiles = $mcURL
                        continue
                    }
                }
                catch
                {
                    Write-ErrorWithTimestamp "$mcURL is invalid"
                    $invalidFiles = $mcURL
                    continue
                }
            }
        }
    }
    if ($invalidFiles.count -gt 0 -Or $missingPaths.count -gt 0)
    {
        Write-ErrorWithTimestamp "cache files base paths $missingPaths or(and) cached files $invalidFiles are invalid"
        exit 1
    }

    $dir = "c:\akse-cache\private-packages"
    if (Test-Path $dir)
    {
        $mappingFile = "c:\akse-cache\private-packages\mapping.json"
        if (Test-Path $mappingFile)
        {
            $urls = @{ }
            (ConvertFrom-Json ((Get-Content $mappingFile -ErrorAction Stop) | Out-String)).psobject.properties | Foreach { $urls[$_.Value] = $False }
            $privatePackages = Get-ChildItem -Path $dir -File -Filter "*.zip"
            foreach ($privatePackage in $privatePackages)
            {
                $isFound = $False
                foreach ($url in $urls.Keys)
                {
                    if ( $url.Contains($privatePackage.Name))
                    {
                        $urls[$url] = $True
                        $isFound = $True
                        break
                    }
                }

                if (-not $isFound)
                {
                    Write-ErrorWithTimestamp "URL for $( $privatePackage.Name ) is not found in $mappingFile"
                    exit 1
                }
            }

            foreach ($url in $urls.Keys)
            {
                if (-not $urls[$url])
                {
                    Write-ErrorWithTimestamp "URL for $url is not cached in $dir"
                    exit 1
                }
            }
        }
        else
        {
            Write-ErrorWithTimestamp "File $mappingFile does not exist but $dir exists"
            exit 1
        }
    }
}

function Test-PatchInstalled
{
    $hotfix = Get-HotFix
    $currenHotfixes = @()
    foreach ($hotfixID in $hotfix.HotFixID)
    {
        $currenHotfixes += $hotfixID
    }

    $lostPatched = @($patchIDs | Where-Object { $currenHotfixes -notcontains $_ })
    if ($lostPatched.count -ne 0)
    {
        Write-ErrorWithTimestamp "$lostPatched is(are) not installed"
        exit 1
    }
    else
    {
        Write-OutputWithTimestamp "$lostPatched is(are) installed"
    }
}

function Test-ImagesPulled
{
    Write-Output "Test-ImagesPulled."
    $targetImagesToPull = $imagesToPull

    Start-Job-To-Expected-State -JobName containerd -ScriptBlock { containerd.exe }
    # NOTE:
    # 1. listing images with -q set is expected to return only image names/references, but in practise
    #    we got additional digest info. The following command works as a workaround to return only image names instad.
    #    https://github.com/containerd/containerd/blob/master/cmd/ctr/commands/images/images.go#L89
    # 2. As select-string with nomatch pattern returns additional line breaks, qurying MatchInfo's Line property keeps
    #    only image reference as a workaround
    $pulledImages = (ctr.exe -n k8s.io image ls -q | Select-String -notmatch "sha256:.*" | % { $_.Line })

    $result = (Compare-Object $targetImagesToPull $pulledImages)
    if ($result)
    {
        Write-ErrorWithTimestamp "images to pull do not equal images cached $( ($result).InputObject ) ."
        exit 1
    }
    else
    {
        Write-OutputWithTimestamp "images to pull do equal images cached."
    }
}

function Validate-WindowsFixInFeatureManagement
{
    Param(
        [Parameter(Mandatory = $true)][string]
        $Name,
        [Parameter(Mandatory = $false)][string]
        $Value = "1"
    )

    $result = (Get-ItemProperty -Path "HKLM:\SYSTEM\CurrentControlSet\Policies\Microsoft\FeatureManagement\Overrides" -Name $Name)
    if ($result.$Name -ne $Value)
    {
        Write-ErrorWithTimestamp "The registry for $Name in FeatureManagement\Overrides is not added"
        exit 1
    }
    else
    {
        Write-OutputWithTimestamp "The registry for $Name in FeatureManagement\Overrides was added"
    }
}

function Validate-WindowsFixInHnsState
{
    Param(
        [Parameter(Mandatory = $true)][string]
        $Name,
        [Parameter(Mandatory = $false)][string]
        $Value = "1"
    )

    $result = (Get-ItemProperty -Path "HKLM:\SYSTEM\CurrentControlSet\Services\hns\State" -Name $Name)
    if ($result.$Name -ne $Value)
    {
        Write-ErrorWithTimestamp "The registry for $Name in hns\State is not added"
        exit 1
    }
    else
    {
        Write-OutputWithTimestamp "The registry for $Name in hns\State was added"
    }
}

function Validate-WindowsFixInVfpExtParameters
{
    Param(
        [Parameter(Mandatory = $true)][string]
        $Name,
        [Parameter(Mandatory = $false)][string]
        $Value = "1"
    )

    $result = (Get-ItemProperty -Path "HKLM:\SYSTEM\CurrentControlSet\Services\VfpExt\Parameters" -Name $Name)
    if ($result.$Name -ne $Value)
    {
        Write-ErrorWithTimestamp "The registry for $Name in VfpExt\Parameters is not added"
        exit 1
    }
    else
    {
        Write-OutputWithTimestamp "The registry for $Name in VfpExt\Parameters was added"
    }
}

function Validate-WindowsFixInPath
{
    Param(
        [Parameter(Mandatory = $true)][string]
        $Path,
        [Parameter(Mandatory = $true)][string]
        $Name,
        [Parameter(Mandatory = $false)][string]
        $Value = "1"
    )

    $result = (Get-ItemProperty -Path $Path -Name $Name)
    if ($result.$Name -ne $Value)
    {
        Write-ErrorWithTimestamp "The registry for $Name in $Path is not added"
        exit 1
    }
    else
    {
        Write-OutputWithTimestamp "The registry for $Name in $Path was added"
    }
}

function Test-RegistryAdded
{
    if ($skipValidateReofferUpdate -eq $true)
    {
        Write-OutputWithTimestamp "Skip validating ReofferUpdate"
    }
    else
    {
        # Check whether the registry ReofferUpdate is added. ReofferUpdate indicates that the OS is not updated to the latest version.
        $result = (Get-ItemProperty -Path "HKLM:\SOFTWARE\Microsoft\Windows NT\CurrentVersion\Update\TargetingInfo\Installed\Server.OS.amd64" -Name ReofferUpdate -ErrorAction Ignore)
        if ($result -and $result.ReofferUpdate -eq 1)
        {
            Write-ErrorWithTimestamp "The registry ReofferUpdate is added. The value is 1."
            exit 1
        }
        Write-OutputWithTimestamp "The registry for ReofferUpdate is \"$result\" ."
    }

    foreach ($key in $global:keysToSet)
    {
        $keyPath = $key.Path
        $keyName = $key.Name
        $keyValue = $key.Value
        $keyType = $key.Type
        $keyComment = $key.Comment
        $keyOperation = $key.Operation

        if ($keyOperation -eq "bor")
        {
            $result = Get-ItemProperty -Path $keyPath -Name $keyName
            $actual = ($result.$keyName -band $keyValue)
            if ( $actual -ne $keyValue)
            {
                Write-ErrorWithTimestamp "The registry for $keyName was incorrect. Actual: $result expected: $keyvalue after band: $actual"
                exit 1
            }
            else
            {
                Write-OutputWithTimestamp "The registry for the two HNS fixes was added"
            }
        }
        else
        {
            Validate-WindowsFixInPath -Path $keyPath -Name $keyName -Value $keyValue
        }
    }

    if ($env:WindowsSKU -Like '2019*')
    {
        $result = (Get-ItemProperty -Path "HKLM:\SYSTEM\CurrentControlSet\Services\hns\State" -Name HNSControlFlag)
        if (($result.HNSControlFlag -band 0x10) -ne 0x10)
        {
            Write-ErrorWithTimestamp "The registry for the two HNS fixes is not added"
            exit 1
        }
        else
        {
            Write-OutputWithTimestamp "The registry for the two HNS fixes was added"
        }


        Validate-WindowsFixInPath -Path "HKLM:\SYSTEM\CurrentControlSet\Services\wcifs" -Name WcifsSOPCountDisabled -Value 0
        Validate-WindowsFixInHnsState -Name HnsPolicyUpdateChange
        Validate-WindowsFixInHnsState -Name HnsNatAllowRuleUpdateChange
        Validate-WindowsFixInFeatureManagement -Name 3105872524
        Validate-WindowsFixInVfpExtParameters -Name VfpEvenPodDistributionIsEnabled
        Validate-WindowsFixInFeatureManagement -Name 3230913164
        Validate-WindowsFixInVfpExtParameters -Name VfpNotReuseTcpOneWayFlowIsEnabled
        Validate-WindowsFixInHnsState -Name CleanupReservedPorts
        Validate-WindowsFixInFeatureManagement -Name 652313229
        Validate-WindowsFixInFeatureManagement -Name 2059235981
        Validate-WindowsFixInFeatureManagement -Name 3767762061
        Validate-WindowsFixInFeatureManagement -Name 1102009996

        Validate-WindowsFixInFeatureManagement -Name 2290715789
        Validate-WindowsFixInFeatureManagement -Name 3152880268

        Validate-WindowsFixInFeatureManagement -Name 1605443213

        # https://msrc.microsoft.com/update-guide/vulnerability/CVE-2013-3900
        Validate-WindowsFixInPath -Path "HKLM:\Software\Microsoft\Cryptography\Wintrust\Config" -Name EnableCertPaddingCheck -Value 1
        Validate-WindowsFixInPath -Path "HKLM:\Software\Wow6432Node\Microsoft\Cryptography\Wintrust\Config" -Name EnableCertPaddingCheck -Value 1
    }

<<<<<<< HEAD
    if ($env:WindowsSKU -Like '2022*') {
=======
    # These are all historical from when we migrated from hard coded values in scripts to using a config file. Seemed sensible to leave them here to check the
    # values from the config file are all being set as per pre-use of the config file.
    Validate-WindowsFixInHnsState -Name EnableCompartmentNamespace

    if ($env:WindowsSKU -Like '2022*')
    {
>>>>>>> c9bb56a3
        Validate-WindowsFixInFeatureManagement -Name 2629306509
        Validate-WindowsFixInHnsState -Name HnsPolicyUpdateChange
        Validate-WindowsFixInHnsState -Name HnsNatAllowRuleUpdateChange
        Validate-WindowsFixInFeatureManagement -Name 3508525708
        Validate-WindowsFixInHnsState -Name HnsAclUpdateChange
        Validate-WindowsFixInHnsState -Name HnsNpmRefresh
        Validate-WindowsFixInFeatureManagement -Name 1995963020
        Validate-WindowsFixInFeatureManagement -Name 189519500
        Validate-WindowsFixInVfpExtParameters -Name VfpEvenPodDistributionIsEnabled
        Validate-WindowsFixInFeatureManagement -Name 3398685324
        Validate-WindowsFixInHnsState -Name HnsNodeToClusterIpv6
        Validate-WindowsFixInHnsState -Name HNSNpmIpsetLimitChange
        Validate-WindowsFixInHnsState -Name HNSLbNatDupRuleChange
        Validate-WindowsFixInVfpExtParameters -Name VfpIpv6DipsPrintingIsEnabled
        Validate-WindowsFixInHnsState -Name HNSUpdatePolicyForEndpointChange
        Validate-WindowsFixInHnsState -Name HNSFixExtensionUponRehydration
        Validate-WindowsFixInFeatureManagement -Name 87798413
        Validate-WindowsFixInFeatureManagement -Name 4289201804
        Validate-WindowsFixInFeatureManagement -Name 1355135117
        Validate-WindowsFixInHnsState -Name RemoveSourcePortPreservationForRest
        Validate-WindowsFixInFeatureManagement -Name 2214038156
        Validate-WindowsFixInFeatureManagement -Name 1673770637
        Validate-WindowsFixInVfpExtParameters -Name VfpNotReuseTcpOneWayFlowIsEnabled
        Validate-WindowsFixInHnsState -Name FwPerfImprovementChange
        Validate-WindowsFixInHnsState -Name CleanupReservedPorts
        Validate-WindowsFixInFeatureManagement -Name 527922829
        Validate-WindowsFixInPath -Path "HKLM:\SYSTEM\CurrentControlSet\Control\Windows Containers" -Name DeltaHivePolicy -Value 2
        Validate-WindowsFixInFeatureManagement -Name 2193453709
        Validate-WindowsFixInFeatureManagement -Name 3331554445
        Validate-WindowsFixInFeatureManagement -Name 1327590028
        Validate-WindowsFixInFeatureManagement -Name 1114842764
        Validate-WindowsFixInHnsState -Name HnsPreallocatePortRange
        Validate-WindowsFixInFeatureManagement -Name 4154935436
        Validate-WindowsFixInFeatureManagement -Name 124082829

        Validate-WindowsFixInFeatureManagement -Name 3744292492
        Validate-WindowsFixInFeatureManagement -Name 3838270605
        Validate-WindowsFixInFeatureManagement -Name 851795084
        Validate-WindowsFixInFeatureManagement -Name 26691724
        Validate-WindowsFixInFeatureManagement -Name 3834988172
        Validate-WindowsFixInFeatureManagement -Name 1535854221
        Validate-WindowsFixInFeatureManagement -Name 3632636556
        Validate-WindowsFixInFeatureManagement -Name 1552261773
        Validate-WindowsFixInFeatureManagement -Name 4186914956
        Validate-WindowsFixInFeatureManagement -Name 3173070476
        Validate-WindowsFixInFeatureManagement -Name 3958450316

        Validate-WindowsFixInFeatureManagement -Name 2540111500
        Validate-WindowsFixInFeatureManagement -Name 50261647
        Validate-WindowsFixInFeatureManagement -Name 1475968140

        Validate-WindowsFixInFeatureManagement -Name 747051149

        Validate-WindowsFixInFeatureManagement -Name 260097166

        Validate-WindowsFixInFeatureManagement -Name 4288867982

        # 2024-11B
        Validate-WindowsFixInFeatureManagement -Name 1825620622
        Validate-WindowsFixInFeatureManagement -Name 684111502
        Validate-WindowsFixInFeatureManagement -Name 1455863438

        # https://msrc.microsoft.com/update-guide/vulnerability/CVE-2013-3900
        Validate-WindowsFixInPath -Path "HKLM:\Software\Microsoft\Cryptography\Wintrust\Config" -Name EnableCertPaddingCheck -Value 1
        Validate-WindowsFixInPath -Path "HKLM:\Software\Wow6432Node\Microsoft\Cryptography\Wintrust\Config" -Name EnableCertPaddingCheck -Value 1
    }

<<<<<<< HEAD
    if ($env:WindowsSKU -Like '23H2*') {
=======
    if ($env:WindowsSKU -Like '23H2*')
    {
>>>>>>> c9bb56a3
        Validate-WindowsFixInHnsState -Name PortExclusionChange -Value 0

        Validate-WindowsFixInFeatureManagement -Name 1800977551

        # 2024-11B
        Validate-WindowsFixInFeatureManagement -Name 3197800078
        Validate-WindowsFixInFeatureManagement -Name 340036751
        Validate-WindowsFixInFeatureManagement -Name 2020509326
    }
}

function Test-DefenderSignature
{
    $mpPreference = Get-MpPreference
    if (-not ($mpPreference -and ($mpPreference.SignatureFallbackOrder -eq "MicrosoftUpdateServer|MMPC") -and [string]::IsNullOrEmpty($mpPreference.SignatureDefinitionUpdateFileSharesSources)))
    {
        Write-ErrorWithTimestamp "The Windows Defender has wrong Signature. SignatureFallbackOrder: $( $mpPreference.SignatureFallbackOrder ). SignatureDefinitionUpdateFileSharesSources: $( $mpPreference.SignatureDefinitionUpdateFileSharesSources )"
        exit 1
    }
    else
    {
        Write-OutputWithTimestamp "The Windows Defender has correct Signature"
    }
}

function Test-ExcludeUDPSourcePort
{
    # Checking whether the UDP source port 65330 is excluded
    $result = $( netsh int ipv4 show excludedportrange udp | findstr.exe 65330 )
    if (-not $result)
    {
        Write-ErrorWithTimestamp "The UDP source port 65330 is not excluded."
        exit 1
    }
    else
    {
        Write-OutputWithTimestamp "The UDP source port 65330 is excluded."
    }
}

function Test-WindowsDefenderPlatformUpdate
{
    $currentDefenderProductVersion = (Get-MpComputerStatus).AMProductVersion
    $doc = New-Object xml
    $doc.Load("$global:defenderUpdateInfoUrl")
    $latestDefenderProductVersion = $doc.versions.platform

    if ($latestDefenderProductVersion -gt $currentDefenderProductVersion)
    {
        Write-ErrorWithTimestamp "Update failed. Current MPVersion: $currentDefenderProductVersion, Expected Version: $latestDefenderProductVersion"
        exit 1
    }
    else
    {
        Write-OutputWithTimestamp "Defender update succeeded."
    }
}

function Test-ToolsToCacheOnVHD
{
    $toolsDir = "c:\aks-tools"
    $toolsList = @("DU\du.exe", "DU\du64.exe", "DU\du64a.exe")

    foreach ($tool in $toolsList)
    {
        $toolPath = Join-Path -Path $toolsDir -ChildPath $tool
        if (!(Test-Path -Path $toolPath))
        {
            Write-ErrorWithTimestamp "Failed to get tool: $toolPath"
            exit 1
        }
        else
        {
            Write-OutputWithTimestamp "Got tool: $toolPath"
        }
    }
}

function Test-ExpandVolumeTask
{
    $osDrive = ((Get-WmiObject Win32_OperatingSystem -ErrorAction Stop).SystemDrive).TrimEnd(":")
    $osDisk = Get-Partition -DriveLetter $osDrive | Get-Disk
    $osDiskSize = $osDisk.Size
    $osDiskAllocatedSize = $osDisk.AllocatedSize
    if ($osDiskSize -ne $osDiskAllocatedSize)
    {
        Write-ErrorWithTimestamp "The OS disk size $osDiskSize is not equal to the allocated size $osDiskAllocatedSize"
        exit 1
    }
    else
    {
        Write-OutputWithTimestamp "The OS disk size $osDiskSize is equal to the allocated size"
    }
}

function Test-SSHDConfig
{
    # user must be the name in `TEST_VM_ADMIN_USERNAME="azureuser"` in vhdbuilder/packer/test/run-test.sh
    $result = $( sshd -T -C user=azureuser )
    if ($result -Match 'chacha20-poly1305@openssh.com')
    {
        Write-ErrorWithTimestamp "C:\programdata\ssh\sshd_config is not updated for CVE-2023-48795"
        exit 1
    }
    else
    {
        Write-OutputWithTimestamp "C:\programdata\ssh\sshd_config is updated for CVE-2023-48795"
    }

    if ($result -Match '.*-etm@openssh.com')
    {
        Write-ErrorWithTimestamp "C:\programdata\ssh\sshd_config is not updated for CVE-2023-48795"
        exit 1
    }
    else
    {
        Write-OutputWithTimestamp "C:\programdata\ssh\sshd_config is updated for CVE-2023-48795"
    }

    $ConfigPath = "C:\programdata\ssh\sshd_config"
    $sshdConfig = Get-Content $ConfigPath
    if ($sshdConfig.Contains("#LoginGraceTime") -or (-not $sshdConfig.Contains("LoginGraceTime 0")))
    {
        Write-ErrorWithTimestamp "C:\programdata\ssh\sshd_config is not updated for CVE-2006-5051"
        exit 1
    }
    else
    {
        Write-OutputWithTimestamp "C:\programdata\ssh\sshd_config is updated for CVE-2006-5051"
    }
}


# Test-ValidateImageBinarySignature create a not-running container from the image to validate the signature of the binaries in the image
function Test-ValidateImageBinarySignature {
    # imageBinaryNotSigned is used to record binaries in image that are not signed
    $imageBinaryNotSigned=@{}

    # We skip the signature validation of following images so far to unblock the test.
    $skipImageMapForSignature=@(
        "containernetworking/azure-cns", # azure-cns.exe
        "containernetworking/azure-npm", # npm.exe
        "containernetworking/azure-cni" # dropgz.exe or dropgz
    )

    $images = crictl images -o json | ConvertFrom-Json
    foreach ($image in $images.images) {
        $imageTag = $image.repoTags[0]
        $skipImageMatch = $skipImageMapForSignature | Where-Object { $imageTag -match $_ }
        if ($skipImageMatch) {
            Write-Host "Skip validating image: $imageTag"
            continue
        }
        $imageName = ($imageTag -split "/")[-1] -split ":" | Select-Object -First 1
        Write-Host "Validating binary signature for : $imageTag"
        $containerName = $imageName
        # create a not-running container from the image to validate the signature
        ctr -n k8s.io container create --snapshotter windows $imageTag $containerName 2>$null
        #  get mounted path of the container’s root filesystem.
        $snapshotMount = ctr -n  k8s.io snapshot mounts c:\ $containerName 2>$null

        $regex = '\[([^\]]+)\]'
        $matches = [regex]::Match($snapshotMount, $regex)
        if ($matches.Success) {
            $listContent = $matches.Groups[1].Value  # Extract matched content inside brackets
            $snapshotPaths = $listContent -split '","' | ForEach-Object { $_ -replace '^"|"$', '' }
            $snapshotPathsWithFiles = $snapshotPaths | ForEach-Object { "$_\\Files" }
            # normally the binary files under C:\, but we can treat them differently if there are exceptions
            $snapshotPathsWithFiles | ForEach-Object {
                $notSignedList=@()
                Get-ChildItem -Path $_ -Filter "*.exe"| ForEach-object {
                        $attributes = $_.Attributes
                        # Skip processing for reparse points, which could be symlinks or junctions
                        if ($attributes -band [System.IO.FileAttributes]::ReparsePoint) {
                            Write-Host "Skipping reparse point: $_"
                            continue
                        }
                        $notSignedList += Get-AuthenticodeSignature $_.FullName | Where-Object {$_.status -ne "Valid"}
                }
                if ($notSignedList.Count -ne 0) {
                    $fileNameNotSignedList = $notSignedList | ForEach-Object { [IO.Path]::GetFileName($_.Path) }
                    $imageBinaryNotSigned[$imageTag]=$fileNameNotSignedList
                }
            }
        } else {
            Write-Output "Failed to extract snapshot mount path from the container created from $imageTag"
        }
        # remove the container
        ctr -n k8s.io container delete $containerName 2>$null
    }

    if ($imageBinaryNotSigned.Count -ne 0) {
        $imageBinaryNotSigned = (echo $imageBinaryNotSigned | ConvertTo-Json -Compress)
        Write-Error "Binaries in images not signed are: $imageBinaryNotSigned"
        exit 1
    }
}


Write-OutputWithTimestamp "Starting Tests"

Write-OutputWithTimestamp "Test: FilesToCacheOnVHD"
Test-FilesToCacheOnVHD

Write-OutputWithTimestamp "Test: PatchInstalled"
Test-PatchInstalled

Write-OutputWithTimestamp "Test: ImagesPulled"
Test-ImagesPulled

Write-OutputWithTimestamp "Test: RegistryAdded"
Test-RegistryAdded

Write-OutputWithTimestamp "Test: DefenderSignature"
Test-DefenderSignature

Write-OutputWithTimestamp "Test: ExcludeUDPSourcePort"
Test-ExcludeUDPSourcePort

Write-OutputWithTimestamp "Test: WindowsDefenderPlatformUpdate"
Test-WindowsDefenderPlatformUpdate

Write-OutputWithTimestamp "Test: ToolsToCacheOnVHD"
Test-ToolsToCacheOnVHD

Write-OutputWithTimestamp "Test: ExpandVolumeTask"
Test-ExpandVolumeTask

Write-OutputWithTimestamp "Test: ValidateImageBinarySignature"
Test-ValidateImageBinarySignature<|MERGE_RESOLUTION|>--- conflicted
+++ resolved
@@ -504,16 +504,12 @@
         Validate-WindowsFixInPath -Path "HKLM:\Software\Wow6432Node\Microsoft\Cryptography\Wintrust\Config" -Name EnableCertPaddingCheck -Value 1
     }
 
-<<<<<<< HEAD
-    if ($env:WindowsSKU -Like '2022*') {
-=======
     # These are all historical from when we migrated from hard coded values in scripts to using a config file. Seemed sensible to leave them here to check the
     # values from the config file are all being set as per pre-use of the config file.
     Validate-WindowsFixInHnsState -Name EnableCompartmentNamespace
 
     if ($env:WindowsSKU -Like '2022*')
     {
->>>>>>> c9bb56a3
         Validate-WindowsFixInFeatureManagement -Name 2629306509
         Validate-WindowsFixInHnsState -Name HnsPolicyUpdateChange
         Validate-WindowsFixInHnsState -Name HnsNatAllowRuleUpdateChange
@@ -581,12 +577,8 @@
         Validate-WindowsFixInPath -Path "HKLM:\Software\Wow6432Node\Microsoft\Cryptography\Wintrust\Config" -Name EnableCertPaddingCheck -Value 1
     }
 
-<<<<<<< HEAD
-    if ($env:WindowsSKU -Like '23H2*') {
-=======
     if ($env:WindowsSKU -Like '23H2*')
     {
->>>>>>> c9bb56a3
         Validate-WindowsFixInHnsState -Name PortExclusionChange -Value 0
 
         Validate-WindowsFixInFeatureManagement -Name 1800977551
