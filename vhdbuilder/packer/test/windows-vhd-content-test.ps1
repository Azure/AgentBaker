--- conflicted
+++ resolved
@@ -10,13 +10,9 @@
     $skipValidateReofferUpdate
 )
 
-<<<<<<< HEAD
+Set-PSDebug -Trace 1
+
 # We use parameters for test script so we set environment variables before importing c:\build\windows-vhd-configuration.ps1 to reuse it
-=======
-Set-PSDebug -Trace 1
-
-# We use parameters for test script so we set environment variables before importing c:\windows-vhd-configuration.ps1 to reuse it
->>>>>>> b95d1c79
 $env:WindowsSKU=$windowsSKU
 
 . c:\build\windows-vhd-configuration.ps1
@@ -568,12 +564,6 @@
 
 Write-OutputWithTimestamp "Test: ToolsToCacheOnVHD"
 Test-ToolsToCacheOnVHD
-<<<<<<< HEAD
-Test-ExpandVolumeTask
-=======
 
 Write-OutputWithTimestamp "Test: ExpandVolumeTask"
-Test-ExpandVolumeTask
-
-Remove-Item -Path c:\windows-vhd-configuration.ps1
->>>>>>> b95d1c79
+Test-ExpandVolumeTask