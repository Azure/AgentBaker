<#
    .SYNOPSIS
        verify the content of Windows image built
    .DESCRIPTION
        This script is used to verify the content of Windows image built
#>

param (
    $windowsSKU,
    $skipValidateReofferUpdate
)

# We use parameters for test script so we set environment variables before importing c:\windows-vhd-configuration.ps1 to reuse it
$env:WindowsSKU=$windowsSKU

. c:\windows-vhd-configuration.ps1

filter Timestamp { "$(Get-Date -Format o): $_" }

function Write-ErrorWithTimestamp($Message) {
    $msg = $message | Timestamp
    Write-Error $msg
}
# We do not create static public IP for test VM but we need the public IP
# when we want to check some issues in infra. Let me use this solution to
# get it. We can create a static public IP when creating test VM if this
# does not work
$testVMPublicIPAddress=$(curl.exe -s -4 icanhazip.com)
Write-Output "Public IP address of the Test VM is $testVMPublicIPAddress"

function Start-Job-To-Expected-State {
    [CmdletBinding()]
    Param(
        [Parameter(Position=0, Mandatory=$true)]
        [string]$JobName,

        [Parameter(Position=1, Mandatory=$true)]
        [scriptblock]$ScriptBlock,

        [Parameter(Position=2, Mandatory=$false)]
        [string]$ExpectedState = 'Running',

        [Parameter(Position=3, Mandatory=$false)]
        [int]$MaxRetryCount = 10,

        [Parameter(Position=4, Mandatory=$false)]
        [int]$DelaySecond = 10
    )

    Begin {
        $cnt = 0
    }

    Process {
        Start-Job -Name $JobName -ScriptBlock $ScriptBlock

        do {
            Start-Sleep $DelaySecond
            $job = (Get-Job -Name $JobName)
            if ($job -and ($job.State -Match $ExpectedState)) { return }
            $cnt++
        } while ($cnt -lt $MaxRetryCount)

        Write-ErrorWithTimestamp "Cannot start $JobName"
        exit 1
    }
}

function DownloadFileWithRetry {
    param (
        $URL,
        $Dest,
        $retryCount = 5,
        $retryDelay = 0,
        [Switch]$redactUrl = $false
    )
    curl.exe -s -f --retry $retryCount --retry-delay $retryDelay -L $URL -o $Dest
    if ($LASTEXITCODE) {
        $logURL = $URL
        if ($redactUrl) {
            $logURL = $logURL.Split("?")[0]
        }
        throw "Curl exited with '$LASTEXITCODE' while attemping to download '$logURL'"
    }
}

function Test-FilesToCacheOnVHD
{
    $invalidFiles = @()
    $missingPaths = @()
    foreach ($dir in $map.Keys) {
        $fakeDir = $dir
        if ($dir.StartsWith("c:\akse-cache\win-k8s")) {
            $dir = "c:\akse-cache\win-k8s\"
        }
        if(!(Test-Path $dir)) {
            Write-ErrorWithTimestamp "Directory $dir does not exit"
            $missingPaths = $missingPaths + $dir
            continue
        }

        foreach ($URL in $map[$fakeDir]) {
            $fileName = [IO.Path]::GetFileName($URL)
            $dest = [IO.Path]::Combine($dir, $fileName)

            if(![System.IO.File]::Exists($dest)) {
                Write-ErrorWithTimestamp "File $dest does not exist"
                $invalidFiles = $invalidFiles + $dest
                continue
            }

            $fileName = [IO.Path]::GetFileName($URL.Split("?")[0])
            $tmpDest = [IO.Path]::Combine([System.IO.Path]::GetTempPath(), $fileName)
            DownloadFileWithRetry -URL $URL -Dest $tmpDest -redactUrl
            $remoteFileHash = (Get-FileHash  -Algorithm SHA256 -Path $tmpDest).Hash
            $localFileHash = (Get-FileHash  -Algorithm SHA256 -Path $dest).Hash
            Remove-Item -Path $tmpDest

            # We have to ignore them since sizes on disk are same but the sizes are different. We are investigating this issue
            $excludeHashComparisionListInGlobal = @()
            if ($localFileHash -ne $remoteFileHash) {
                $isIgnore=$False
                foreach($excludePackage in $excludeHashComparisionListInGlobal) {
                    if ($URL.Contains($excludePackage)) {
                        $isIgnore=$true
                        break
                    }
                }
                if (-not $isIgnore) {
                    Write-ErrorWithTimestamp "$dest : Local file hash is $localFileHash but remote file hash in global is $remoteFileHash"
                    $invalidFiles = $invalidFiles + $dest
                    continue
                }
            }

            if ($URL.StartsWith("https://acs-mirror.azureedge.net/")) {
                $mcURL = $URL.replace("https://acs-mirror.azureedge.net/", "https://kubernetesartifacts.blob.core.chinacloudapi.cn/")
                try {
                    # It's too slow to download the file from the China Cloud. So we only compare the file size.
                    $localFileSize = (Get-Item $dest).length
                    $remoteFileSize = (Invoke-WebRequest $mcURL -UseBasicParsing -Method Head).Headers.'Content-Length'
                    if ($localFileSize -ne $remoteFileSize) {
                        $isIgnore=$False
                        foreach($excludePackage in $global:excludeHashComparisionListInAzureChinaCloud) {
                            if ($mcURL.Contains($excludePackage)) {
                                $isIgnore=$true
                                break
                            }
                        }
                        if ($isIgnore) {
                            continue
                        }

                        Write-ErrorWithTimestamp "$mcURL is valid but the file size is different. Expect $localFileSize but remote file size in AzureChinaCloud is $remoteFileSize"
                        $invalidFiles = $mcURL
                        continue
                    }
                } catch {
                    Write-ErrorWithTimestamp "$mcURL is invalid"
                    $invalidFiles = $mcURL
                    continue
                }
            }
        }
    }
    if ($invalidFiles.count -gt 0 -Or $missingPaths.count -gt 0) {
        Write-ErrorWithTimestamp "cache files base paths $missingPaths or(and) cached files $invalidFiles are invalid"
        exit 1
    }

    $dir = "c:\akse-cache\private-packages"
    if (Test-Path $dir) {
        $mappingFile = "c:\akse-cache\private-packages\mapping.json"
        if (Test-Path $mappingFile) {
            $urls = @{}
            (ConvertFrom-Json ((Get-Content $mappingFile -ErrorAction Stop) | Out-String)).psobject.properties | Foreach { $urls[$_.Value] = $False }
            $privatePackages = Get-ChildItem -Path $dir -File -Filter "*.zip"
            foreach($privatePackage in $privatePackages) {
                $isFound = $False
                foreach ($url in $urls.Keys) {
                    if ($url.Contains($privatePackage.Name)) {
                        $urls[$url] = $True
                        $isFound = $True
                        break
                    }
                }

                if (-not $isFound) {
                    Write-ErrorWithTimestamp "URL for $($privatePackage.Name) is not found in $mappingFile"
                    exit 1
                }
            }

            foreach ($url in $urls.Keys) {
                if (-not $urls[$url]) {
                    Write-ErrorWithTimestamp "URL for $url is not cached in $dir"
                    exit 1
                }
            }
        } else {
            Write-ErrorWithTimestamp "File $mappingFile does not exist but $dir exists"
            exit 1
        }
    }
}

function Test-PatchInstalled {
    $hotfix = Get-HotFix
    $currenHotfixes = @()
    foreach($hotfixID in $hotfix.HotFixID) {
        $currenHotfixes += $hotfixID
    }

    $lostPatched = @($patchIDs | Where-Object {$currenHotfixes -notcontains $_})
    if($lostPatched.count -ne 0) {
        Write-ErrorWithTimestamp "$lostPatched is(are) not installed"
        exit 1
    }
}

function Test-ImagesPulled {
    Write-Output "Test-ImagesPulled."
    $targetImagesToPull = $imagesToPull

    Start-Job-To-Expected-State -JobName containerd -ScriptBlock { containerd.exe }
    # NOTE:
    # 1. listing images with -q set is expected to return only image names/references, but in practise
    #    we got additional digest info. The following command works as a workaround to return only image names instad.
    #    https://github.com/containerd/containerd/blob/master/cmd/ctr/commands/images/images.go#L89
    # 2. As select-string with nomatch pattern returns additional line breaks, qurying MatchInfo's Line property keeps
    #    only image reference as a workaround
    $pulledImages = (ctr.exe -n k8s.io image ls -q | Select-String -notmatch "sha256:.*" | % { $_.Line } )

    $result = (Compare-Object $targetImagesToPull $pulledImages)
    if($result) {
        Write-ErrorWithTimestamp "images to pull do not equal images cached $(($result).InputObject) ."
        exit 1
    }
}

function Validate-WindowsFixInFeatureManagement {
    Param(
      [Parameter(Mandatory = $true)][string]
      $Name,
      [Parameter(Mandatory = $false)][string]
      $Value = "1"
    )
    
    $result=(Get-ItemProperty -Path "HKLM:\SYSTEM\CurrentControlSet\Policies\Microsoft\FeatureManagement\Overrides" -Name $Name)
    if ($result.$Name -ne $Value) {
        Write-ErrorWithTimestamp "The registry for $Name in FeatureManagement\Overrides is not added"
        exit 1
    }
}

function Validate-WindowsFixInHnsState {
    Param(
      [Parameter(Mandatory = $true)][string]
      $Name,
      [Parameter(Mandatory = $false)][string]
      $Value = "1"
    )
    
    $result=(Get-ItemProperty -Path "HKLM:\SYSTEM\CurrentControlSet\Services\hns\State" -Name $Name)
    if ($result.$Name -ne $Value) {
        Write-ErrorWithTimestamp "The registry for $Name in hns\State is not added"
        exit 1
    }
}

function Validate-WindowsFixInVfpExtParameters {
    Param(
      [Parameter(Mandatory = $true)][string]
      $Name,
      [Parameter(Mandatory = $false)][string]
      $Value = "1"
    )
    
    $result=(Get-ItemProperty -Path "HKLM:\SYSTEM\CurrentControlSet\Services\VfpExt\Parameters" -Name $Name)
    if ($result.$Name -ne $Value) {
        Write-ErrorWithTimestamp "The registry for $Name in VfpExt\Parameters is not added"
        exit 1
    }
}

function Validate-WindowsFixInPath {
    Param(
      [Parameter(Mandatory = $true)][string]
      $Path,
      [Parameter(Mandatory = $true)][string]
      $Name,
      [Parameter(Mandatory = $false)][string]
      $Value = "1"
    )
    
    $result=(Get-ItemProperty -Path $Path -Name $Name)
    if ($result.$Name -ne $Value) {
        Write-ErrorWithTimestamp "The registry for $Name in $Path is not added"
        exit 1
    }
}

function Test-RegistryAdded {
    if ($skipValidateReofferUpdate -eq $true) {
        Write-Output "Skip validating ReofferUpdate"
    } else {
        # Check whether the registry ReofferUpdate is added. ReofferUpdate indicates that the OS is not updated to the latest version.
        $result=(Get-ItemProperty -Path "HKLM:\SOFTWARE\Microsoft\Windows NT\CurrentVersion\Update\TargetingInfo\Installed\Server.OS.amd64" -Name ReofferUpdate -ErrorAction Ignore)
        if ($result -and $result.ReofferUpdate -eq 1) {
            Write-ErrorWithTimestamp "The registry ReofferUpdate is added. The value is 1."
            exit 1
        }
        Write-Output "The registry for ReofferUpdate is \"$result\" ."
    }

    Validate-WindowsFixInHnsState -Name EnableCompartmentNamespace

    if ($env:WindowsSKU -Like '2019*') {
        $result=(Get-ItemProperty -Path "HKLM:\SYSTEM\CurrentControlSet\Services\hns\State" -Name HNSControlFlag)
        if (($result.HNSControlFlag -band 0x10) -ne 0x10) {
            Write-ErrorWithTimestamp "The registry for the two HNS fixes is not added"
            exit 1
        }
        Validate-WindowsFixInPath -Path "HKLM:\SYSTEM\CurrentControlSet\Services\wcifs" -Name WcifsSOPCountDisabled -Value 0
        Validate-WindowsFixInHnsState -Name HnsPolicyUpdateChange
        Validate-WindowsFixInHnsState -Name HnsNatAllowRuleUpdateChange
        Validate-WindowsFixInFeatureManagement -Name 3105872524
        Validate-WindowsFixInVfpExtParameters -Name VfpEvenPodDistributionIsEnabled
        Validate-WindowsFixInFeatureManagement -Name 3230913164
        Validate-WindowsFixInVfpExtParameters -Name VfpNotReuseTcpOneWayFlowIsEnabled
        Validate-WindowsFixInHnsState -Name CleanupReservedPorts
        Validate-WindowsFixInFeatureManagement -Name 652313229
        Validate-WindowsFixInFeatureManagement -Name 2059235981
        Validate-WindowsFixInFeatureManagement -Name 3767762061
        Validate-WindowsFixInFeatureManagement -Name 1102009996

        Validate-WindowsFixInFeatureManagement -Name 2290715789
        Validate-WindowsFixInFeatureManagement -Name 3152880268

        Validate-WindowsFixInFeatureManagement -Name 1605443213

        # https://msrc.microsoft.com/update-guide/vulnerability/CVE-2013-3900
        Validate-WindowsFixInPath -Path "HKLM:\Software\Microsoft\Cryptography\Wintrust\Config" -Name EnableCertPaddingCheck -Value 1
        Validate-WindowsFixInPath -Path "HKLM:\Software\Wow6432Node\Microsoft\Cryptography\Wintrust\Config" -Name EnableCertPaddingCheck -Value 1
    }

    if ($env:WindowsSKU -Like '2022*') {
        Validate-WindowsFixInFeatureManagement -Name 2629306509
        Validate-WindowsFixInHnsState -Name HnsPolicyUpdateChange
        Validate-WindowsFixInHnsState -Name HnsNatAllowRuleUpdateChange
        Validate-WindowsFixInFeatureManagement -Name 3508525708
        Validate-WindowsFixInHnsState -Name HnsAclUpdateChange
        Validate-WindowsFixInHnsState -Name HnsNpmRefresh
        Validate-WindowsFixInFeatureManagement -Name 1995963020
        Validate-WindowsFixInFeatureManagement -Name 189519500
        Validate-WindowsFixInVfpExtParameters -Name VfpEvenPodDistributionIsEnabled
        Validate-WindowsFixInFeatureManagement -Name 3398685324
        Validate-WindowsFixInHnsState -Name HnsNodeToClusterIpv6
        Validate-WindowsFixInHnsState -Name HNSNpmIpsetLimitChange
        Validate-WindowsFixInHnsState -Name HNSLbNatDupRuleChange
        Validate-WindowsFixInVfpExtParameters -Name VfpIpv6DipsPrintingIsEnabled
        Validate-WindowsFixInHnsState -Name HNSUpdatePolicyForEndpointChange
        Validate-WindowsFixInHnsState -Name HNSFixExtensionUponRehydration
        Validate-WindowsFixInFeatureManagement -Name 87798413
        Validate-WindowsFixInFeatureManagement -Name 4289201804
        Validate-WindowsFixInFeatureManagement -Name 1355135117
        Validate-WindowsFixInHnsState -Name RemoveSourcePortPreservationForRest
        Validate-WindowsFixInFeatureManagement -Name 2214038156
        Validate-WindowsFixInFeatureManagement -Name 1673770637
        Validate-WindowsFixInVfpExtParameters -Name VfpNotReuseTcpOneWayFlowIsEnabled
        Validate-WindowsFixInHnsState -Name FwPerfImprovementChange
        Validate-WindowsFixInHnsState -Name CleanupReservedPorts
        Validate-WindowsFixInFeatureManagement -Name 527922829
        Validate-WindowsFixInPath -Path "HKLM:\SYSTEM\CurrentControlSet\Control\Windows Containers" -Name DeltaHivePolicy -Value 2
        Validate-WindowsFixInFeatureManagement -Name 2193453709
        Validate-WindowsFixInFeatureManagement -Name 3331554445
        Validate-WindowsFixInFeatureManagement -Name 1327590028
        Validate-WindowsFixInFeatureManagement -Name 1114842764
        Validate-WindowsFixInHnsState -Name HnsPreallocatePortRange
        Validate-WindowsFixInFeatureManagement -Name 4154935436
        Validate-WindowsFixInFeatureManagement -Name 124082829

        Validate-WindowsFixInFeatureManagement -Name 3744292492
        Validate-WindowsFixInFeatureManagement -Name 3838270605
        Validate-WindowsFixInFeatureManagement -Name 851795084
        Validate-WindowsFixInFeatureManagement -Name 26691724
        Validate-WindowsFixInFeatureManagement -Name 3834988172
        Validate-WindowsFixInFeatureManagement -Name 1535854221
        Validate-WindowsFixInFeatureManagement -Name 3632636556
        Validate-WindowsFixInFeatureManagement -Name 1552261773
        Validate-WindowsFixInFeatureManagement -Name 4186914956
        Validate-WindowsFixInFeatureManagement -Name 3173070476
        Validate-WindowsFixInFeatureManagement -Name 3958450316

        Validate-WindowsFixInFeatureManagement -Name 2540111500
        Validate-WindowsFixInFeatureManagement -Name 50261647
        Validate-WindowsFixInFeatureManagement -Name 1475968140

        Validate-WindowsFixInFeatureManagement -Name 747051149

        Validate-WindowsFixInFeatureManagement -Name 260097166

        Validate-WindowsFixInFeatureManagement -Name 4288867982

        # 2024-11B
        Validate-WindowsFixInFeatureManagement -Name 1825620622
        Validate-WindowsFixInFeatureManagement -Name 684111502
        Validate-WindowsFixInFeatureManagement -Name 1455863438
<<<<<<< HEAD
=======

        # https://msrc.microsoft.com/update-guide/vulnerability/CVE-2013-3900
        Validate-WindowsFixInPath -Path "HKLM:\Software\Microsoft\Cryptography\Wintrust\Config" -Name EnableCertPaddingCheck -Value 1
        Validate-WindowsFixInPath -Path "HKLM:\Software\Wow6432Node\Microsoft\Cryptography\Wintrust\Config" -Name EnableCertPaddingCheck -Value 1
>>>>>>> 97637de2
    }

    if ($env:WindowsSKU -Like '23H2*') {
        Validate-WindowsFixInHnsState -Name PortExclusionChange -Value 0

        Validate-WindowsFixInFeatureManagement -Name 1800977551

        # 2024-11B
        Validate-WindowsFixInFeatureManagement -Name 3197800078
        Validate-WindowsFixInFeatureManagement -Name 340036751
        Validate-WindowsFixInFeatureManagement -Name 2020509326
    }
}

function Test-DefenderSignature {
    $mpPreference = Get-MpPreference
    if (-not ($mpPreference -and ($mpPreference.SignatureFallbackOrder -eq "MicrosoftUpdateServer|MMPC") -and [string]::IsNullOrEmpty($mpPreference.SignatureDefinitionUpdateFileSharesSources))) {
        Write-ErrorWithTimestamp "The Windows Defender has wrong Signature. SignatureFallbackOrder: $($mpPreference.SignatureFallbackOrder). SignatureDefinitionUpdateFileSharesSources: $($mpPreference.SignatureDefinitionUpdateFileSharesSources)"
        exit 1
    }
}

function Test-ExcludeUDPSourcePort {
    # Checking whether the UDP source port 65330 is excluded
    $result = $(netsh int ipv4 show excludedportrange udp | findstr.exe 65330)
    if (-not $result) {
        Write-ErrorWithTimestamp "The UDP source port 65330 is not excluded."
        exit 1
    }
}

function Test-WindowsDefenderPlatformUpdate {
    $currentDefenderProductVersion = (Get-MpComputerStatus).AMProductVersion
    $doc = New-Object xml
    $doc.Load("$global:defenderUpdateInfoUrl")
    $latestDefenderProductVersion = $doc.versions.platform
 
    if ($latestDefenderProductVersion -gt $currentDefenderProductVersion) {
        Write-ErrorWithTimestamp "Update failed. Current MPVersion: $currentDefenderProductVersion, Expected Version: $latestDefenderProductVersion"
        exit 1
    }
}

function Test-ToolsToCacheOnVHD {
    $toolsDir = "c:\aks-tools"
    $toolsList = @("DU\du.exe", "DU\du64.exe", "DU\du64a.exe")

    foreach ($tool in $toolsList) {
        $toolPath = Join-Path -Path $toolsDir -ChildPath $tool
        if (!(Test-Path -Path $toolPath)) {
            Write-ErrorWithTimestamp "Failed to get tool: $toolPath"
            exit 1
        }
    }
}

function Test-ExpandVolumeTask {
    $osDrive = ((Get-WmiObject Win32_OperatingSystem -ErrorAction Stop).SystemDrive).TrimEnd(":")
    $osDisk = Get-Partition -DriveLetter $osDrive | Get-Disk
    $osDiskSize = $osDisk.Size 
    $osDiskAllocatedSize = $osDisk.AllocatedSize
    if ($osDiskSize -ne $osDiskAllocatedSize) {
        Write-ErrorWithTimestamp "The OS disk size $osDiskSize is not equal to the allocated size $osDiskAllocatedSize"
        exit 1
    }
}

function Test-SSHDConfig {
    # user must be the name in `TEST_VM_ADMIN_USERNAME="azureuser"` in vhdbuilder/packer/test/run-test.sh
    $result=$(sshd -T -C user=azureuser)
    if ($result -Match 'chacha20-poly1305@openssh.com') {
        Write-ErrorWithTimestamp "C:\programdata\ssh\sshd_config is not updated for CVE-2023-48795"
        exit 1
    }
    if ($result -Match '.*-etm@openssh.com') {
        Write-ErrorWithTimestamp "C:\programdata\ssh\sshd_config is not updated for CVE-2023-48795"
        exit 1
    }

    $ConfigPath = "C:\programdata\ssh\sshd_config"
    $sshdConfig = Get-Content $ConfigPath
    if ($sshdConfig.Contains("#LoginGraceTime") -or (-not $sshdConfig.Contains("LoginGraceTime 0"))) {
        Write-ErrorWithTimestamp "C:\programdata\ssh\sshd_config is not updated for CVE-2006-5051"
        exit 1
    }
}

Test-FilesToCacheOnVHD
Test-PatchInstalled
Test-ImagesPulled
Test-RegistryAdded
Test-DefenderSignature
Test-ExcludeUDPSourcePort
Test-WindowsDefenderPlatformUpdate
Test-ToolsToCacheOnVHD
Test-ExpandVolumeTask
Remove-Item -Path c:\windows-vhd-configuration.ps1<|MERGE_RESOLUTION|>--- conflicted
+++ resolved
@@ -406,13 +406,10 @@
         Validate-WindowsFixInFeatureManagement -Name 1825620622
         Validate-WindowsFixInFeatureManagement -Name 684111502
         Validate-WindowsFixInFeatureManagement -Name 1455863438
-<<<<<<< HEAD
-=======
 
         # https://msrc.microsoft.com/update-guide/vulnerability/CVE-2013-3900
         Validate-WindowsFixInPath -Path "HKLM:\Software\Microsoft\Cryptography\Wintrust\Config" -Name EnableCertPaddingCheck -Value 1
         Validate-WindowsFixInPath -Path "HKLM:\Software\Wow6432Node\Microsoft\Cryptography\Wintrust\Config" -Name EnableCertPaddingCheck -Value 1
->>>>>>> 97637de2
     }
 
     if ($env:WindowsSKU -Like '23H2*') {
