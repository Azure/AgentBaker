--- conflicted
+++ resolved
@@ -270,12 +270,7 @@
 		# shellcheck disable=SC3010
 		if [[ ${ARCHITECTURE,,} == "arm64" ]] || grep -q "cvm" <<< "$FEATURE_FLAGS" || [[ ${HYPERV_GENERATION} == "V1" ]]; then
 			TARGET_COMMAND_STRING=""
-<<<<<<< HEAD
-			# shellcheck disable=SC3010
-			if [[ ${ARCHITECTURE,,} == "arm64" ]]; then
-=======
 			if [ "${ARCHITECTURE,,}" = "arm64" ]; then
->>>>>>> 36a045ff
 				TARGET_COMMAND_STRING+="--architecture Arm64"
 			elif grep -q "cvm" <<< "$FEATURE_FLAGS"; then
 				TARGET_COMMAND_STRING+="--os-state Specialized --features SecurityType=ConfidentialVM"
