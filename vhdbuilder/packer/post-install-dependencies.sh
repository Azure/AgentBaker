--- conflicted
+++ resolved
@@ -29,20 +29,14 @@
   retrycmd_if_failure 10 2 60 apt-get purge --auto-remove apport open-vm-tools -y || exit 1
 
   # strip old kernels/packages
-<<<<<<< HEAD
-  apt-get -y autoclean || exit 1
-  apt-get -y autoremove --purge || exit 1
-  apt-get -y clean || exit 1
+  retrycmd_if_failure 10 2 60 apt-get -y autoclean || exit 1
+  retrycmd_if_failure 10 2 60 apt-get -y autoremove --purge || exit 1
+  retrycmd_if_failure 10 2 60 apt-get -y clean || exit 1
 elif [[ $OS == $MARINER_OS_NAME ]]; then
   current_kernel_version="$(uname -r | cut -d. -f-4)"
   kernel_packages_to_remove=$(rpm -qa | grep "kernel" | grep -v $current_kernel_version)
-  dnf -y autoremove $kernel_packages_to_remove
-  dnf -y autoremove # remove all other unused packages
-=======
-  retrycmd_if_failure 10 2 60 apt-get -y autoclean || exit 1
-  retrycmd_if_failure 10 2 60 apt-get -y autoremove --purge || exit 1
-  retrycmd_if_failure 10 2 60 apt-get -y clean || exit 1
->>>>>>> 42ac5f50
+  retrycmd_if_failure 10 2 60 dnf -y autoremove $kernel_packages_to_remove || exit 1
+  retrycmd_if_failure 10 2 60 dnf -y autoremove || exit 1 # remove all other unused packages
 fi
 
 # shellcheck disable=SC2129
