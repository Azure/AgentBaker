--- conflicted
+++ resolved
@@ -637,7 +637,6 @@
     },
     {
       "type": "file",
-<<<<<<< HEAD
       "source": "parts/linux/cloud-init/artifacts/ubuntu/mellanox_mlnx_ofed.list",
       "destination": "/home/packer/mellanox_mlnx_ofed.list"
     },
@@ -645,7 +644,9 @@
       "type": "file",
       "source": "parts/linux/cloud-init/artifacts/ubuntu/mellanox_mlnx_ofed.pub",
       "destination": "/home/packer/mellanox_mlnx_ofed.pub"
-=======
+    },
+    {
+      "type": "file",
       "source": "parts/linux/cloud-init/artifacts/ubuntu/nvidia-2404.list",
       "destination": "/home/packer/nvidia-2404.list"
     },
@@ -658,7 +659,6 @@
       "type": "file",
       "source": "parts/linux/cloud-init/artifacts/ubuntu/containerd-nvidia.toml",
       "destination": "/home/packer/containerd-nvidia.toml"
->>>>>>> 401526b6
     },
     {
       "type": "shell",
