#!/bin/bash
set -euxo pipefail

source vhdbuilder/scripts/windows/automate_helpers.sh

az login --identity

pr_purpose="VHDVersion Bumping"

new_image_version=$(date +"%Y-%m")
branch_name=imageBump/win-${new_image_version}b

set +x
github_access_token=$1
set -x

cherry_pick_commit_id=$2

<<<<<<< HEAD
# This function finds the latest windows VHD base Image version from the command az vm image show
find_latest_image_version() {
    latest_image_version_2019=$(az vm image show --urn MicrosoftWindowsServer:WindowsServer:2019-Datacenter-Core-smalldisk:latest --query 'id' -o tsv | awk -F '/' '{print $NF}')
    latest_image_version_2022=$(az vm image show --urn MicrosoftWindowsServer:WindowsServer:2022-Datacenter-Core-smalldisk:latest --query 'id' -o tsv | awk -F '/' '{print $NF}')
    latest_image_version_2022_g2=$(az vm image show --urn MicrosoftWindowsServer:WindowsServer:2022-Datacenter-Core-smalldisk-g2:latest --query 'id' -o tsv | awk -F '/' '{print $NF}')
    latest_image_version_23H2=$(az vm image show --urn MicrosoftWindowsServer:WindowsServer:23h2-datacenter-core:latest --query 'id' -o tsv | awk -F '/' '{print $NF}')
    latest_image_version_23H2_g2=$(az vm image show --urn MicrosoftWindowsServer:WindowsServer:23h2-datacenter-core-g2:latest --query 'id' -o tsv | awk -F '/' '{print $NF}')
    echo "Latest windows 2019 base image version is: ${latest_image_version_2019}"
    echo "Latest windows 2022 base image version is: ${latest_image_version_2022}"
    echo "Latest windows 2022 Gen 2 base image version is: ${latest_image_version_2022_g2}"
    echo "Latest windows 23H2 base image version is ${latest_image_version_23H2}"
    echo "Latest windows 23H2 Gen 2 base image version is: ${latest_image_version_23H2_g2}"
    new_image_version=$(date +"%Y-%m")
    branch_name=imageBump/win-${new_image_version}b
}

# This function replaces the old Windows 2019 & Windows 2022 (gen1/gen2) base image version with the latest version found by az vm image show in windows-image.env
=======
# This function replaces the old Windows 2019 & Windows 2022 (gen1/gen2) base image version with the latest version found by az vm image show in windows_settings.json
>>>>>>> c9bb56a3
update_image_version() {
  distros=`jq -r ".WindowsBaseVersions | keys  | join(\" \") " < vhdbuilder/packer/windows/windows_settings.json`
  for win_sku in $distros ; do
	  command=`jq -r ".WindowsBaseVersions.\"${win_sku}\".version_update_command" < vhdbuilder/packer/windows/windows_settings.json`
	  base_image_sku=` jq -r ".WindowsBaseVersions.\"${win_sku}\".base_image_sku" < vhdbuilder/packer/windows/windows_settings.json`
    newVersion=`az vm image show --urn MicrosoftWindowsServer:WindowsServer:${base_image_sku}:latest --query name -o tsv`

    jq ".WindowsBaseVersions.\"${win_sku}\".base_image_version = \"${newVersion}\"" < vhdbuilder/packer/windows/windows_settings.json > vhdbuilder/packer/windows/windows_settings_temp.json
    mv vhdbuilder/packer/windows/windows_settings_temp.json vhdbuilder/packer/windows/windows_settings.json
    echo "Found version $newVersion for $base_image_sku"
  done
}

cherry_pick() {
    if [ -n "$1" ]; then
        echo "Cherry-picked commit id is \"$1\""
        git cherry-pick "$1"
    fi
}

create_image_bump_pr() {
    if [ `git branch --list "$branch_name"` ]; then
        git checkout master
        git pull -p
        git checkout "$branch_name"
    else
        create_branch "$branch_name"
    fi
    if [[ -n "$cherry_pick_commit_id" ]]; then
        cherry_pick "$cherry_pick_commit_id"
    fi
    update_image_version

    set +x
    create_pull_request "$new_image_version" "$github_access_token" "$branch_name" "$pr_purpose"
    set -x
}

set_git_config
<<<<<<< HEAD
find_latest_image_version
=======
>>>>>>> c9bb56a3
create_image_bump_pr<|MERGE_RESOLUTION|>--- conflicted
+++ resolved
@@ -16,27 +16,7 @@
 
 cherry_pick_commit_id=$2
 
-<<<<<<< HEAD
-# This function finds the latest windows VHD base Image version from the command az vm image show
-find_latest_image_version() {
-    latest_image_version_2019=$(az vm image show --urn MicrosoftWindowsServer:WindowsServer:2019-Datacenter-Core-smalldisk:latest --query 'id' -o tsv | awk -F '/' '{print $NF}')
-    latest_image_version_2022=$(az vm image show --urn MicrosoftWindowsServer:WindowsServer:2022-Datacenter-Core-smalldisk:latest --query 'id' -o tsv | awk -F '/' '{print $NF}')
-    latest_image_version_2022_g2=$(az vm image show --urn MicrosoftWindowsServer:WindowsServer:2022-Datacenter-Core-smalldisk-g2:latest --query 'id' -o tsv | awk -F '/' '{print $NF}')
-    latest_image_version_23H2=$(az vm image show --urn MicrosoftWindowsServer:WindowsServer:23h2-datacenter-core:latest --query 'id' -o tsv | awk -F '/' '{print $NF}')
-    latest_image_version_23H2_g2=$(az vm image show --urn MicrosoftWindowsServer:WindowsServer:23h2-datacenter-core-g2:latest --query 'id' -o tsv | awk -F '/' '{print $NF}')
-    echo "Latest windows 2019 base image version is: ${latest_image_version_2019}"
-    echo "Latest windows 2022 base image version is: ${latest_image_version_2022}"
-    echo "Latest windows 2022 Gen 2 base image version is: ${latest_image_version_2022_g2}"
-    echo "Latest windows 23H2 base image version is ${latest_image_version_23H2}"
-    echo "Latest windows 23H2 Gen 2 base image version is: ${latest_image_version_23H2_g2}"
-    new_image_version=$(date +"%Y-%m")
-    branch_name=imageBump/win-${new_image_version}b
-}
-
-# This function replaces the old Windows 2019 & Windows 2022 (gen1/gen2) base image version with the latest version found by az vm image show in windows-image.env
-=======
 # This function replaces the old Windows 2019 & Windows 2022 (gen1/gen2) base image version with the latest version found by az vm image show in windows_settings.json
->>>>>>> c9bb56a3
 update_image_version() {
   distros=`jq -r ".WindowsBaseVersions | keys  | join(\" \") " < vhdbuilder/packer/windows/windows_settings.json`
   for win_sku in $distros ; do
@@ -76,8 +56,4 @@
 }
 
 set_git_config
-<<<<<<< HEAD
-find_latest_image_version
-=======
->>>>>>> c9bb56a3
 create_image_bump_pr