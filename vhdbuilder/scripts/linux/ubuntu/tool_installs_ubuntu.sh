--- conflicted
+++ resolved
@@ -89,41 +89,21 @@
     retrycmd_if_failure 120 5 25 ldconfig || exit $ERR_GPU_DRIVERS_START_FAIL
 }
 
-<<<<<<< HEAD
-disableSystemdTimesyncdAndEnableNTP() {
-    # disable systemd-timesyncd
+disableNtpAndTimesyncdInstallChrony() {
+    # Disable systemd-timesyncd
     echo $ERR_STOP_OR_DISABLE_SYSTEMD_TIMESYNCD_TIMEOUT
+    echo $ERR_STOP_OR_DISABLE_NTP_TIMEOUT
     systemctl_stop 20 30 120 systemd-timesyncd || exit $ERR_STOP_OR_DISABLE_SYSTEMD_TIMESYNCD_TIMEOUT
     systemctl disable systemd-timesyncd || exit $ERR_STOP_OR_DISABLE_SYSTEMD_TIMESYNCD_TIMEOUT
 
-    #testing purpose: check if the timeout constants are set
-    #first check if ntp is present, if yes then disable
-=======
-disableNtpAndTimesyncdInstallChrony() {
-    # Disable systemd-timesyncd
-    systemctl_stop 20 30 120 systemd-timesyncd || exit $ERR_STOP_OR_DISABLE_SYSTEMD_TIMESYNCD_TIMEOUT
-    systemctl disable systemd-timesyncd || exit $ERR_STOP_OR_DISABLE_SYSTEMD_TIMESYNCD_TIMEOUT
-
     # Disable ntp if present
->>>>>>> aeba4d8e
     status=$(systemctl show -p SubState --value ntp)
     if [ $status == 'dead' ]; then
         echo "ntp is removed, no need to disable"
     else
-<<<<<<< HEAD
-        echo "disable ntp"
         systemctl_stop 20 30 120 ntp || exit $ERR_STOP_OR_DISABLE_NTP_TIMEOUT
         systemctl disable ntp || exit $ERR_STOP_OR_DISABLE_NTP_TIMEOUT
     fi
-
-    # install ntp
-    apt_get_update || exit $ERR_APT_UPDATE_TIMEOUT
-    apt_get_install 20 30 120 ntp || exit $ERR_NTP_INSTALL_TIMEOUT
-=======
-        systemctl_stop 20 30 120 ntp || exit $ERR_STOP_OR_DISABLE_NTP_TIMEOUT
-        systemctl disable ntp || exit $ERR_STOP_OR_DISABLE_NTP_TIMEOUT
-    fi
->>>>>>> aeba4d8e
 
     # Install chrony
     apt_get_update || exit $ERR_APT_UPDATE_TIMEOUT
