#!/bin/bash
{{/* BCC/BPF-related error codes */}} 
ERR_IOVISOR_KEY_DOWNLOAD_TIMEOUT=168 {{/* Timeout waiting to download IOVisor repo key */}}
ERR_IOVISOR_APT_KEY_TIMEOUT=169 {{/* Timeout waiting for IOVisor apt-key */}}
ERR_BCC_INSTALL_TIMEOUT=170 {{/* Timeout waiting for bcc install */}}
ERR_BPFTRACE_BIN_DOWNLOAD_FAIL=171 {{/* Failed to download bpftrace binary */}}
ERR_BPFTRACE_TOOLS_DOWNLOAD_FAIL=172 {{/* Failed to download bpftrace default programs */}}
{{/* FIPS-related error codes */}}
ERR_UA_TOOLS_INSTALL_TIMEOUT=173 {{/* Timeout waiting for ubuntu-advantage-tools install */}}
ERR_ADD_UA_APT_REPO=174 {{/* Error to add UA apt repository */}}
ERR_AUTO_UA_ATTACH=175 {{/* Error to auto UA attach */}}
ERR_UA_DISABLE_LIVEPATCH=176 {{/* Error to disable UA livepatch */}}
ERR_UA_ENABLE_FIPS=177 {{/* Error to enable UA FIPS */}}
ERR_UA_DETACH=178 {{/* Error to detach UA */}}
LINUX_HEADER_INSTALL_TIMEOUT=179 {{/* Timeout to install linux header */}}
ERR_STRONGSWAN_INSTALL_TIMEOUT=180 {{/* Timeout to install strongswan */}}

BPFTRACE_DOWNLOADS_DIR="/opt/bpftrace/downloads"
UBUNTU_CODENAME=$(lsb_release -c -s)

installBpftrace() {
    local version="v0.9.4"
    local bpftrace_bin="bpftrace"
    local bpftrace_tools="bpftrace-tools.tar"
    local bpftrace_url="https://upstreamartifacts.azureedge.net/$bpftrace_bin/$version"
    local bpftrace_filepath="/usr/local/bin/$bpftrace_bin"
    local tools_filepath="/usr/local/share/$bpftrace_bin"
    if [[ -f "$bpftrace_filepath" ]]; then
        installed_version="$($bpftrace_bin -V | cut -d' ' -f2)"
        if [[ "$version" == "$installed_version" ]]; then
            return
        fi
        rm "$bpftrace_filepath"
        if [[ -d "$tools_filepath" ]]; then
            rm -r  "$tools_filepath"
        fi
    fi
    mkdir -p "$tools_filepath"
    install_dir="$BPFTRACE_DOWNLOADS_DIR/$version"
    mkdir -p "$install_dir"
    download_path="$install_dir/$bpftrace_tools"
    retrycmd_if_failure 30 5 60 curl -fSL -o "$bpftrace_filepath" "$bpftrace_url/$bpftrace_bin" || exit $ERR_BPFTRACE_BIN_DOWNLOAD_FAIL
    retrycmd_if_failure 30 5 60 curl -fSL -o "$download_path" "$bpftrace_url/$bpftrace_tools" || exit $ERR_BPFTRACE_TOOLS_DOWNLOAD_FAIL
    tar -xvf "$download_path" -C "$tools_filepath"
    chmod +x "$bpftrace_filepath"
    chmod -R +x "$tools_filepath/tools"
}

ensureGPUDrivers() {
    configGPUDrivers
    systemctlEnableAndStart nvidia-modprobe || exit $ERR_GPU_DRIVERS_START_FAIL
<<<<<<< HEAD
}

disableSystemdTimesyncdAndEnableNTP() {
    # disable systemd-timesyncd
    systemctl_stop 20 30 120 systemd-timesyncd || exit $ERR_STOP_SYSTEMD_TIMESYNCD_TIMEOUT
    systemctl disable systemd-timesyncd

    # install ntp
    apt_get_update || exit $ERR_APT_UPDATE_TIMEOUT
    apt_get_install 20 30 120 ntp || exit $ERR_NTP_INSTALL_TIMEOUT

    # enable ntp
    systemctlEnableAndStart ntp || exit $ERR_NTP_START_TIMEOUT
}

installFIPS() {
    echo "Installing FIPS..."
    wait_for_apt_locks

    echo "adding ua repository..."
    retrycmd_if_failure 5 10 120 add-apt-repository -y ppa:ua-client/stable || exit $ERR_ADD_UA_APT_REPO
    apt_get_update || exit $ERR_APT_UPDATE_TIMEOUT

    echo "installing ua tools..."
    apt_get_install 5 10 120 ubuntu-advantage-tools || exit $ERR_UA_TOOLS_INSTALL_TIMEOUT

    echo "auto attaching ua..."
    retrycmd_if_failure 5 10 120 ua auto-attach || exit $ERR_AUTO_UA_ATTACH

    echo "disabling ua livepatch..."
    retrycmd_if_failure 5 10 300 echo y | ua disable livepatch

    echo "enabling ua fips..."
    retrycmd_if_failure 5 10 1200 echo y | ua enable fips || exit $ERR_UA_ENABLE_FIPS

    echo "installing strongswan..."
    apt_get_install 5 10 120 strongswan=5.6.2-1ubuntu2.fips.2.4.2 || exit $ERR_STRONGSWAN_INSTALL_TIMEOUT

    # workaround to make GPU provisioning in CSE work
    # under /usr/src/linux-headers-4.15.0-1002-azure-fips there are some dangling symlinks to non-existing linux-azure-headers-4.15.0-1002
    # this causes command '/usr/sbin/dkms build -m nvidia -v 450.51.06 -k 4.15.0-1002-azure-fips' for GPU provisioning in CSE to fail
    # however linux-headers-4.15.0-1002-azure doesn't exist any more, install closest 1011 to workaround
    if [[ ! -d /usr/src/linux-azure-headers-4.15.0-1002 ]]; then
        echo "installing linux-headers-fips..."
        apt_get_install 5 10 120 linux-headers-fips || exit $LINUX_HEADER_INSTALL_TIMEOUT
        ln -s /usr/src/linux-fips-headers-4.15.0-1011 /usr/src/linux-azure-headers-4.15.0-1002
    fi

    # now the fips packages/kernel are installed, clean up apt settings in the vhd,
    # the VMs created on customers' subscriptions don't have access to UA repo
    echo "detaching ua..."
    retrycmd_if_failure 5 10 120 echo y | ua detach || $ERR_UA_DETACH

    echo "removing ua tools..."
    apt_get_purge 5 10 120 ubuntu-advantage-tools
    rm -f /etc/apt/trusted.gpg.d/ua-client_ubuntu_stable.gpg
    rm -f /etc/apt/trusted.gpg.d/ubuntu-advantage-esm-apps.gpg
    rm -f /etc/apt/trusted.gpg.d/ubuntu-advantage-esm-infra-trusty.gpg
    rm -f /etc/apt/trusted.gpg.d/ubuntu-advantage-fips.gpg
    rm -f /etc/apt/sources.list.d/ua-client-ubuntu-stable-bionic.list
    rm -f /etc/apt/sources.list.d/ubuntu-esm-apps.list
    rm -f /etc/apt/sources.list.d/ubuntu-esm-infra.list
    rm -f /etc/apt/sources.list.d/ubuntu-fips.list
    rm -f /etc/apt/auth.conf.d/90ubuntu-advantage
    apt_get_update || exit $ERR_APT_UPDATE_TIMEOUT

    resolvconf=$(readlink -f /etc/resolv.conf)
    # /run/systemd/resolve/stub-resolv.conf contains local nameserver 127.0.0.53
    if [[ "${resolvconf}" == */run/systemd/resolve/stub-resolv.conf ]]; then
        unlink /etc/resolv.conf
        ln -s /run/systemd/resolve/resolv.conf /etc/resolv.conf
    fi
=======
>>>>>>> bc03125f
}<|MERGE_RESOLUTION|>--- conflicted
+++ resolved
@@ -5,15 +5,6 @@
 ERR_BCC_INSTALL_TIMEOUT=170 {{/* Timeout waiting for bcc install */}}
 ERR_BPFTRACE_BIN_DOWNLOAD_FAIL=171 {{/* Failed to download bpftrace binary */}}
 ERR_BPFTRACE_TOOLS_DOWNLOAD_FAIL=172 {{/* Failed to download bpftrace default programs */}}
-{{/* FIPS-related error codes */}}
-ERR_UA_TOOLS_INSTALL_TIMEOUT=173 {{/* Timeout waiting for ubuntu-advantage-tools install */}}
-ERR_ADD_UA_APT_REPO=174 {{/* Error to add UA apt repository */}}
-ERR_AUTO_UA_ATTACH=175 {{/* Error to auto UA attach */}}
-ERR_UA_DISABLE_LIVEPATCH=176 {{/* Error to disable UA livepatch */}}
-ERR_UA_ENABLE_FIPS=177 {{/* Error to enable UA FIPS */}}
-ERR_UA_DETACH=178 {{/* Error to detach UA */}}
-LINUX_HEADER_INSTALL_TIMEOUT=179 {{/* Timeout to install linux header */}}
-ERR_STRONGSWAN_INSTALL_TIMEOUT=180 {{/* Timeout to install strongswan */}}
 
 BPFTRACE_DOWNLOADS_DIR="/opt/bpftrace/downloads"
 UBUNTU_CODENAME=$(lsb_release -c -s)
@@ -49,79 +40,4 @@
 ensureGPUDrivers() {
     configGPUDrivers
     systemctlEnableAndStart nvidia-modprobe || exit $ERR_GPU_DRIVERS_START_FAIL
-<<<<<<< HEAD
-}
-
-disableSystemdTimesyncdAndEnableNTP() {
-    # disable systemd-timesyncd
-    systemctl_stop 20 30 120 systemd-timesyncd || exit $ERR_STOP_SYSTEMD_TIMESYNCD_TIMEOUT
-    systemctl disable systemd-timesyncd
-
-    # install ntp
-    apt_get_update || exit $ERR_APT_UPDATE_TIMEOUT
-    apt_get_install 20 30 120 ntp || exit $ERR_NTP_INSTALL_TIMEOUT
-
-    # enable ntp
-    systemctlEnableAndStart ntp || exit $ERR_NTP_START_TIMEOUT
-}
-
-installFIPS() {
-    echo "Installing FIPS..."
-    wait_for_apt_locks
-
-    echo "adding ua repository..."
-    retrycmd_if_failure 5 10 120 add-apt-repository -y ppa:ua-client/stable || exit $ERR_ADD_UA_APT_REPO
-    apt_get_update || exit $ERR_APT_UPDATE_TIMEOUT
-
-    echo "installing ua tools..."
-    apt_get_install 5 10 120 ubuntu-advantage-tools || exit $ERR_UA_TOOLS_INSTALL_TIMEOUT
-
-    echo "auto attaching ua..."
-    retrycmd_if_failure 5 10 120 ua auto-attach || exit $ERR_AUTO_UA_ATTACH
-
-    echo "disabling ua livepatch..."
-    retrycmd_if_failure 5 10 300 echo y | ua disable livepatch
-
-    echo "enabling ua fips..."
-    retrycmd_if_failure 5 10 1200 echo y | ua enable fips || exit $ERR_UA_ENABLE_FIPS
-
-    echo "installing strongswan..."
-    apt_get_install 5 10 120 strongswan=5.6.2-1ubuntu2.fips.2.4.2 || exit $ERR_STRONGSWAN_INSTALL_TIMEOUT
-
-    # workaround to make GPU provisioning in CSE work
-    # under /usr/src/linux-headers-4.15.0-1002-azure-fips there are some dangling symlinks to non-existing linux-azure-headers-4.15.0-1002
-    # this causes command '/usr/sbin/dkms build -m nvidia -v 450.51.06 -k 4.15.0-1002-azure-fips' for GPU provisioning in CSE to fail
-    # however linux-headers-4.15.0-1002-azure doesn't exist any more, install closest 1011 to workaround
-    if [[ ! -d /usr/src/linux-azure-headers-4.15.0-1002 ]]; then
-        echo "installing linux-headers-fips..."
-        apt_get_install 5 10 120 linux-headers-fips || exit $LINUX_HEADER_INSTALL_TIMEOUT
-        ln -s /usr/src/linux-fips-headers-4.15.0-1011 /usr/src/linux-azure-headers-4.15.0-1002
-    fi
-
-    # now the fips packages/kernel are installed, clean up apt settings in the vhd,
-    # the VMs created on customers' subscriptions don't have access to UA repo
-    echo "detaching ua..."
-    retrycmd_if_failure 5 10 120 echo y | ua detach || $ERR_UA_DETACH
-
-    echo "removing ua tools..."
-    apt_get_purge 5 10 120 ubuntu-advantage-tools
-    rm -f /etc/apt/trusted.gpg.d/ua-client_ubuntu_stable.gpg
-    rm -f /etc/apt/trusted.gpg.d/ubuntu-advantage-esm-apps.gpg
-    rm -f /etc/apt/trusted.gpg.d/ubuntu-advantage-esm-infra-trusty.gpg
-    rm -f /etc/apt/trusted.gpg.d/ubuntu-advantage-fips.gpg
-    rm -f /etc/apt/sources.list.d/ua-client-ubuntu-stable-bionic.list
-    rm -f /etc/apt/sources.list.d/ubuntu-esm-apps.list
-    rm -f /etc/apt/sources.list.d/ubuntu-esm-infra.list
-    rm -f /etc/apt/sources.list.d/ubuntu-fips.list
-    rm -f /etc/apt/auth.conf.d/90ubuntu-advantage
-    apt_get_update || exit $ERR_APT_UPDATE_TIMEOUT
-
-    resolvconf=$(readlink -f /etc/resolv.conf)
-    # /run/systemd/resolve/stub-resolv.conf contains local nameserver 127.0.0.53
-    if [[ "${resolvconf}" == */run/systemd/resolve/stub-resolv.conf ]]; then
-        unlink /etc/resolv.conf
-        ln -s /run/systemd/resolve/resolv.conf /etc/resolv.conf
-    fi
-=======
->>>>>>> bc03125f
 }