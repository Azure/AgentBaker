--- conflicted
+++ resolved
@@ -40,11 +40,7 @@
 	flag.StringVar(&fl.include, "include", "", "only include this list of VHD release notes.")
 	flag.StringVar(&fl.ignore, "ignore", "", "ignore release notes for these VHDs")
 	flag.StringVar(&fl.path, "path", defaultPath, "output path to root of VHD notes")
-<<<<<<< HEAD
-	flag.StringVar(&fl.date, "date", defaultDate, "date of VHD build in format YYYYMM.DD")
-=======
 	flag.StringVar(&fl.date, "date", defaultDate, "date of VHD build in format YYYYMM.DD.0")
->>>>>>> 77a7f473
 
 	flag.Parse()
 
