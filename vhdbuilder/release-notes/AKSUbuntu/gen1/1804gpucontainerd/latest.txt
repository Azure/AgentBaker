--- conflicted
+++ resolved
@@ -1,12 +1,6 @@
-<<<<<<< HEAD
-Starting build on  Tue Dec 10 03:28:59 UTC 2024
-Components downloaded in this VHD build (some of the below components might get deleted during cluster provisioning if they are not needed):
-  - oras version 1.2.1
-=======
 Starting build on  Sun Jan 5 09:06:41 UTC 2025
 Components downloaded in this VHD build (some of the below components might get deleted during cluster provisioning if they are not needed):
   - oras version 1.2.2
->>>>>>> 7aef98e7
   - runc version 1.1.14-ubuntu18.04u1
   - containerd version 1.7.1-1
   - CNI plugin version 1.4.1
@@ -130,59 +124,6 @@
   - /var/lib/kubelet/device-plugins
   - extracted nvidia-device-plugin...
 total 23532
-<<<<<<< HEAD
--rwxr-xr-x 1 root root      900 Dec 10 03:42 nvidia-sleep.sh
--rwxr-xr-x 1 root root   372128 Dec 10 03:42 nvidia-installer
--rwxr-xr-x 1 root root    40769 Dec 10 03:42 nvidia-bug-report.sh
--rwxr-xr-x 1 root root  1068640 Dec 10 03:42 nvidia-smi
--rwxr-xr-x 1 root root   142064 Dec 10 03:42 nvidia-debugdump
--rwxr-xr-x 1 root root    18656 Dec 10 03:42 nvidia-cuda-mps-server
--rwxr-xr-x 1 root root    54088 Dec 10 03:42 nvidia-cuda-mps-control
--rwxr-xr-x 1 root root   208336 Dec 10 03:42 nvidia-persistenced
--rwxr-xr-x 1 root root   229888 Dec 10 03:42 nvidia-powerd
--rwxr-xr-x 1 root root   207424 Dec 10 03:42 nvidia-xconfig
--rwxr-xr-x 1 root root   306312 Dec 10 03:42 nvidia-settings
--rwxr-xr-x 1 root root  5043392 Dec 10 03:42 nvidia-ngx-updater
-lrwxrwxrwx 1 root root       16 Dec 10 03:42 nvidia-uninstall -> nvidia-installer
--rwxr-xr-x 1 root root 16381360 Dec 10 03:53 nvidia-device-plugin
-  - bcc-tools
-  - libbcc-examples
-kubelet/kubectl downloaded:
--rwxr-xr-x 1 root root  38693345 Aug 13 10:41 /usr/local/bin/crictl
--rwxr-xr-x 1 root root 110649604 Sep 12 23:20 /usr/local/bin/kubelet-1.28.14
--rwxr-xr-x 1 root root  49623192 Sep 12 23:20 /usr/local/bin/kubectl-1.28.14
--rwxr-xr-x 1 root root 108712196 Oct 17 06:39 /usr/local/bin/kubelet-1.27.100-akslts
--rwxr-xr-x 1 root root  49066136 Oct 17 06:39 /usr/local/bin/kubectl-1.27.100-akslts
--rwxr-xr-x 1 root root  76902744 Oct 23 15:59 /usr/local/bin/kubelet-1.31.2
--rwxr-xr-x 1 root root  56381592 Oct 23 15:59 /usr/local/bin/kubectl-1.31.2
--rwxr-xr-x 1 root root 100161976 Oct 23 16:03 /usr/local/bin/kubelet-1.30.6
--rwxr-xr-x 1 root root  51454104 Oct 23 16:03 /usr/local/bin/kubectl-1.30.6
--rwxr-xr-x 1 root root 110649604 Oct 23 16:18 /usr/local/bin/kubelet-1.28.15
--rwxr-xr-x 1 root root  49623192 Oct 23 16:18 /usr/local/bin/kubectl-1.28.15
--rwxr-xr-x 1 root root 112603396 Oct 23 16:24 /usr/local/bin/kubelet-1.29.10
--rwxr-xr-x 1 root root  50225304 Oct 23 16:24 /usr/local/bin/kubectl-1.29.10
--rwxr-xr-x 1 root root 108712196 Oct 31 21:40 /usr/local/bin/kubelet-1.27.101-akslts
--rwxr-xr-x 1 root root  49066136 Oct 31 21:40 /usr/local/bin/kubectl-1.27.101-akslts
--rwxr-xr-x 1 root root  76902744 Dec  2 23:49 /usr/local/bin/kubelet-1.31.3
--rwxr-xr-x 1 root root  56381592 Dec  2 23:49 /usr/local/bin/kubectl-1.31.3
--rwxr-xr-x 1 root root 100161976 Dec  2 23:52 /usr/local/bin/kubelet-1.30.7
--rwxr-xr-x 1 root root  51454104 Dec  2 23:52 /usr/local/bin/kubectl-1.30.7
--rwxr-xr-x 1 root root 112603396 Dec  3 00:08 /usr/local/bin/kubelet-1.29.11
--rwxr-xr-x 1 root root  50225304 Dec  3 00:08 /usr/local/bin/kubectl-1.29.11
--rwxr-xr-x 1 1001  127  10334343 Dec  5 08:41 /usr/local/bin/oras
--rw-r--r-- 1 1001  127     11343 Dec  6 03:21 /usr/local/bin/LICENSE
--r-xr--r-- 1 root root       593 Dec 10 03:29 /usr/local/bin/logrotate.sh
--rwxr-xr-x 1 root root       705 Dec 10 03:29 /usr/local/bin/ci-syslog-watcher.sh
--rwxr-xr-x 1 root root  36014944 Dec 10 03:39 /usr/local/bin/containerd-shim-spin-v0-3-0-v1
--rwxr-xr-x 1 root root  39369104 Dec 10 03:39 /usr/local/bin/containerd-shim-wws-v0-8-0-v1
--rwxr-xr-x 1 root root  60175432 Dec 10 03:39 /usr/local/bin/containerd-shim-slight-v0-8-0-v1
--rwxr-xr-x 1 root root  53775024 Dec 10 03:39 /usr/local/bin/containerd-shim-spin-v0-8-0-v1
--rwxr-xr-x 1 root root  47622592 Dec 10 03:39 /usr/local/bin/containerd-shim-slight-v0-3-0-v1
--rwxr-xr-x 1 root root  45334640 Dec 10 03:39 /usr/local/bin/containerd-shim-spin-v0-5-1-v1
--rwxr-xr-x 1 root root  52232184 Dec 10 03:39 /usr/local/bin/containerd-shim-slight-v0-5-1-v1
--rwxr-xr-x 1 root root  63515504 Dec 10 03:39 /usr/local/bin/containerd-shim-spin-v2
--rwxr-xr-x 1 root root  35384960 Dec 10 03:43 /usr/local/bin/bpftrace
-=======
 -rwxr-xr-x 1 root root      900 Jan  5 09:18 nvidia-sleep.sh
 -rwxr-xr-x 1 root root   372128 Jan  5 09:18 nvidia-installer
 -rwxr-xr-x 1 root root    40769 Jan  5 09:18 nvidia-bug-report.sh
@@ -234,7 +175,6 @@
 -rwxr-xr-x 1 root root     53775024 Jan  5 09:16 /usr/local/bin/containerd-shim-spin-v0-8-0-v1
 -rwxr-xr-x 1 root root     63515504 Jan  5 09:16 /usr/local/bin/containerd-shim-spin-v2
 -rwxr-xr-x 1 root root     35384960 Jan  5 09:19 /usr/local/bin/bpftrace
->>>>>>> 7aef98e7
 === Installed Packages Begin
 Listing...
 accountsservice/now 0.6.45-1ubuntu1.3+esm1 amd64 [installed,local]
@@ -924,17 +864,10 @@
 === os-release End
 Using kernel:
 Linux version 5.4.0-1140-azure (buildd@lcy02-amd64-014) (gcc version 7.5.0 (Ubuntu 7.5.0-3ubuntu1~18.04)) #147~18.04.1-Ubuntu SMP Tue Oct 22 15:50:37 UTC 2024
-<<<<<<< HEAD
-Install completed successfully on  Tue Dec 10 03:55:55 UTC 2024
-VSTS Build NUMBER: 20241210.1_master_109964864
-VSTS Build ID: 109964864
-Commit: 9d93f9050119736271fd9a8591dacf536504247a
-=======
 Install completed successfully on  Sun Jan 5 09:30:16 UTC 2025
 VSTS Build NUMBER: 20250105.1_master_111733188
 VSTS Build ID: 111733188
 Commit: 0f6b0c86649e6a5a8e7a4c2cd646aae80449b7ff
->>>>>>> 7aef98e7
 Ubuntu version: 18.04
 Hyperv generation: V1
 Feature flags: fullgpudaemon
