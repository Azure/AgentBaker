<<<<<<< HEAD
Starting build on  Tue Nov 12 21:29:11 UTC 2024
=======
Starting build on  Sun Nov 3 08:11:54 UTC 2024
>>>>>>> 686a986e
Components downloaded in this VHD build (some of the below components might get deleted during cluster provisioning if they are not needed):
  - oras version 1.2.0
  - runc version 1.1.15-ubuntu20.04u1
  - containerd version 1.7.23-ubuntu20.04u1
  - CNI plugin version 1.4.1
  - Azure CNI version 1.4.56
  - Azure CNI version 1.5.38
  - Azure CNI version 1.6.13
  - Azure CNI version 1.5.35
  - Azure CNI version 1.6.7
  - crictl version 1.31.1
  - kubernetes-binaries version 1.27.101-akslts
  - kubernetes-binaries version 1.28.15
  - kubernetes-binaries version 1.29.10
  - kubernetes-binaries version 1.30.6
  - kubernetes-binaries version 1.31.2
  - kubernetes-binaries version 1.27.100-akslts
  - kubernetes-binaries version 1.28.14
  - kubernetes-binaries version 1.29.9
  - kubernetes-binaries version 1.30.5
  - kubernetes-binaries version 1.31.1
  - azure-acr-credential-provider version 1.30.0
  - azure-acr-credential-provider version 1.29.2
  - containerd-wasm-shims version 0.3.0 0.5.1 0.8.0
  - spinkube version 0.15.1
  - runc version 1.1.15-1
  - nvidia-driver=550.90.12-20241021235610
  - bpftrace v0.9.4
containerd images pre-pulled:
  - mcr.microsoft.com/oss/kubernetes/autoscaler/addon-resizer:1.8.22
  - mcr.microsoft.com/oss/kubernetes/autoscaler/addon-resizer:1.8.20
  - mcr.microsoft.com/oss/kubernetes/pause:3.6
  - mcr.microsoft.com/oss/kubernetes/coredns:v1.9.4-hotfix.20240704
  - mcr.microsoft.com/oss/v2/kubernetes/coredns:v1.11.3-2
  - mcr.microsoft.com/oss/v2/kubernetes/coredns:v1.9.4-2
  - mcr.microsoft.com/containernetworking/azure-cni:v1.4.56
  - mcr.microsoft.com/containernetworking/azure-cni:v1.5.38
  - mcr.microsoft.com/containernetworking/azure-cni:v1.6.13
  - mcr.microsoft.com/containernetworking/azure-cni:v1.5.35
  - mcr.microsoft.com/containernetworking/azure-cni:v1.6.7
  - mcr.microsoft.com/containernetworking/azure-cns:v1.4.56
  - mcr.microsoft.com/containernetworking/azure-cns:v1.5.38
  - mcr.microsoft.com/containernetworking/azure-cns:v1.6.13
  - mcr.microsoft.com/containernetworking/azure-cns:v1.5.35
  - mcr.microsoft.com/containernetworking/azure-cns:v1.6.7
  - mcr.microsoft.com/containernetworking/azure-ipam:v0.0.7
  - mcr.microsoft.com/containernetworking/azure-ipam:v0.2.0
  - mcr.microsoft.com/containernetworking/cni-dropgz:v0.0.20
  - mcr.microsoft.com/containernetworking/azure-npm:v1.5.34
  - mcr.microsoft.com/oss/kubernetes/apiserver-network-proxy/agent:v0.1.6-hotfix.20240116
  - mcr.microsoft.com/oss/kubernetes/apiserver-network-proxy/agent:v0.30.3-hotfix.20240819
  - mcr.microsoft.com/oss/kubernetes-csi/secrets-store/driver:v1.4.5
  - mcr.microsoft.com/oss/azure/secrets-store/provider-azure:v1.5.3
  - mcr.microsoft.com/azuremonitor/containerinsights/ciprod:3.1.24
  - mcr.microsoft.com/aks/msi/addon-token-adapter:master.221118.2
  - mcr.microsoft.com/azuremonitor/containerinsights/ciprod/prometheus-collector/images:6.10.0-main-09-16-2024-85a71678
  - mcr.microsoft.com/azuremonitor/containerinsights/ciprod/prometheus-collector/images:6.10.0-main-09-16-2024-85a71678-targetallocator
  - mcr.microsoft.com/azuremonitor/containerinsights/ciprod/prometheus-collector/images:6.10.0-main-09-16-2024-85a71678-cfg
  - mcr.microsoft.com/azuremonitor/containerinsights/ciprod/prometheus-collector/images:6.9.1-main-08-28-2024-f33aacb5
  - mcr.microsoft.com/azuremonitor/containerinsights/ciprod/prometheus-collector/images:6.9.1-main-08-28-2024-f33aacb5-targetallocator
  - mcr.microsoft.com/azuremonitor/containerinsights/ciprod/prometheus-collector/images:6.9.1-main-08-28-2024-f33aacb5-cfg
  - mcr.microsoft.com/oss/kubernetes/kube-state-metrics:v2.11.0
  - mcr.microsoft.com/oss/cilium/cilium:1.13.13-4
  - mcr.microsoft.com/oss/cilium/cilium:1.14.10-2
  - mcr.microsoft.com/oss/cilium/cilium:1.13.13-3
  - mcr.microsoft.com/oss/cilium/cilium:1.14.10-1
  - mcr.microsoft.com/oss/kubernetes/azure-cloud-node-manager:v1.27.21
  - mcr.microsoft.com/oss/kubernetes/azure-cloud-node-manager:v1.28.13
  - mcr.microsoft.com/oss/kubernetes/azure-cloud-node-manager:v1.29.11
  - mcr.microsoft.com/oss/kubernetes/azure-cloud-node-manager:v1.30.7
  - mcr.microsoft.com/oss/kubernetes/azure-cloud-node-manager:v1.31.1
  - mcr.microsoft.com/oss/kubernetes/azure-cloud-node-manager:v1.27.20
  - mcr.microsoft.com/oss/kubernetes/azure-cloud-node-manager:v1.28.11
  - mcr.microsoft.com/oss/kubernetes/azure-cloud-node-manager:v1.29.9
  - mcr.microsoft.com/oss/kubernetes/azure-cloud-node-manager:v1.30.5
  - mcr.microsoft.com/oss/kubernetes/azure-cloud-node-manager:v1.30.0
  - mcr.microsoft.com/oss/kubernetes/autoscaler/cluster-proportional-autoscaler:v1.8.9
  - mcr.microsoft.com/aks/ip-masq-agent-v2:v0.1.14
  - mcr.microsoft.com/aks/ip-masq-agent-v2:v0.1.13
  - mcr.microsoft.com/oss/kubernetes-csi/azuredisk-csi:v1.28.11
  - mcr.microsoft.com/oss/kubernetes-csi/azuredisk-csi:v1.29.10
  - mcr.microsoft.com/oss/kubernetes-csi/azuredisk-csi:v1.30.5
  - mcr.microsoft.com/oss/kubernetes-csi/azuredisk-csi:v1.31.0
  - mcr.microsoft.com/oss/kubernetes-csi/azuredisk-csi:v1.28.10
  - mcr.microsoft.com/oss/kubernetes-csi/azuredisk-csi:v1.29.9
  - mcr.microsoft.com/oss/kubernetes-csi/azuredisk-csi:v1.30.4
  - mcr.microsoft.com/oss/kubernetes-csi/azurefile-csi:v1.28.13
  - mcr.microsoft.com/oss/kubernetes-csi/azurefile-csi:v1.29.9
  - mcr.microsoft.com/oss/kubernetes-csi/azurefile-csi:v1.30.6
  - mcr.microsoft.com/oss/kubernetes-csi/azurefile-csi:v1.31.0
  - mcr.microsoft.com/oss/kubernetes-csi/azurefile-csi:v1.28.12
  - mcr.microsoft.com/oss/kubernetes-csi/azurefile-csi:v1.29.8
  - mcr.microsoft.com/oss/kubernetes-csi/azurefile-csi:v1.30.5
  - mcr.microsoft.com/oss/kubernetes-csi/blob-csi:v1.23.9
  - mcr.microsoft.com/oss/kubernetes-csi/blob-csi:v1.24.5
  - mcr.microsoft.com/oss/kubernetes-csi/blob-csi:v1.25.0
  - mcr.microsoft.com/oss/kubernetes-csi/blob-csi:v1.23.7
  - mcr.microsoft.com/oss/kubernetes-csi/blob-csi:v1.24.3
  - mcr.microsoft.com/oss/kubernetes-csi/livenessprobe:v2.14.0
  - mcr.microsoft.com/oss/kubernetes-csi/livenessprobe:v2.12.0
  - mcr.microsoft.com/oss/kubernetes-csi/livenessprobe:v2.13.1
  - mcr.microsoft.com/oss/kubernetes-csi/csi-node-driver-registrar:v2.12.0
  - mcr.microsoft.com/oss/kubernetes-csi/csi-node-driver-registrar:v2.10.1
  - mcr.microsoft.com/oss/kubernetes-csi/csi-node-driver-registrar:v2.11.1
  - mcr.microsoft.com/oss/open-policy-agent/gatekeeper:v3.17.1
  - mcr.microsoft.com/oss/open-policy-agent/gatekeeper:v3.16.3
  - mcr.microsoft.com/azure-policy/policy-kubernetes-addon-prod:1.8.0
  - mcr.microsoft.com/azure-policy/policy-kubernetes-addon-prod:1.7.1
  - mcr.microsoft.com/azure-policy/policy-kubernetes-webhook:1.8.0
  - mcr.microsoft.com/azure-policy/policy-kubernetes-webhook:1.7.1
  - mcr.microsoft.com/aks/aks-node-ca-watcher:master.241021.1
  - mcr.microsoft.com/oss/kubernetes/windows-gmsa-webhook:v0.7.1
  - mcr.microsoft.com/oss/kubernetes/kube-proxy:v1.27.101-akslts
  - mcr.microsoft.com/oss/kubernetes/kube-proxy:v1.28.15
  - mcr.microsoft.com/oss/kubernetes/kube-proxy:v1.29.10
  - mcr.microsoft.com/oss/kubernetes/kube-proxy:v1.30.6
  - mcr.microsoft.com/oss/kubernetes/kube-proxy:v1.31.2
  - mcr.microsoft.com/oss/kubernetes/kube-proxy:v1.27.100-akslts
  - mcr.microsoft.com/oss/kubernetes/kube-proxy:v1.28.14
  - mcr.microsoft.com/oss/kubernetes/kube-proxy:v1.29.9
  - mcr.microsoft.com/oss/kubernetes/kube-proxy:v1.30.5
  - mcr.microsoft.com/oss/kubernetes/kube-proxy:v1.31.1
  - bcc-tools
  - libbcc-examples
kubelet/kubectl downloaded:
-rwxr-xr-x 1 1001  127   9863303 May 28 07:33 /usr/local/bin/oras
-rw-r--r-- 1 1001  127     11343 May 30 07:11 /usr/local/bin/LICENSE
-rwxr-xr-x 1 root root  38693345 Aug 13 10:41 /usr/local/bin/crictl
-rwxr-xr-x 1 root root 100129176 Sep 12 23:04 /usr/local/bin/kubelet-1.30.5
-rwxr-xr-x 1 root root  51454104 Sep 12 23:04 /usr/local/bin/kubectl-1.30.5
-rwxr-xr-x 1 root root  76869944 Sep 12 23:05 /usr/local/bin/kubelet-1.31.1
-rwxr-xr-x 1 root root  56381592 Sep 12 23:05 /usr/local/bin/kubectl-1.31.1
-rwxr-xr-x 1 root root 110649604 Sep 12 23:20 /usr/local/bin/kubelet-1.28.14
-rwxr-xr-x 1 root root  49623192 Sep 12 23:20 /usr/local/bin/kubectl-1.28.14
-rwxr-xr-x 1 root root 112574724 Sep 12 23:22 /usr/local/bin/kubelet-1.29.9
-rwxr-xr-x 1 root root  50225304 Sep 12 23:22 /usr/local/bin/kubectl-1.29.9
-rwxr-xr-x 1 root root 108712196 Oct 17 06:39 /usr/local/bin/kubelet-1.27.100-akslts
-rwxr-xr-x 1 root root  49066136 Oct 17 06:39 /usr/local/bin/kubectl-1.27.100-akslts
-rwxr-xr-x 1 root root  76902744 Oct 23 15:59 /usr/local/bin/kubelet-1.31.2
-rwxr-xr-x 1 root root  56381592 Oct 23 15:59 /usr/local/bin/kubectl-1.31.2
-rwxr-xr-x 1 root root 100161976 Oct 23 16:03 /usr/local/bin/kubelet-1.30.6
-rwxr-xr-x 1 root root  51454104 Oct 23 16:03 /usr/local/bin/kubectl-1.30.6
-rwxr-xr-x 1 root root 110649604 Oct 23 16:18 /usr/local/bin/kubelet-1.28.15
-rwxr-xr-x 1 root root  49623192 Oct 23 16:18 /usr/local/bin/kubectl-1.28.15
-rwxr-xr-x 1 root root 112603396 Oct 23 16:24 /usr/local/bin/kubelet-1.29.10
-rwxr-xr-x 1 root root  50225304 Oct 23 16:24 /usr/local/bin/kubectl-1.29.10
<<<<<<< HEAD
-rwxr-xr-x 1 root root 108712196 Oct 31 21:40 /usr/local/bin/kubelet-1.27.101-akslts
-rwxr-xr-x 1 root root  49066136 Oct 31 21:40 /usr/local/bin/kubectl-1.27.101-akslts
-rwxr-xr-x 1 root root       705 Nov 12 21:29 /usr/local/bin/ci-syslog-watcher.sh
-rwxr-xr-x 1 root root  36014944 Nov 12 21:41 /usr/local/bin/containerd-shim-spin-v0-3-0-v1
-rwxr-xr-x 1 root root  39369104 Nov 12 21:41 /usr/local/bin/containerd-shim-wws-v0-8-0-v1
-rwxr-xr-x 1 root root  52232184 Nov 12 21:41 /usr/local/bin/containerd-shim-slight-v0-5-1-v1
-rwxr-xr-x 1 root root  47622592 Nov 12 21:41 /usr/local/bin/containerd-shim-slight-v0-3-0-v1
-rwxr-xr-x 1 root root  45334640 Nov 12 21:41 /usr/local/bin/containerd-shim-spin-v0-5-1-v1
-rwxr-xr-x 1 root root  53775024 Nov 12 21:41 /usr/local/bin/containerd-shim-spin-v0-8-0-v1
-rwxr-xr-x 1 root root  60175432 Nov 12 21:41 /usr/local/bin/containerd-shim-slight-v0-8-0-v1
-rwxr-xr-x 1 root root  63515504 Nov 12 21:41 /usr/local/bin/containerd-shim-spin-v2
-rwxr-xr-x 1 root root  35384960 Nov 12 21:42 /usr/local/bin/bpftrace
=======
-rwxr-xr-x 1 root root       705 Nov  3 08:12 /usr/local/bin/ci-syslog-watcher.sh
-rwxr-xr-x 1 root root  36014944 Nov  3 08:24 /usr/local/bin/containerd-shim-spin-v0-3-0-v1
-rwxr-xr-x 1 root root  45334640 Nov  3 08:24 /usr/local/bin/containerd-shim-spin-v0-5-1-v1
-rwxr-xr-x 1 root root  47622592 Nov  3 08:24 /usr/local/bin/containerd-shim-slight-v0-3-0-v1
-rwxr-xr-x 1 root root  52232184 Nov  3 08:24 /usr/local/bin/containerd-shim-slight-v0-5-1-v1
-rwxr-xr-x 1 root root  39369104 Nov  3 08:24 /usr/local/bin/containerd-shim-wws-v0-8-0-v1
-rwxr-xr-x 1 root root  53775024 Nov  3 08:24 /usr/local/bin/containerd-shim-spin-v0-8-0-v1
-rwxr-xr-x 1 root root  60175432 Nov  3 08:24 /usr/local/bin/containerd-shim-slight-v0-8-0-v1
-rwxr-xr-x 1 root root  63515504 Nov  3 08:24 /usr/local/bin/containerd-shim-spin-v2
-rwxr-xr-x 1 root root  35384960 Nov  3 08:25 /usr/local/bin/bpftrace
>>>>>>> 686a986e
=== Installed Packages Begin
Listing...
accountsservice/focal-updates,focal-security,now 0.6.55-0ubuntu12~20.04.7 amd64 [installed,automatic]
acr-mirror/now 0.2.10-1 amd64 [installed,local]
adduser/focal,now 3.118ubuntu2 all [installed,automatic]
alsa-topology-conf/focal,now 1.2.2-1 all [installed,automatic]
alsa-ucm-conf/focal-updates,now 1.2.2-1ubuntu0.13 all [installed,automatic]
apparmor/focal-updates,focal-security,now 2.13.3-7ubuntu5.4 amd64 [installed,automatic]
apt-utils/focal-updates,now 2.0.10 amd64 [installed,automatic]
apt/focal-updates,now 2.0.10 amd64 [installed,automatic]
at/focal,now 3.1.23-1ubuntu1 amd64 [installed]
attr/focal,now 1:2.4.48-5 amd64 [installed,automatic]
base-files/focal-updates,now 11ubuntu5.8 amd64 [installed]
base-passwd/focal,now 3.5.47 amd64 [installed]
bash-completion/focal,now 1:2.10-1ubuntu1 all [installed,automatic]
bash/focal-updates,focal-security,now 5.0-6ubuntu1.2 amd64 [installed]
bc/focal,now 1.07.1-2build1 amd64 [installed,automatic]
bcache-tools/focal-updates,now 1.0.8-3ubuntu0.1 amd64 [installed]
bind9-dnsutils/focal-updates,focal-security,now 1:9.18.28-0ubuntu0.20.04.1 amd64 [installed]
bind9-host/focal-updates,focal-security,now 1:9.18.28-0ubuntu0.20.04.1 amd64 [installed,automatic]
bind9-libs/focal-updates,focal-security,now 1:9.18.28-0ubuntu0.20.04.1 amd64 [installed,automatic]
binfmt-support/focal,now 2.2.0-2 amd64 [installed,automatic]
binutils-common/focal-updates,focal-security,now 2.34-6ubuntu1.9 amd64 [installed,automatic]
binutils-x86-64-linux-gnu/focal-updates,focal-security,now 2.34-6ubuntu1.9 amd64 [installed,automatic]
binutils/focal-updates,focal-security,now 2.34-6ubuntu1.9 amd64 [installed,automatic]
blobfuse/focal,now 1.4.5 amd64 [installed]
bolt/focal-updates,now 0.9.1-2~ubuntu20.04.2 amd64 [installed,automatic]
bsdmainutils/focal,now 11.1.2ubuntu3 amd64 [installed,automatic]
bsdutils/focal-updates,focal-security,now 1:2.34-0.1ubuntu9.6 amd64 [installed,automatic]
btrfs-progs/focal,now 5.4.1-2 amd64 [installed]
build-essential/focal-updates,now 12.8ubuntu1.1 amd64 [installed]
busybox-initramfs/focal-updates,focal-security,now 1:1.30.1-4ubuntu6.5 amd64 [installed,automatic]
busybox-static/focal-updates,focal-security,now 1:1.30.1-4ubuntu6.5 amd64 [installed,automatic]
byobu/focal,now 5.133-0ubuntu1 all [installed]
bzip2/focal,now 1.0.8-2 amd64 [installed,automatic]
ca-certificates/focal-updates,focal-security,now 20240203~20.04.1 all [installed]
ceph-common/focal-updates,focal-security,now 15.2.17-0ubuntu0.20.04.6 amd64 [installed]
cgroup-lite/focal,now 1.15 all [installed]
chrony/focal-updates,focal-security,now 3.5-6ubuntu6.2 amd64 [installed]
cifs-utils/focal-updates,focal-security,now 2:6.9-1ubuntu0.2 amd64 [installed]
cloud-guest-utils/focal,now 0.31-7-gd99b2d76-0ubuntu1 all [installed]
cloud-init/focal-updates,now 24.3.1-0ubuntu0~20.04.1 all [installed]
cloud-initramfs-copymods/focal-updates,now 0.45ubuntu2 all [installed]
cloud-initramfs-dyn-netconf/focal-updates,now 0.45ubuntu2 all [installed]
command-not-found/focal-updates,now 20.04.6 all [installed,automatic]
conntrack/focal,now 1:1.4.5-2 amd64 [installed]
console-setup-linux/focal,now 1.194ubuntu3 all [installed,automatic]
console-setup/focal,now 1.194ubuntu3 all [installed,automatic]
coreutils/focal,now 8.30-3ubuntu2 amd64 [installed,automatic]
cpio/focal-updates,focal-security,now 2.13+dfsg-2ubuntu0.4 amd64 [installed,automatic]
cpp-9/focal-updates,focal-security,now 9.4.0-1ubuntu1~20.04.2 amd64 [installed,automatic]
cpp/focal,now 4:9.3.0-1ubuntu2 amd64 [installed,automatic]
cracklib-runtime/focal,now 2.9.6-3.2 amd64 [installed]
crda/focal,now 3.18-1build1 amd64 [installed,automatic]
cron/focal,now 3.0pl1-136ubuntu1 amd64 [installed,automatic]
cryptsetup-bin/focal-updates,focal-security,now 2:2.2.2-3ubuntu2.4 amd64 [installed,automatic]
cryptsetup-initramfs/focal-updates,focal-security,now 2:2.2.2-3ubuntu2.4 all [installed,automatic]
cryptsetup-run/focal-updates,focal-security,now 2:2.2.2-3ubuntu2.4 all [installed,automatic]
cryptsetup/focal-updates,focal-security,now 2:2.2.2-3ubuntu2.4 amd64 [installed,automatic]
curl/focal-updates,focal-security,now 7.68.0-1ubuntu2.24 amd64 [installed]
dash/focal,now 0.5.10.2-6 amd64 [installed]
dbus-user-session/focal-updates,focal-security,now 1.12.16-2ubuntu2.3 amd64 [installed,automatic]
dbus/focal-updates,focal-security,now 1.12.16-2ubuntu2.3 amd64 [installed,automatic]
dconf-gsettings-backend/focal,now 0.36.0-1 amd64 [installed,automatic]
dconf-service/focal,now 0.36.0-1 amd64 [installed,automatic]
dctrl-tools/focal,now 2.24-3 amd64 [installed,automatic]
debconf-i18n/focal,now 1.5.73 all [installed,automatic]
debconf/focal,now 1.5.73 all [installed,automatic]
debianutils/focal,now 4.9.1 amd64 [installed,automatic]
diffutils/focal,now 1:3.7-3 amd64 [installed]
dirmngr/focal-updates,focal-security,now 2.2.19-3ubuntu2.2 amd64 [installed]
distro-info-data/focal-updates,now 0.43ubuntu1.17 all [installed,automatic]
distro-info/focal-updates,now 0.23ubuntu1.1 amd64 [installed,automatic]
dkms/focal-updates,now 2.8.1-5ubuntu2 all [installed]
dmeventd/focal,now 2:1.02.167-1ubuntu1 amd64 [installed,automatic]
dmidecode/focal,now 3.2-3 amd64 [installed,automatic]
dmsetup/focal,now 2:1.02.167-1ubuntu1 amd64 [installed,automatic]
dosfstools/focal,now 4.1-2 amd64 [installed,automatic]
dpkg-dev/focal-updates,focal-security,now 1.19.7ubuntu3.2 all [installed,automatic]
dpkg/focal-updates,focal-security,now 1.19.7ubuntu3.2 amd64 [installed,automatic]
e2fsprogs/focal-updates,now 1.45.5-2ubuntu1.2 amd64 [installed,automatic]
eatmydata/focal,now 105-7 all [installed]
ebtables/focal,now 2.0.11-3build1 amd64 [installed]
ed/focal,now 1.16-1 amd64 [installed,automatic]
efibootmgr/focal,now 17-1 amd64 [installed]
eject/focal,now 2.1.5+deb1+cvs20081104-14 amd64 [installed,automatic]
ethtool/focal,now 1:5.4-1 amd64 [installed]
fdisk/focal-updates,focal-security,now 2.34-0.1ubuntu9.6 amd64 [installed,automatic]
file/focal,now 1:5.38-4 amd64 [installed,automatic]
finalrd/focal-updates,now 6~ubuntu20.04.1 all [installed,automatic]
findutils/focal,now 4.7.0-1ubuntu1 amd64 [installed]
fips-initramfs-generic/now 0.0.16+generic2 amd64 [installed,local]
fonts-ubuntu-console/focal,now 0.83-4ubuntu1 all [installed]
friendly-recovery/focal-updates,now 0.2.41ubuntu0.20.04.1 all [installed,automatic]
ftp/focal,now 0.17-34.1 amd64 [installed,automatic]
fuse/focal,now 2.9.9-3 amd64 [installed]
fwupd-signed/focal-updates,now 1.51.1~20.04.1+1.4-0ubuntu0.1 amd64 [installed,automatic]
fwupd/focal-updates,now 1.7.9-1~20.04.3 amd64 [installed]
g++-9/focal-updates,focal-security,now 9.4.0-1ubuntu1~20.04.2 amd64 [installed,automatic]
g++/focal,now 4:9.3.0-1ubuntu2 amd64 [installed,automatic]
gawk/focal-updates,focal-security,now 1:5.0.1+dfsg-1ubuntu0.1 amd64 [installed,automatic]
gcc-10-base/focal-updates,focal-security,now 10.5.0-1ubuntu1~20.04 amd64 [installed,automatic]
gcc-9-base/focal-updates,focal-security,now 9.4.0-1ubuntu1~20.04.2 amd64 [installed,automatic]
gcc-9/focal-updates,focal-security,now 9.4.0-1ubuntu1~20.04.2 amd64 [installed,automatic]
gcc/focal,now 4:9.3.0-1ubuntu2 amd64 [installed]
gdisk/focal,now 1.0.5-1 amd64 [installed,automatic]
gettext-base/focal,now 0.19.8.1-10build1 amd64 [installed,automatic]
gir1.2-glib-2.0/focal-updates,now 1.64.1-1~ubuntu20.04.1 amd64 [installed,automatic]
gir1.2-packagekitglib-1.0/focal-updates,focal-security,now 1.1.13-2ubuntu1.1 amd64 [installed,automatic]
git-man/focal-updates,focal-security,now 1:2.25.1-1ubuntu3.13 all [installed,automatic]
git/focal-updates,focal-security,now 1:2.25.1-1ubuntu3.13 amd64 [installed]
glib-networking-common/focal-updates,focal-security,now 2.64.2-1ubuntu0.1 all [installed,automatic]
glib-networking-services/focal-updates,focal-security,now 2.64.2-1ubuntu0.1 amd64 [installed,automatic]
glib-networking/focal-updates,focal-security,now 2.64.2-1ubuntu0.1 amd64 [installed,automatic]
glusterfs-client/focal,now 7.2-2build1 amd64 [installed]
glusterfs-common/focal,now 7.2-2build1 amd64 [installed,automatic]
gnupg-l10n/focal-updates,focal-security,now 2.2.19-3ubuntu2.2 all [installed,automatic]
gnupg-utils/focal-updates,focal-security,now 2.2.19-3ubuntu2.2 amd64 [installed,automatic]
gnupg/focal-updates,focal-security,now 2.2.19-3ubuntu2.2 all [installed]
gpg-agent/focal-updates,focal-security,now 2.2.19-3ubuntu2.2 amd64 [installed,automatic]
gpg-wks-client/focal-updates,focal-security,now 2.2.19-3ubuntu2.2 amd64 [installed,automatic]
gpg-wks-server/focal-updates,focal-security,now 2.2.19-3ubuntu2.2 amd64 [installed,automatic]
gpg/focal-updates,focal-security,now 2.2.19-3ubuntu2.2 amd64 [installed,automatic]
gpgconf/focal-updates,focal-security,now 2.2.19-3ubuntu2.2 amd64 [installed,automatic]
gpgsm/focal-updates,focal-security,now 2.2.19-3ubuntu2.2 amd64 [installed,automatic]
gpgv/focal-updates,focal-security,now 2.2.19-3ubuntu2.2 amd64 [installed,automatic]
grep/focal,now 3.4-1 amd64 [installed]
groff-base/focal,now 1.22.4-4build1 amd64 [installed,automatic]
grub-common/focal-updates,now 2.04-1ubuntu26.17 amd64 [installed,automatic]
grub-efi-amd64-bin/focal-updates,focal-security,now 2.06-2ubuntu14.4 amd64 [installed,automatic]
grub-efi-amd64-signed/focal-updates,focal-security,now 1.187.6~20.04.1+2.06-2ubuntu14.4 amd64 [installed,automatic]
grub-gfxpayload-lists/focal,now 0.7 amd64 [installed,automatic]
grub-pc-bin/focal-updates,now 2.04-1ubuntu26.17 amd64 [installed,automatic]
grub-pc/focal-updates,now 2.04-1ubuntu26.17 amd64 [installed]
grub2-common/focal-updates,now 2.04-1ubuntu26.17 amd64 [installed,automatic]
gsettings-desktop-schemas/focal,now 3.36.0-1ubuntu1 all [installed,automatic]
gzip/focal-updates,focal-security,now 1.10-0ubuntu4.1 amd64 [installed]
hdparm/focal,now 9.58+ds-4 amd64 [installed,automatic]
hostname/focal,now 3.23 amd64 [installed]
htop/focal,now 2.2.0-2build1 amd64 [installed]
info/focal,now 6.7.0.dfsg.2-5 amd64 [installed,automatic]
init-system-helpers/focal,now 1.57 all [installed]
init/focal,now 1.57 amd64 [installed]
initramfs-tools-bin/focal-updates,now 0.136ubuntu6.7 amd64 [installed,automatic]
initramfs-tools-core/focal-updates,now 0.136ubuntu6.7 all [installed,automatic]
initramfs-tools/focal-updates,now 0.136ubuntu6.7 all [installed]
inotify-tools/focal,now 3.14-8 amd64 [installed]
install-info/focal,now 6.7.0.dfsg.2-5 amd64 [installed,automatic]
iotop/focal-updates,now 0.6-24-g733f3f8-1ubuntu0.1 amd64 [installed]
iproute2/focal,now 5.5.0-1ubuntu1 amd64 [installed]
ipset/focal-updates,now 7.5-1ubuntu0.20.04.1 amd64 [installed]
iptables/focal-updates,now 1.8.4-3ubuntu2.1 amd64 [installed]
iputils-ping/focal-updates,now 3:20190709-3ubuntu1 amd64 [installed,automatic]
iputils-tracepath/focal-updates,now 3:20190709-3ubuntu1 amd64 [installed,automatic]
irqbalance/focal,now 1.6.0-3ubuntu1 amd64 [installed,automatic]
isc-dhcp-client/focal-updates,now 4.4.1-2.1ubuntu5.20.04.5 amd64 [installed,automatic]
isc-dhcp-common/focal-updates,now 4.4.1-2.1ubuntu5.20.04.5 amd64 [installed,automatic]
iso-codes/focal,now 4.4-1 all [installed,automatic]
iw/focal,now 5.4-1 amd64 [installed,automatic]
jq/focal-updates,now 1.6-1ubuntu0.20.04.1 amd64 [installed]
kbd/focal,now 2.0.4-4ubuntu2 amd64 [installed,automatic]
kcapi-tools/now 1.1.5-1fips1 amd64 [installed,local]
keyboard-configuration/focal,now 1.194ubuntu3 all [installed,automatic]
keyutils/focal-updates,now 1.6-6ubuntu1.1 amd64 [installed]
klibc-utils/focal-updates,focal-security,now 2.0.7-1ubuntu5.2 amd64 [installed,automatic]
kmod/focal-updates,now 27-1ubuntu2.1 amd64 [installed]
kpartx/focal-updates,now 0.8.3-1ubuntu2.4 amd64 [installed,automatic]
krb5-locales/focal-updates,now 1.17-6ubuntu4.7 all [installed,automatic]
landscape-common/focal-updates,now 23.02-0ubuntu1~20.04.3 amd64 [installed]
language-selector-common/focal-updates,now 0.204.2 all [installed,automatic]
less/focal-updates,focal-security,now 551-1ubuntu0.3 amd64 [installed,automatic]
libaccountsservice0/focal-updates,focal-security,now 0.6.55-0ubuntu12~20.04.7 amd64 [installed,automatic]
libacl1/focal,now 2.2.53-6 amd64 [installed,automatic]
libaio1/focal,now 0.3.112-5 amd64 [installed,automatic]
libapparmor1/focal-updates,focal-security,now 2.13.3-7ubuntu5.4 amd64 [installed,automatic]
libappstream4/focal,now 0.12.10-2 amd64 [installed,automatic]
libapt-pkg6.0/focal-updates,now 2.0.10 amd64 [installed,automatic]
libarchive13/focal-updates,focal-security,now 3.4.0-2ubuntu1.4 amd64 [installed,automatic]
libargon2-1/focal,now 0~20171227-0.2 amd64 [installed,automatic]
libasan5/focal-updates,focal-security,now 9.4.0-1ubuntu1~20.04.2 amd64 [installed,automatic]
libasn1-8-heimdal/focal-updates,focal-security,now 7.7.0+dfsg-1ubuntu1.4 amd64 [installed,automatic]
libasound2-data/focal-updates,now 1.2.2-2.1ubuntu2.5 all [installed,automatic]
libasound2/focal-updates,now 1.2.2-2.1ubuntu2.5 amd64 [installed,automatic]
libassuan0/focal,now 2.5.3-7ubuntu2 amd64 [installed,automatic]
libatasmart4/focal,now 0.19-5 amd64 [installed,automatic]
libatm1/focal,now 1:2.5.1-4 amd64 [installed,automatic]
libatomic1/focal-updates,focal-security,now 10.5.0-1ubuntu1~20.04 amd64 [installed,automatic]
libattr1/focal,now 1:2.4.48-5 amd64 [installed,automatic]
libaudit-common/focal,now 1:2.8.5-2ubuntu6 all [installed,automatic]
libaudit1/focal,now 1:2.8.5-2ubuntu6 amd64 [installed,automatic]
libbabeltrace1/focal,now 1.5.8-1build1 amd64 [installed,automatic]
libbinutils/focal-updates,focal-security,now 2.34-6ubuntu1.9 amd64 [installed,automatic]
libblkid1/focal-updates,focal-security,now 2.34-0.1ubuntu9.6 amd64 [installed,automatic]
libblockdev-crypto2/focal,now 2.23-2ubuntu3 amd64 [installed,automatic]
libblockdev-fs2/focal,now 2.23-2ubuntu3 amd64 [installed,automatic]
libblockdev-loop2/focal,now 2.23-2ubuntu3 amd64 [installed,automatic]
libblockdev-part-err2/focal,now 2.23-2ubuntu3 amd64 [installed,automatic]
libblockdev-part2/focal,now 2.23-2ubuntu3 amd64 [installed,automatic]
libblockdev-swap2/focal,now 2.23-2ubuntu3 amd64 [installed,automatic]
libblockdev-utils2/focal,now 2.23-2ubuntu3 amd64 [installed,automatic]
libblockdev2/focal,now 2.23-2ubuntu3 amd64 [installed,automatic]
libboost-context1.71.0/focal,now 1.71.0-6ubuntu6 amd64 [installed,automatic]
libboost-iostreams1.71.0/focal,now 1.71.0-6ubuntu6 amd64 [installed,automatic]
libboost-program-options1.71.0/focal,now 1.71.0-6ubuntu6 amd64 [installed,automatic]
libboost-thread1.71.0/focal,now 1.71.0-6ubuntu6 amd64 [installed,automatic]
libbrotli1/focal-updates,focal-security,now 1.0.7-6ubuntu0.1 amd64 [installed,automatic]
libbsd0/focal,now 0.10.0-1 amd64 [installed,automatic]
libbz2-1.0/focal,now 1.0.8-2 amd64 [installed,automatic]
libc-bin/focal-updates,focal-security,now 2.31-0ubuntu9.16 amd64 [installed,automatic]
libc-dev-bin/focal-updates,focal-security,now 2.31-0ubuntu9.16 amd64 [installed,automatic]
libc6-dev/focal-updates,focal-security,now 2.31-0ubuntu9.16 amd64 [installed,automatic]
libc6/focal-updates,focal-security,now 2.31-0ubuntu9.16 amd64 [installed,automatic]
libcanberra0/focal,now 0.30-7ubuntu1 amd64 [installed,automatic]
libcap-ng0/focal,now 0.7.9-2.1build1 amd64 [installed,automatic]
libcap2-bin/focal-updates,focal-security,now 1:2.32-1ubuntu0.1 amd64 [installed,automatic]
libcap2/focal-updates,focal-security,now 1:2.32-1ubuntu0.1 amd64 [installed,automatic]
libcbor0.6/focal,now 0.6.0-0ubuntu1 amd64 [installed,automatic]
libcc1-0/focal-updates,focal-security,now 10.5.0-1ubuntu1~20.04 amd64 [installed,automatic]
libcephfs2/focal-updates,focal-security,now 15.2.17-0ubuntu0.20.04.6 amd64 [installed,automatic]
libcom-err2/focal-updates,now 1.45.5-2ubuntu1.2 amd64 [installed,automatic]
libcrack2/focal,now 2.9.6-3.2 amd64 [installed,automatic]
libcrypt-dev/focal,now 1:4.4.10-10ubuntu4 amd64 [installed,automatic]
libcrypt1/focal,now 1:4.4.10-10ubuntu4 amd64 [installed,automatic]
libcryptsetup12/focal-updates,focal-security,now 2:2.2.2-3ubuntu2.4 amd64 [installed,automatic]
libctf-nobfd0/focal-updates,focal-security,now 2.34-6ubuntu1.9 amd64 [installed,automatic]
libctf0/focal-updates,focal-security,now 2.34-6ubuntu1.9 amd64 [installed,automatic]
libcurl3-gnutls/focal-updates,focal-security,now 7.68.0-1ubuntu2.24 amd64 [installed,automatic]
libcurl4/focal-updates,focal-security,now 7.68.0-1ubuntu2.24 amd64 [installed,automatic]
libdb5.3/focal,now 5.3.28+dfsg1-0.6ubuntu2 amd64 [installed,automatic]
libdbus-1-3/focal-updates,focal-security,now 1.12.16-2ubuntu2.3 amd64 [installed,automatic]
libdconf1/focal,now 0.36.0-1 amd64 [installed,automatic]
libdebconfclient0/focal,now 0.251ubuntu1 amd64 [installed]
libdevmapper-event1.02.1/focal,now 2:1.02.167-1ubuntu1 amd64 [installed,automatic]
libdevmapper1.02.1/focal,now 2:1.02.167-1ubuntu1 amd64 [installed,automatic]
libdns-export1109/focal-updates,now 1:9.11.16+dfsg-3~ubuntu1 amd64 [installed,automatic]
libdpkg-perl/focal-updates,focal-security,now 1.19.7ubuntu3.2 all [installed,automatic]
libdrm-common/focal-updates,focal-security,now 2.4.107-8ubuntu1~20.04.2 all [installed,automatic]
libdrm2/focal-updates,focal-security,now 2.4.107-8ubuntu1~20.04.2 amd64 [installed,automatic]
libdw1/focal-updates,focal-security,now 0.176-1.1ubuntu0.1 amd64 [installed,automatic]
libeatmydata1/focal,now 105-7 amd64 [installed]
libedit2/focal,now 3.1-20191231-1 amd64 [installed,automatic]
libefiboot1/focal-updates,now 37-2ubuntu2.2 amd64 [installed,automatic]
libefivar1/focal-updates,now 37-2ubuntu2.2 amd64 [installed,automatic]
libelf1/focal-updates,focal-security,now 0.176-1.1ubuntu0.1 amd64 [installed,automatic]
liberror-perl/focal,now 0.17029-1 all [installed,automatic]
libestr0/focal,now 0.1.10-2.1 amd64 [installed,automatic]
libevent-2.1-7/focal,now 2.1.11-stable-1 amd64 [installed,automatic]
libexpat1/focal-updates,focal-security,now 2.2.9-1ubuntu0.7 amd64 [installed,automatic]
libext2fs2/focal-updates,now 1.45.5-2ubuntu1.2 amd64 [installed,automatic]
libfastjson4/focal,now 0.99.8-2 amd64 [installed,automatic]
libfdisk1/focal-updates,focal-security,now 2.34-0.1ubuntu9.6 amd64 [installed,automatic]
libffi7/focal,now 3.3-4 amd64 [installed,automatic]
libfido2-1/focal,now 1.3.1-1ubuntu2 amd64 [installed,automatic]
libfl2/focal,now 2.6.4-6.2 amd64 [installed,automatic]
libfreetype6/focal-updates,focal-security,now 2.10.1-2ubuntu0.3 amd64 [installed,automatic]
libfribidi0/focal-updates,focal-security,now 1.0.8-2ubuntu0.1 amd64 [installed,automatic]
libfuse2/focal,now 2.9.9-3 amd64 [installed,automatic]
libfwupd2/focal-updates,now 1.7.9-1~20.04.3 amd64 [installed,automatic]
libfwupdplugin1/focal-updates,now 1.5.11-0ubuntu1~20.04.2 amd64 [installed]
libfwupdplugin5/focal-updates,now 1.7.9-1~20.04.3 amd64 [installed,automatic]
libgcab-1.0-0/focal,now 1.4-1 amd64 [installed,automatic]
libgcc-9-dev/focal-updates,focal-security,now 9.4.0-1ubuntu1~20.04.2 amd64 [installed,automatic]
libgcc-s1/focal-updates,focal-security,now 10.5.0-1ubuntu1~20.04 amd64 [installed,automatic]
libgcrypt20-hmac/now 1.8.5-5ubuntu1.fips.1.7 amd64 [installed,local]
libgcrypt20/now 1.8.5-5ubuntu1.fips.1.7 amd64 [installed,local]
libgdbm-compat4/focal,now 1.18.1-5 amd64 [installed,automatic]
libgdbm6/focal,now 1.18.1-5 amd64 [installed,automatic]
libgfapi0/focal,now 7.2-2build1 amd64 [installed,automatic]
libgfchangelog0/focal,now 7.2-2build1 amd64 [installed,automatic]
libgfrpc0/focal,now 7.2-2build1 amd64 [installed,automatic]
libgfxdr0/focal,now 7.2-2build1 amd64 [installed,automatic]
libgirepository-1.0-1/focal-updates,now 1.64.1-1~ubuntu20.04.1 amd64 [installed,automatic]
libglib2.0-0/focal-updates,focal-security,now 2.64.6-1~ubuntu20.04.7 amd64 [installed,automatic]
libglib2.0-bin/focal-updates,focal-security,now 2.64.6-1~ubuntu20.04.7 amd64 [installed,automatic]
libglib2.0-data/focal-updates,focal-security,now 2.64.6-1~ubuntu20.04.7 all [installed,automatic]
libglusterfs0/focal,now 7.2-2build1 amd64 [installed,automatic]
libgmp10/focal-updates,focal-security,now 2:6.2.0+dfsg-4ubuntu0.1 amd64 [installed,automatic]
libgnutls30/focal-updates,focal-security,now 3.6.13-2ubuntu1.11 amd64 [installed,automatic]
libgomp1/focal-updates,focal-security,now 10.5.0-1ubuntu1~20.04 amd64 [installed,automatic]
libgoogle-perftools4/focal,now 2.7-1ubuntu2 amd64 [installed,automatic]
libgpg-error0/focal,now 1.37-1 amd64 [installed,automatic]
libgpgme11/focal-updates,now 1.13.1-7ubuntu2.2 amd64 [installed,automatic]
libgpm2/focal,now 1.20.7-5 amd64 [installed,automatic]
libgssapi-krb5-2/focal-updates,now 1.17-6ubuntu4.7 amd64 [installed,automatic]
libgssapi3-heimdal/focal-updates,focal-security,now 7.7.0+dfsg-1ubuntu1.4 amd64 [installed,automatic]
libgstreamer1.0-0/focal-updates,focal-security,now 1.16.3-0ubuntu1.1 amd64 [installed,automatic]
libgudev-1.0-0/focal,now 1:233-1 amd64 [installed,automatic]
libgusb2/focal,now 0.3.4-0.1 amd64 [installed,automatic]
libhcrypto4-heimdal/focal-updates,focal-security,now 7.7.0+dfsg-1ubuntu1.4 amd64 [installed,automatic]
libheimbase1-heimdal/focal-updates,focal-security,now 7.7.0+dfsg-1ubuntu1.4 amd64 [installed,automatic]
libheimntlm0-heimdal/focal-updates,focal-security,now 7.7.0+dfsg-1ubuntu1.4 amd64 [installed,automatic]
libhogweed5/focal-updates,focal-security,now 3.5.1+really3.5.1-2ubuntu0.2 amd64 [installed,automatic]
libhx509-5-heimdal/focal-updates,focal-security,now 7.7.0+dfsg-1ubuntu1.4 amd64 [installed,automatic]
libibverbs1/focal,now 28.0-1ubuntu1 amd64 [installed,automatic]
libicu66/focal-updates,focal-security,now 66.1-2ubuntu2.1 amd64 [installed,automatic]
libidn2-0/focal,now 2.2.0-2 amd64 [installed,automatic]
libinotifytools0/focal,now 3.14-8 amd64 [installed,automatic]
libip4tc2/focal-updates,now 1.8.4-3ubuntu2.1 amd64 [installed,automatic]
libip6tc2/focal-updates,now 1.8.4-3ubuntu2.1 amd64 [installed,automatic]
libipset13/focal-updates,now 7.5-1ubuntu0.20.04.1 amd64 [installed,automatic]
libisc-export1105/focal-updates,now 1:9.11.16+dfsg-3~ubuntu1 amd64 [installed,automatic]
libisl22/focal,now 0.22.1-1 amd64 [installed,automatic]
libisns0/focal,now 0.97-3 amd64 [installed,automatic]
libitm1/focal-updates,focal-security,now 10.5.0-1ubuntu1~20.04 amd64 [installed,automatic]
libjansson4/focal,now 2.12-1build1 amd64 [installed,automatic]
libjcat1/focal-updates,now 0.1.4-0ubuntu0.20.04.1 amd64 [installed,automatic]
libjq1/focal-updates,now 1.6-1ubuntu0.20.04.1 amd64 [installed,automatic]
libjson-c4/focal-updates,focal-security,now 0.13.1+dfsg-7ubuntu0.3 amd64 [installed,automatic]
libjson-glib-1.0-0/focal,now 1.4.4-2ubuntu2 amd64 [installed,automatic]
libjson-glib-1.0-common/focal,now 1.4.4-2ubuntu2 all [installed,automatic]
libk5crypto3/focal-updates,now 1.17-6ubuntu4.7 amd64 [installed,automatic]
libkcapi1/now 1.1.5-1fips1 amd64 [installed,local]
libkeyutils1/focal-updates,now 1.6-6ubuntu1.1 amd64 [installed,automatic]
libklibc/focal-updates,focal-security,now 2.0.7-1ubuntu5.2 amd64 [installed,automatic]
libkmod2/focal-updates,now 27-1ubuntu2.1 amd64 [installed,automatic]
libkrb5-26-heimdal/focal-updates,focal-security,now 7.7.0+dfsg-1ubuntu1.4 amd64 [installed,automatic]
libkrb5-3/focal-updates,now 1.17-6ubuntu4.7 amd64 [installed,automatic]
libkrb5support0/focal-updates,now 1.17-6ubuntu4.7 amd64 [installed,automatic]
libksba8/focal-updates,focal-security,now 1.3.5-2ubuntu0.20.04.2 amd64 [installed,automatic]
libldap-2.4-2/focal-updates,focal-security,now 2.4.49+dfsg-2ubuntu1.10 amd64 [installed,automatic]
libldap-common/focal-updates,focal-security,now 2.4.49+dfsg-2ubuntu1.10 all [installed,automatic]
libleveldb1d/focal,now 1.22-3ubuntu2 amd64 [installed,automatic]
liblmdb0/focal,now 0.9.24-1 amd64 [installed,automatic]
liblocale-gettext-perl/focal,now 1.07-4 amd64 [installed,automatic]
liblsan0/focal-updates,focal-security,now 10.5.0-1ubuntu1~20.04 amd64 [installed,automatic]
libltdl7/focal,now 2.4.6-14 amd64 [installed,automatic]
liblvm2cmd2.03/focal,now 2.03.07-1ubuntu1 amd64 [installed,automatic]
liblz4-1/focal-updates,focal-security,now 1.9.2-2ubuntu0.20.04.1 amd64 [installed,automatic]
liblzma5/focal-updates,focal-security,now 5.2.4-1ubuntu1.1 amd64 [installed,automatic]
liblzo2-2/focal,now 2.10-2 amd64 [installed,automatic]
libmagic-mgc/focal,now 1:5.38-4 amd64 [installed,automatic]
libmagic1/focal,now 1:5.38-4 amd64 [installed,automatic]
libmaxminddb0/focal-updates,focal-security,now 1.4.2-0ubuntu1.20.04.1 amd64 [installed,automatic]
libmbim-glib4/focal-updates,now 1.26.2-1~ubuntu20.04.1 amd64 [installed,automatic]
libmbim-proxy/focal-updates,now 1.26.2-1~ubuntu20.04.1 amd64 [installed,automatic]
libmm-glib0/focal-updates,now 1.18.6-1~ubuntu20.04.1 amd64 [installed,automatic]
libmnl0/focal,now 1.0.4-2 amd64 [installed,automatic]
libmount1/focal-updates,focal-security,now 2.34-0.1ubuntu9.6 amd64 [installed,automatic]
libmpc3/focal,now 1.1.0-1 amd64 [installed,automatic]
libmpdec2/focal,now 2.4.2-3 amd64 [installed,automatic]
libmpfr6/focal,now 4.0.2-1 amd64 [installed,automatic]
libncurses6/focal-updates,focal-security,now 6.2-0ubuntu2.1 amd64 [installed,automatic]
libncursesw6/focal-updates,focal-security,now 6.2-0ubuntu2.1 amd64 [installed,automatic]
libnetfilter-conntrack3/focal,now 1.0.7-2 amd64 [installed,automatic]
libnetplan0/focal-updates,focal-security,now 0.104-0ubuntu2~20.04.6 amd64 [installed,automatic]
libnettle7/focal-updates,focal-security,now 3.5.1+really3.5.1-2ubuntu0.2 amd64 [installed,automatic]
libnewt0.52/focal,now 0.52.21-4ubuntu2 amd64 [installed,automatic]
libnfnetlink0/focal,now 1.0.1-3build1 amd64 [installed,automatic]
libnfsidmap2/focal,now 0.25-5.1ubuntu1 amd64 [installed,automatic]
libnftables1/focal,now 0.9.3-2 amd64 [installed,automatic]
libnftnl11/focal,now 1.1.5-1 amd64 [installed,automatic]
libnghttp2-14/focal-updates,focal-security,now 1.40.0-1ubuntu0.3 amd64 [installed,automatic]
libnl-3-200/focal-updates,now 3.4.0-1ubuntu0.1 amd64 [installed,automatic]
libnl-genl-3-200/focal-updates,now 3.4.0-1ubuntu0.1 amd64 [installed,automatic]
libnl-route-3-200/focal-updates,now 3.4.0-1ubuntu0.1 amd64 [installed,automatic]
libnpth0/focal,now 1.6-1 amd64 [installed,automatic]
libnspr4/focal-updates,focal-security,now 2:4.35-0ubuntu0.20.04.1 amd64 [installed,automatic]
libnss-systemd/focal-updates,now 245.4-4ubuntu3.24 amd64 [installed,automatic]
libnss3/focal-updates,focal-security,now 2:3.98-0ubuntu0.20.04.2 amd64 [installed,automatic]
libntfs-3g883/focal-updates,focal-security,now 1:2017.3.23AR.3-3ubuntu1.3 amd64 [installed,automatic]
libnuma1/focal,now 2.0.12-1 amd64 [installed,automatic]
liboath0/focal,now 2.6.1-1.3 amd64 [installed,automatic]
libogg0/focal,now 1.3.4-0ubuntu1 amd64 [installed,automatic]
libonig5/focal,now 6.9.4-1 amd64 [installed,automatic]
libp11-kit0/focal-updates,focal-security,now 0.23.20-1ubuntu0.1 amd64 [installed,automatic]
libpackagekit-glib2-18/focal-updates,focal-security,now 1.1.13-2ubuntu1.1 amd64 [installed,automatic]
libpam-cap/focal-updates,focal-security,now 1:2.32-1ubuntu0.1 amd64 [installed,automatic]
libpam-modules-bin/focal-updates,focal-security,now 1.3.1-5ubuntu4.7 amd64 [installed,automatic]
libpam-modules/focal-updates,focal-security,now 1.3.1-5ubuntu4.7 amd64 [installed,automatic]
libpam-pwquality/focal,now 1.4.2-1build1 amd64 [installed]
libpam-runtime/focal-updates,focal-security,now 1.3.1-5ubuntu4.7 all [installed,automatic]
libpam-systemd/focal-updates,now 245.4-4ubuntu3.24 amd64 [installed,automatic]
libpam0g/focal-updates,focal-security,now 1.3.1-5ubuntu4.7 amd64 [installed,automatic]
libparted-fs-resize0/focal-updates,now 3.3-4ubuntu0.20.04.1 amd64 [installed,automatic]
libparted2/focal-updates,now 3.3-4ubuntu0.20.04.1 amd64 [installed,automatic]
libpcap0.8/focal-updates,now 1.9.1-3ubuntu1.20.04.1 amd64 [installed,automatic]
libpci3/focal-updates,now 1:3.6.4-1ubuntu0.20.04.1 amd64 [installed,automatic]
libpcre2-8-0/focal-updates,focal-security,now 10.34-7ubuntu0.1 amd64 [installed,automatic]
libpcre3/focal-updates,focal-security,now 2:8.39-12ubuntu0.1 amd64 [installed,automatic]
libperl5.30/focal-updates,focal-security,now 5.30.0-9ubuntu0.5 amd64 [installed,automatic]
libpipeline1/focal,now 1.5.2-2build1 amd64 [installed,automatic]
libplymouth5/focal-updates,now 0.9.4git20200323-0ubuntu6.2 amd64 [installed,automatic]
libpng16-16/focal,now 1.6.37-2 amd64 [installed,automatic]
libpolkit-agent-1-0/focal-updates,focal-security,now 0.105-26ubuntu1.3 amd64 [installed,automatic]
libpolkit-gobject-1-0/focal-updates,focal-security,now 0.105-26ubuntu1.3 amd64 [installed,automatic]
libpopt0/focal,now 1.16-14 amd64 [installed,automatic]
libprocps8/focal-updates,focal-security,now 2:3.3.16-1ubuntu2.4 amd64 [installed,automatic]
libproxy1v5/focal-updates,focal-security,now 0.4.15-10ubuntu1.2 amd64 [installed,automatic]
libpsl5/focal,now 0.21.0-1ubuntu1 amd64 [installed,automatic]
libpwquality-common/focal,now 1.4.2-1build1 all [installed,automatic]
libpwquality-tools/focal,now 1.4.2-1build1 amd64 [installed]
libpwquality1/focal,now 1.4.2-1build1 amd64 [installed,automatic]
libpython2-stdlib/focal,now 2.7.17-2ubuntu4 amd64 [installed,automatic]
libpython2.7-minimal/now 2.7.18-1~20.04.4+esm3 amd64 [installed,local]
libpython2.7-stdlib/now 2.7.18-1~20.04.4+esm3 amd64 [installed,local]
libpython3-stdlib/focal,now 3.8.2-0ubuntu2 amd64 [installed,automatic]
libpython3.8-minimal/focal-updates,focal-security,now 3.8.10-0ubuntu1~20.04.12 amd64 [installed,automatic]
libpython3.8-stdlib/focal-updates,focal-security,now 3.8.10-0ubuntu1~20.04.12 amd64 [installed,automatic]
libpython3.8/focal-updates,focal-security,now 3.8.10-0ubuntu1~20.04.12 amd64 [installed,automatic]
libqmi-glib5/focal-updates,now 1.30.4-1~ubuntu20.04.1 amd64 [installed,automatic]
libqmi-proxy/focal-updates,now 1.30.4-1~ubuntu20.04.1 amd64 [installed,automatic]
libquadmath0/focal-updates,focal-security,now 10.5.0-1ubuntu1~20.04 amd64 [installed,automatic]
librabbitmq4/focal,now 0.10.0-1 amd64 [installed,automatic]
librados2/focal-updates,focal-security,now 15.2.17-0ubuntu0.20.04.6 amd64 [installed,automatic]
libradosstriper1/focal-updates,focal-security,now 15.2.17-0ubuntu0.20.04.6 amd64 [installed,automatic]
librbd1/focal-updates,focal-security,now 15.2.17-0ubuntu0.20.04.6 amd64 [installed,automatic]
librdmacm1/focal,now 28.0-1ubuntu1 amd64 [installed,automatic]
libreadline5/focal,now 5.2+dfsg-3build3 amd64 [installed,automatic]
libreadline8/focal,now 8.0-4 amd64 [installed,automatic]
libroken18-heimdal/focal-updates,focal-security,now 7.7.0+dfsg-1ubuntu1.4 amd64 [installed,automatic]
librtmp1/focal,now 2.4+20151223.gitfa8646d.1-2build1 amd64 [installed,automatic]
libsasl2-2/focal-updates,focal-security,now 2.1.27+dfsg-2ubuntu0.1 amd64 [installed,automatic]
libsasl2-modules-db/focal-updates,focal-security,now 2.1.27+dfsg-2ubuntu0.1 amd64 [installed,automatic]
libsasl2-modules/focal-updates,focal-security,now 2.1.27+dfsg-2ubuntu0.1 amd64 [installed,automatic]
libseccomp2/focal-updates,focal-security,now 2.5.1-1ubuntu1~20.04.2 amd64 [installed,automatic]
libselinux1/focal,now 3.0-1build2 amd64 [installed,automatic]
libsemanage-common/focal,now 3.0-1build2 all [installed,automatic]
libsemanage1/focal,now 3.0-1build2 amd64 [installed,automatic]
libsensors-config/focal-updates,now 1:3.6.0-2ubuntu1.1 all [installed,automatic]
libsensors5/focal-updates,now 1:3.6.0-2ubuntu1.1 amd64 [installed,automatic]
libsepol1/focal-updates,focal-security,now 3.0-1ubuntu0.1 amd64 [installed,automatic]
libsgutils2-2/focal,now 1.44-1ubuntu2 amd64 [installed,automatic]
libsigsegv2/focal,now 2.12-2 amd64 [installed,automatic]
libslang2/focal,now 2.3.2-4 amd64 [installed,automatic]
libsmartcols1/focal-updates,focal-security,now 2.34-0.1ubuntu9.6 amd64 [installed,automatic]
libsmbios-c2/focal,now 2.4.3-1 amd64 [installed,automatic]
libsnappy1v5/focal,now 1.1.8-1build1 amd64 [installed,automatic]
libsodium23/focal,now 1.0.18-1 amd64 [installed]
libsoup2.4-1/focal,now 2.70.0-1 amd64 [installed,automatic]
libsqlite3-0/focal-updates,focal-security,now 3.31.1-4ubuntu0.6 amd64 [installed,automatic]
libss2/focal-updates,now 1.45.5-2ubuntu1.2 amd64 [installed,automatic]
libssh-4/focal-updates,focal-security,now 0.9.3-2ubuntu2.5 amd64 [installed,automatic]
libssl1.1-hmac/now 1.1.1f-1ubuntu2.fips.23 amd64 [installed,local]
libssl1.1/now 1.1.1f-1ubuntu2.fips.23 amd64 [installed,local]
libstdc++-9-dev/focal-updates,focal-security,now 9.4.0-1ubuntu1~20.04.2 amd64 [installed,automatic]
libstdc++6/focal-updates,focal-security,now 10.5.0-1ubuntu1~20.04 amd64 [installed,automatic]
libstemmer0d/focal,now 0+svn585-2 amd64 [installed,automatic]
libsysfs2/focal,now 2.1.0+repack-6 amd64 [installed,automatic]
libsystemd0/focal-updates,now 245.4-4ubuntu3.24 amd64 [installed,automatic]
libtalloc2/focal-updates,focal-security,now 2.3.3-0ubuntu0.20.04.1 amd64 [installed,automatic]
libtasn1-6/focal,now 4.16.0-2 amd64 [installed,automatic]
libtcmalloc-minimal4/focal,now 2.7-1ubuntu2 amd64 [installed,automatic]
libtdb1/focal-updates,focal-security,now 1.4.5-0ubuntu0.20.04.1 amd64 [installed,automatic]
libtevent0/focal-updates,focal-security,now 0.11.0-0ubuntu0.20.04.1 amd64 [installed,automatic]
libtext-charwidth-perl/focal,now 0.04-10 amd64 [installed,automatic]
libtext-iconv-perl/focal,now 1.7-7 amd64 [installed,automatic]
libtext-wrapi18n-perl/focal,now 0.06-9 all [installed,automatic]
libtinfo6/focal-updates,focal-security,now 6.2-0ubuntu2.1 amd64 [installed,automatic]
libtirpc-common/focal-updates,focal-security,now 1.2.5-1ubuntu0.1 all [installed,automatic]
libtirpc3/focal-updates,focal-security,now 1.2.5-1ubuntu0.1 amd64 [installed,automatic]
libtsan0/focal-updates,focal-security,now 10.5.0-1ubuntu1~20.04 amd64 [installed,automatic]
libtss2-esys0/focal-updates,focal-security,now 2.3.2-1ubuntu0.20.04.2 amd64 [installed,automatic]
libubsan1/focal-updates,focal-security,now 10.5.0-1ubuntu1~20.04 amd64 [installed,automatic]
libuchardet0/focal,now 0.0.6-3build1 amd64 [installed,automatic]
libudev1/focal-updates,now 245.4-4ubuntu3.24 amd64 [installed,automatic]
libudisks2-0/focal-updates,now 2.8.4-1ubuntu2 amd64 [installed,automatic]
libunistring2/focal,now 0.9.10-2 amd64 [installed,automatic]
libunwind8/focal-updates,now 1.2.1-9ubuntu0.1 amd64 [installed,automatic]
liburcu6/focal,now 0.11.1-2 amd64 [installed,automatic]
libusb-1.0-0/focal,now 2:1.0.23-2build1 amd64 [installed,automatic]
libutempter0/focal,now 1.1.6-4 amd64 [installed,automatic]
libuuid1/focal-updates,focal-security,now 2.34-0.1ubuntu9.6 amd64 [installed,automatic]
libuv1/focal-updates,focal-security,now 1.34.2-1ubuntu1.5 amd64 [installed,automatic]
libvolume-key1/focal,now 0.3.12-3.1 amd64 [installed,automatic]
libvorbis0a/focal,now 1.3.6-2ubuntu1 amd64 [installed,automatic]
libvorbisfile3/focal,now 1.3.6-2ubuntu1 amd64 [installed,automatic]
libwbclient0/focal-updates,now 2:4.15.13+dfsg-0ubuntu0.20.04.8 amd64 [installed,automatic]
libwind0-heimdal/focal-updates,focal-security,now 7.7.0+dfsg-1ubuntu1.4 amd64 [installed,automatic]
libwrap0/focal,now 7.6.q-30 amd64 [installed]
libx11-6/focal-updates,focal-security,now 2:1.6.9-2ubuntu1.6 amd64 [installed,automatic]
libx11-data/focal-updates,focal-security,now 2:1.6.9-2ubuntu1.6 all [installed,automatic]
libxau6/focal,now 1:1.0.9-0ubuntu1 amd64 [installed,automatic]
libxcb1/focal,now 1.14-2 amd64 [installed,automatic]
libxdmcp6/focal,now 1:1.1.3-0ubuntu1 amd64 [installed,automatic]
libxext6/focal,now 2:1.3.4-0ubuntu1 amd64 [installed,automatic]
libxml2/focal-updates,focal-security,now 2.9.10+dfsg-5ubuntu0.20.04.7 amd64 [installed,automatic]
libxmlb1/focal-updates,now 0.1.15-2ubuntu1~20.04.1 amd64 [installed]
libxmlb2/focal-updates,now 0.3.6-2build1~20.04.1 amd64 [installed,automatic]
libxmuu1/focal,now 2:1.1.3-0ubuntu1 amd64 [installed,automatic]
libxtables12/focal-updates,now 1.8.4-3ubuntu2.1 amd64 [installed,automatic]
libyaml-0-2/focal,now 0.2.2-1 amd64 [installed,automatic]
libzstd1/focal-updates,focal-security,now 1.4.4+dfsg-3ubuntu0.1 amd64 [installed,automatic]
linux-azure-5.15-cloud-tools-5.15.0-1074/focal-updates,focal-security,now 5.15.0-1074.83~20.04.1 amd64 [installed,automatic]
linux-azure-5.15-tools-5.15.0-1074/focal-updates,focal-security,now 5.15.0-1074.83~20.04.1 amd64 [installed,automatic]
linux-azure-fips-cloud-tools-5.4.0-1140/now 5.4.0-1140.147+fips1 amd64 [installed,local]
linux-azure-fips-headers-5.4.0-1140/now 5.4.0-1140.147+fips1 all [installed,local]
linux-azure-fips-tools-5.4.0-1140/now 5.4.0-1140.147+fips1 amd64 [installed,local]
linux-azure-fips/now 5.4.0.1140.79 amd64 [installed,local]
linux-base-sgx/focal-updates,now 4.5ubuntu3.7 all [installed,automatic]
linux-base/focal-updates,now 4.5ubuntu3.7 all [installed]
linux-cloud-tools-5.15.0-1074-azure/focal-updates,focal-security,now 5.15.0-1074.83~20.04.1 amd64 [installed,automatic]
linux-cloud-tools-5.4.0-1140-azure-fips/now 5.4.0-1140.147+fips1 amd64 [installed,local]
linux-cloud-tools-azure-fips/now 5.4.0.1140.79 amd64 [installed,local]
linux-cloud-tools-azure/focal-updates,focal-security,now 5.15.0.1074.83~20.04.1 amd64 [installed]
linux-cloud-tools-common/focal-updates,focal-security,now 5.4.0-200.220 all [installed,automatic]
linux-headers-5.4.0-1140-azure-fips/now 5.4.0-1140.147+fips1 amd64 [installed,local]
linux-headers-azure-fips/now 5.4.0.1140.79 amd64 [installed,local]
linux-image-5.4.0-1140-azure-fips/now 5.4.0-1140.147+fips1 amd64 [installed,local]
linux-image-azure-fips/now 5.4.0.1140.79 amd64 [installed,local]
linux-image-hmac-5.4.0-1140-azure-fips/now 5.4.0-1140.147+fips1 amd64 [installed,local]
linux-libc-dev/focal-updates,focal-security,now 5.4.0-200.220 amd64 [installed,automatic]
linux-modules-5.4.0-1140-azure-fips/now 5.4.0-1140.147+fips1 amd64 [installed,local]
linux-modules-extra-5.4.0-1140-azure-fips/now 5.4.0-1140.147+fips1 amd64 [installed,local]
linux-tools-5.15.0-1074-azure/focal-updates,focal-security,now 5.15.0-1074.83~20.04.1 amd64 [installed,automatic]
linux-tools-5.4.0-1140-azure-fips/now 5.4.0-1140.147+fips1 amd64 [installed,local]
linux-tools-azure-fips/now 5.4.0.1140.79 amd64 [installed,local]
linux-tools-azure/focal-updates,focal-security,now 5.15.0.1074.83~20.04.1 amd64 [installed]
linux-tools-common/focal-updates,focal-security,now 5.4.0-200.220 all [installed,automatic]
locales/focal-updates,focal-security,now 2.31-0ubuntu9.16 all [installed,automatic]
login/focal-updates,focal-security,now 1:4.8.1-1ubuntu5.20.04.5 amd64 [installed,automatic]
logrotate/focal,now 3.14.0-4ubuntu3 amd64 [installed,automatic]
logsave/focal-updates,now 1.45.5-2ubuntu1.2 amd64 [installed,automatic]
lsb-base/focal,now 11.1.0ubuntu2 all [installed,automatic]
lsb-release/focal,now 11.1.0ubuntu2 all [installed,automatic]
lshw/focal-updates,now 02.18.85-0.3ubuntu2.20.04.1 amd64 [installed,automatic]
lsof/focal-updates,now 4.93.2+dfsg-1ubuntu0.20.04.1 amd64 [installed,automatic]
lsscsi/focal,now 0.30-0.1 amd64 [installed]
ltrace/focal-updates,now 0.7.3-6.1ubuntu1.1 amd64 [installed,automatic]
lvm2/focal,now 2.03.07-1ubuntu1 amd64 [installed]
lxd-agent-loader/focal,now 0.4 all [installed]
lz4/focal-updates,focal-security,now 1.9.2-2ubuntu0.20.04.1 amd64 [installed,automatic]
make/focal,now 4.2.1-1.2 amd64 [installed]
man-db/focal,now 2.9.1-1 amd64 [installed,automatic]
manpages/focal,now 5.05-1 all [installed,automatic]
mawk/focal,now 1.3.4.20200120-2 amd64 [installed,automatic]
mdadm/focal-updates,now 4.1-5ubuntu1.2 amd64 [installed]
mime-support/focal,now 3.64ubuntu1 all [installed,automatic]
moby-containerd/testing,now 1.7.23-ubuntu20.04u1 amd64 [installed]
moby-runc/testing,focal,now 1.1.15-ubuntu20.04u1 amd64 [installed]
modemmanager/focal-updates,now 1.18.6-1~ubuntu20.04.1 amd64 [installed,automatic]
mokutil/focal-updates,focal-security,now 0.6.0-2~20.04.2 amd64 [installed,automatic]
motd-news-config/focal-updates,now 11ubuntu5.8 all [installed]
mount/focal-updates,focal-security,now 2.34-0.1ubuntu9.6 amd64 [installed]
mtr-tiny/focal,now 0.93-1 amd64 [installed,automatic]
multipath-tools/focal-updates,now 0.8.3-1ubuntu2.4 amd64 [installed]
nano/focal-updates,focal-security,now 4.8-1ubuntu1.1 amd64 [installed,automatic]
ncurses-base/focal-updates,focal-security,now 6.2-0ubuntu2.1 all [installed]
ncurses-bin/focal-updates,focal-security,now 6.2-0ubuntu2.1 amd64 [installed]
ncurses-term/focal-updates,focal-security,now 6.2-0ubuntu2.1 all [installed]
netbase/focal,now 6.1 all [installed,automatic]
netcat-openbsd/focal,now 1.206-1ubuntu1 amd64 [installed]
netplan.io/focal-updates,focal-security,now 0.104-0ubuntu2~20.04.6 amd64 [installed,automatic]
networkd-dispatcher/focal-updates,focal-security,now 2.1-2~ubuntu20.04.3 all [installed,automatic]
nfs-common/focal-updates,now 1:1.3.4-2.5ubuntu3.7 amd64 [installed]
nftables/focal,now 0.9.3-2 amd64 [installed]
ntfs-3g/focal-updates,focal-security,now 1:2017.3.23AR.3-3ubuntu1.3 amd64 [installed,automatic]
nvme-cli/focal-updates,now 1.9-1ubuntu0.2 amd64 [installed]
open-iscsi/focal-updates,focal-security,now 2.0.874-7.1ubuntu6.4 amd64 [installed]
openssh-client/now 1:8.2p1-4ubuntu0.fips.0.11 amd64 [installed,local]
openssh-server/now 1:8.2p1-4ubuntu0.fips.0.11 amd64 [installed,local]
openssh-sftp-server/now 1:8.2p1-4ubuntu0.fips.0.11 amd64 [installed,local]
openssl/now 1.1.1f-1ubuntu2.fips.23 amd64 [installed,local]
os-prober/focal,now 1.74ubuntu2 amd64 [installed,automatic]
overlayroot/focal-updates,now 0.45ubuntu2 all [installed]
packagekit-tools/focal-updates,focal-security,now 1.1.13-2ubuntu1.1 amd64 [installed,automatic]
packagekit/focal-updates,focal-security,now 1.1.13-2ubuntu1.1 amd64 [installed,automatic]
packages-microsoft-prod/focal,now 1.0-ubuntu20.04.1 all [installed]
parted/focal-updates,now 3.3-4ubuntu0.20.04.1 amd64 [installed,automatic]
passwd/focal-updates,focal-security,now 1:4.8.1-1ubuntu5.20.04.5 amd64 [installed,automatic]
pastebinit/focal,now 1.5.1-1 all [installed,automatic]
patch/focal,now 2.7.6-6 amd64 [installed]
pci.ids/focal,now 0.0~2020.03.20-1 all [installed,automatic]
pciutils/focal-updates,now 1:3.6.4-1ubuntu0.20.04.1 amd64 [installed,automatic]
perl-base/focal-updates,focal-security,now 5.30.0-9ubuntu0.5 amd64 [installed,automatic]
perl-modules-5.30/focal-updates,focal-security,now 5.30.0-9ubuntu0.5 all [installed,automatic]
perl/focal-updates,focal-security,now 5.30.0-9ubuntu0.5 amd64 [installed,automatic]
pigz/focal,now 2.4-1 amd64 [installed]
pinentry-curses/focal,now 1.1.0-3build1 amd64 [installed,automatic]
plymouth-theme-ubuntu-text/focal-updates,now 0.9.4git20200323-0ubuntu6.2 amd64 [installed,automatic]
plymouth/focal-updates,now 0.9.4git20200323-0ubuntu6.2 amd64 [installed,automatic]
policykit-1/focal-updates,focal-security,now 0.105-26ubuntu1.3 amd64 [installed,automatic]
pollinate/focal-updates,now 4.33-3ubuntu1.20.04.1 all [installed]
popularity-contest/focal,now 1.69ubuntu1 all [installed,automatic]
powermgmt-base/focal,now 1.36 all [installed,automatic]
procps/focal-updates,focal-security,now 2:3.3.16-1ubuntu2.4 amd64 [installed,automatic]
psmisc/focal,now 23.3-1 amd64 [installed,automatic]
publicsuffix/focal,now 20200303.0012-1 all [installed,automatic]
python-apt-common/focal-updates,now 2.0.1ubuntu0.20.04.1 all [installed,automatic]
python-is-python2/focal,now 2.7.17-4 all [installed]
python2-minimal/focal,now 2.7.17-2ubuntu4 amd64 [installed,automatic]
python2.7-minimal/now 2.7.18-1~20.04.4+esm3 amd64 [installed,local]
python2.7/now 2.7.18-1~20.04.4+esm3 amd64 [installed,local]
python2/focal,now 2.7.17-2ubuntu4 amd64 [installed,automatic]
python3-apt/focal-updates,now 2.0.1ubuntu0.20.04.1 amd64 [installed,automatic]
python3-attr/focal,now 19.3.0-2 all [installed,automatic]
python3-automat/focal,now 0.8.0-1ubuntu1 all [installed,automatic]
python3-blinker/focal,now 1.4+dfsg1-0.3ubuntu1 all [installed,automatic]
python3-ceph-argparse/focal-updates,focal-security,now 15.2.17-0ubuntu0.20.04.6 amd64 [installed,automatic]
python3-ceph-common/focal-updates,focal-security,now 15.2.17-0ubuntu0.20.04.6 all [installed,automatic]
python3-cephfs/focal-updates,focal-security,now 15.2.17-0ubuntu0.20.04.6 amd64 [installed,automatic]
python3-certifi/focal,now 2019.11.28-1 all [installed,automatic]
python3-cffi-backend/focal,now 1.14.0-1build1 amd64 [installed,automatic]
python3-chardet/focal,now 3.0.4-4build1 all [installed,automatic]
python3-click/focal,now 7.0-3 all [installed,automatic]
python3-colorama/focal,now 0.4.3-1build1 all [installed,automatic]
python3-commandnotfound/focal-updates,now 20.04.6 all [installed,automatic]
python3-configobj/focal-updates,focal-security,now 5.0.6-4ubuntu0.1 all [installed,automatic]
python3-constantly/focal,now 15.1.0-1build1 all [installed,automatic]
python3-cryptography/focal-updates,focal-security,now 2.8-3ubuntu0.3 amd64 [installed,automatic]
python3-dbus/focal,now 1.2.16-1build1 amd64 [installed,automatic]
python3-debconf/focal,now 1.5.73 all [installed,automatic]
python3-debian/focal-updates,now 0.1.36ubuntu1.1 all [installed,automatic]
python3-distro-info/focal-updates,now 0.23ubuntu1.1 all [installed,automatic]
python3-distro/focal,now 1.4.0-1 all [installed,automatic]
python3-distupgrade/focal-updates,now 1:20.04.41 all [installed,automatic]
python3-distutils/focal-updates,focal-security,now 3.8.10-0ubuntu1~20.04 all [installed]
python3-entrypoints/focal,now 0.3-2ubuntu1 all [installed,automatic]
python3-gdbm/focal-updates,focal-security,now 3.8.10-0ubuntu1~20.04 amd64 [installed,automatic]
python3-gi/focal,now 3.36.0-1 amd64 [installed,automatic]
python3-hamcrest/focal,now 1.9.0-3 all [installed,automatic]
python3-httplib2/focal,now 0.14.0-1ubuntu1 all [installed,automatic]
python3-hyperlink/focal,now 19.0.0-1 all [installed,automatic]
python3-idna/focal-updates,focal-security,now 2.8-1ubuntu0.1 all [installed,automatic]
python3-importlib-metadata/focal,now 1.5.0-1 all [installed]
python3-incremental/focal,now 16.10.1-3.2 all [installed,automatic]
python3-jinja2/focal-updates,focal-security,now 2.10.1-2ubuntu0.3 all [installed]
python3-json-pointer/focal,now 2.0-0ubuntu1 all [installed]
python3-jsonpatch/focal,now 1.23-3 all [installed]
python3-jsonschema/focal,now 3.2.0-0ubuntu2 all [installed]
python3-jwt/focal-updates,focal-security,now 1.7.1-2ubuntu2.1 all [installed,automatic]
python3-keyring/focal,now 18.0.1-2ubuntu1 all [installed,automatic]
python3-launchpadlib/focal,now 1.10.13-1 all [installed,automatic]
python3-lazr.restfulclient/focal,now 0.14.2-2build1 all [installed,automatic]
python3-lazr.uri/focal,now 1.0.3-4build1 all [installed,automatic]
python3-lib2to3/focal-updates,focal-security,now 3.8.10-0ubuntu1~20.04 all [installed]
python3-markupsafe/focal,now 1.1.0-1build2 amd64 [installed]
python3-minimal/focal,now 3.8.2-0ubuntu2 amd64 [installed,automatic]
python3-more-itertools/focal,now 4.2.0-1build1 all [installed]
python3-nacl/focal,now 1.3.0-5 amd64 [installed]
python3-netifaces/focal,now 0.10.4-1ubuntu4 amd64 [installed,automatic]
python3-newt/focal,now 0.52.21-4ubuntu2 amd64 [installed,automatic]
python3-oauthlib/focal,now 3.1.0-1ubuntu2 all [installed,automatic]
python3-openssl/focal,now 19.0.0-1build1 all [installed,automatic]
python3-packaging/focal,now 20.3-1 all [installed,automatic]
python3-parted/focal,now 3.11.2-11.1build1 amd64 [installed]
python3-pexpect/focal,now 4.6.0-1build1 all [installed,automatic]
python3-pkg-resources/focal-updates,focal-security,now 45.2.0-1ubuntu0.2 all [installed,automatic]
python3-prettytable/focal,now 0.7.2-5 all [installed,automatic]
python3-ptyprocess/focal,now 0.6.0-1ubuntu1 all [installed,automatic]
python3-pyasn1-modules/focal,now 0.2.1-0.2build1 all [installed,automatic]
python3-pyasn1/focal,now 0.4.2-3build1 all [installed,automatic]
python3-pymacaroons/focal,now 0.13.0-3 all [installed]
python3-pyparsing/focal,now 2.4.6-1 all [installed,automatic]
python3-pyrsistent/focal,now 0.15.5-1build1 amd64 [installed]
python3-rados/focal-updates,focal-security,now 15.2.17-0ubuntu0.20.04.6 amd64 [installed,automatic]
python3-rbd/focal-updates,focal-security,now 15.2.17-0ubuntu0.20.04.6 amd64 [installed,automatic]
python3-requests-unixsocket/focal,now 0.2.0-2 all [installed,automatic]
python3-requests/focal-updates,focal-security,now 2.22.0-2ubuntu1.1 all [installed,automatic]
python3-secretstorage/focal,now 2.3.1-2ubuntu1 all [installed,automatic]
python3-serial/focal,now 3.4-5.1 all [installed]
python3-service-identity/focal,now 18.1.0-5build1 all [installed,automatic]
python3-setuptools/focal-updates,focal-security,now 45.2.0-1ubuntu0.2 all [installed]
python3-simplejson/focal,now 3.16.0-2ubuntu2 amd64 [installed,automatic]
python3-six/focal,now 1.14.0-2 all [installed]
python3-software-properties/focal-updates,now 0.99.9.12 all [installed,automatic]
python3-twisted-bin/focal-updates,focal-security,now 18.9.0-11ubuntu0.20.04.4 amd64 [installed,automatic]
python3-twisted/focal-updates,focal-security,now 18.9.0-11ubuntu0.20.04.4 all [installed,automatic]
python3-update-manager/focal-updates,now 1:20.04.10.23 all [installed,automatic]
python3-urllib3/focal-updates,focal-security,now 1.25.8-2ubuntu0.4 all [installed,automatic]
python3-wadllib/focal,now 1.3.3-3build1 all [installed,automatic]
python3-yaml/focal-updates,focal-security,now 5.3.1-1ubuntu0.1 amd64 [installed,automatic]
python3-zipp/focal-updates,focal-security,now 1.0.0-1ubuntu0.1 all [installed]
python3-zope.interface/focal,now 4.7.1-1 amd64 [installed,automatic]
python3.8-minimal/focal-updates,focal-security,now 3.8.10-0ubuntu1~20.04.12 amd64 [installed,automatic]
python3.8/focal-updates,focal-security,now 3.8.10-0ubuntu1~20.04.12 amd64 [installed,automatic]
python3/focal,now 3.8.2-0ubuntu2 amd64 [installed,automatic]
readline-common/focal,now 8.0-4 all [installed,automatic]
rng-tools/focal,now 5-1ubuntu2 amd64 [installed]
rpcbind/focal,now 1.2.5-8 amd64 [installed,automatic]
rsync/focal-updates,now 3.1.3-8ubuntu0.7 amd64 [installed,automatic]
rsyslog/focal-updates,focal-security,now 8.2001.0-1ubuntu1.3 amd64 [installed,automatic]
run-one/focal,now 1.17-0ubuntu1 all [installed,automatic]
sbsigntool/focal-updates,now 0.9.2-2ubuntu1.1 amd64 [installed,automatic]
screen/focal-updates,focal-security,now 4.8.0-1ubuntu0.1 amd64 [installed]
secureboot-db/focal,now 1.5 amd64 [installed,automatic]
sed/focal,now 4.7-1 amd64 [installed,automatic]
sensible-utils/focal,now 0.0.12+nmu1 all [installed,automatic]
sg3-utils-udev/focal,now 1.44-1ubuntu2 all [installed,automatic]
sg3-utils/focal,now 1.44-1ubuntu2 amd64 [installed,automatic]
shared-mime-info/focal,now 1.15-1 amd64 [installed,automatic]
shim-signed/focal-updates,now 1.40.10+15.8-0ubuntu1 amd64 [installed]
socat/focal,now 1.7.3.3-2 amd64 [installed]
software-properties-common/focal-updates,now 0.99.9.12 all [installed]
sosreport/focal-updates,now 4.7.2-0ubuntu1~20.04.1 amd64 [installed]
sound-theme-freedesktop/focal,now 0.8-2ubuntu1 all [installed,automatic]
ssh-import-id/focal,now 5.10-0ubuntu1 all [installed]
strace/focal-updates,now 5.5-3ubuntu1 amd64 [installed,automatic]
sudo/focal-updates,focal-security,now 1.8.31-1ubuntu1.5 amd64 [installed,automatic]
sysfsutils/focal,now 2.1.0+repack-6 amd64 [installed]
sysstat/focal-updates,focal-security,now 12.2.0-2ubuntu0.3 amd64 [installed]
systemd-sysv/focal-updates,now 245.4-4ubuntu3.24 amd64 [installed,automatic]
systemd/focal-updates,now 245.4-4ubuntu3.24 amd64 [installed,automatic]
sysvinit-utils/focal,now 2.96-2.1ubuntu1 amd64 [installed]
tar/focal-updates,focal-security,now 1.30+dfsg-7ubuntu0.20.04.4 amd64 [installed,automatic]
tcpdump/focal-updates,now 4.9.3-4ubuntu0.3 amd64 [installed,automatic]
telnet/focal,now 0.17-41.2build1 amd64 [installed,automatic]
thin-provisioning-tools/focal,now 0.8.5-4build1 amd64 [installed,automatic]
time/focal,now 1.7-25.1build1 amd64 [installed,automatic]
tmux/focal-updates,focal-security,now 3.0a-2ubuntu0.4 amd64 [installed]
tpm-udev/focal,now 0.4 all [installed,automatic]
tzdata/focal-updates,now 2024a-0ubuntu0.20.04.1 all [installed,automatic]
ubuntu-advantage-tools/focal-updates,now 34~20.04 all [installed,automatic]
ubuntu-azure-fips/now 1.2.6+updates0 amd64 [installed,local]
ubuntu-keyring/focal-updates,now 2020.02.11.4 all [installed,automatic]
ubuntu-minimal/focal-updates,now 1.450.2 amd64 [installed]
ubuntu-pro-client-l10n/focal-updates,now 34~20.04 amd64 [installed,automatic]
ubuntu-pro-client/focal-updates,now 34~20.04 amd64 [installed,automatic]
ubuntu-release-upgrader-core/focal-updates,now 1:20.04.41 all [installed,automatic]
ubuntu-standard/focal-updates,now 1.450.2 amd64 [installed]
ucf/focal,now 3.0038+nmu1 all [installed,automatic]
udev/focal-updates,now 245.4-4ubuntu3.24 amd64 [installed,automatic]
udisks2/focal-updates,now 2.8.4-1ubuntu2 amd64 [installed,automatic]
ufw/focal-updates,now 0.36-6ubuntu1.1 all [installed,automatic]
unattended-upgrades/focal-updates,now 2.3ubuntu0.3 all [installed,automatic]
update-manager-core/focal-updates,now 1:20.04.10.23 all [installed,automatic]
update-notifier-common/focal-updates,now 3.192.30.19 all [installed]
usb-modeswitch-data/focal,now 20191128-3 all [installed,automatic]
usb-modeswitch/focal,now 2.5.2+repack0-2ubuntu3 amd64 [installed,automatic]
usb.ids/focal,now 2020.03.19-1 all [installed,automatic]
usbutils/focal,now 1:012-2 amd64 [installed,automatic]
util-linux/focal-updates,focal-security,now 2.34-0.1ubuntu9.6 amd64 [installed]
uuid-runtime/focal-updates,focal-security,now 2.34-0.1ubuntu9.6 amd64 [installed,automatic]
vim-common/focal-updates,focal-security,now 2:8.1.2269-1ubuntu5.25 all [installed,automatic]
vim-runtime/focal-updates,focal-security,now 2:8.1.2269-1ubuntu5.25 all [installed,automatic]
vim-tiny/focal-updates,focal-security,now 2:8.1.2269-1ubuntu5.25 amd64 [installed,automatic]
vim/focal-updates,focal-security,now 2:8.1.2269-1ubuntu5.25 amd64 [installed]
walinuxagent/focal-updates,now 2.2.46-0ubuntu1.2 amd64 [installed]
wget/focal-updates,focal-security,now 1.20.3-1ubuntu2.1 amd64 [installed,automatic]
whiptail/focal,now 0.52.21-4ubuntu2 amd64 [installed,automatic]
wireless-regdb/focal-updates,focal-security,now 2022.06.06-0ubuntu1~20.04.1 all [installed,automatic]
xauth/focal,now 1:1.1-0ubuntu1 amd64 [installed,automatic]
xdg-user-dirs/focal,now 0.17-2ubuntu1 amd64 [installed,automatic]
xfsprogs/focal,now 5.3.0-1ubuntu2 amd64 [installed]
xkb-data/focal,now 2.29-2 all [installed,automatic]
xxd/focal-updates,focal-security,now 2:8.1.2269-1ubuntu5.25 amd64 [installed,automatic]
xz-utils/focal-updates,focal-security,now 5.2.4-1ubuntu1.1 amd64 [installed]
zip/focal,now 3.0-11build1 amd64 [installed]
zlib1g/focal-updates,focal-security,now 1:1.2.11.dfsg-2ubuntu1.5 amd64 [installed,automatic]
=== Installed Packages End
Disk usage:
Filesystem      Size  Used Avail Use% Mounted on
<<<<<<< HEAD
/dev/root        29G   27G  2.9G  91% /
=======
/dev/root        29G   26G  3.8G  88% /
>>>>>>> 686a986e
devtmpfs         32G     0   32G   0% /dev
tmpfs            32G     0   32G   0% /dev/shm
tmpfs           6.3G  1.2M  6.3G   1% /run
tmpfs           5.0M     0  5.0M   0% /run/lock
tmpfs            32G     0   32G   0% /sys/fs/cgroup
/dev/sda15      105M  6.1M   99M   6% /boot/efi
/dev/sdb1       590G   32K  560G   1% /mnt
tmpfs           6.3G     0  6.3G   0% /run/user/1000
=== os-release Begin
NAME="Ubuntu"
VERSION="20.04.6 LTS (Focal Fossa)"
ID=ubuntu
ID_LIKE=debian
PRETTY_NAME="Ubuntu 20.04.6 LTS"
VERSION_ID="20.04"
HOME_URL="https://www.ubuntu.com/"
SUPPORT_URL="https://help.ubuntu.com/"
BUG_REPORT_URL="https://bugs.launchpad.net/ubuntu/"
PRIVACY_POLICY_URL="https://www.ubuntu.com/legal/terms-and-policies/privacy-policy"
VERSION_CODENAME=focal
UBUNTU_CODENAME=focal
=== os-release End
Using kernel:
Linux version 5.4.0-1140-azure-fips (buildd@lcy02-amd64-090) (gcc version 9.4.0 (Ubuntu 9.4.0-1ubuntu1~20.04.2)) #147+fips1-Ubuntu SMP Tue Oct 22 06:43:12 UTC 2024
<<<<<<< HEAD
Install completed successfully on  Tue Nov 12 21:53:03 UTC 2024
VSTS Build NUMBER: 20241112.1_master_108007764
VSTS Build ID: 108007764
Commit: 2e71a96fd5b4a73fe54ad0a218b5fd5e0c375eb6
=======
Install completed successfully on  Sun Nov 3 08:37:58 UTC 2024
VSTS Build NUMBER: 20241103.1_master_107292267
VSTS Build ID: 107292267
Commit: 10746473b99cb5ff926964dba528844ba3ecb6ea
>>>>>>> 686a986e
Ubuntu version: 20.04
Hyperv generation: V1
Feature flags: None
Container runtime: containerd
FIPS enabled: True<|MERGE_RESOLUTION|>--- conflicted
+++ resolved
@@ -1,8 +1,4 @@
-<<<<<<< HEAD
 Starting build on  Tue Nov 12 21:29:11 UTC 2024
-=======
-Starting build on  Sun Nov 3 08:11:54 UTC 2024
->>>>>>> 686a986e
 Components downloaded in this VHD build (some of the below components might get deleted during cluster provisioning if they are not needed):
   - oras version 1.2.0
   - runc version 1.1.15-ubuntu20.04u1
@@ -149,7 +145,6 @@
 -rwxr-xr-x 1 root root  49623192 Oct 23 16:18 /usr/local/bin/kubectl-1.28.15
 -rwxr-xr-x 1 root root 112603396 Oct 23 16:24 /usr/local/bin/kubelet-1.29.10
 -rwxr-xr-x 1 root root  50225304 Oct 23 16:24 /usr/local/bin/kubectl-1.29.10
-<<<<<<< HEAD
 -rwxr-xr-x 1 root root 108712196 Oct 31 21:40 /usr/local/bin/kubelet-1.27.101-akslts
 -rwxr-xr-x 1 root root  49066136 Oct 31 21:40 /usr/local/bin/kubectl-1.27.101-akslts
 -rwxr-xr-x 1 root root       705 Nov 12 21:29 /usr/local/bin/ci-syslog-watcher.sh
@@ -162,18 +157,6 @@
 -rwxr-xr-x 1 root root  60175432 Nov 12 21:41 /usr/local/bin/containerd-shim-slight-v0-8-0-v1
 -rwxr-xr-x 1 root root  63515504 Nov 12 21:41 /usr/local/bin/containerd-shim-spin-v2
 -rwxr-xr-x 1 root root  35384960 Nov 12 21:42 /usr/local/bin/bpftrace
-=======
--rwxr-xr-x 1 root root       705 Nov  3 08:12 /usr/local/bin/ci-syslog-watcher.sh
--rwxr-xr-x 1 root root  36014944 Nov  3 08:24 /usr/local/bin/containerd-shim-spin-v0-3-0-v1
--rwxr-xr-x 1 root root  45334640 Nov  3 08:24 /usr/local/bin/containerd-shim-spin-v0-5-1-v1
--rwxr-xr-x 1 root root  47622592 Nov  3 08:24 /usr/local/bin/containerd-shim-slight-v0-3-0-v1
--rwxr-xr-x 1 root root  52232184 Nov  3 08:24 /usr/local/bin/containerd-shim-slight-v0-5-1-v1
--rwxr-xr-x 1 root root  39369104 Nov  3 08:24 /usr/local/bin/containerd-shim-wws-v0-8-0-v1
--rwxr-xr-x 1 root root  53775024 Nov  3 08:24 /usr/local/bin/containerd-shim-spin-v0-8-0-v1
--rwxr-xr-x 1 root root  60175432 Nov  3 08:24 /usr/local/bin/containerd-shim-slight-v0-8-0-v1
--rwxr-xr-x 1 root root  63515504 Nov  3 08:24 /usr/local/bin/containerd-shim-spin-v2
--rwxr-xr-x 1 root root  35384960 Nov  3 08:25 /usr/local/bin/bpftrace
->>>>>>> 686a986e
 === Installed Packages Begin
 Listing...
 accountsservice/focal-updates,focal-security,now 0.6.55-0ubuntu12~20.04.7 amd64 [installed,automatic]
@@ -915,11 +898,7 @@
 === Installed Packages End
 Disk usage:
 Filesystem      Size  Used Avail Use% Mounted on
-<<<<<<< HEAD
 /dev/root        29G   27G  2.9G  91% /
-=======
-/dev/root        29G   26G  3.8G  88% /
->>>>>>> 686a986e
 devtmpfs         32G     0   32G   0% /dev
 tmpfs            32G     0   32G   0% /dev/shm
 tmpfs           6.3G  1.2M  6.3G   1% /run
@@ -944,17 +923,10 @@
 === os-release End
 Using kernel:
 Linux version 5.4.0-1140-azure-fips (buildd@lcy02-amd64-090) (gcc version 9.4.0 (Ubuntu 9.4.0-1ubuntu1~20.04.2)) #147+fips1-Ubuntu SMP Tue Oct 22 06:43:12 UTC 2024
-<<<<<<< HEAD
 Install completed successfully on  Tue Nov 12 21:53:03 UTC 2024
 VSTS Build NUMBER: 20241112.1_master_108007764
 VSTS Build ID: 108007764
 Commit: 2e71a96fd5b4a73fe54ad0a218b5fd5e0c375eb6
-=======
-Install completed successfully on  Sun Nov 3 08:37:58 UTC 2024
-VSTS Build NUMBER: 20241103.1_master_107292267
-VSTS Build ID: 107292267
-Commit: 10746473b99cb5ff926964dba528844ba3ecb6ea
->>>>>>> 686a986e
 Ubuntu version: 20.04
 Hyperv generation: V1
 Feature flags: None
