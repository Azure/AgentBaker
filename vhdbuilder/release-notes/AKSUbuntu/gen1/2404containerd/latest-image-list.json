--- conflicted
+++ resolved
@@ -1,8 +1,261 @@
 {
   "sku": "2404containerd",
-<<<<<<< HEAD
-  "imageVersion": "202510.19.1",
+  "imageVersion": "202510.29.0",
   "imageBom": [
+    {
+      "id": "sha256:68a6f10bb24e8af61f59f7270958a3540de32b7669ee64c5ed3e97881a4d192f",
+      "bytes": 84648797,
+      "size": "80.7 MiB",
+      "repoTags": [
+        "mcr.microsoft.com/oss/kubernetes/kube-proxy:v1.29.15"
+      ],
+      "repoDigests": [
+        "sha256:4b0ac56116edb354a4dcb5e12c76221d0a1cf2ffd4a1230f4433a25b0c5c994c"
+      ]
+    },
+    {
+      "id": "sha256:6ed917e69c11e4ba217514ff58cd43367c510f25e9e5baa7ecb26b451290e5f1",
+      "bytes": 19425094,
+      "size": "18.5 MiB",
+      "repoTags": [
+        "mcr.microsoft.com/oss/v2/kubernetes-csi/livenessprobe:v2.16.0"
+      ],
+      "repoDigests": [
+        "sha256:f9451cb5d2077bb0f07048b2a1b3fa59358f53d6987c05e7a20b1f63a4f06e85"
+      ]
+    },
+    {
+      "id": "sha256:a36caabdc1e5fa4458745f26c92d305e8f4b3379ff01d2ee583cec66e7c29caf",
+      "bytes": 22364708,
+      "size": "21.3 MiB",
+      "repoTags": [
+        "mcr.microsoft.com/oss/v2/kubernetes/autoscaler/cluster-proportional-autoscaler:v1.8.11-10"
+      ],
+      "repoDigests": [
+        "sha256:e5833c72e9d2e265b6bbbb9208a9e160a352dc9a2a6aec2c94afd17324f2f46a"
+      ]
+    },
+    {
+      "id": "sha256:df63fb0240bb498a3cc704c51ccd97f5c18c8e2e69c69634493098b93ad2ea32",
+      "bytes": 316565419,
+      "size": "301.9 MiB",
+      "repoTags": [
+        "mcr.microsoft.com/azuremonitor/containerinsights/ciprod/prometheus-collector/images:6.24.0-main-10-20-2025-fe8f6d51"
+      ],
+      "repoDigests": [
+        "sha256:ff14bf265bd13eb4c86ae3c6af37501eac7b8dc3ae75ae7f2ec9de0cfa3aac79"
+      ]
+    },
+    {
+      "id": "sha256:2b49162c487b93cc011b5c3a8ae1b0f873ef7b60df82783f5cefcccf724381bf",
+      "bytes": 45742748,
+      "size": "43.6 MiB",
+      "repoTags": [
+        "mcr.microsoft.com/azuremonitor/containerinsights/ciprod/prometheus-collector/images:6.24.0-main-10-20-2025-fe8f6d51-targetallocator"
+      ],
+      "repoDigests": [
+        "sha256:95d26b26a012b149815b0e449664ab5939864b66b2690530efcbcfb17e570028"
+      ]
+    },
+    {
+      "id": "sha256:3d61777ea8b2c4b436bfd93fbdac8f0c43ec74f1affc4c31ceaed848bbe93639",
+      "bytes": 86507869,
+      "size": "82.5 MiB",
+      "repoTags": [
+        "mcr.microsoft.com/oss/kubernetes/kube-proxy:v1.30.100-akslts"
+      ],
+      "repoDigests": [
+        "sha256:7eafdb8760d30f66000a53ee30215edae0ccab2f89c7870274fbbfa5d8fc2801"
+      ]
+    },
+    {
+      "id": "sha256:5ae5612c172766cec9d7984e0c1f61d9a781f3f7fd1056cfd265c97ac3bd91a9",
+      "bytes": 78420622,
+      "size": "74.8 MiB",
+      "repoTags": [
+        "mcr.microsoft.com/oss/v2/kubernetes-csi/azuredisk-csi:v1.33.5"
+      ],
+      "repoDigests": [
+        "sha256:141d225f7e7cab2ce9615d0b00360c7e352fb5b2a060ecad1d315c08eac17d3d"
+      ]
+    },
+    {
+      "id": "sha256:cfed1fb3a877db6a78fbc9c002a09485046a4b0f0504acc9ed3acde1056fa9b8",
+      "bytes": 152356279,
+      "size": "145.3 MiB",
+      "repoTags": [
+        "mcr.microsoft.com/oss/v2/kubernetes-csi/blob-csi:v1.26.7"
+      ],
+      "repoDigests": [
+        "sha256:ebec49d0d112dc50e838c777400740ee554eff137bda81ac2d9c98a4d8df9976"
+      ]
+    },
+    {
+      "id": "sha256:6081dea4d21051c04e278b83406025041126e67fff28f8f0fb9283bbefcd89e0",
+      "bytes": 709343011,
+      "size": "676.5 MiB",
+      "repoTags": [
+        "mcr.microsoft.com/aks/aks-gpu-cuda:580.95.05-20251021155213"
+      ],
+      "repoDigests": [
+        "sha256:0030c917ff77ddcf9178b308183f3206e87a09caa469919091c56f636b2f085d"
+      ]
+    },
+    {
+      "id": "sha256:f7598214249579c25d329989b99a7615dc7fb761a694b78ef3b9cd0416f36e75",
+      "bytes": 83041629,
+      "size": "79.2 MiB",
+      "repoTags": [
+        "mcr.microsoft.com/oss/kubernetes/kube-proxy:v1.28.102-akslts"
+      ],
+      "repoDigests": [
+        "sha256:0b6c2718a77d9449c57b1bfb44e79c6f9e0156235d342cdffb11c82a63e99560"
+      ]
+    },
+    {
+      "id": "sha256:591ea3fd2d55d02520e5e8edcaaa78a31ad488f734f96097033e309bdf598d87",
+      "bytes": 26459202,
+      "size": "25.2 MiB",
+      "repoTags": [
+        "mcr.microsoft.com/oss/v2/azure/ip-masq-agent-v2:v0.1.15-4"
+      ],
+      "repoDigests": [
+        "sha256:3cff35a375fe1b870720a00b055d48811f7eef8257f29caf38644f852498dabf"
+      ]
+    },
+    {
+      "id": "sha256:bb7fea475f383f103ada22b8b3d02835e62df8091bf345978f0e47b7aee15185",
+      "bytes": 18529585,
+      "size": "17.7 MiB",
+      "repoTags": [
+        "mcr.microsoft.com/oss/v2/kubernetes-csi/livenessprobe:v2.17.0"
+      ],
+      "repoDigests": [
+        "sha256:1fb42fa392f16b8ab0c550b4d9292f8a0a4fc6ae02d5dc1d41122c2eaa5513a2"
+      ]
+    },
+    {
+      "id": "sha256:95766ab771ff73bb15a4a78c68ccb52be1d463c17713dc52752966dd8556efbf",
+      "bytes": 145495837,
+      "size": "138.8 MiB",
+      "repoTags": [
+        "mcr.microsoft.com/azuremonitor/containerinsights/ciprod/prometheus-collector/images:6.24.0-main-10-20-2025-fe8f6d51-cfg"
+      ],
+      "repoDigests": [
+        "sha256:cf137fbd13121436dbaa13431756600071ac48a903514932d628641fe202cbdc"
+      ]
+    },
+    {
+      "id": "sha256:bebdae9199424786f27fd49dec7dc5edbf718790f079019f80ddadc468aa7e7e",
+      "bytes": 21913011,
+      "size": "20.9 MiB",
+      "repoTags": [
+        "mcr.microsoft.com/oss/kubernetes/azure-cloud-node-manager:v1.30.12"
+      ],
+      "repoDigests": [
+        "sha256:5725b02ca72e3d8204e2f12b50845a261772db87ab722621bc9f1aba9c5197c7"
+      ]
+    },
+    {
+      "id": "sha256:d770c6ab1cf50974b74766fface2da08621ad2c8485ef26f6c93a633d19ecd65",
+      "bytes": 35305457,
+      "size": "33.7 MiB",
+      "repoTags": [
+        "mcr.microsoft.com/oss/v2/open-policy-agent/gatekeeper:v3.20.1-1"
+      ],
+      "repoDigests": [
+        "sha256:4c61129495deea537c2a05647d138e15ec5724b33d5b279f90c2c45ae096ea0c"
+      ]
+    },
+    {
+      "id": "sha256:f161accaa46518c17c6707b501e5843cd6140fe35000f24442c5ae45adf41721",
+      "bytes": 35481807,
+      "size": "33.8 MiB",
+      "repoTags": [
+        "mcr.microsoft.com/oss/v2/open-policy-agent/gatekeeper:v3.20.1-2"
+      ],
+      "repoDigests": [
+        "sha256:7db06d645027c3fa7ef1b7d55c59073e736f48607a603536e837b5d7dd942d35"
+      ]
+    },
+    {
+      "id": "sha256:22c9fbb4302597b615dc069c16caebae58d25b466e073f352d0b84d08d6b9804",
+      "bytes": 3513016,
+      "size": "3.4 MiB",
+      "repoTags": [
+        "mcr.microsoft.com/aks/aks-node-ca-watcher:static",
+        "mcr.microsoft.com/aks/aks-node-ca-watcher:master.241021.1"
+      ],
+      "repoDigests": [
+        "sha256:5dda7066cc23852e18aa4a9531adfae56dcbf1631e49580b5f8917d47ed17f02"
+      ]
+    },
+    {
+      "id": "sha256:0cc596df8b6c03cac605a3d0402605b3a20886502ae5a181603d3f70ad887e41",
+      "bytes": 64812919,
+      "size": "61.8 MiB",
+      "repoTags": [
+        "mcr.microsoft.com/containernetworking/azure-cni:v1.7.4-0"
+      ],
+      "repoDigests": [
+        "sha256:0908d18098ea08b9e79c568581380c18b17cc0c585d3b0206ff551b31061c5e9"
+      ]
+    },
+    {
+      "id": "sha256:14ef31446bf1ad5e9ce5206075ebbdb6d7eaba198a69941e6908bb694063f5fb",
+      "bytes": 74383328,
+      "size": "70.9 MiB",
+      "repoTags": [
+        "mcr.microsoft.com/containernetworking/azure-cns:v1.6.33"
+      ],
+      "repoDigests": [
+        "sha256:7baaeff81d3d1939c8b8dcbd733c6bae6f0e6b0c9f046fefde7d1bcb61fcbd66"
+      ]
+    },
+    {
+      "id": "sha256:c5ac99ec540447d1bb631a41ce2b1d795aecb884162ef0e61c1cfb40b4bb03bf",
+      "bytes": 281224403,
+      "size": "268.2 MiB",
+      "repoTags": [
+        "mcr.microsoft.com/containernetworking/cilium/cilium:v1.17.7-250927"
+      ],
+      "repoDigests": [
+        "sha256:3aac4cca38949955ac707fa9db6aed6fc939fa3572a069021507d4ba5f1913bb"
+      ]
+    },
+    {
+      "id": "sha256:66e32ac57ec5067a077ec575b575c8ea82b27dba61d3ef103ab7f62268f6d4d5",
+      "bytes": 93299549,
+      "size": "89.0 MiB",
+      "repoTags": [
+        "mcr.microsoft.com/oss/kubernetes/kube-proxy:v1.31.11"
+      ],
+      "repoDigests": [
+        "sha256:1be29cd912a046c60f3cd2317913a4d09433c99af3f488cb0f2997cfc8a85f42"
+      ]
+    },
+    {
+      "id": "sha256:f38e1fcb223d6bca7043b0917423b8ca70f2c12c82d5ca0996b8328ff480b88d",
+      "bytes": 95443805,
+      "size": "91.0 MiB",
+      "repoTags": [
+        "mcr.microsoft.com/oss/kubernetes/kube-proxy:v1.32.9"
+      ],
+      "repoDigests": [
+        "sha256:d1762f055f93fbd6975aff1e643c429a581f43ca083d8b85c94b45246d30a6b5"
+      ]
+    },
+    {
+      "id": "sha256:332a2dd1ad227ceefa789a9ee5bb5216eaf33e28c779cfea3e56adf6c053a060",
+      "bytes": 26496449,
+      "size": "25.3 MiB",
+      "repoTags": [
+        "mcr.microsoft.com/oss/v2/azure/ip-masq-agent-v2:v0.1.15-5"
+      ],
+      "repoDigests": [
+        "sha256:3360c75d35809c330dbcd6f47a036f1a0b481688c573a31c1964191730b427ec"
+      ]
+    },
     {
       "id": "sha256:84fe534295e15a4623b14c90455dc4e044e0eacef46e12f1c3629871c23efdcd",
       "bytes": 29342964,
@@ -15,6 +268,523 @@
       ]
     },
     {
+      "id": "sha256:118f46d06f53751199fdbb19f7230c139e7228642b53b1f042806267e8cc4198",
+      "bytes": 29362996,
+      "size": "28.0 MiB",
+      "repoTags": [
+        "mcr.microsoft.com/azure-policy/policy-kubernetes-webhook:1.14.2"
+      ],
+      "repoDigests": [
+        "sha256:10367e83e64bb345bbdc8796231702c3f39dd84b662da2eb2b2f51d91b75ee1e"
+      ]
+    },
+    {
+      "id": "sha256:12f495085ca86ca20c70b48d1058c243f9b3fda1f14b6d4667ba09c006d1fab5",
+      "bytes": 22494044,
+      "size": "21.5 MiB",
+      "repoTags": [
+        "mcr.microsoft.com/oss/kubernetes/azure-cloud-node-manager:v1.31.7"
+      ],
+      "repoDigests": [
+        "sha256:3a7ce77b58bfed3c3ff6197c84fbb52630b600c600367a324df821b4ddb983f3"
+      ]
+    },
+    {
+      "id": "sha256:4bebbbeec61b81d9b0f349387b5148de1d1d7539aacd106d69eb8312852043d5",
+      "bytes": 86393693,
+      "size": "82.4 MiB",
+      "repoTags": [
+        "mcr.microsoft.com/oss/kubernetes/kube-proxy:v1.30.13"
+      ],
+      "repoDigests": [
+        "sha256:b8f912d34d6bc1fe8b2e41e156008eec7f795da2a1f9de11a6c52c5a4889c3c4"
+      ]
+    },
+    {
+      "id": "sha256:6f31e6ab1dc31ba8fc8b13a44ad699b9dbdf98ab08633d08c4e065b947b9bb0d",
+      "bytes": 84666530,
+      "size": "80.7 MiB",
+      "repoTags": [
+        "mcr.microsoft.com/containernetworking/azure-cni:v1.5.44"
+      ],
+      "repoDigests": [
+        "sha256:853e5afdadebbb54ee1a5f6db480053f80aa1b7c70a8f13ba45f6f80d5dda872"
+      ]
+    },
+    {
+      "id": "sha256:26ef95fc28cda0c2d0db3d1a5911478575e49e59a0b17d2e9e0827d316821ca8",
+      "bytes": 236745020,
+      "size": "225.8 MiB",
+      "repoTags": [
+        "mcr.microsoft.com/containernetworking/cilium/cilium:v1.16.10-250610"
+      ],
+      "repoDigests": [
+        "sha256:0643f5e4480444985b5e4cc62f6bd5c2505088714d72740ef68e3ade2e320bd8"
+      ]
+    },
+    {
+      "id": "sha256:d6601a5bce2fe880e2315f3a5c86998afb85dccc165ae170727a07d64dfb2ae5",
+      "bytes": 31370792,
+      "size": "29.9 MiB",
+      "repoTags": [
+        "mcr.microsoft.com/oss/kubernetes/azure-cloud-node-manager:v1.33.0"
+      ],
+      "repoDigests": [
+        "sha256:798ad1d72fb8a35e5860b8d05fafca7768f6b181b49127a879bd69c5f66db860"
+      ]
+    },
+    {
+      "id": "sha256:5483d3e8362af4d740fe368d040747f7fa36e71ce1783811058764ecc3144ba9",
+      "bytes": 86507869,
+      "size": "82.5 MiB",
+      "repoTags": [
+        "mcr.microsoft.com/oss/kubernetes/kube-proxy:v1.30.14"
+      ],
+      "repoDigests": [
+        "sha256:c6f731458f7a873dd36fdbc9ada85f7c87e5a4d42a80231bd1539b9527ffedc3"
+      ]
+    },
+    {
+      "id": "sha256:1bf7239a7955c69f675b9b5b2804d8750a279ce31396a79e0c5f66d2b9b1e4e1",
+      "bytes": 118476965,
+      "size": "113.0 MiB",
+      "repoTags": [
+        "mcr.microsoft.com/oss/v2/kubernetes-csi/azurefile-csi:v1.33.5"
+      ],
+      "repoDigests": [
+        "sha256:50f6fbf6a82ac9b2ceb390c0b48cc6d0f2ca9041c525decd3d6bcfbee41b8d0c"
+      ]
+    },
+    {
+      "id": "sha256:6128f2c802e1fe3b93b33441ec53494fdfb7850fadb500f946f19d394a375331",
+      "bytes": 18459804,
+      "size": "17.6 MiB",
+      "repoTags": [
+        "mcr.microsoft.com/oss/v2/kubernetes-csi/csi-node-driver-registrar:v2.15.0"
+      ],
+      "repoDigests": [
+        "sha256:7bab5131c0299d8c088ddbaaeed48739c4e6515d4d0726fa338c6b10aedae877"
+      ]
+    },
+    {
+      "id": "sha256:1b26431092bb247181cf7f84c724e9ced87635e905fd97379a76e5adfd34d5a2",
+      "bytes": 26248010,
+      "size": "25.0 MiB",
+      "repoTags": [
+        "mcr.microsoft.com/oss/v2/kubernetes/kube-state-metrics:v2.15.0-4"
+      ],
+      "repoDigests": [
+        "sha256:0738ce4c55e88e7abb873a32170bf580f75eddb7156eb00fb5c2d04510f93c64"
+      ]
+    },
+    {
+      "id": "sha256:749807e35f6ea81d4028035350764e83a0f9ad40395d1d2df7d8a5b0cdf1c7ba",
+      "bytes": 23549009,
+      "size": "22.5 MiB",
+      "repoTags": [
+        "mcr.microsoft.com/oss/v2/kubernetes/windows-gmsa-webhook:v0.12.1-6"
+      ],
+      "repoDigests": [
+        "sha256:ddde451d2308f681f5cd4d19c7dc3e4c4a7331ba5a2f99ef12b684161727cee1"
+      ]
+    },
+    {
+      "id": "sha256:0de157d19366d8054779c05e10e0b3eacf107dcc06086412f9f9101c617bce00",
+      "bytes": 26830903,
+      "size": "25.6 MiB",
+      "repoTags": [
+        "mcr.microsoft.com/containernetworking/azure-ipam:v0.2.1"
+      ],
+      "repoDigests": [
+        "sha256:d7426123f00d93a0d09edea68498730fc289087bcb1c2cfbea3d1b081b44c6a5"
+      ]
+    },
+    {
+      "id": "sha256:4ac042945d270b38260cd5215a71f60fd8a6a31b2c2af0e06fec5093ed40ba46",
+      "bytes": 84243293,
+      "size": "80.3 MiB",
+      "repoTags": [
+        "mcr.microsoft.com/oss/kubernetes/kube-proxy:v1.29.14"
+      ],
+      "repoDigests": [
+        "sha256:8a27e99a5db60be03ea986776da1311d2fccb07c364e6f324f155d992becdf5f"
+      ]
+    },
+    {
+      "id": "sha256:7b178dc69474dd40a6471673c620079746e086c341b373fa723c09e043a5b911",
+      "bytes": 300833,
+      "size": "293.8 KiB",
+      "repoTags": [
+        "mcr.microsoft.com/oss/kubernetes/pause:3.6"
+      ],
+      "repoDigests": [
+        "sha256:b4b669f27933146227c9180398f99d8b3100637e4a0a1ccf804f8b12f4b9b8df"
+      ]
+    },
+    {
+      "id": "sha256:524f65d2e3120faec3af9e724434fae79dbdb965e0d47b7dc4af3603dcf56558",
+      "bytes": 17788065,
+      "size": "17.0 MiB",
+      "repoTags": [
+        "mcr.microsoft.com/oss/v2/azure/secrets-store/provider-azure:v1.7.2"
+      ],
+      "repoDigests": [
+        "sha256:3321114561c1623bc782e0d9a4596de60c34283bc971fc28b8e0da8f2784b67c"
+      ]
+    },
+    {
+      "id": "sha256:420d2e4fbfb84d1ddabfebeb9b7a076690447e6a72274cb97eb364c98f512245",
+      "bytes": 152645404,
+      "size": "145.6 MiB",
+      "repoTags": [
+        "mcr.microsoft.com/oss/v2/kubernetes-csi/blob-csi:v1.25.10"
+      ],
+      "repoDigests": [
+        "sha256:07eecb3f267e30dac81743c08a4b894cf624afce53a4c47dc22f714d75c83bb2"
+      ]
+    },
+    {
+      "id": "sha256:83fc4aaaf79c2e878204a172d452869351af15a6e887093617e6ff4a3710f385",
+      "bytes": 19440956,
+      "size": "18.5 MiB",
+      "repoTags": [
+        "mcr.microsoft.com/oss/v2/kubernetes-csi/csi-node-driver-registrar:v2.14.0"
+      ],
+      "repoDigests": [
+        "sha256:8cfffae536116a98469f29c94b10b730a6546b87e412effd4008b37d56110a23"
+      ]
+    },
+    {
+      "id": "sha256:375682d1315beedc3a0a64b466597ec62b84d81fe31d8754252142c4ed0f1b4d",
+      "bytes": 23683303,
+      "size": "22.6 MiB",
+      "repoTags": [
+        "mcr.microsoft.com/oss/v2/kubernetes/autoscaler/cluster-proportional-autoscaler:v1.9.0-4"
+      ],
+      "repoDigests": [
+        "sha256:2f4eaaf8e672e4cb560fb8013478d5032f078c768ce854012cd415a1f16c4028"
+      ]
+    },
+    {
+      "id": "sha256:1b5ace612b3a74d3046e4ec143c8dff06279c82677ab494cc1ad5f0d7927ab17",
+      "bytes": 31742763,
+      "size": "30.3 MiB",
+      "repoTags": [
+        "mcr.microsoft.com/azure-policy/policy-kubernetes-addon-prod:1.14.2"
+      ],
+      "repoDigests": [
+        "sha256:9f7a01cfa2e73a4c269a7950b5da0d9ca78677d3d9a38240c73b4b306ee8a5ff"
+      ]
+    },
+    {
+      "id": "sha256:a83cd4e99df19549ea2b22b34ce7ee2e38896e84f6b8751432b8a23d3fa0f7f2",
+      "bytes": 286312709,
+      "size": "273.0 MiB",
+      "repoTags": [
+        "mcr.microsoft.com/azuremonitor/containerinsights/ciprod:3.1.30"
+      ],
+      "repoDigests": [
+        "sha256:07efb066e16c45a73fe7eb0dae9f2b422ff83d42cc158b4e43ab690f4572a28b"
+      ]
+    },
+    {
+      "id": "sha256:24987af8931db6f12997bbbc8535d77050fd4b681307f1063c226634592c02d7",
+      "bytes": 233320417,
+      "size": "222.5 MiB",
+      "repoTags": [
+        "mcr.microsoft.com/containernetworking/cilium/cilium:v1.16.13-250826"
+      ],
+      "repoDigests": [
+        "sha256:87ec28470ed5dc6dd02c0dfd5ed82b3a2a541b394993db462a647212ce53d1a8"
+      ]
+    },
+    {
+      "id": "sha256:404bf44510309e943bd0556cc9f29e29fa284865504ed8e51875be3615130256",
+      "bytes": 99248475,
+      "size": "94.7 MiB",
+      "repoTags": [
+        "mcr.microsoft.com/oss/kubernetes/kube-proxy:v1.33.5"
+      ],
+      "repoDigests": [
+        "sha256:c1ec519f68eef6f5773603d90567f67d0940a061dc7d4ab1a3a16794cf4c0168"
+      ]
+    },
+    {
+      "id": "sha256:8230f0ed52cd2d3a49188b7e5281abbff5da6400e243d8e3f4b609a9810a8d86",
+      "bytes": 44184058,
+      "size": "42.1 MiB",
+      "repoTags": [
+        "mcr.microsoft.com/oss/v2/kubernetes-csi/secrets-store/driver:v1.5.4"
+      ],
+      "repoDigests": [
+        "sha256:d294c0bee53136a2cfb85c184232ce5338ea921a942a3383f59b7afac5537ef0"
+      ]
+    },
+    {
+      "id": "sha256:c57076b36fb54e5370333763abedda71e08fb112e34119f194455638ec045e4c",
+      "bytes": 25063584,
+      "size": "23.9 MiB",
+      "repoTags": [
+        "mcr.microsoft.com/oss/v2/kubernetes/autoscaler/addon-resizer:v1.8.23-6"
+      ],
+      "repoDigests": [
+        "sha256:eae9ba8e3cf58f763602a96a35a6207493a8e8f655432df0e3f7d87bc5eee711"
+      ]
+    },
+    {
+      "id": "sha256:616445ccfdcd9e5b0b9e3b90b6f4a70a75da7a6beb717e768fd25753011042f0",
+      "bytes": 226534040,
+      "size": "216.0 MiB",
+      "repoTags": [
+        "mcr.microsoft.com/containernetworking/azure-cns:v1.5.49"
+      ],
+      "repoDigests": [
+        "sha256:d5c72688ea45c5c474f5063d6e84ffbc28a1996893717b3edd28d4d1643a035a"
+      ]
+    },
+    {
+      "id": "sha256:8d75c6bbf9fffa820adba88479b79aad9b1754a9331b57de3d7ec25956f2da09",
+      "bytes": 21914742,
+      "size": "20.9 MiB",
+      "repoTags": [
+        "mcr.microsoft.com/oss/kubernetes/azure-cloud-node-manager:v1.30.13"
+      ],
+      "repoDigests": [
+        "sha256:8a95c28ce40eab15b74d32ddc9959d9ec549e4d76014df6d19ab776e327a282f"
+      ]
+    },
+    {
+      "id": "sha256:9fa3724a80429b48f35880b39594155703e289c639a0ad156f79e6782f7897c0",
+      "bytes": 22491360,
+      "size": "21.4 MiB",
+      "repoTags": [
+        "mcr.microsoft.com/oss/kubernetes/azure-cloud-node-manager:v1.31.6"
+      ],
+      "repoDigests": [
+        "sha256:b1201e7ce23e574f8b7e391ff061bc00f2d82e1b0b943f3770924b1f88db887e"
+      ]
+    },
+    {
+      "id": "sha256:639b85a0c934640ca69dd2c562224796b3af6d3c7f1c8f72e13bafa19108bdf5",
+      "bytes": 31377067,
+      "size": "29.9 MiB",
+      "repoTags": [
+        "mcr.microsoft.com/oss/kubernetes/azure-cloud-node-manager:v1.33.1"
+      ],
+      "repoDigests": [
+        "sha256:6a722e20afb038a364a22a368dc9778b2e195c36b53b9561d209ce26400181a2"
+      ]
+    },
+    {
+      "id": "sha256:9b09caf6bfbb56f6f274e2a5635af81c75aca4320ca42cf55a29acbe50bd8f7c",
+      "bytes": 77945660,
+      "size": "74.3 MiB",
+      "repoTags": [
+        "mcr.microsoft.com/oss/v2/kubernetes-csi/azuredisk-csi:v1.31.12"
+      ],
+      "repoDigests": [
+        "sha256:89051e0d4d7bcc41da0fd1e45648967e9a3fbeae65604bccfa4d66ca0fc3470d"
+      ]
+    },
+    {
+      "id": "sha256:9b09caf6bfbb56f6f274e2a5635af81c75aca4320ca42cf55a29acbe50bd8f7c",
+      "bytes": 77945660,
+      "size": "74.3 MiB",
+      "repoTags": [
+        "mcr.microsoft.com/oss/v2/kubernetes-csi/azuredisk-csi:v1.31.12"
+      ],
+      "repoDigests": [
+        "sha256:6ea60d385b11855860dc3196c8e43471ec40e61655893d099e7874d208c7ff50"
+      ]
+    },
+    {
+      "id": "sha256:60ced141ac808de6db52dfb95676c03e3b78347bbdb7eafd932645e1c16287f2",
+      "bytes": 44047244,
+      "size": "42.0 MiB",
+      "repoTags": [
+        "mcr.microsoft.com/containernetworking/azure-cns:v1.7.4-0"
+      ],
+      "repoDigests": [
+        "sha256:5a5f4d19ad2b7b84b0777eabda834c6faa9eb280266326926619b5e00b3c3c35"
+      ]
+    },
+    {
+      "id": "sha256:d770c6ab1cf50974b74766fface2da08621ad2c8485ef26f6c93a633d19ecd65",
+      "bytes": 35305457,
+      "size": "33.7 MiB",
+      "repoTags": [
+        "mcr.microsoft.com/oss/v2/open-policy-agent/gatekeeper:v3.20.1-1"
+      ],
+      "repoDigests": [
+        "sha256:4c61129495deea537c2a05647d138e15ec5724b33d5b279f90c2c45ae096ea0c"
+      ]
+    },
+    {
+      "id": "sha256:c9ec7e067f8513949ef847fc662ce583d842da8c5f9d9bcfca51d8bbdd94de41",
+      "bytes": 95351133,
+      "size": "90.9 MiB",
+      "repoTags": [
+        "mcr.microsoft.com/containernetworking/azure-npm:v1.6.29"
+      ],
+      "repoDigests": [
+        "sha256:806d2adb1563ba5d3bb00d681f1ce512225c850b5bba7fa2369f595a1974032b"
+      ]
+    },
+    {
+      "id": "sha256:24987af8931db6f12997bbbc8535d77050fd4b681307f1063c226634592c02d7",
+      "bytes": 233320417,
+      "size": "222.5 MiB",
+      "repoTags": [
+        "mcr.microsoft.com/containernetworking/cilium/cilium:v1.16.13-250826"
+      ],
+      "repoDigests": [
+        "sha256:87ec28470ed5dc6dd02c0dfd5ed82b3a2a541b394993db462a647212ce53d1a8"
+      ]
+    },
+    {
+      "id": "sha256:8d75c6bbf9fffa820adba88479b79aad9b1754a9331b57de3d7ec25956f2da09",
+      "bytes": 21914742,
+      "size": "20.9 MiB",
+      "repoTags": [
+        "mcr.microsoft.com/oss/kubernetes/azure-cloud-node-manager:v1.30.13"
+      ],
+      "repoDigests": [
+        "sha256:8a95c28ce40eab15b74d32ddc9959d9ec549e4d76014df6d19ab776e327a282f"
+      ]
+    },
+    {
+      "id": "sha256:ab00a8163f92df381002ce401f0778be6fe68fda168559c7303bab53f0d6b172",
+      "bytes": 99248477,
+      "size": "94.7 MiB",
+      "repoTags": [
+        "mcr.microsoft.com/oss/kubernetes/kube-proxy:v1.33.5-hotfix.20250926"
+      ],
+      "repoDigests": [
+        "sha256:a40a00fbfbedf9922bb20927a42bde7d9b81a3f10f17a6fe354a79af38d39367"
+      ]
+    },
+    {
+      "id": "sha256:8a2966b993762dd7507cad2a572f6578bb727b68df983c65ceecac1b8a5e4735",
+      "bytes": 273909071,
+      "size": "261.2 MiB",
+      "repoTags": [
+        "mcr.microsoft.com/containernetworking/cilium/cilium:v1.17.7-250821"
+      ],
+      "repoDigests": [
+        "sha256:b50fb00705b3e0b3b439b62f50d22b6fab04d6bcc04c15868231bbf1d5e24be2"
+      ]
+    },
+    {
+      "id": "sha256:3b8eb0e2edce97dc3b04ab2ee3cdf563b07d8120b88f0aa98186ac00432ff868",
+      "bytes": 30615656,
+      "size": "29.2 MiB",
+      "repoTags": [
+        "mcr.microsoft.com/oss/kubernetes/azure-cloud-node-manager:v1.32.6"
+      ],
+      "repoDigests": [
+        "sha256:8eeb8e7dbeaf4456f91ce0b5e4b2e53ff4be48b4c6cf3b62eebb673dc71630b2"
+      ]
+    },
+    {
+      "id": "sha256:e5e9ce105ccead12062ce2628d2f49de6d9e94a54b42f7b3749f4e4c3272469f",
+      "bytes": 84648797,
+      "size": "80.7 MiB",
+      "repoTags": [
+        "mcr.microsoft.com/oss/kubernetes/kube-proxy:v1.29.100-akslts"
+      ],
+      "repoDigests": [
+        "sha256:d1efb0d1e0e1de2afe7d56fa506070266761fef3a3ae5ce29f40b85e31f61e2b"
+      ]
+    },
+    {
+      "id": "sha256:d635772a62776c4ab60801cb991dd15aeff205cc0d3e4cd7911a90685790c5ee",
+      "bytes": 153159062,
+      "size": "146.1 MiB",
+      "repoTags": [
+        "mcr.microsoft.com/oss/v2/kubernetes-csi/blob-csi:v1.27.0"
+      ],
+      "repoDigests": [
+        "sha256:972b78a753094ee071b7b4340dab8bfdc0417c7637a90a0a78fd81a0e168d2eb"
+      ]
+    },
+    {
+      "id": "sha256:4cb47c67b47e3aed99b362a82caecf4d78d72adc02aa5c8b381c254ef0df1d8d",
+      "bytes": 25533095,
+      "size": "24.4 MiB",
+      "repoTags": [
+        "mcr.microsoft.com/oss/v2/kubernetes/apiserver-network-proxy/agent:v0.31.4-3"
+      ],
+      "repoDigests": [
+        "sha256:09cdd1a84d4860a74e4a35b4bea6d301be00a26dd5b5af6b4e77e99d60045c3a"
+      ]
+    },
+    {
+      "id": "sha256:6db33b4fdb01d0aa87dbf5c39c0b6a9a31a98e48815685e08fcd7d4cff7b09ff",
+      "bytes": 32469055,
+      "size": "31.0 MiB",
+      "repoTags": [
+        "mcr.microsoft.com/oss/v2/kubernetes/coredns:v1.12.1-6"
+      ],
+      "repoDigests": [
+        "sha256:0ca6141677def1f59e7d0c5fc7c6a5e2f8da3b89870ce9565a58beb3e212e3a9"
+      ]
+    },
+    {
+      "id": "sha256:efaccac014af83f6af8ebd0870c85bb5c80385b4fab19d44565c6ef85289c983",
+      "bytes": 111682220,
+      "size": "106.5 MiB",
+      "repoTags": [
+        "mcr.microsoft.com/oss/v2/kubernetes-csi/azurefile-csi:v1.32.7"
+      ],
+      "repoDigests": [
+        "sha256:80fcc3a5856ab59e953dcd40cb9c0c76c538cd2ad27ee56fa1814b92ca94fc52"
+      ]
+    },
+    {
+      "id": "sha256:62cf9d7f49f70606f213092e6064c66f50312a59943a363df3cc08ff349cb347",
+      "bytes": 33740277,
+      "size": "32.2 MiB",
+      "repoTags": [
+        "mcr.microsoft.com/azure-policy/policy-kubernetes-addon-prod:1.13.1"
+      ],
+      "repoDigests": [
+        "sha256:81c1062bcbfd383d0e92029b20567640e169f0ca5bf8f861f901badee570b826"
+      ]
+    },
+    {
+      "id": "sha256:6a5c482fb9dffd17948e86451bca99472a7123d9be3c5f373d23047d9c33f564",
+      "bytes": 112228846,
+      "size": "107.0 MiB",
+      "repoTags": [
+        "mcr.microsoft.com/oss/v2/kubernetes-csi/azurefile-csi:v1.31.8"
+      ],
+      "repoDigests": [
+        "sha256:88eb7cad30fa161dc74d06c2abebcca08ff09a564755e25a7911c1eaa678d825"
+      ]
+    },
+    {
+      "id": "sha256:37d744d875631987e6bdf4b2bcb3066bf017cd895b1696d02089cce2abce11e1",
+      "bytes": 28895691,
+      "size": "27.6 MiB",
+      "repoTags": [
+        "mcr.microsoft.com/oss/v2/kubernetes/coredns:v1.11.3-13"
+      ],
+      "repoDigests": [
+        "sha256:f107dab03a8c67e276ea5ac20691f1875ab2a357d672c3ca008499c88bda99fd"
+      ]
+    },
+    {
+      "id": "sha256:d0712c8269b917f76cf7c10b4d1894b93f02743503152e1a6c6acf8ce1609c41",
+      "bytes": 26330144,
+      "size": "25.1 MiB",
+      "repoTags": [
+        "mcr.microsoft.com/containernetworking/azure-ipam:v0.2.0"
+      ],
+      "repoDigests": [
+        "sha256:e349cb26e795e2f697a663bcfa44c2377551b3aa1a150ecade1ca48ae8e04aec"
+      ]
+    },
+    {
       "id": "sha256:84d8a1c401e1d4016c6c10e75581a700d5c2477d7b822cd3377b18c44d21adea",
       "bytes": 21528233,
       "size": "20.5 MiB",
@@ -26,249 +796,80 @@
       ]
     },
     {
-      "id": "sha256:83fc4aaaf79c2e878204a172d452869351af15a6e887093617e6ff4a3710f385",
-      "bytes": 19440956,
-      "size": "18.5 MiB",
-      "repoTags": [
-        "mcr.microsoft.com/oss/v2/kubernetes-csi/csi-node-driver-registrar:v2.14.0"
-      ],
-      "repoDigests": [
-        "sha256:8cfffae536116a98469f29c94b10b730a6546b87e412effd4008b37d56110a23"
-      ]
-    },
-    {
-      "id": "sha256:08cf07a9a59bcdc07485953730be6f54f334ce7e20f5504f0fa81d06f29c809f",
-      "bytes": 23549843,
-      "size": "22.5 MiB",
-      "repoTags": [
-        "mcr.microsoft.com/oss/v2/kubernetes/windows-gmsa-webhook:v0.12.1-5"
-      ],
-      "repoDigests": [
-        "sha256:310feaf45b8d4d00fedd390a748c460622b580d92d48d9d45b15064b570bff12"
-      ]
-    },
-    {
-      "id": "sha256:22c9fbb4302597b615dc069c16caebae58d25b466e073f352d0b84d08d6b9804",
-      "bytes": 3513016,
-      "size": "3.4 MiB",
-      "repoTags": [
-        "mcr.microsoft.com/aks/aks-node-ca-watcher:master.241021.1",
-        "mcr.microsoft.com/aks/aks-node-ca-watcher:static"
-      ],
-      "repoDigests": [
-        "sha256:5dda7066cc23852e18aa4a9531adfae56dcbf1631e49580b5f8917d47ed17f02"
-      ]
-    },
-    {
-      "id": "sha256:256bb68d3d0cabdfefa3039333454510acdbd5161bdfc6c45acf98cc9f361468",
-      "bytes": 93391197,
-      "size": "89.1 MiB",
-      "repoTags": [
-        "mcr.microsoft.com/oss/kubernetes/kube-proxy:v1.31.13"
-      ],
-      "repoDigests": [
-        "sha256:89051e0d4d7bcc41da0fd1e45648967e9a3fbeae65604bccfa4d66ca0fc3470d"
-      ]
-    },
-    {
-      "id": "sha256:9216318928deb585e177a124da5a44abd41a9c999ae92be0c1a570c177d286c0",
-      "bytes": 19423163,
-      "size": "18.5 MiB",
-      "repoTags": [
-        "mcr.microsoft.com/oss/v2/kubernetes-csi/livenessprobe:v2.16.0"
-      ],
-      "repoDigests": [
-        "sha256:c08c971e9005c3aa6d523dc13f346eeabf7f7ff98d4a2a6b540292142ab6d976"
-      ]
-    },
-    {
-      "id": "sha256:bebdae9199424786f27fd49dec7dc5edbf718790f079019f80ddadc468aa7e7e",
-      "bytes": 21913011,
-      "size": "20.9 MiB",
-      "repoTags": [
-        "mcr.microsoft.com/oss/kubernetes/azure-cloud-node-manager:v1.30.12"
-      ],
-      "repoDigests": [
-        "sha256:5725b02ca72e3d8204e2f12b50845a261772db87ab722621bc9f1aba9c5197c7"
-      ]
-    },
-    {
-      "id": "sha256:0bd5bf6b53b0f16e7d1fec57b04fe32cb09af0fb7361003368f37c12538c5f09",
-      "bytes": 124381692,
-      "size": "118.6 MiB",
-      "repoTags": [
-        "mcr.microsoft.com/oss/v2/kubernetes-csi/azurefile-csi:v1.34.1"
-      ],
-      "repoDigests": [
-        "sha256:955c053c945d1871a3e560b0cfda2e2e508b9f7329866dff3b1d7b53cf9a46e9"
-=======
-  "imageVersion": "202510.29.0",
-  "imageBom": [
-    {
-      "id": "sha256:68a6f10bb24e8af61f59f7270958a3540de32b7669ee64c5ed3e97881a4d192f",
-      "bytes": 84648797,
-      "size": "80.7 MiB",
-      "repoTags": [
-        "mcr.microsoft.com/oss/kubernetes/kube-proxy:v1.29.15"
-      ],
-      "repoDigests": [
-        "sha256:4b0ac56116edb354a4dcb5e12c76221d0a1cf2ffd4a1230f4433a25b0c5c994c"
-      ]
-    },
-    {
-      "id": "sha256:6ed917e69c11e4ba217514ff58cd43367c510f25e9e5baa7ecb26b451290e5f1",
-      "bytes": 19425094,
-      "size": "18.5 MiB",
-      "repoTags": [
-        "mcr.microsoft.com/oss/v2/kubernetes-csi/livenessprobe:v2.16.0"
-      ],
-      "repoDigests": [
-        "sha256:f9451cb5d2077bb0f07048b2a1b3fa59358f53d6987c05e7a20b1f63a4f06e85"
-      ]
-    },
-    {
-      "id": "sha256:a36caabdc1e5fa4458745f26c92d305e8f4b3379ff01d2ee583cec66e7c29caf",
-      "bytes": 22364708,
-      "size": "21.3 MiB",
-      "repoTags": [
-        "mcr.microsoft.com/oss/v2/kubernetes/autoscaler/cluster-proportional-autoscaler:v1.8.11-10"
-      ],
-      "repoDigests": [
-        "sha256:e5833c72e9d2e265b6bbbb9208a9e160a352dc9a2a6aec2c94afd17324f2f46a"
-      ]
-    },
-    {
-      "id": "sha256:df63fb0240bb498a3cc704c51ccd97f5c18c8e2e69c69634493098b93ad2ea32",
-      "bytes": 316565419,
-      "size": "301.9 MiB",
-      "repoTags": [
-        "mcr.microsoft.com/azuremonitor/containerinsights/ciprod/prometheus-collector/images:6.24.0-main-10-20-2025-fe8f6d51"
-      ],
-      "repoDigests": [
-        "sha256:ff14bf265bd13eb4c86ae3c6af37501eac7b8dc3ae75ae7f2ec9de0cfa3aac79"
-      ]
-    },
-    {
-      "id": "sha256:2b49162c487b93cc011b5c3a8ae1b0f873ef7b60df82783f5cefcccf724381bf",
-      "bytes": 45742748,
-      "size": "43.6 MiB",
-      "repoTags": [
-        "mcr.microsoft.com/azuremonitor/containerinsights/ciprod/prometheus-collector/images:6.24.0-main-10-20-2025-fe8f6d51-targetallocator"
-      ],
-      "repoDigests": [
-        "sha256:95d26b26a012b149815b0e449664ab5939864b66b2690530efcbcfb17e570028"
-      ]
-    },
-    {
-      "id": "sha256:3d61777ea8b2c4b436bfd93fbdac8f0c43ec74f1affc4c31ceaed848bbe93639",
-      "bytes": 86507869,
-      "size": "82.5 MiB",
-      "repoTags": [
-        "mcr.microsoft.com/oss/kubernetes/kube-proxy:v1.30.100-akslts"
-      ],
-      "repoDigests": [
-        "sha256:7eafdb8760d30f66000a53ee30215edae0ccab2f89c7870274fbbfa5d8fc2801"
-      ]
-    },
-    {
-      "id": "sha256:5ae5612c172766cec9d7984e0c1f61d9a781f3f7fd1056cfd265c97ac3bd91a9",
-      "bytes": 78420622,
-      "size": "74.8 MiB",
-      "repoTags": [
-        "mcr.microsoft.com/oss/v2/kubernetes-csi/azuredisk-csi:v1.33.5"
-      ],
-      "repoDigests": [
-        "sha256:141d225f7e7cab2ce9615d0b00360c7e352fb5b2a060ecad1d315c08eac17d3d"
-      ]
-    },
-    {
-      "id": "sha256:cfed1fb3a877db6a78fbc9c002a09485046a4b0f0504acc9ed3acde1056fa9b8",
-      "bytes": 152356279,
-      "size": "145.3 MiB",
-      "repoTags": [
-        "mcr.microsoft.com/oss/v2/kubernetes-csi/blob-csi:v1.26.7"
-      ],
-      "repoDigests": [
-        "sha256:ebec49d0d112dc50e838c777400740ee554eff137bda81ac2d9c98a4d8df9976"
-      ]
-    },
-    {
-      "id": "sha256:6081dea4d21051c04e278b83406025041126e67fff28f8f0fb9283bbefcd89e0",
-      "bytes": 709343011,
-      "size": "676.5 MiB",
-      "repoTags": [
-        "mcr.microsoft.com/aks/aks-gpu-cuda:580.95.05-20251021155213"
-      ],
-      "repoDigests": [
-        "sha256:0030c917ff77ddcf9178b308183f3206e87a09caa469919091c56f636b2f085d"
-      ]
-    },
-    {
-      "id": "sha256:f7598214249579c25d329989b99a7615dc7fb761a694b78ef3b9cd0416f36e75",
+      "id": "sha256:ca04eb435eee4c671c4437063f33065c0f939733afe47d68f672afdfc22a7cd2",
       "bytes": 83041629,
       "size": "79.2 MiB",
       "repoTags": [
-        "mcr.microsoft.com/oss/kubernetes/kube-proxy:v1.28.102-akslts"
-      ],
-      "repoDigests": [
-        "sha256:0b6c2718a77d9449c57b1bfb44e79c6f9e0156235d342cdffb11c82a63e99560"
-      ]
-    },
-    {
-      "id": "sha256:591ea3fd2d55d02520e5e8edcaaa78a31ad488f734f96097033e309bdf598d87",
-      "bytes": 26459202,
-      "size": "25.2 MiB",
-      "repoTags": [
-        "mcr.microsoft.com/oss/v2/azure/ip-masq-agent-v2:v0.1.15-4"
-      ],
-      "repoDigests": [
-        "sha256:3cff35a375fe1b870720a00b055d48811f7eef8257f29caf38644f852498dabf"
-      ]
-    },
-    {
-      "id": "sha256:bb7fea475f383f103ada22b8b3d02835e62df8091bf345978f0e47b7aee15185",
-      "bytes": 18529585,
-      "size": "17.7 MiB",
-      "repoTags": [
-        "mcr.microsoft.com/oss/v2/kubernetes-csi/livenessprobe:v2.17.0"
-      ],
-      "repoDigests": [
-        "sha256:1fb42fa392f16b8ab0c550b4d9292f8a0a4fc6ae02d5dc1d41122c2eaa5513a2"
->>>>>>> 910bbdf5
-      ]
-    },
-    {
-      "id": "sha256:95766ab771ff73bb15a4a78c68ccb52be1d463c17713dc52752966dd8556efbf",
-      "bytes": 145495837,
-      "size": "138.8 MiB",
-      "repoTags": [
-        "mcr.microsoft.com/azuremonitor/containerinsights/ciprod/prometheus-collector/images:6.24.0-main-10-20-2025-fe8f6d51-cfg"
-      ],
-      "repoDigests": [
-        "sha256:cf137fbd13121436dbaa13431756600071ac48a903514932d628641fe202cbdc"
-      ]
-    },
-    {
-<<<<<<< HEAD
-      "id": "sha256:a05218f58772de343cdfacd29eb853d9338a12156b4cd03c2d4c32e985758957",
-      "bytes": 27397337,
-      "size": "26.1 MiB",
-      "repoTags": [
-        "mcr.microsoft.com/oss/v2/kubernetes/coredns:v1.9.4-6"
-      ],
-      "repoDigests": [
-        "sha256:caa08ed18e6aee1e0ed1713c61c7efaf143178f3bfa4572b0ca029308f3e43e2"
-      ]
-    },
-    {
-      "id": "sha256:9fa3724a80429b48f35880b39594155703e289c639a0ad156f79e6782f7897c0",
-      "bytes": 22491360,
-      "size": "21.4 MiB",
-      "repoTags": [
-        "mcr.microsoft.com/oss/kubernetes/azure-cloud-node-manager:v1.31.6"
-      ],
-      "repoDigests": [
-        "sha256:b1201e7ce23e574f8b7e391ff061bc00f2d82e1b0b943f3770924b1f88db887e"
+        "mcr.microsoft.com/oss/kubernetes/kube-proxy:v1.28.101-akslts"
+      ],
+      "repoDigests": [
+        "sha256:f03cbb5f0eaf90e0211204e913b0386cb34769809f45b8c1f58a2a753ed365ac"
+      ]
+    },
+    {
+      "id": "sha256:5ad749c644238ff6b3310e763278ae17f9d90e3778577373fa4a5f38605f0c1e",
+      "bytes": 77916828,
+      "size": "74.3 MiB",
+      "repoTags": [
+        "mcr.microsoft.com/oss/v2/kubernetes-csi/azuredisk-csi:v1.32.11"
+      ],
+      "repoDigests": [
+        "sha256:dc61b22d1edda253d0789ae958e4fe386b8e116337254578c6125bc931dad52b"
+      ]
+    },
+    {
+      "id": "sha256:aa0b1d0acd848dfb52aeea89db2d31af1d85b93347e17dd686d447eef26ddf8d",
+      "bytes": 124137275,
+      "size": "118.4 MiB",
+      "repoTags": [
+        "mcr.microsoft.com/oss/v2/kubernetes-csi/azurefile-csi:v1.34.1"
+      ],
+      "repoDigests": [
+        "sha256:5aa51f7cc6977fe8dec2d208e304b766845233b2c503e32721f24cd3a0ccd392"
+      ]
+    },
+    {
+      "id": "sha256:dd366eadc0515e495c15a7d246b807ae058eeb75c100a03faeaf78a49d9c889f",
+      "bytes": 34430112,
+      "size": "32.8 MiB",
+      "repoTags": [
+        "mcr.microsoft.com/oss/v2/kubernetes/coredns:v1.13.1-1"
+      ],
+      "repoDigests": [
+        "sha256:e701902f5aa41d2595d80b89f536901b25dc549367ab02423e1db67294da26db"
+      ]
+    },
+    {
+      "id": "sha256:df09b0b6c52e73031eb141179c5c65ac27cb28b0fbeb620dfbe4c9e10f76d7da",
+      "bytes": 73785630,
+      "size": "70.4 MiB",
+      "repoTags": [
+        "mcr.microsoft.com/oss/v2/kubernetes/kube-proxy:v1.34.0-2"
+      ],
+      "repoDigests": [
+        "sha256:72c6b2df0c2ca61e4e1768fa44ada99ee339f4283f21987f4e9845b901f0cdb3"
+      ]
+    },
+    {
+      "id": "sha256:3d41ffd499fc6e93faa407251e50fac7c036509488d2c60734f4a0dc53110754",
+      "bytes": 109068249,
+      "size": "104.0 MiB",
+      "repoTags": [
+        "mcr.microsoft.com/containernetworking/azure-cni:v1.6.32"
+      ],
+      "repoDigests": [
+        "sha256:8805a24fe6747f30fd275f9e2032f45612816a86251f7af6ce29852d8a8879b0"
+      ]
+    },
+    {
+      "id": "sha256:8ffeea52f0204c02159a373623961f66442fa9ad2e8138dfdb034d15d5f7bb47",
+      "bytes": 101515988,
+      "size": "96.8 MiB",
+      "repoTags": [
+        "mcr.microsoft.com/containernetworking/azure-npm:v1.6.29"
+      ],
+      "repoDigests": [
+        "sha256:806d2adb1563ba5d3bb00d681f1ce512225c850b5bba7fa2369f595a1974032b"
       ]
     },
     {
@@ -281,1348 +882,6 @@
       "repoDigests": [
         "sha256:3371131c0c0c7b30b0f26d057479aead1969826cb69d08417438b38b7abffea2"
       ]
-    },
-    {
-      "id": "sha256:591ea3fd2d55d02520e5e8edcaaa78a31ad488f734f96097033e309bdf598d87",
-      "bytes": 26459202,
-      "size": "25.2 MiB",
-      "repoTags": [
-        "mcr.microsoft.com/oss/v2/azure/ip-masq-agent-v2:v0.1.15-4"
-      ],
-      "repoDigests": [
-        "sha256:3cff35a375fe1b870720a00b055d48811f7eef8257f29caf38644f852498dabf"
-=======
-      "id": "sha256:bebdae9199424786f27fd49dec7dc5edbf718790f079019f80ddadc468aa7e7e",
-      "bytes": 21913011,
-      "size": "20.9 MiB",
-      "repoTags": [
-        "mcr.microsoft.com/oss/kubernetes/azure-cloud-node-manager:v1.30.12"
-      ],
-      "repoDigests": [
-        "sha256:5725b02ca72e3d8204e2f12b50845a261772db87ab722621bc9f1aba9c5197c7"
-      ]
-    },
-    {
-      "id": "sha256:d770c6ab1cf50974b74766fface2da08621ad2c8485ef26f6c93a633d19ecd65",
-      "bytes": 35305457,
-      "size": "33.7 MiB",
-      "repoTags": [
-        "mcr.microsoft.com/oss/v2/open-policy-agent/gatekeeper:v3.20.1-1"
-      ],
-      "repoDigests": [
-        "sha256:4c61129495deea537c2a05647d138e15ec5724b33d5b279f90c2c45ae096ea0c"
-      ]
-    },
-    {
-      "id": "sha256:f161accaa46518c17c6707b501e5843cd6140fe35000f24442c5ae45adf41721",
-      "bytes": 35481807,
-      "size": "33.8 MiB",
-      "repoTags": [
-        "mcr.microsoft.com/oss/v2/open-policy-agent/gatekeeper:v3.20.1-2"
-      ],
-      "repoDigests": [
-        "sha256:7db06d645027c3fa7ef1b7d55c59073e736f48607a603536e837b5d7dd942d35"
-      ]
-    },
-    {
-      "id": "sha256:22c9fbb4302597b615dc069c16caebae58d25b466e073f352d0b84d08d6b9804",
-      "bytes": 3513016,
-      "size": "3.4 MiB",
-      "repoTags": [
-        "mcr.microsoft.com/aks/aks-node-ca-watcher:static",
-        "mcr.microsoft.com/aks/aks-node-ca-watcher:master.241021.1"
-      ],
-      "repoDigests": [
-        "sha256:5dda7066cc23852e18aa4a9531adfae56dcbf1631e49580b5f8917d47ed17f02"
-      ]
-    },
-    {
-      "id": "sha256:0cc596df8b6c03cac605a3d0402605b3a20886502ae5a181603d3f70ad887e41",
-      "bytes": 64812919,
-      "size": "61.8 MiB",
-      "repoTags": [
-        "mcr.microsoft.com/containernetworking/azure-cni:v1.7.4-0"
-      ],
-      "repoDigests": [
-        "sha256:0908d18098ea08b9e79c568581380c18b17cc0c585d3b0206ff551b31061c5e9"
->>>>>>> 910bbdf5
-      ]
-    },
-    {
-      "id": "sha256:df09b0b6c52e73031eb141179c5c65ac27cb28b0fbeb620dfbe4c9e10f76d7da",
-      "bytes": 73785630,
-      "size": "70.4 MiB",
-      "repoTags": [
-        "mcr.microsoft.com/oss/v2/kubernetes/kube-proxy:v1.34.0-2"
-      ],
-      "repoDigests": [
-        "sha256:72c6b2df0c2ca61e4e1768fa44ada99ee339f4283f21987f4e9845b901f0cdb3"
-      ]
-    },
-    {
-<<<<<<< HEAD
-      "id": "sha256:1b26431092bb247181cf7f84c724e9ced87635e905fd97379a76e5adfd34d5a2",
-      "bytes": 26248010,
-      "size": "25.0 MiB",
-      "repoTags": [
-        "mcr.microsoft.com/oss/v2/kubernetes/kube-state-metrics:v2.15.0-4"
-      ],
-      "repoDigests": [
-        "sha256:0738ce4c55e88e7abb873a32170bf580f75eddb7156eb00fb5c2d04510f93c64"
-      ]
-    },
-    {
-      "id": "sha256:f7598214249579c25d329989b99a7615dc7fb761a694b78ef3b9cd0416f36e75",
-      "bytes": 83041629,
-      "size": "79.2 MiB",
-      "repoTags": [
-        "mcr.microsoft.com/oss/kubernetes/kube-proxy:v1.28.102-akslts"
-      ],
-      "repoDigests": [
-        "sha256:0b6c2718a77d9449c57b1bfb44e79c6f9e0156235d342cdffb11c82a63e99560"
-      ]
-    },
-    {
-      "id": "sha256:7b178dc69474dd40a6471673c620079746e086c341b373fa723c09e043a5b911",
-      "bytes": 300833,
-      "size": "293.8 KiB",
-      "repoTags": [
-        "mcr.microsoft.com/oss/kubernetes/pause:3.6"
-      ],
-      "repoDigests": [
-        "sha256:b4b669f27933146227c9180398f99d8b3100637e4a0a1ccf804f8b12f4b9b8df"
-      ]
-    },
-    {
-      "id": "sha256:693f878e850ebc289adeb4bd372ce2608f667f4b33c76db3ecd3955566acd166",
-      "bytes": 118711282,
-      "size": "113.2 MiB",
-      "repoTags": [
-        "mcr.microsoft.com/oss/v2/kubernetes-csi/azurefile-csi:v1.33.5"
-      ],
-      "repoDigests": [
-        "sha256:355e807ffd0bd5b39cd7075fb68fca302b2f594c5a92dc306d3fa25f0963169f"
-      ]
-    },
-    {
-      "id": "sha256:c5ac99ec540447d1bb631a41ce2b1d795aecb884162ef0e61c1cfb40b4bb03bf",
-      "bytes": 281224403,
-      "size": "268.2 MiB",
-      "repoTags": [
-        "mcr.microsoft.com/containernetworking/cilium/cilium:v1.17.7-250927"
-      ],
-      "repoDigests": [
-        "sha256:3aac4cca38949955ac707fa9db6aed6fc939fa3572a069021507d4ba5f1913bb"
-      ]
-    },
-    {
-      "id": "sha256:ca04eb435eee4c671c4437063f33065c0f939733afe47d68f672afdfc22a7cd2",
-      "bytes": 83041629,
-      "size": "79.2 MiB",
-      "repoTags": [
-        "mcr.microsoft.com/oss/kubernetes/kube-proxy:v1.28.101-akslts"
-      ],
-      "repoDigests": [
-        "sha256:f03cbb5f0eaf90e0211204e913b0386cb34769809f45b8c1f58a2a753ed365ac"
-=======
-      "id": "sha256:c5ac99ec540447d1bb631a41ce2b1d795aecb884162ef0e61c1cfb40b4bb03bf",
-      "bytes": 281224403,
-      "size": "268.2 MiB",
-      "repoTags": [
-        "mcr.microsoft.com/containernetworking/cilium/cilium:v1.17.7-250927"
-      ],
-      "repoDigests": [
-        "sha256:3aac4cca38949955ac707fa9db6aed6fc939fa3572a069021507d4ba5f1913bb"
-      ]
-    },
-    {
-      "id": "sha256:66e32ac57ec5067a077ec575b575c8ea82b27dba61d3ef103ab7f62268f6d4d5",
-      "bytes": 93299549,
-      "size": "89.0 MiB",
-      "repoTags": [
-        "mcr.microsoft.com/oss/kubernetes/kube-proxy:v1.31.11"
-      ],
-      "repoDigests": [
-        "sha256:1be29cd912a046c60f3cd2317913a4d09433c99af3f488cb0f2997cfc8a85f42"
-      ]
-    },
-    {
-      "id": "sha256:f38e1fcb223d6bca7043b0917423b8ca70f2c12c82d5ca0996b8328ff480b88d",
-      "bytes": 95443805,
-      "size": "91.0 MiB",
-      "repoTags": [
-        "mcr.microsoft.com/oss/kubernetes/kube-proxy:v1.32.9"
-      ],
-      "repoDigests": [
-        "sha256:d1762f055f93fbd6975aff1e643c429a581f43ca083d8b85c94b45246d30a6b5"
-      ]
-    },
-    {
-      "id": "sha256:332a2dd1ad227ceefa789a9ee5bb5216eaf33e28c779cfea3e56adf6c053a060",
-      "bytes": 26496449,
-      "size": "25.3 MiB",
-      "repoTags": [
-        "mcr.microsoft.com/oss/v2/azure/ip-masq-agent-v2:v0.1.15-5"
-      ],
-      "repoDigests": [
-        "sha256:3360c75d35809c330dbcd6f47a036f1a0b481688c573a31c1964191730b427ec"
-      ]
-    },
-    {
-      "id": "sha256:84fe534295e15a4623b14c90455dc4e044e0eacef46e12f1c3629871c23efdcd",
-      "bytes": 29342964,
-      "size": "28.0 MiB",
-      "repoTags": [
-        "mcr.microsoft.com/azure-policy/policy-kubernetes-webhook:1.13.1"
-      ],
-      "repoDigests": [
-        "sha256:321c353a72261f78eeb7b8a7424d2529fb90c0a316b2c339ac8159785164f881"
-      ]
-    },
-    {
-      "id": "sha256:118f46d06f53751199fdbb19f7230c139e7228642b53b1f042806267e8cc4198",
-      "bytes": 29362996,
-      "size": "28.0 MiB",
-      "repoTags": [
-        "mcr.microsoft.com/azure-policy/policy-kubernetes-webhook:1.14.2"
-      ],
-      "repoDigests": [
-        "sha256:10367e83e64bb345bbdc8796231702c3f39dd84b662da2eb2b2f51d91b75ee1e"
->>>>>>> 910bbdf5
-      ]
-    },
-    {
-      "id": "sha256:12f495085ca86ca20c70b48d1058c243f9b3fda1f14b6d4667ba09c006d1fab5",
-      "bytes": 22494044,
-      "size": "21.5 MiB",
-      "repoTags": [
-        "mcr.microsoft.com/oss/kubernetes/azure-cloud-node-manager:v1.31.7"
-      ],
-      "repoDigests": [
-        "sha256:3a7ce77b58bfed3c3ff6197c84fbb52630b600c600367a324df821b4ddb983f3"
-      ]
-    },
-    {
-      "id": "sha256:4bebbbeec61b81d9b0f349387b5148de1d1d7539aacd106d69eb8312852043d5",
-      "bytes": 86393693,
-      "size": "82.4 MiB",
-      "repoTags": [
-        "mcr.microsoft.com/oss/kubernetes/kube-proxy:v1.30.13"
-      ],
-      "repoDigests": [
-        "sha256:b8f912d34d6bc1fe8b2e41e156008eec7f795da2a1f9de11a6c52c5a4889c3c4"
-      ]
-    },
-    {
-<<<<<<< HEAD
-      "id": "sha256:285f0812b61288a025b9f854529b78d68918ce662aa6f1344d5866e89457a08f",
-      "bytes": 45744380,
-      "size": "43.6 MiB",
-      "repoTags": [
-        "mcr.microsoft.com/azuremonitor/containerinsights/ciprod/prometheus-collector/images:6.23.0-main-09-29-2025-f7d29698-targetallocator"
-      ],
-      "repoDigests": [
-        "sha256:eab7006e3c5cb41906a345e99562b165254ee9a01f131bce460fd9553830553c"
-      ]
-    },
-    {
-      "id": "sha256:0cc596df8b6c03cac605a3d0402605b3a20886502ae5a181603d3f70ad887e41",
-      "bytes": 64812919,
-      "size": "61.8 MiB",
-      "repoTags": [
-        "mcr.microsoft.com/containernetworking/azure-cni:v1.7.4-0"
-      ],
-      "repoDigests": [
-        "sha256:0908d18098ea08b9e79c568581380c18b17cc0c585d3b0206ff551b31061c5e9"
-      ]
-    },
-    {
-      "id": "sha256:14ef31446bf1ad5e9ce5206075ebbdb6d7eaba198a69941e6908bb694063f5fb",
-      "bytes": 74383328,
-      "size": "70.9 MiB",
-      "repoTags": [
-        "mcr.microsoft.com/containernetworking/azure-cns:v1.6.33"
-      ],
-      "repoDigests": [
-        "sha256:7baaeff81d3d1939c8b8dcbd733c6bae6f0e6b0c9f046fefde7d1bcb61fcbd66"
-      ]
-    },
-    {
-      "id": "sha256:e5e9ce105ccead12062ce2628d2f49de6d9e94a54b42f7b3749f4e4c3272469f",
-      "bytes": 84648797,
-      "size": "80.7 MiB",
-      "repoTags": [
-        "mcr.microsoft.com/oss/kubernetes/kube-proxy:v1.29.100-akslts"
-      ],
-      "repoDigests": [
-        "sha256:d1efb0d1e0e1de2afe7d56fa506070266761fef3a3ae5ce29f40b85e31f61e2b"
-      ]
-    },
-    {
-      "id": "sha256:f38e1fcb223d6bca7043b0917423b8ca70f2c12c82d5ca0996b8328ff480b88d",
-      "bytes": 95443805,
-      "size": "91.0 MiB",
-      "repoTags": [
-        "mcr.microsoft.com/oss/kubernetes/kube-proxy:v1.32.9"
-      ],
-      "repoDigests": [
-        "sha256:d1762f055f93fbd6975aff1e643c429a581f43ca083d8b85c94b45246d30a6b5"
-      ]
-    },
-    {
-      "id": "sha256:6f31e6ab1dc31ba8fc8b13a44ad699b9dbdf98ab08633d08c4e065b947b9bb0d",
-      "bytes": 84666530,
-      "size": "80.7 MiB",
-      "repoTags": [
-        "mcr.microsoft.com/containernetworking/azure-cni:v1.5.44"
-      ],
-      "repoDigests": [
-        "sha256:853e5afdadebbb54ee1a5f6db480053f80aa1b7c70a8f13ba45f6f80d5dda872"
-      ]
-    },
-    {
-      "id": "sha256:5483d3e8362af4d740fe368d040747f7fa36e71ce1783811058764ecc3144ba9",
-      "bytes": 86507869,
-      "size": "82.5 MiB",
-      "repoTags": [
-        "mcr.microsoft.com/oss/kubernetes/kube-proxy:v1.30.14"
-      ],
-      "repoDigests": [
-        "sha256:c6f731458f7a873dd36fdbc9ada85f7c87e5a4d42a80231bd1539b9527ffedc3"
-=======
-      "id": "sha256:6f31e6ab1dc31ba8fc8b13a44ad699b9dbdf98ab08633d08c4e065b947b9bb0d",
-      "bytes": 84666530,
-      "size": "80.7 MiB",
-      "repoTags": [
-        "mcr.microsoft.com/containernetworking/azure-cni:v1.5.44"
-      ],
-      "repoDigests": [
-        "sha256:853e5afdadebbb54ee1a5f6db480053f80aa1b7c70a8f13ba45f6f80d5dda872"
-      ]
-    },
-    {
-      "id": "sha256:26ef95fc28cda0c2d0db3d1a5911478575e49e59a0b17d2e9e0827d316821ca8",
-      "bytes": 236745020,
-      "size": "225.8 MiB",
-      "repoTags": [
-        "mcr.microsoft.com/containernetworking/cilium/cilium:v1.16.10-250610"
-      ],
-      "repoDigests": [
-        "sha256:0643f5e4480444985b5e4cc62f6bd5c2505088714d72740ef68e3ade2e320bd8"
-      ]
-    },
-    {
-      "id": "sha256:d6601a5bce2fe880e2315f3a5c86998afb85dccc165ae170727a07d64dfb2ae5",
-      "bytes": 31370792,
-      "size": "29.9 MiB",
-      "repoTags": [
-        "mcr.microsoft.com/oss/kubernetes/azure-cloud-node-manager:v1.33.0"
-      ],
-      "repoDigests": [
-        "sha256:798ad1d72fb8a35e5860b8d05fafca7768f6b181b49127a879bd69c5f66db860"
-      ]
-    },
-    {
-      "id": "sha256:5483d3e8362af4d740fe368d040747f7fa36e71ce1783811058764ecc3144ba9",
-      "bytes": 86507869,
-      "size": "82.5 MiB",
-      "repoTags": [
-        "mcr.microsoft.com/oss/kubernetes/kube-proxy:v1.30.14"
-      ],
-      "repoDigests": [
-        "sha256:c6f731458f7a873dd36fdbc9ada85f7c87e5a4d42a80231bd1539b9527ffedc3"
-      ]
-    },
-    {
-      "id": "sha256:1bf7239a7955c69f675b9b5b2804d8750a279ce31396a79e0c5f66d2b9b1e4e1",
-      "bytes": 118476965,
-      "size": "113.0 MiB",
-      "repoTags": [
-        "mcr.microsoft.com/oss/v2/kubernetes-csi/azurefile-csi:v1.33.5"
-      ],
-      "repoDigests": [
-        "sha256:50f6fbf6a82ac9b2ceb390c0b48cc6d0f2ca9041c525decd3d6bcfbee41b8d0c"
-      ]
-    },
-    {
-      "id": "sha256:6128f2c802e1fe3b93b33441ec53494fdfb7850fadb500f946f19d394a375331",
-      "bytes": 18459804,
-      "size": "17.6 MiB",
-      "repoTags": [
-        "mcr.microsoft.com/oss/v2/kubernetes-csi/csi-node-driver-registrar:v2.15.0"
-      ],
-      "repoDigests": [
-        "sha256:7bab5131c0299d8c088ddbaaeed48739c4e6515d4d0726fa338c6b10aedae877"
->>>>>>> 910bbdf5
-      ]
-    },
-    {
-      "id": "sha256:1b26431092bb247181cf7f84c724e9ced87635e905fd97379a76e5adfd34d5a2",
-      "bytes": 26248010,
-      "size": "25.0 MiB",
-      "repoTags": [
-        "mcr.microsoft.com/oss/v2/kubernetes/kube-state-metrics:v2.15.0-4"
-      ],
-      "repoDigests": [
-        "sha256:0738ce4c55e88e7abb873a32170bf580f75eddb7156eb00fb5c2d04510f93c64"
-      ]
-    },
-    {
-<<<<<<< HEAD
-      "id": "sha256:d635772a62776c4ab60801cb991dd15aeff205cc0d3e4cd7911a90685790c5ee",
-      "bytes": 153159062,
-      "size": "146.1 MiB",
-      "repoTags": [
-        "mcr.microsoft.com/oss/v2/kubernetes-csi/blob-csi:v1.27.0"
-      ],
-      "repoDigests": [
-        "sha256:972b78a753094ee071b7b4340dab8bfdc0417c7637a90a0a78fd81a0e168d2eb"
-      ]
-    },
-    {
-      "id": "sha256:a6362793786bcf892864295439eb1079bcc50be9edae93f63a3c7410254e3a5a",
-      "bytes": 25531957,
-      "size": "24.3 MiB",
-      "repoTags": [
-        "mcr.microsoft.com/oss/v2/kubernetes/apiserver-network-proxy/agent:v0.31.4-1"
-      ],
-      "repoDigests": [
-        "sha256:a85b31bc465bedfdb2fa6190078426b21939a67958cbef7cb1baf6925f30b063"
-      ]
-    },
-    {
-      "id": "sha256:d770c6ab1cf50974b74766fface2da08621ad2c8485ef26f6c93a633d19ecd65",
-      "bytes": 35305457,
-      "size": "33.7 MiB",
-      "repoTags": [
-        "mcr.microsoft.com/oss/v2/open-policy-agent/gatekeeper:v3.20.1-1"
-      ],
-      "repoDigests": [
-        "sha256:4c61129495deea537c2a05647d138e15ec5724b33d5b279f90c2c45ae096ea0c"
-=======
-      "id": "sha256:749807e35f6ea81d4028035350764e83a0f9ad40395d1d2df7d8a5b0cdf1c7ba",
-      "bytes": 23549009,
-      "size": "22.5 MiB",
-      "repoTags": [
-        "mcr.microsoft.com/oss/v2/kubernetes/windows-gmsa-webhook:v0.12.1-6"
-      ],
-      "repoDigests": [
-        "sha256:ddde451d2308f681f5cd4d19c7dc3e4c4a7331ba5a2f99ef12b684161727cee1"
-      ]
-    },
-    {
-      "id": "sha256:0de157d19366d8054779c05e10e0b3eacf107dcc06086412f9f9101c617bce00",
-      "bytes": 26830903,
-      "size": "25.6 MiB",
-      "repoTags": [
-        "mcr.microsoft.com/containernetworking/azure-ipam:v0.2.1"
-      ],
-      "repoDigests": [
-        "sha256:d7426123f00d93a0d09edea68498730fc289087bcb1c2cfbea3d1b081b44c6a5"
-      ]
-    },
-    {
-      "id": "sha256:4ac042945d270b38260cd5215a71f60fd8a6a31b2c2af0e06fec5093ed40ba46",
-      "bytes": 84243293,
-      "size": "80.3 MiB",
-      "repoTags": [
-        "mcr.microsoft.com/oss/kubernetes/kube-proxy:v1.29.14"
-      ],
-      "repoDigests": [
-        "sha256:8a27e99a5db60be03ea986776da1311d2fccb07c364e6f324f155d992becdf5f"
->>>>>>> 910bbdf5
-      ]
-    },
-    {
-      "id": "sha256:7b178dc69474dd40a6471673c620079746e086c341b373fa723c09e043a5b911",
-      "bytes": 300833,
-      "size": "293.8 KiB",
-      "repoTags": [
-        "mcr.microsoft.com/oss/kubernetes/pause:3.6"
-      ],
-      "repoDigests": [
-        "sha256:b4b669f27933146227c9180398f99d8b3100637e4a0a1ccf804f8b12f4b9b8df"
-      ]
-    },
-    {
-<<<<<<< HEAD
-      "id": "sha256:8ffeea52f0204c02159a373623961f66442fa9ad2e8138dfdb034d15d5f7bb47",
-      "bytes": 101515988,
-      "size": "96.8 MiB",
-      "repoTags": [
-        "mcr.microsoft.com/containernetworking/azure-npm:v1.6.29"
-      ],
-      "repoDigests": [
-        "sha256:806d2adb1563ba5d3bb00d681f1ce512225c850b5bba7fa2369f595a1974032b"
-=======
-      "id": "sha256:524f65d2e3120faec3af9e724434fae79dbdb965e0d47b7dc4af3603dcf56558",
-      "bytes": 17788065,
-      "size": "17.0 MiB",
-      "repoTags": [
-        "mcr.microsoft.com/oss/v2/azure/secrets-store/provider-azure:v1.7.2"
-      ],
-      "repoDigests": [
-        "sha256:3321114561c1623bc782e0d9a4596de60c34283bc971fc28b8e0da8f2784b67c"
->>>>>>> 910bbdf5
-      ]
-    },
-    {
-      "id": "sha256:24987af8931db6f12997bbbc8535d77050fd4b681307f1063c226634592c02d7",
-      "bytes": 233320417,
-      "size": "222.5 MiB",
-      "repoTags": [
-        "mcr.microsoft.com/containernetworking/cilium/cilium:v1.16.13-250826"
-      ],
-      "repoDigests": [
-        "sha256:87ec28470ed5dc6dd02c0dfd5ed82b3a2a541b394993db462a647212ce53d1a8"
-      ]
-    },
-    {
-<<<<<<< HEAD
-      "id": "sha256:8d75c6bbf9fffa820adba88479b79aad9b1754a9331b57de3d7ec25956f2da09",
-      "bytes": 21914742,
-      "size": "20.9 MiB",
-      "repoTags": [
-        "mcr.microsoft.com/oss/kubernetes/azure-cloud-node-manager:v1.30.13"
-      ],
-      "repoDigests": [
-        "sha256:8a95c28ce40eab15b74d32ddc9959d9ec549e4d76014df6d19ab776e327a282f"
-      ]
-    },
-    {
-      "id": "sha256:404bf44510309e943bd0556cc9f29e29fa284865504ed8e51875be3615130256",
-      "bytes": 99248475,
-      "size": "94.7 MiB",
-      "repoTags": [
-        "mcr.microsoft.com/oss/kubernetes/kube-proxy:v1.33.5"
-      ],
-      "repoDigests": [
-        "sha256:c1ec519f68eef6f5773603d90567f67d0940a061dc7d4ab1a3a16794cf4c0168"
-      ]
-    },
-    {
-      "id": "sha256:420d2e4fbfb84d1ddabfebeb9b7a076690447e6a72274cb97eb364c98f512245",
-      "bytes": 152645404,
-      "size": "145.6 MiB",
-      "repoTags": [
-        "mcr.microsoft.com/oss/v2/kubernetes-csi/blob-csi:v1.25.10"
-      ],
-      "repoDigests": [
-        "sha256:07eecb3f267e30dac81743c08a4b894cf624afce53a4c47dc22f714d75c83bb2"
-=======
-      "id": "sha256:83fc4aaaf79c2e878204a172d452869351af15a6e887093617e6ff4a3710f385",
-      "bytes": 19440956,
-      "size": "18.5 MiB",
-      "repoTags": [
-        "mcr.microsoft.com/oss/v2/kubernetes-csi/csi-node-driver-registrar:v2.14.0"
-      ],
-      "repoDigests": [
-        "sha256:8cfffae536116a98469f29c94b10b730a6546b87e412effd4008b37d56110a23"
->>>>>>> 910bbdf5
-      ]
-    },
-    {
-      "id": "sha256:375682d1315beedc3a0a64b466597ec62b84d81fe31d8754252142c4ed0f1b4d",
-      "bytes": 23683303,
-      "size": "22.6 MiB",
-      "repoTags": [
-        "mcr.microsoft.com/oss/v2/kubernetes/autoscaler/cluster-proportional-autoscaler:v1.9.0-4"
-      ],
-      "repoDigests": [
-        "sha256:2f4eaaf8e672e4cb560fb8013478d5032f078c768ce854012cd415a1f16c4028"
-      ]
-    },
-    {
-<<<<<<< HEAD
-      "id": "sha256:efa855a61f210f417b877463eddc4b673039e19401925bd821650bd8dc3491fd",
-      "bytes": 644904191,
-      "size": "615.0 MiB",
-      "repoTags": [
-        "mcr.microsoft.com/aks/aks-gpu-cuda:570.172.08-20250822192810"
-      ],
-      "repoDigests": [
-        "sha256:889c0d2115852e6e7bb9b1d6fe8897857d57f8d71995f82de580ae3342274a01"
-      ]
-    },
-    {
-      "id": "sha256:1b5ace612b3a74d3046e4ec143c8dff06279c82677ab494cc1ad5f0d7927ab17",
-      "bytes": 31742763,
-      "size": "30.3 MiB",
-      "repoTags": [
-        "mcr.microsoft.com/azure-policy/policy-kubernetes-addon-prod:1.14.2"
-      ],
-      "repoDigests": [
-        "sha256:9f7a01cfa2e73a4c269a7950b5da0d9ca78677d3d9a38240c73b4b306ee8a5ff"
-      ]
-    },
-    {
-      "id": "sha256:8a2966b993762dd7507cad2a572f6578bb727b68df983c65ceecac1b8a5e4735",
-      "bytes": 273909071,
-      "size": "261.2 MiB",
-      "repoTags": [
-        "mcr.microsoft.com/containernetworking/cilium/cilium:v1.17.7-250821"
-      ],
-      "repoDigests": [
-        "sha256:b50fb00705b3e0b3b439b62f50d22b6fab04d6bcc04c15868231bbf1d5e24be2"
-      ]
-    },
-    {
-      "id": "sha256:639b85a0c934640ca69dd2c562224796b3af6d3c7f1c8f72e13bafa19108bdf5",
-      "bytes": 31377067,
-      "size": "29.9 MiB",
-      "repoTags": [
-        "mcr.microsoft.com/oss/kubernetes/azure-cloud-node-manager:v1.33.1"
-      ],
-      "repoDigests": [
-        "sha256:6a722e20afb038a364a22a368dc9778b2e195c36b53b9561d209ce26400181a2"
-      ]
-    },
-    {
-      "id": "sha256:6128f2c802e1fe3b93b33441ec53494fdfb7850fadb500f946f19d394a375331",
-      "bytes": 18459804,
-      "size": "17.6 MiB",
-      "repoTags": [
-        "mcr.microsoft.com/oss/v2/kubernetes-csi/csi-node-driver-registrar:v2.15.0"
-      ],
-      "repoDigests": [
-        "sha256:7bab5131c0299d8c088ddbaaeed48739c4e6515d4d0726fa338c6b10aedae877"
-      ]
-    },
-    {
-      "id": "sha256:f161accaa46518c17c6707b501e5843cd6140fe35000f24442c5ae45adf41721",
-      "bytes": 35481807,
-      "size": "33.8 MiB",
-      "repoTags": [
-        "mcr.microsoft.com/oss/v2/open-policy-agent/gatekeeper:v3.20.1-2"
-      ],
-      "repoDigests": [
-        "sha256:7db06d645027c3fa7ef1b7d55c59073e736f48607a603536e837b5d7dd942d35"
-      ]
-    },
-    {
-      "id": "sha256:118f46d06f53751199fdbb19f7230c139e7228642b53b1f042806267e8cc4198",
-      "bytes": 29362996,
-      "size": "28.0 MiB",
-      "repoTags": [
-        "mcr.microsoft.com/azure-policy/policy-kubernetes-webhook:1.14.2"
-      ],
-      "repoDigests": [
-        "sha256:10367e83e64bb345bbdc8796231702c3f39dd84b662da2eb2b2f51d91b75ee1e"
-      ]
-    },
-    {
-      "id": "sha256:3d41ffd499fc6e93faa407251e50fac7c036509488d2c60734f4a0dc53110754",
-      "bytes": 109068249,
-      "size": "104.0 MiB",
-      "repoTags": [
-        "mcr.microsoft.com/containernetworking/azure-cni:v1.6.32"
-      ],
-      "repoDigests": [
-        "sha256:8805a24fe6747f30fd275f9e2032f45612816a86251f7af6ce29852d8a8879b0"
-      ]
-    },
-    {
-      "id": "sha256:3e8dc0330528538cfde33e567968c4863ed3a8ec8bef86391eec263732516792",
-      "bytes": 21539650,
-      "size": "20.5 MiB",
-      "repoTags": [
-        "mcr.microsoft.com/oss/kubernetes/azure-cloud-node-manager:v1.29.15"
-      ],
-      "repoDigests": [
-        "sha256:049bf87e7df4653c191b31228b3868627ce2268328158ef39270ca25f3e55b39"
-      ]
-    },
-    {
-      "id": "sha256:67211341d276fbc47591e7d9c55cfca3d254584f24a8e3c248c5280b88a2786f",
-      "bytes": 17786068,
-      "size": "17.0 MiB",
-      "repoTags": [
-        "mcr.microsoft.com/oss/v2/azure/secrets-store/provider-azure:v1.7.1"
-      ],
-      "repoDigests": [
-        "sha256:ea9d4604bd2469ea04713af64c6e0bc11426aa49842a9bd28bdfd218dad79b18"
-      ]
-    },
-    {
-      "id": "sha256:5ae5612c172766cec9d7984e0c1f61d9a781f3f7fd1056cfd265c97ac3bd91a9",
-      "bytes": 78420622,
-      "size": "74.8 MiB",
-      "repoTags": [
-        "mcr.microsoft.com/oss/v2/kubernetes-csi/azuredisk-csi:v1.33.5"
-      ],
-      "repoDigests": [
-        "sha256:141d225f7e7cab2ce9615d0b00360c7e352fb5b2a060ecad1d315c08eac17d3d"
-      ]
-    },
-    {
-      "id": "sha256:cfed1fb3a877db6a78fbc9c002a09485046a4b0f0504acc9ed3acde1056fa9b8",
-      "bytes": 152356279,
-      "size": "145.3 MiB",
-      "repoTags": [
-        "mcr.microsoft.com/oss/v2/kubernetes-csi/blob-csi:v1.26.7"
-      ],
-      "repoDigests": [
-        "sha256:ebec49d0d112dc50e838c777400740ee554eff137bda81ac2d9c98a4d8df9976"
-      ]
-    },
-    {
-      "id": "sha256:e2950d19c76a3996eff26f5a5b12efcffc16b5d62b5df03909509eb12be731f7",
-      "bytes": 24436533,
-      "size": "23.3 MiB",
-      "repoTags": [
-        "mcr.microsoft.com/oss/v2/kubernetes/autoscaler/cluster-proportional-autoscaler:v1.9.0-3"
-      ],
-      "repoDigests": [
-        "sha256:f2351db395323ade0493f669ad67e3eed3ee04270436181817fe44124a3d85a0"
-      ]
-    },
-    {
-      "id": "sha256:616445ccfdcd9e5b0b9e3b90b6f4a70a75da7a6beb717e768fd25753011042f0",
-      "bytes": 226534040,
-      "size": "216.0 MiB",
-      "repoTags": [
-        "mcr.microsoft.com/containernetworking/azure-cns:v1.5.49"
-      ],
-      "repoDigests": [
-        "sha256:d5c72688ea45c5c474f5063d6e84ffbc28a1996893717b3edd28d4d1643a035a"
-      ]
-    },
-    {
-      "id": "sha256:d6601a5bce2fe880e2315f3a5c86998afb85dccc165ae170727a07d64dfb2ae5",
-      "bytes": 31370792,
-      "size": "29.9 MiB",
-      "repoTags": [
-        "mcr.microsoft.com/oss/kubernetes/azure-cloud-node-manager:v1.33.0"
-      ],
-      "repoDigests": [
-        "sha256:798ad1d72fb8a35e5860b8d05fafca7768f6b181b49127a879bd69c5f66db860"
-      ]
-    },
-    {
-      "id": "sha256:68a6f10bb24e8af61f59f7270958a3540de32b7669ee64c5ed3e97881a4d192f",
-      "bytes": 84648797,
-      "size": "80.7 MiB",
-      "repoTags": [
-        "mcr.microsoft.com/oss/kubernetes/kube-proxy:v1.29.15"
-      ],
-      "repoDigests": [
-        "sha256:4b0ac56116edb354a4dcb5e12c76221d0a1cf2ffd4a1230f4433a25b0c5c994c"
-      ]
-    },
-    {
-      "id": "sha256:3d61777ea8b2c4b436bfd93fbdac8f0c43ec74f1affc4c31ceaed848bbe93639",
-      "bytes": 86507869,
-      "size": "82.5 MiB",
-      "repoTags": [
-        "mcr.microsoft.com/oss/kubernetes/kube-proxy:v1.30.100-akslts"
-      ],
-      "repoDigests": [
-        "sha256:7eafdb8760d30f66000a53ee30215edae0ccab2f89c7870274fbbfa5d8fc2801"
-      ]
-    },
-    {
-      "id": "sha256:332a2dd1ad227ceefa789a9ee5bb5216eaf33e28c779cfea3e56adf6c053a060",
-      "bytes": 26496449,
-      "size": "25.3 MiB",
-      "repoTags": [
-        "mcr.microsoft.com/oss/v2/azure/ip-masq-agent-v2:v0.1.15-5"
-      ],
-      "repoDigests": [
-        "sha256:3360c75d35809c330dbcd6f47a036f1a0b481688c573a31c1964191730b427ec"
-      ]
-    },
-    {
-      "id": "sha256:9a727cecf9bc4f82d843bbb1757c1d71ad626198dff87d602053fc2b54fec6d5",
-      "bytes": 25823023,
-      "size": "24.6 MiB",
-      "repoTags": [
-        "mcr.microsoft.com/oss/v2/kubernetes/autoscaler/addon-resizer:v1.8.23-5"
-      ],
-      "repoDigests": [
-        "sha256:21f99fac3888c0b9974823cde066a453ca551ba3d1552316ed787e647e160182"
-      ]
-    },
-    {
-      "id": "sha256:6a5fe397e8ce13cd6dfc87b27bb1c184e665a17cb7d5b9cb7deac03004d24e26",
-      "bytes": 300827363,
-      "size": "286.9 MiB",
-      "repoTags": [
-        "mcr.microsoft.com/azuremonitor/containerinsights/ciprod/prometheus-collector/images:6.23.0-main-09-29-2025-f7d29698"
-      ],
-      "repoDigests": [
-        "sha256:46c676b8b0739c5c068227b60e785001e3e8e8549e73ce7539a5d99da787cf17"
-      ]
-    },
-    {
-      "id": "sha256:26ef95fc28cda0c2d0db3d1a5911478575e49e59a0b17d2e9e0827d316821ca8",
-      "bytes": 236745020,
-      "size": "225.8 MiB",
-      "repoTags": [
-        "mcr.microsoft.com/containernetworking/cilium/cilium:v1.16.10-250610"
-      ],
-      "repoDigests": [
-        "sha256:0643f5e4480444985b5e4cc62f6bd5c2505088714d72740ef68e3ade2e320bd8"
-      ]
-    },
-    {
-      "id": "sha256:66e32ac57ec5067a077ec575b575c8ea82b27dba61d3ef103ab7f62268f6d4d5",
-      "bytes": 93299549,
-      "size": "89.0 MiB",
-      "repoTags": [
-        "mcr.microsoft.com/oss/kubernetes/kube-proxy:v1.31.11"
-      ],
-      "repoDigests": [
-        "sha256:1be29cd912a046c60f3cd2317913a4d09433c99af3f488cb0f2997cfc8a85f42"
-      ]
-    },
-    {
-      "id": "sha256:8230f0ed52cd2d3a49188b7e5281abbff5da6400e243d8e3f4b609a9810a8d86",
-      "bytes": 44184058,
-      "size": "42.1 MiB",
-      "repoTags": [
-        "mcr.microsoft.com/oss/v2/kubernetes-csi/secrets-store/driver:v1.5.4"
-      ],
-      "repoDigests": [
-        "sha256:d294c0bee53136a2cfb85c184232ce5338ea921a942a3383f59b7afac5537ef0"
-      ]
-    },
-    {
-      "id": "sha256:791e177e0716522d9aeaa70b52f66e59d029e666da9a8198049bece44360c485",
-      "bytes": 137597696,
-      "size": "131.2 MiB",
-      "repoTags": [
-        "mcr.microsoft.com/azuremonitor/containerinsights/ciprod/prometheus-collector/images:6.23.0-main-09-29-2025-f7d29698-cfg"
-      ],
-      "repoDigests": [
-        "sha256:8de84c0b802816d46975718a1162d6c1cefaf274cb9c37a561a87f87e596ba43"
-      ]
-    },
-    {
-      "id": "sha256:38d86fd15f9ccc33d2955b7fd96a5dd8417168722a62b57f7d57e054e3e1bc89",
-      "bytes": 272658436,
-      "size": "260.0 MiB",
-      "repoTags": [
-        "mcr.microsoft.com/azuremonitor/containerinsights/ciprod:3.1.29"
-      ],
-      "repoDigests": [
-        "sha256:a2dd766046360005818f2c54c34b6c8762f6dd2ee13c3dc63d4cd88834a423ec"
-      ]
-    },
-    {
-      "id": "sha256:d0712c8269b917f76cf7c10b4d1894b93f02743503152e1a6c6acf8ce1609c41",
-      "bytes": 26330144,
-      "size": "25.1 MiB",
-      "repoTags": [
-        "mcr.microsoft.com/containernetworking/azure-ipam:v0.2.0"
-      ],
-      "repoDigests": [
-        "sha256:e349cb26e795e2f697a663bcfa44c2377551b3aa1a150ecade1ca48ae8e04aec"
-      ]
-    },
-    {
-      "id": "sha256:512a01dffb8dbe4b7a46ee89d130b3183ffbb4ceceb67ccdd49f69830d7460b8",
-      "bytes": 29452567,
-      "size": "28.1 MiB",
-      "repoTags": [
-        "mcr.microsoft.com/oss/v2/kubernetes/coredns:v1.11.3-8"
-      ],
-      "repoDigests": [
-        "sha256:8c08f25bcc86575ef22e1c8caf4f92ea22b55eb26c27600e29e2fe2f8dfdf824"
-      ]
-    },
-    {
-      "id": "sha256:3b8eb0e2edce97dc3b04ab2ee3cdf563b07d8120b88f0aa98186ac00432ff868",
-      "bytes": 30615656,
-      "size": "29.2 MiB",
-      "repoTags": [
-        "mcr.microsoft.com/oss/kubernetes/azure-cloud-node-manager:v1.32.6"
-      ],
-      "repoDigests": [
-        "sha256:8eeb8e7dbeaf4456f91ce0b5e4b2e53ff4be48b4c6cf3b62eebb673dc71630b2"
-      ]
-    },
-    {
-      "id": "sha256:4bebbbeec61b81d9b0f349387b5148de1d1d7539aacd106d69eb8312852043d5",
-      "bytes": 86393693,
-      "size": "82.4 MiB",
-      "repoTags": [
-        "mcr.microsoft.com/oss/kubernetes/kube-proxy:v1.30.13"
-      ],
-      "repoDigests": [
-        "sha256:b8f912d34d6bc1fe8b2e41e156008eec7f795da2a1f9de11a6c52c5a4889c3c4"
-      ]
-    },
-    {
-      "id": "sha256:c9ec7e067f8513949ef847fc662ce583d842da8c5f9d9bcfca51d8bbdd94de41",
-      "bytes": 95351133,
-      "size": "90.9 MiB",
-      "repoTags": [
-        "mcr.microsoft.com/oss/kubernetes/kube-proxy:v1.32.7"
-      ],
-      "repoDigests": [
-        "sha256:3530ecf8ccf669090cd71c99aee38a961d5592b66357dcf51a470e60ce22529b"
-      ]
-    },
-    {
-      "id": "sha256:ab00a8163f92df381002ce401f0778be6fe68fda168559c7303bab53f0d6b172",
-      "bytes": 99248477,
-      "size": "94.7 MiB",
-      "repoTags": [
-        "mcr.microsoft.com/oss/kubernetes/kube-proxy:v1.33.5-hotfix.20250926"
-      ],
-      "repoDigests": [
-        "sha256:a40a00fbfbedf9922bb20927a42bde7d9b81a3f10f17a6fe354a79af38d39367"
-      ]
-    },
-    {
-      "id": "sha256:e2a25a730939d3a17c637b9c0bdd6f988115df23211eb157f79fcceead468821",
-      "bytes": 112473364,
-      "size": "107.3 MiB",
-      "repoTags": [
-        "mcr.microsoft.com/oss/v2/kubernetes-csi/azurefile-csi:v1.31.8"
-      ],
-      "repoDigests": [
-        "sha256:80956a951e647591b3dd086a020cfaf99c34bd38b6ac513649472c22dfd5fba1"
-      ]
-    },
-    {
-      "id": "sha256:62cf9d7f49f70606f213092e6064c66f50312a59943a363df3cc08ff349cb347",
-      "bytes": 33740277,
-      "size": "32.2 MiB",
-      "repoTags": [
-        "mcr.microsoft.com/azure-policy/policy-kubernetes-addon-prod:1.13.1"
-      ],
-      "repoDigests": [
-        "sha256:81c1062bcbfd383d0e92029b20567640e169f0ca5bf8f861f901badee570b826"
-      ]
-    },
-    {
-      "id": "sha256:0de157d19366d8054779c05e10e0b3eacf107dcc06086412f9f9101c617bce00",
-      "bytes": 26830903,
-      "size": "25.6 MiB",
-      "repoTags": [
-        "mcr.microsoft.com/containernetworking/azure-ipam:v0.2.1"
-      ],
-      "repoDigests": [
-        "sha256:d7426123f00d93a0d09edea68498730fc289087bcb1c2cfbea3d1b081b44c6a5"
-      ]
-    },
-    {
-      "id": "sha256:12f495085ca86ca20c70b48d1058c243f9b3fda1f14b6d4667ba09c006d1fab5",
-      "bytes": 22494044,
-      "size": "21.5 MiB",
-      "repoTags": [
-        "mcr.microsoft.com/oss/kubernetes/azure-cloud-node-manager:v1.31.7"
-      ],
-      "repoDigests": [
-        "sha256:3a7ce77b58bfed3c3ff6197c84fbb52630b600c600367a324df821b4ddb983f3"
-      ]
-    },
-    {
-      "id": "sha256:46ce13d090190d28e52eb1dbe72253234ff57a144d4f8aefd38c8c8c73ca9d33",
-      "bytes": 111915704,
-      "size": "106.7 MiB",
-      "repoTags": [
-        "mcr.microsoft.com/oss/v2/kubernetes-csi/azurefile-csi:v1.32.7"
-      ],
-      "repoDigests": [
-        "sha256:adffd8996666add5aa73c5738efa948d07bf1f399e6a251ba6014006f3b6408f"
-=======
-      "id": "sha256:1b5ace612b3a74d3046e4ec143c8dff06279c82677ab494cc1ad5f0d7927ab17",
-      "bytes": 31742763,
-      "size": "30.3 MiB",
-      "repoTags": [
-        "mcr.microsoft.com/azure-policy/policy-kubernetes-addon-prod:1.14.2"
-      ],
-      "repoDigests": [
-        "sha256:9f7a01cfa2e73a4c269a7950b5da0d9ca78677d3d9a38240c73b4b306ee8a5ff"
-      ]
-    },
-    {
-      "id": "sha256:a83cd4e99df19549ea2b22b34ce7ee2e38896e84f6b8751432b8a23d3fa0f7f2",
-      "bytes": 286312709,
-      "size": "273.0 MiB",
-      "repoTags": [
-        "mcr.microsoft.com/azuremonitor/containerinsights/ciprod:3.1.30"
-      ],
-      "repoDigests": [
-        "sha256:07efb066e16c45a73fe7eb0dae9f2b422ff83d42cc158b4e43ab690f4572a28b"
-      ]
-    },
-    {
-      "id": "sha256:24987af8931db6f12997bbbc8535d77050fd4b681307f1063c226634592c02d7",
-      "bytes": 233320417,
-      "size": "222.5 MiB",
-      "repoTags": [
-        "mcr.microsoft.com/containernetworking/cilium/cilium:v1.16.13-250826"
-      ],
-      "repoDigests": [
-        "sha256:87ec28470ed5dc6dd02c0dfd5ed82b3a2a541b394993db462a647212ce53d1a8"
-      ]
-    },
-    {
-      "id": "sha256:404bf44510309e943bd0556cc9f29e29fa284865504ed8e51875be3615130256",
-      "bytes": 99248475,
-      "size": "94.7 MiB",
-      "repoTags": [
-        "mcr.microsoft.com/oss/kubernetes/kube-proxy:v1.33.5"
-      ],
-      "repoDigests": [
-        "sha256:c1ec519f68eef6f5773603d90567f67d0940a061dc7d4ab1a3a16794cf4c0168"
-      ]
-    },
-    {
-      "id": "sha256:8230f0ed52cd2d3a49188b7e5281abbff5da6400e243d8e3f4b609a9810a8d86",
-      "bytes": 44184058,
-      "size": "42.1 MiB",
-      "repoTags": [
-        "mcr.microsoft.com/oss/v2/kubernetes-csi/secrets-store/driver:v1.5.4"
-      ],
-      "repoDigests": [
-        "sha256:d294c0bee53136a2cfb85c184232ce5338ea921a942a3383f59b7afac5537ef0"
-      ]
-    },
-    {
-      "id": "sha256:c57076b36fb54e5370333763abedda71e08fb112e34119f194455638ec045e4c",
-      "bytes": 25063584,
-      "size": "23.9 MiB",
-      "repoTags": [
-        "mcr.microsoft.com/oss/v2/kubernetes/autoscaler/addon-resizer:v1.8.23-6"
-      ],
-      "repoDigests": [
-        "sha256:eae9ba8e3cf58f763602a96a35a6207493a8e8f655432df0e3f7d87bc5eee711"
-      ]
-    },
-    {
-      "id": "sha256:616445ccfdcd9e5b0b9e3b90b6f4a70a75da7a6beb717e768fd25753011042f0",
-      "bytes": 226534040,
-      "size": "216.0 MiB",
-      "repoTags": [
-        "mcr.microsoft.com/containernetworking/azure-cns:v1.5.49"
-      ],
-      "repoDigests": [
-        "sha256:d5c72688ea45c5c474f5063d6e84ffbc28a1996893717b3edd28d4d1643a035a"
-      ]
-    },
-    {
-      "id": "sha256:8d75c6bbf9fffa820adba88479b79aad9b1754a9331b57de3d7ec25956f2da09",
-      "bytes": 21914742,
-      "size": "20.9 MiB",
-      "repoTags": [
-        "mcr.microsoft.com/oss/kubernetes/azure-cloud-node-manager:v1.30.13"
-      ],
-      "repoDigests": [
-        "sha256:8a95c28ce40eab15b74d32ddc9959d9ec549e4d76014df6d19ab776e327a282f"
-      ]
-    },
-    {
-      "id": "sha256:9fa3724a80429b48f35880b39594155703e289c639a0ad156f79e6782f7897c0",
-      "bytes": 22491360,
-      "size": "21.4 MiB",
-      "repoTags": [
-        "mcr.microsoft.com/oss/kubernetes/azure-cloud-node-manager:v1.31.6"
-      ],
-      "repoDigests": [
-        "sha256:b1201e7ce23e574f8b7e391ff061bc00f2d82e1b0b943f3770924b1f88db887e"
-      ]
-    },
-    {
-      "id": "sha256:639b85a0c934640ca69dd2c562224796b3af6d3c7f1c8f72e13bafa19108bdf5",
-      "bytes": 31377067,
-      "size": "29.9 MiB",
-      "repoTags": [
-        "mcr.microsoft.com/oss/kubernetes/azure-cloud-node-manager:v1.33.1"
-      ],
-      "repoDigests": [
-        "sha256:6a722e20afb038a364a22a368dc9778b2e195c36b53b9561d209ce26400181a2"
-      ]
-    },
-    {
-      "id": "sha256:256bb68d3d0cabdfefa3039333454510acdbd5161bdfc6c45acf98cc9f361468",
-      "bytes": 93391197,
-      "size": "89.1 MiB",
-      "repoTags": [
-        "mcr.microsoft.com/oss/kubernetes/kube-proxy:v1.31.13"
-      ],
-      "repoDigests": [
-        "sha256:89051e0d4d7bcc41da0fd1e45648967e9a3fbeae65604bccfa4d66ca0fc3470d"
-      ]
-    },
-    {
-      "id": "sha256:9b09caf6bfbb56f6f274e2a5635af81c75aca4320ca42cf55a29acbe50bd8f7c",
-      "bytes": 77945660,
-      "size": "74.3 MiB",
-      "repoTags": [
-        "mcr.microsoft.com/oss/v2/kubernetes-csi/azuredisk-csi:v1.31.12"
-      ],
-      "repoDigests": [
-        "sha256:6ea60d385b11855860dc3196c8e43471ec40e61655893d099e7874d208c7ff50"
-      ]
-    },
-    {
-      "id": "sha256:60ced141ac808de6db52dfb95676c03e3b78347bbdb7eafd932645e1c16287f2",
-      "bytes": 44047244,
-      "size": "42.0 MiB",
-      "repoTags": [
-        "mcr.microsoft.com/containernetworking/azure-cns:v1.7.4-0"
-      ],
-      "repoDigests": [
-        "sha256:5a5f4d19ad2b7b84b0777eabda834c6faa9eb280266326926619b5e00b3c3c35"
-      ]
-    },
-    {
-      "id": "sha256:3e8dc0330528538cfde33e567968c4863ed3a8ec8bef86391eec263732516792",
-      "bytes": 21539650,
-      "size": "20.5 MiB",
-      "repoTags": [
-        "mcr.microsoft.com/oss/kubernetes/azure-cloud-node-manager:v1.29.15"
-      ],
-      "repoDigests": [
-        "sha256:049bf87e7df4653c191b31228b3868627ce2268328158ef39270ca25f3e55b39"
-      ]
-    },
-    {
-      "id": "sha256:c9ec7e067f8513949ef847fc662ce583d842da8c5f9d9bcfca51d8bbdd94de41",
-      "bytes": 95351133,
-      "size": "90.9 MiB",
-      "repoTags": [
-        "mcr.microsoft.com/oss/kubernetes/kube-proxy:v1.32.7"
-      ],
-      "repoDigests": [
-        "sha256:3530ecf8ccf669090cd71c99aee38a961d5592b66357dcf51a470e60ce22529b"
-      ]
-    },
-    {
-      "id": "sha256:ab00a8163f92df381002ce401f0778be6fe68fda168559c7303bab53f0d6b172",
-      "bytes": 99248477,
-      "size": "94.7 MiB",
-      "repoTags": [
-        "mcr.microsoft.com/oss/kubernetes/kube-proxy:v1.33.5-hotfix.20250926"
-      ],
-      "repoDigests": [
-        "sha256:a40a00fbfbedf9922bb20927a42bde7d9b81a3f10f17a6fe354a79af38d39367"
-      ]
-    },
-    {
-      "id": "sha256:8a2966b993762dd7507cad2a572f6578bb727b68df983c65ceecac1b8a5e4735",
-      "bytes": 273909071,
-      "size": "261.2 MiB",
-      "repoTags": [
-        "mcr.microsoft.com/containernetworking/cilium/cilium:v1.17.7-250821"
-      ],
-      "repoDigests": [
-        "sha256:b50fb00705b3e0b3b439b62f50d22b6fab04d6bcc04c15868231bbf1d5e24be2"
-      ]
-    },
-    {
-      "id": "sha256:3b8eb0e2edce97dc3b04ab2ee3cdf563b07d8120b88f0aa98186ac00432ff868",
-      "bytes": 30615656,
-      "size": "29.2 MiB",
-      "repoTags": [
-        "mcr.microsoft.com/oss/kubernetes/azure-cloud-node-manager:v1.32.6"
-      ],
-      "repoDigests": [
-        "sha256:8eeb8e7dbeaf4456f91ce0b5e4b2e53ff4be48b4c6cf3b62eebb673dc71630b2"
-      ]
-    },
-    {
-      "id": "sha256:e5e9ce105ccead12062ce2628d2f49de6d9e94a54b42f7b3749f4e4c3272469f",
-      "bytes": 84648797,
-      "size": "80.7 MiB",
-      "repoTags": [
-        "mcr.microsoft.com/oss/kubernetes/kube-proxy:v1.29.100-akslts"
-      ],
-      "repoDigests": [
-        "sha256:d1efb0d1e0e1de2afe7d56fa506070266761fef3a3ae5ce29f40b85e31f61e2b"
-      ]
-    },
-    {
-      "id": "sha256:d635772a62776c4ab60801cb991dd15aeff205cc0d3e4cd7911a90685790c5ee",
-      "bytes": 153159062,
-      "size": "146.1 MiB",
-      "repoTags": [
-        "mcr.microsoft.com/oss/v2/kubernetes-csi/blob-csi:v1.27.0"
-      ],
-      "repoDigests": [
-        "sha256:972b78a753094ee071b7b4340dab8bfdc0417c7637a90a0a78fd81a0e168d2eb"
-      ]
-    },
-    {
-      "id": "sha256:4cb47c67b47e3aed99b362a82caecf4d78d72adc02aa5c8b381c254ef0df1d8d",
-      "bytes": 25533095,
-      "size": "24.4 MiB",
-      "repoTags": [
-        "mcr.microsoft.com/oss/v2/kubernetes/apiserver-network-proxy/agent:v0.31.4-3"
-      ],
-      "repoDigests": [
-        "sha256:09cdd1a84d4860a74e4a35b4bea6d301be00a26dd5b5af6b4e77e99d60045c3a"
-      ]
-    },
-    {
-      "id": "sha256:6db33b4fdb01d0aa87dbf5c39c0b6a9a31a98e48815685e08fcd7d4cff7b09ff",
-      "bytes": 32469055,
-      "size": "31.0 MiB",
-      "repoTags": [
-        "mcr.microsoft.com/oss/v2/kubernetes/coredns:v1.12.1-6"
-      ],
-      "repoDigests": [
-        "sha256:0ca6141677def1f59e7d0c5fc7c6a5e2f8da3b89870ce9565a58beb3e212e3a9"
-      ]
-    },
-    {
-      "id": "sha256:efaccac014af83f6af8ebd0870c85bb5c80385b4fab19d44565c6ef85289c983",
-      "bytes": 111682220,
-      "size": "106.5 MiB",
-      "repoTags": [
-        "mcr.microsoft.com/oss/v2/kubernetes-csi/azurefile-csi:v1.32.7"
-      ],
-      "repoDigests": [
-        "sha256:80fcc3a5856ab59e953dcd40cb9c0c76c538cd2ad27ee56fa1814b92ca94fc52"
-      ]
-    },
-    {
-      "id": "sha256:62cf9d7f49f70606f213092e6064c66f50312a59943a363df3cc08ff349cb347",
-      "bytes": 33740277,
-      "size": "32.2 MiB",
-      "repoTags": [
-        "mcr.microsoft.com/azure-policy/policy-kubernetes-addon-prod:1.13.1"
-      ],
-      "repoDigests": [
-        "sha256:81c1062bcbfd383d0e92029b20567640e169f0ca5bf8f861f901badee570b826"
-      ]
-    },
-    {
-      "id": "sha256:6a5c482fb9dffd17948e86451bca99472a7123d9be3c5f373d23047d9c33f564",
-      "bytes": 112228846,
-      "size": "107.0 MiB",
-      "repoTags": [
-        "mcr.microsoft.com/oss/v2/kubernetes-csi/azurefile-csi:v1.31.8"
-      ],
-      "repoDigests": [
-        "sha256:88eb7cad30fa161dc74d06c2abebcca08ff09a564755e25a7911c1eaa678d825"
-      ]
-    },
-    {
-      "id": "sha256:37d744d875631987e6bdf4b2bcb3066bf017cd895b1696d02089cce2abce11e1",
-      "bytes": 28895691,
-      "size": "27.6 MiB",
-      "repoTags": [
-        "mcr.microsoft.com/oss/v2/kubernetes/coredns:v1.11.3-13"
-      ],
-      "repoDigests": [
-        "sha256:f107dab03a8c67e276ea5ac20691f1875ab2a357d672c3ca008499c88bda99fd"
-      ]
-    },
-    {
-      "id": "sha256:d0712c8269b917f76cf7c10b4d1894b93f02743503152e1a6c6acf8ce1609c41",
-      "bytes": 26330144,
-      "size": "25.1 MiB",
-      "repoTags": [
-        "mcr.microsoft.com/containernetworking/azure-ipam:v0.2.0"
-      ],
-      "repoDigests": [
-        "sha256:e349cb26e795e2f697a663bcfa44c2377551b3aa1a150ecade1ca48ae8e04aec"
-      ]
-    },
-    {
-      "id": "sha256:84d8a1c401e1d4016c6c10e75581a700d5c2477d7b822cd3377b18c44d21adea",
-      "bytes": 21528233,
-      "size": "20.5 MiB",
-      "repoTags": [
-        "mcr.microsoft.com/oss/kubernetes/azure-cloud-node-manager:v1.29.13"
-      ],
-      "repoDigests": [
-        "sha256:fd8aa37ecaf8e8075555be84a98aff28527ffddbcd084f4e3b3cd31c80748253"
-      ]
-    },
-    {
-      "id": "sha256:ca04eb435eee4c671c4437063f33065c0f939733afe47d68f672afdfc22a7cd2",
-      "bytes": 83041629,
-      "size": "79.2 MiB",
-      "repoTags": [
-        "mcr.microsoft.com/oss/kubernetes/kube-proxy:v1.28.101-akslts"
-      ],
-      "repoDigests": [
-        "sha256:f03cbb5f0eaf90e0211204e913b0386cb34769809f45b8c1f58a2a753ed365ac"
-      ]
-    },
-    {
-      "id": "sha256:5ad749c644238ff6b3310e763278ae17f9d90e3778577373fa4a5f38605f0c1e",
-      "bytes": 77916828,
-      "size": "74.3 MiB",
-      "repoTags": [
-        "mcr.microsoft.com/oss/v2/kubernetes-csi/azuredisk-csi:v1.32.11"
-      ],
-      "repoDigests": [
-        "sha256:dc61b22d1edda253d0789ae958e4fe386b8e116337254578c6125bc931dad52b"
-      ]
-    },
-    {
-      "id": "sha256:aa0b1d0acd848dfb52aeea89db2d31af1d85b93347e17dd686d447eef26ddf8d",
-      "bytes": 124137275,
-      "size": "118.4 MiB",
-      "repoTags": [
-        "mcr.microsoft.com/oss/v2/kubernetes-csi/azurefile-csi:v1.34.1"
-      ],
-      "repoDigests": [
-        "sha256:5aa51f7cc6977fe8dec2d208e304b766845233b2c503e32721f24cd3a0ccd392"
-      ]
-    },
-    {
-      "id": "sha256:dd366eadc0515e495c15a7d246b807ae058eeb75c100a03faeaf78a49d9c889f",
-      "bytes": 34430112,
-      "size": "32.8 MiB",
-      "repoTags": [
-        "mcr.microsoft.com/oss/v2/kubernetes/coredns:v1.13.1-1"
-      ],
-      "repoDigests": [
-        "sha256:e701902f5aa41d2595d80b89f536901b25dc549367ab02423e1db67294da26db"
-      ]
-    },
-    {
-      "id": "sha256:df09b0b6c52e73031eb141179c5c65ac27cb28b0fbeb620dfbe4c9e10f76d7da",
-      "bytes": 73785630,
-      "size": "70.4 MiB",
-      "repoTags": [
-        "mcr.microsoft.com/oss/v2/kubernetes/kube-proxy:v1.34.0-2"
-      ],
-      "repoDigests": [
-        "sha256:72c6b2df0c2ca61e4e1768fa44ada99ee339f4283f21987f4e9845b901f0cdb3"
-      ]
-    },
-    {
-      "id": "sha256:3d41ffd499fc6e93faa407251e50fac7c036509488d2c60734f4a0dc53110754",
-      "bytes": 109068249,
-      "size": "104.0 MiB",
-      "repoTags": [
-        "mcr.microsoft.com/containernetworking/azure-cni:v1.6.32"
-      ],
-      "repoDigests": [
-        "sha256:8805a24fe6747f30fd275f9e2032f45612816a86251f7af6ce29852d8a8879b0"
-      ]
-    },
-    {
-      "id": "sha256:8ffeea52f0204c02159a373623961f66442fa9ad2e8138dfdb034d15d5f7bb47",
-      "bytes": 101515988,
-      "size": "96.8 MiB",
-      "repoTags": [
-        "mcr.microsoft.com/containernetworking/azure-npm:v1.6.29"
-      ],
-      "repoDigests": [
-        "sha256:806d2adb1563ba5d3bb00d681f1ce512225c850b5bba7fa2369f595a1974032b"
-      ]
-    },
-    {
-      "id": "sha256:a758ab09722664919b1e92928f2fe0320f989fde43284e9a60dbc8bd06a1275f",
-      "bytes": 30614078,
-      "size": "29.2 MiB",
-      "repoTags": [
-        "mcr.microsoft.com/oss/kubernetes/azure-cloud-node-manager:v1.32.5"
-      ],
-      "repoDigests": [
-        "sha256:3371131c0c0c7b30b0f26d057479aead1969826cb69d08417438b38b7abffea2"
->>>>>>> 910bbdf5
-      ]
     }
   ]
 }