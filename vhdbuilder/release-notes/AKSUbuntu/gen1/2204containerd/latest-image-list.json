--- conflicted
+++ resolved
@@ -14,393 +14,385 @@
       ]
     },
     {
-<<<<<<< HEAD
+      "id": "sha256:6d3705b3127976c13d63a73a78ad977cd240cb7acfbef4264cc41213c139cb25",
+      "bytes": 60938870,
+      "size": "58.1 MiB",
+      "repoTags": [
+        "mcr.microsoft.com/oss/kubernetes-csi/azuredisk-csi:v1.29.9"
+      ],
+      "repoDigests": [
+        "sha256:8126f16439568fc4ef2aad95554d1518c99d10040ced3e459825d90d463309e5"
+      ]
+    },
+    {
+      "id": "sha256:42de643d0da998409dd704c175afe6030d2354e05d21045cff17967c52fb9c69",
+      "bytes": 66365652,
+      "size": "63.3 MiB",
+      "repoTags": [
+        "mcr.microsoft.com/oss/kubernetes-csi/azuredisk-csi:v1.30.4"
+      ],
+      "repoDigests": [
+        "sha256:3c40295531a3b9279f2ed0a6adca45832c02b362f8780f9b831c21b6101d22cd"
+      ]
+    },
+    {
+      "id": "sha256:186473cf0a31771a84572c2245ab61e4b1e26340ca151169868dc1c666d481a0",
+      "bytes": 9900276,
+      "size": "9.4 MiB",
+      "repoTags": [
+        "mcr.microsoft.com/oss/kubernetes/apiserver-network-proxy/agent:v0.1.6-hotfix.20240116"
+      ],
+      "repoDigests": [
+        "sha256:5e04a0beccf65b4e70a25bc95e4706d4cf7e930cf827d0278336021315cf8934"
+      ]
+    },
+    {
+      "id": "sha256:5a35adb36da915f659ebc2bed9dc0a3e79fcf1750a61adfe40efde03e4a73f11",
+      "bytes": 10932551,
+      "size": "10.4 MiB",
+      "repoTags": [
+        "mcr.microsoft.com/oss/kubernetes/autoscaler/addon-resizer:1.8.20"
+      ],
+      "repoDigests": [
+        "sha256:5f6148e852e1cce336ca7776c6b93bbf3bd12a4169f8a5d32afc9a118c0bd9d8"
+      ]
+    },
+    {
+      "id": "sha256:a50447fed2b56b4f2ec3fba27a2c925d194dbebe100bc587ecf275ee10560fc2",
+      "bytes": 10801191,
+      "size": "10.3 MiB",
+      "repoTags": [
+        "mcr.microsoft.com/oss/kubernetes/windows-gmsa-webhook:v0.7.1"
+      ],
+      "repoDigests": [
+        "sha256:d4265ec6de06c0e5280be1594c87820d19dc2737085f164bf269097f0dad2979"
+      ]
+    },
+    {
+      "id": "sha256:72caddef8e30b93d88227034b3db067a76110856e2b3df3ccaf3b61c6ef2c9b6",
+      "bytes": 159083682,
+      "size": "151.7 MiB",
+      "repoTags": [
+        "mcr.microsoft.com/azuremonitor/containerinsights/ciprod/prometheus-collector/images:6.10.0-main-09-16-2024-85a71678-cfg"
+      ],
+      "repoDigests": [
+        "sha256:432d3d663dbf262e6a377c20fb2b92fe382e388e2a95b1b7c65c7d73ac3cf4c9"
+      ]
+    },
+    {
+      "id": "sha256:f6f4bac2c31fd7a4824211574cab8045b12f49fab93633529a73226f4b478338",
+      "bytes": 82295317,
+      "size": "78.5 MiB",
+      "repoTags": [
+        "mcr.microsoft.com/containernetworking/azure-cni:v1.5.38"
+      ],
+      "repoDigests": [
+        "sha256:71ec4ef3ff95487b3f956034d464f1b5ece556022af6b5b351b0f7d2cad95316"
+      ]
+    },
+    {
+      "id": "sha256:0d1d675e12d418dc6bc16f1fef421a3502e531bf28dc130483e2508241c0066b",
+      "bytes": 98438729,
+      "size": "93.9 MiB",
+      "repoTags": [
+        "mcr.microsoft.com/oss/kubernetes-csi/azurefile-csi:v1.28.12"
+      ],
+      "repoDigests": [
+        "sha256:db138d893ec8198a71c60f260945e4b4a444c238ff007385546bf6d08e21650e"
+      ]
+    },
+    {
+      "id": "sha256:f2839dc20fd2ea6c85ffde9629ead290a8f44ffac5b2802f6e992d82670e357b",
+      "bytes": 14034564,
+      "size": "13.4 MiB",
+      "repoTags": [
+        "mcr.microsoft.com/oss/kubernetes-csi/csi-node-driver-registrar:v2.12.0"
+      ],
+      "repoDigests": [
+        "sha256:8b470340c23ebac3d182d2c3cf07c46983f8c4cdf08d0907e2b780339d506dfd"
+      ]
+    },
+    {
+      "id": "sha256:d122b6f09458d9cd87931892fcb6c076ea5945ef685ea7fb642a92eb90caa112",
+      "bytes": 22093258,
+      "size": "21.1 MiB",
+      "repoTags": [
+        "mcr.microsoft.com/oss/kubernetes/azure-cloud-node-manager:v1.31.1"
+      ],
+      "repoDigests": [
+        "sha256:e9b522399e4ec6bc4ce90c173e59db135d742de7b16f0f5454b4d88ba78a98c7"
+      ]
+    },
+    {
+      "id": "sha256:070f7dad123c53ed9ec1e2343093d076d9dc6d9b0714d7351130cb819cbca7b2",
+      "bytes": 92781917,
+      "size": "88.5 MiB",
+      "repoTags": [
+        "mcr.microsoft.com/oss/kubernetes/kube-proxy:v1.31.3"
+      ],
+      "repoDigests": [
+        "sha256:f4a9c8fce0e7b36f2be8a0a55021447b9ff5c65448e68148b2d6fb3419c2887d"
+      ]
+    },
+    {
+      "id": "sha256:9c3b000e3613eaff6a2bb89f7d9f1171bb82282828da23501f7732429d150981",
+      "bytes": 44388499,
+      "size": "42.3 MiB",
+      "repoTags": [
+        "mcr.microsoft.com/oss/kubernetes/kube-state-metrics:v2.11.0"
+      ],
+      "repoDigests": [
+        "sha256:66b9dcb966f97ecc314d9670067de0ea096b982e1c9ec459a74d0b70a50c91bb"
+      ]
+    },
+    {
+      "id": "sha256:7fbcb1484d87dea535b261c65cb94c5940741fd8fa87fd3b1477ef217d5b91c6",
+      "bytes": 513030541,
+      "size": "489.3 MiB",
+      "repoTags": [
+        "mcr.microsoft.com/aks/aks-gpu-cuda:550.127.08-20241204190836"
+      ],
+      "repoDigests": [
+        "sha256:db00c5645a84653cd069a57376ee432189e72063338a3f000d03e93f9799d015"
+      ]
+    },
+    {
+      "id": "sha256:94cffee7ae8e4eb248f80a76b671ddac5e85f6c6cc8552766355b9c1775a3d0c",
+      "bytes": 40772666,
+      "size": "38.9 MiB",
+      "repoTags": [
+        "mcr.microsoft.com/azuremonitor/containerinsights/ciprod/prometheus-collector/images:6.9.1-main-08-28-2024-f33aacb5-targetallocator"
+      ],
+      "repoDigests": [
+        "sha256:4b96fc1b8801ca31f0a5a4cab6cc84852e7f77951a9b21b2b406586df5a56e19"
+      ]
+    },
+    {
+      "id": "sha256:f818621acf10f23338ee77e25bca36f0bb9e14df037263ceb2af00265a86eb73",
+      "bytes": 39459245,
+      "size": "37.6 MiB",
+      "repoTags": [
+        "mcr.microsoft.com/oss/kubernetes/autoscaler/cluster-proportional-autoscaler:v1.8.9"
+      ],
+      "repoDigests": [
+        "sha256:f8d8fcddccf5f21cb2400b544b63e17ce693d879f847d1bda9be29af6cd54b2e"
+      ]
+    },
+    {
+      "id": "sha256:f42c335b2115c25551323f1cc26b08f0ace008c99d645561985c12fb92060d60",
+      "bytes": 83028829,
+      "size": "79.2 MiB",
+      "repoTags": [
+        "mcr.microsoft.com/oss/kubernetes/kube-proxy:v1.28.14"
+      ],
+      "repoDigests": [
+        "sha256:69b6c37b56b8eeabc2f49f47d78830ac55703d5af0d173a9ed5369e490b6c8eb"
+      ]
+    },
+    {
+      "id": "sha256:7b178dc69474dd40a6471673c620079746e086c341b373fa723c09e043a5b911",
+      "bytes": 300833,
+      "size": "293.8 KiB",
+      "repoTags": [
+        "mcr.microsoft.com/oss/kubernetes/pause:3.6"
+      ],
+      "repoDigests": [
+        "sha256:b4b669f27933146227c9180398f99d8b3100637e4a0a1ccf804f8b12f4b9b8df"
+      ]
+    },
+    {
+      "id": "sha256:1a3d5fc736a77d47d89694290a9831aedf3e68e1c796227faab12ec874911fce",
+      "bytes": 62908626,
+      "size": "60.0 MiB",
+      "repoTags": [
+        "mcr.microsoft.com/containernetworking/azure-cns:v1.6.13"
+      ],
+      "repoDigests": [
+        "sha256:1c99a46a136fac00b31a6c3c1d2dc4f1ec6394e095c3559dda5c959767f33225"
+      ]
+    },
+    {
+      "id": "sha256:ea171780292bf2f4dff0b54ca3878a2a0b94059cd673535a31107a45c4a62566",
+      "bytes": 210876677,
+      "size": "201.1 MiB",
+      "repoTags": [
+        "mcr.microsoft.com/oss/cilium/cilium:1.14.10-2"
+      ],
+      "repoDigests": [
+        "sha256:2fd5c5b15adaabaf0e0ed792cb8030a2ec0e5c63ffaa8ef762fa15f3fd4d5639"
+      ]
+    },
+    {
+      "id": "sha256:ffa47e59f45a131b3b864d44aefb053666851f2a6d8f5aa76dac508c7b2d3c76",
+      "bytes": 85554461,
+      "size": "81.6 MiB",
+      "repoTags": [
+        "mcr.microsoft.com/containernetworking/azure-cni:v1.6.13"
+      ],
+      "repoDigests": [
+        "sha256:cde4eebec2a877f44cd07df9077225f1684d5c0c25e2fd2817613eb96423f831"
+      ]
+    },
+    {
+      "id": "sha256:d0712c8269b917f76cf7c10b4d1894b93f02743503152e1a6c6acf8ce1609c41",
+      "bytes": 26330144,
+      "size": "25.1 MiB",
+      "repoTags": [
+        "mcr.microsoft.com/containernetworking/azure-ipam:v0.2.0"
+      ],
+      "repoDigests": [
+        "sha256:e349cb26e795e2f697a663bcfa44c2377551b3aa1a150ecade1ca48ae8e04aec"
+      ]
+    },
+    {
+      "id": "sha256:abee33b448d19df1975513c858226cdf2ac5b6cdd3f0181e0919c8c38160bfba",
+      "bytes": 158634784,
+      "size": "151.3 MiB",
+      "repoTags": [
+        "mcr.microsoft.com/oss/kubernetes-csi/blob-csi:v1.23.9"
+      ],
+      "repoDigests": [
+        "sha256:14cd059fa2ef80b9169a73e539b4c78bd76dc0468603b1200bb9ae775d80936a"
+      ]
+    },
+    {
+      "id": "sha256:c303ce4aca7e8d71122189ca0b04b182cf8b204da4fdd252abbbe8d1814756a0",
+      "bytes": 86003037,
+      "size": "82.0 MiB",
+      "repoTags": [
+        "mcr.microsoft.com/oss/kubernetes/kube-proxy:v1.30.7"
+      ],
+      "repoDigests": [
+        "sha256:0f43277371f1e7c7ff48455d17c67f5b814d4fcc522aad9b271c4d54d3a992c7"
+      ]
+    },
+    {
+      "id": "sha256:8b4c5d52f6fba917ef23bc3c41613ffd336f8473c444081196030fe08f7f2b64",
+      "bytes": 42760884,
+      "size": "40.8 MiB",
+      "repoTags": [
+        "mcr.microsoft.com/oss/open-policy-agent/gatekeeper:v3.17.1"
+      ],
+      "repoDigests": [
+        "sha256:753298ef2c3555bc7617423d2e314b593f149494c17c71a2a6acdac4519468c2"
+      ]
+    },
+    {
+      "id": "sha256:6284cbe7030dfa0d79382ea3f86cf3b892d0ee17807b01d921e97a7877e27313",
+      "bytes": 28315804,
+      "size": "27.0 MiB",
+      "repoTags": [
+        "mcr.microsoft.com/aks/msi/addon-token-adapter:master.221118.2"
+      ],
+      "repoDigests": [
+        "sha256:6fee210e78756207a3a32c105847c4a27fd02bcb3a458f99716484735a1b9831"
+      ]
+    },
+    {
+      "id": "sha256:81ba48e19ff47fba73c9485ec60b28888563f769b6399cc74dc9a79f931bf5c3",
+      "bytes": 292698937,
+      "size": "279.1 MiB",
+      "repoTags": [
+        "mcr.microsoft.com/azuremonitor/containerinsights/ciprod/prometheus-collector/images:6.10.0-main-09-16-2024-85a71678"
+      ],
+      "repoDigests": [
+        "sha256:a414de81d6976fc96a97d9e5c79781ed3a7691a4cbbf29733cfc52a737c79c3d"
+      ]
+    },
+    {
+      "id": "sha256:8e70efefd9aba0f0888da0f09bb45244efed60855ccb61494d9c4f70e0e253d7",
+      "bytes": 276248645,
+      "size": "263.5 MiB",
+      "repoTags": [
+        "mcr.microsoft.com/azuremonitor/containerinsights/ciprod:3.1.24"
+      ],
+      "repoDigests": [
+        "sha256:b0c39ad3a8cb045f104a18218a6eece31020213f4bb04f192b9aad9f75f1779f"
+      ]
+    },
+    {
+      "id": "sha256:dbb7d998378436b3965205747633b498102cc48fc831187ae4a17e43d3f54c8e",
+      "bytes": 25846128,
+      "size": "24.6 MiB",
+      "repoTags": [
+        "mcr.microsoft.com/containernetworking/azure-ipam:v0.0.7"
+      ],
+      "repoDigests": [
+        "sha256:49ff3d67f3b4adcaf3808783858be2460c1b7921ff5e67a87ba9f9fcb051e1e0"
+      ]
+    },
+    {
+      "id": "sha256:8a9e6d1541e7be24324881d0cbcd8a0292c56d53e884e806b9dd6e5cc04fca3f",
+      "bytes": 60412229,
+      "size": "57.6 MiB",
+      "repoTags": [
+        "mcr.microsoft.com/oss/kubernetes-csi/azuredisk-csi:v1.28.11"
+      ],
+      "repoDigests": [
+        "sha256:95bbca5ab28f1a81d8a9ec0b6e74ead74519ce0c4c67a49a43d9c47d537cfa15"
+      ]
+    },
+    {
+      "id": "sha256:8e0d37f66394e8df3c8d01ef2a1edd8dbbcd20ac41b5ed86d691ab7d02fb5165",
+      "bytes": 99150372,
+      "size": "94.6 MiB",
+      "repoTags": [
+        "mcr.microsoft.com/oss/kubernetes-csi/azurefile-csi:v1.29.9"
+      ],
+      "repoDigests": [
+        "sha256:543b4eedbeca474aebdff1aae6d92d8294d1d193c2376cc3d6e3a0e6da455898"
+      ]
+    },
+    {
+      "id": "sha256:68d78f5a6784a16e8b8a34f68a97d7daf823036ee69d53ca61bf6be241fcae42",
+      "bytes": 99755742,
+      "size": "95.1 MiB",
+      "repoTags": [
+        "mcr.microsoft.com/oss/kubernetes-csi/azurefile-csi:v1.31.0"
+      ],
+      "repoDigests": [
+        "sha256:1daa8a30a600b61e2a65dfb96750449e27bd5a5873a92c09ad7a51c899b7be5e"
+      ]
+    },
+    {
+      "id": "sha256:cc8e7a4fde67bb1c9f7754dcf279fc338683826120e43b6782ff14eca59e3213",
+      "bytes": 158787279,
+      "size": "151.4 MiB",
+      "repoTags": [
+        "mcr.microsoft.com/oss/kubernetes-csi/blob-csi:v1.24.5"
+      ],
+      "repoDigests": [
+        "sha256:6c0c5e32e29451c511093dcdfa14f915b2ab114d73347aef39067a67488f36a6"
+      ]
+    },
+    {
+      "id": "sha256:bb66f4dbb1fb95ea519e4cf45150e7860130c7d3c6c77b6e4d1c4f51da2a2c85",
+      "bytes": 40801154,
+      "size": "38.9 MiB",
+      "repoTags": [
+        "mcr.microsoft.com/azuremonitor/containerinsights/ciprod/prometheus-collector/images:6.10.0-main-09-16-2024-85a71678-targetallocator"
+      ],
+      "repoDigests": [
+        "sha256:98f3f2eb8ebfdcabcb9fe22bda0d1198edac4ef620d2fe98682aeaee55305f0a"
+      ]
+    },
+    {
+      "id": "sha256:21578c0ba82e4fb791ff134969ee62a3276fca587c8b64829e140d2a54f650dd",
+      "bytes": 159030918,
+      "size": "151.7 MiB",
+      "repoTags": [
+        "mcr.microsoft.com/azuremonitor/containerinsights/ciprod/prometheus-collector/images:6.9.1-main-08-28-2024-f33aacb5-cfg"
+      ],
+      "repoDigests": [
+        "sha256:c72ce5b551cb7c059d43ff7ed30dcfc0f2bc85f907e5f5edb0af5516a2b1045c"
+      ]
+    },
+    {
       "id": "sha256:6d31c7045f600007ed9629a112e7478291304d3ca7d66b29ac97cb81e61cadb4",
       "bytes": 18139034,
       "size": "17.3 MiB",
       "repoTags": [
         "mcr.microsoft.com/oss/kubernetes/azure-cloud-node-manager:v1.28.13"
-=======
-      "id": "sha256:6d3705b3127976c13d63a73a78ad977cd240cb7acfbef4264cc41213c139cb25",
-      "bytes": 60938870,
-      "size": "58.1 MiB",
-      "repoTags": [
-        "mcr.microsoft.com/oss/kubernetes-csi/azuredisk-csi:v1.29.9"
->>>>>>> 97637de2
-      ],
-      "repoDigests": [
-        "sha256:8126f16439568fc4ef2aad95554d1518c99d10040ced3e459825d90d463309e5"
-      ]
-    },
-    {
-      "id": "sha256:42de643d0da998409dd704c175afe6030d2354e05d21045cff17967c52fb9c69",
-      "bytes": 66365652,
-      "size": "63.3 MiB",
-      "repoTags": [
-        "mcr.microsoft.com/oss/kubernetes-csi/azuredisk-csi:v1.30.4"
-      ],
-      "repoDigests": [
-        "sha256:3c40295531a3b9279f2ed0a6adca45832c02b362f8780f9b831c21b6101d22cd"
-      ]
-    },
-    {
-      "id": "sha256:186473cf0a31771a84572c2245ab61e4b1e26340ca151169868dc1c666d481a0",
-      "bytes": 9900276,
-      "size": "9.4 MiB",
-      "repoTags": [
-        "mcr.microsoft.com/oss/kubernetes/apiserver-network-proxy/agent:v0.1.6-hotfix.20240116"
-      ],
-      "repoDigests": [
-        "sha256:5e04a0beccf65b4e70a25bc95e4706d4cf7e930cf827d0278336021315cf8934"
-      ]
-    },
-    {
-      "id": "sha256:5a35adb36da915f659ebc2bed9dc0a3e79fcf1750a61adfe40efde03e4a73f11",
-      "bytes": 10932551,
-      "size": "10.4 MiB",
-      "repoTags": [
-        "mcr.microsoft.com/oss/kubernetes/autoscaler/addon-resizer:1.8.20"
-      ],
-      "repoDigests": [
-        "sha256:5f6148e852e1cce336ca7776c6b93bbf3bd12a4169f8a5d32afc9a118c0bd9d8"
-      ]
-    },
-    {
-      "id": "sha256:a50447fed2b56b4f2ec3fba27a2c925d194dbebe100bc587ecf275ee10560fc2",
-      "bytes": 10801191,
-      "size": "10.3 MiB",
-      "repoTags": [
-        "mcr.microsoft.com/oss/kubernetes/windows-gmsa-webhook:v0.7.1"
-      ],
-      "repoDigests": [
-        "sha256:d4265ec6de06c0e5280be1594c87820d19dc2737085f164bf269097f0dad2979"
-      ]
-    },
-    {
-      "id": "sha256:72caddef8e30b93d88227034b3db067a76110856e2b3df3ccaf3b61c6ef2c9b6",
-      "bytes": 159083682,
-      "size": "151.7 MiB",
-      "repoTags": [
-        "mcr.microsoft.com/azuremonitor/containerinsights/ciprod/prometheus-collector/images:6.10.0-main-09-16-2024-85a71678-cfg"
-      ],
-      "repoDigests": [
-        "sha256:432d3d663dbf262e6a377c20fb2b92fe382e388e2a95b1b7c65c7d73ac3cf4c9"
-      ]
-    },
-    {
-      "id": "sha256:f6f4bac2c31fd7a4824211574cab8045b12f49fab93633529a73226f4b478338",
-      "bytes": 82295317,
-      "size": "78.5 MiB",
-      "repoTags": [
-        "mcr.microsoft.com/containernetworking/azure-cni:v1.5.38"
-      ],
-      "repoDigests": [
-        "sha256:71ec4ef3ff95487b3f956034d464f1b5ece556022af6b5b351b0f7d2cad95316"
-      ]
-    },
-    {
-      "id": "sha256:0d1d675e12d418dc6bc16f1fef421a3502e531bf28dc130483e2508241c0066b",
-      "bytes": 98438729,
-      "size": "93.9 MiB",
-      "repoTags": [
-        "mcr.microsoft.com/oss/kubernetes-csi/azurefile-csi:v1.28.12"
-      ],
-      "repoDigests": [
-        "sha256:db138d893ec8198a71c60f260945e4b4a444c238ff007385546bf6d08e21650e"
-      ]
-    },
-    {
-      "id": "sha256:f2839dc20fd2ea6c85ffde9629ead290a8f44ffac5b2802f6e992d82670e357b",
-      "bytes": 14034564,
-      "size": "13.4 MiB",
-      "repoTags": [
-        "mcr.microsoft.com/oss/kubernetes-csi/csi-node-driver-registrar:v2.12.0"
-      ],
-      "repoDigests": [
-        "sha256:8b470340c23ebac3d182d2c3cf07c46983f8c4cdf08d0907e2b780339d506dfd"
-      ]
-    },
-    {
-      "id": "sha256:d122b6f09458d9cd87931892fcb6c076ea5945ef685ea7fb642a92eb90caa112",
-      "bytes": 22093258,
-      "size": "21.1 MiB",
-      "repoTags": [
-        "mcr.microsoft.com/oss/kubernetes/azure-cloud-node-manager:v1.31.1"
-      ],
-      "repoDigests": [
-        "sha256:e9b522399e4ec6bc4ce90c173e59db135d742de7b16f0f5454b4d88ba78a98c7"
-      ]
-    },
-    {
-      "id": "sha256:070f7dad123c53ed9ec1e2343093d076d9dc6d9b0714d7351130cb819cbca7b2",
-      "bytes": 92781917,
-      "size": "88.5 MiB",
-      "repoTags": [
-        "mcr.microsoft.com/oss/kubernetes/kube-proxy:v1.31.3"
-      ],
-      "repoDigests": [
-        "sha256:f4a9c8fce0e7b36f2be8a0a55021447b9ff5c65448e68148b2d6fb3419c2887d"
-      ]
-    },
-    {
-      "id": "sha256:9c3b000e3613eaff6a2bb89f7d9f1171bb82282828da23501f7732429d150981",
-      "bytes": 44388499,
-      "size": "42.3 MiB",
-      "repoTags": [
-        "mcr.microsoft.com/oss/kubernetes/kube-state-metrics:v2.11.0"
-      ],
-      "repoDigests": [
-        "sha256:66b9dcb966f97ecc314d9670067de0ea096b982e1c9ec459a74d0b70a50c91bb"
-      ]
-    },
-    {
-      "id": "sha256:7fbcb1484d87dea535b261c65cb94c5940741fd8fa87fd3b1477ef217d5b91c6",
-      "bytes": 513030541,
-      "size": "489.3 MiB",
-      "repoTags": [
-        "mcr.microsoft.com/aks/aks-gpu-cuda:550.127.08-20241204190836"
-      ],
-      "repoDigests": [
-        "sha256:db00c5645a84653cd069a57376ee432189e72063338a3f000d03e93f9799d015"
-      ]
-    },
-    {
-      "id": "sha256:94cffee7ae8e4eb248f80a76b671ddac5e85f6c6cc8552766355b9c1775a3d0c",
-      "bytes": 40772666,
-      "size": "38.9 MiB",
-      "repoTags": [
-        "mcr.microsoft.com/azuremonitor/containerinsights/ciprod/prometheus-collector/images:6.9.1-main-08-28-2024-f33aacb5-targetallocator"
-      ],
-      "repoDigests": [
-        "sha256:4b96fc1b8801ca31f0a5a4cab6cc84852e7f77951a9b21b2b406586df5a56e19"
-      ]
-    },
-    {
-      "id": "sha256:f818621acf10f23338ee77e25bca36f0bb9e14df037263ceb2af00265a86eb73",
-      "bytes": 39459245,
-      "size": "37.6 MiB",
-      "repoTags": [
-        "mcr.microsoft.com/oss/kubernetes/autoscaler/cluster-proportional-autoscaler:v1.8.9"
-      ],
-      "repoDigests": [
-        "sha256:f8d8fcddccf5f21cb2400b544b63e17ce693d879f847d1bda9be29af6cd54b2e"
-      ]
-    },
-    {
-      "id": "sha256:f42c335b2115c25551323f1cc26b08f0ace008c99d645561985c12fb92060d60",
-      "bytes": 83028829,
-      "size": "79.2 MiB",
-      "repoTags": [
-        "mcr.microsoft.com/oss/kubernetes/kube-proxy:v1.28.14"
-      ],
-      "repoDigests": [
-        "sha256:69b6c37b56b8eeabc2f49f47d78830ac55703d5af0d173a9ed5369e490b6c8eb"
-      ]
-    },
-    {
-      "id": "sha256:7b178dc69474dd40a6471673c620079746e086c341b373fa723c09e043a5b911",
-      "bytes": 300833,
-      "size": "293.8 KiB",
-      "repoTags": [
-        "mcr.microsoft.com/oss/kubernetes/pause:3.6"
-      ],
-      "repoDigests": [
-        "sha256:b4b669f27933146227c9180398f99d8b3100637e4a0a1ccf804f8b12f4b9b8df"
-      ]
-    },
-    {
-      "id": "sha256:1a3d5fc736a77d47d89694290a9831aedf3e68e1c796227faab12ec874911fce",
-      "bytes": 62908626,
-      "size": "60.0 MiB",
-      "repoTags": [
-        "mcr.microsoft.com/containernetworking/azure-cns:v1.6.13"
-      ],
-      "repoDigests": [
-        "sha256:1c99a46a136fac00b31a6c3c1d2dc4f1ec6394e095c3559dda5c959767f33225"
-      ]
-    },
-    {
-      "id": "sha256:ea171780292bf2f4dff0b54ca3878a2a0b94059cd673535a31107a45c4a62566",
-      "bytes": 210876677,
-      "size": "201.1 MiB",
-      "repoTags": [
-        "mcr.microsoft.com/oss/cilium/cilium:1.14.10-2"
-      ],
-      "repoDigests": [
-        "sha256:2fd5c5b15adaabaf0e0ed792cb8030a2ec0e5c63ffaa8ef762fa15f3fd4d5639"
-      ]
-    },
-    {
-      "id": "sha256:ffa47e59f45a131b3b864d44aefb053666851f2a6d8f5aa76dac508c7b2d3c76",
-      "bytes": 85554461,
-      "size": "81.6 MiB",
-      "repoTags": [
-        "mcr.microsoft.com/containernetworking/azure-cni:v1.6.13"
-      ],
-      "repoDigests": [
-        "sha256:cde4eebec2a877f44cd07df9077225f1684d5c0c25e2fd2817613eb96423f831"
-      ]
-    },
-    {
-      "id": "sha256:d0712c8269b917f76cf7c10b4d1894b93f02743503152e1a6c6acf8ce1609c41",
-      "bytes": 26330144,
-      "size": "25.1 MiB",
-      "repoTags": [
-        "mcr.microsoft.com/containernetworking/azure-ipam:v0.2.0"
-      ],
-      "repoDigests": [
-        "sha256:e349cb26e795e2f697a663bcfa44c2377551b3aa1a150ecade1ca48ae8e04aec"
-      ]
-    },
-    {
-      "id": "sha256:abee33b448d19df1975513c858226cdf2ac5b6cdd3f0181e0919c8c38160bfba",
-      "bytes": 158634784,
-      "size": "151.3 MiB",
-      "repoTags": [
-        "mcr.microsoft.com/oss/kubernetes-csi/blob-csi:v1.23.9"
-      ],
-      "repoDigests": [
-        "sha256:14cd059fa2ef80b9169a73e539b4c78bd76dc0468603b1200bb9ae775d80936a"
-      ]
-    },
-    {
-      "id": "sha256:c303ce4aca7e8d71122189ca0b04b182cf8b204da4fdd252abbbe8d1814756a0",
-      "bytes": 86003037,
-      "size": "82.0 MiB",
-      "repoTags": [
-        "mcr.microsoft.com/oss/kubernetes/kube-proxy:v1.30.7"
-      ],
-      "repoDigests": [
-        "sha256:0f43277371f1e7c7ff48455d17c67f5b814d4fcc522aad9b271c4d54d3a992c7"
-      ]
-    },
-    {
-      "id": "sha256:8b4c5d52f6fba917ef23bc3c41613ffd336f8473c444081196030fe08f7f2b64",
-      "bytes": 42760884,
-      "size": "40.8 MiB",
-      "repoTags": [
-        "mcr.microsoft.com/oss/open-policy-agent/gatekeeper:v3.17.1"
-      ],
-      "repoDigests": [
-        "sha256:753298ef2c3555bc7617423d2e314b593f149494c17c71a2a6acdac4519468c2"
-      ]
-    },
-    {
-      "id": "sha256:6284cbe7030dfa0d79382ea3f86cf3b892d0ee17807b01d921e97a7877e27313",
-      "bytes": 28315804,
-      "size": "27.0 MiB",
-      "repoTags": [
-        "mcr.microsoft.com/aks/msi/addon-token-adapter:master.221118.2"
-      ],
-      "repoDigests": [
-        "sha256:6fee210e78756207a3a32c105847c4a27fd02bcb3a458f99716484735a1b9831"
-      ]
-    },
-    {
-      "id": "sha256:81ba48e19ff47fba73c9485ec60b28888563f769b6399cc74dc9a79f931bf5c3",
-      "bytes": 292698937,
-      "size": "279.1 MiB",
-      "repoTags": [
-        "mcr.microsoft.com/azuremonitor/containerinsights/ciprod/prometheus-collector/images:6.10.0-main-09-16-2024-85a71678"
-      ],
-      "repoDigests": [
-        "sha256:a414de81d6976fc96a97d9e5c79781ed3a7691a4cbbf29733cfc52a737c79c3d"
-      ]
-    },
-    {
-      "id": "sha256:8e70efefd9aba0f0888da0f09bb45244efed60855ccb61494d9c4f70e0e253d7",
-      "bytes": 276248645,
-      "size": "263.5 MiB",
-      "repoTags": [
-        "mcr.microsoft.com/azuremonitor/containerinsights/ciprod:3.1.24"
-      ],
-      "repoDigests": [
-        "sha256:b0c39ad3a8cb045f104a18218a6eece31020213f4bb04f192b9aad9f75f1779f"
-      ]
-    },
-    {
-      "id": "sha256:dbb7d998378436b3965205747633b498102cc48fc831187ae4a17e43d3f54c8e",
-      "bytes": 25846128,
-      "size": "24.6 MiB",
-      "repoTags": [
-        "mcr.microsoft.com/containernetworking/azure-ipam:v0.0.7"
-      ],
-      "repoDigests": [
-        "sha256:49ff3d67f3b4adcaf3808783858be2460c1b7921ff5e67a87ba9f9fcb051e1e0"
-      ]
-    },
-    {
-      "id": "sha256:8a9e6d1541e7be24324881d0cbcd8a0292c56d53e884e806b9dd6e5cc04fca3f",
-      "bytes": 60412229,
-      "size": "57.6 MiB",
-      "repoTags": [
-        "mcr.microsoft.com/oss/kubernetes-csi/azuredisk-csi:v1.28.11"
-      ],
-      "repoDigests": [
-        "sha256:95bbca5ab28f1a81d8a9ec0b6e74ead74519ce0c4c67a49a43d9c47d537cfa15"
-      ]
-    },
-    {
-      "id": "sha256:8e0d37f66394e8df3c8d01ef2a1edd8dbbcd20ac41b5ed86d691ab7d02fb5165",
-      "bytes": 99150372,
-      "size": "94.6 MiB",
-      "repoTags": [
-        "mcr.microsoft.com/oss/kubernetes-csi/azurefile-csi:v1.29.9"
-      ],
-      "repoDigests": [
-        "sha256:543b4eedbeca474aebdff1aae6d92d8294d1d193c2376cc3d6e3a0e6da455898"
-      ]
-    },
-    {
-      "id": "sha256:68d78f5a6784a16e8b8a34f68a97d7daf823036ee69d53ca61bf6be241fcae42",
-      "bytes": 99755742,
-      "size": "95.1 MiB",
-      "repoTags": [
-        "mcr.microsoft.com/oss/kubernetes-csi/azurefile-csi:v1.31.0"
-      ],
-      "repoDigests": [
-        "sha256:1daa8a30a600b61e2a65dfb96750449e27bd5a5873a92c09ad7a51c899b7be5e"
-      ]
-    },
-    {
-      "id": "sha256:cc8e7a4fde67bb1c9f7754dcf279fc338683826120e43b6782ff14eca59e3213",
-      "bytes": 158787279,
-      "size": "151.4 MiB",
-      "repoTags": [
-        "mcr.microsoft.com/oss/kubernetes-csi/blob-csi:v1.24.5"
-      ],
-      "repoDigests": [
-        "sha256:6c0c5e32e29451c511093dcdfa14f915b2ab114d73347aef39067a67488f36a6"
-      ]
-    },
-    {
-      "id": "sha256:bb66f4dbb1fb95ea519e4cf45150e7860130c7d3c6c77b6e4d1c4f51da2a2c85",
-      "bytes": 40801154,
-      "size": "38.9 MiB",
-      "repoTags": [
-        "mcr.microsoft.com/azuremonitor/containerinsights/ciprod/prometheus-collector/images:6.10.0-main-09-16-2024-85a71678-targetallocator"
-      ],
-      "repoDigests": [
-        "sha256:98f3f2eb8ebfdcabcb9fe22bda0d1198edac4ef620d2fe98682aeaee55305f0a"
-      ]
-    },
-    {
-      "id": "sha256:21578c0ba82e4fb791ff134969ee62a3276fca587c8b64829e140d2a54f650dd",
-      "bytes": 159030918,
-      "size": "151.7 MiB",
-      "repoTags": [
-        "mcr.microsoft.com/azuremonitor/containerinsights/ciprod/prometheus-collector/images:6.9.1-main-08-28-2024-f33aacb5-cfg"
-      ],
-      "repoDigests": [
-        "sha256:c72ce5b551cb7c059d43ff7ed30dcfc0f2bc85f907e5f5edb0af5516a2b1045c"
-      ]
-    },
-    {
-      "id": "sha256:6d31c7045f600007ed9629a112e7478291304d3ca7d66b29ac97cb81e61cadb4",
-      "bytes": 18139034,
-      "size": "17.3 MiB",
-      "repoTags": [
-        "mcr.microsoft.com/oss/kubernetes/azure-cloud-node-manager:v1.28.13"
       ],
       "repoDigests": [
         "sha256:525ca9c8a44bbdfa9acc0a417776bb822a1bbdaaf27d9776b8dcf5b3519c346a"
@@ -432,7 +424,6 @@
       "id": "sha256:19fdfa77105f14880eb1b33872ddfe7a6bb7a7501634dcc305f5720ec66d64d8",
       "bytes": 21371149,
       "size": "20.4 MiB",
-<<<<<<< HEAD
       "repoTags": [
         "mcr.microsoft.com/oss/kubernetes/azure-cloud-node-manager:v1.30.7"
       ],
@@ -456,31 +447,6 @@
       "bytes": 27662618,
       "size": "26.4 MiB",
       "repoTags": [
-=======
-      "repoTags": [
-        "mcr.microsoft.com/oss/kubernetes/azure-cloud-node-manager:v1.30.7"
-      ],
-      "repoDigests": [
-        "sha256:f18feb78e36eef88f0e23d98d798476d2bf6837de11892fe118ab043afdcd497"
-      ]
-    },
-    {
-      "id": "sha256:051bf5603bcf8eca0e9108ff45e18d0116bdff9ead3398fd4299bf1b48c60097",
-      "bytes": 31339652,
-      "size": "29.9 MiB",
-      "repoTags": [
-        "mcr.microsoft.com/azure-policy/policy-kubernetes-addon-prod:1.9.1"
-      ],
-      "repoDigests": [
-        "sha256:9a631466f83c3f48a846ff0810e6334b2ba3876f688806332f0b47c1521190ba"
-      ]
-    },
-    {
-      "id": "sha256:316c827e5690efd3392b57916175ce1739cd7067d4bb259217a74fcf0602c2a3",
-      "bytes": 27662618,
-      "size": "26.4 MiB",
-      "repoTags": [
->>>>>>> 97637de2
         "mcr.microsoft.com/azure-policy/policy-kubernetes-webhook:1.9.1"
       ],
       "repoDigests": [
@@ -577,16 +543,6 @@
       ]
     },
     {
-<<<<<<< HEAD
-      "id": "sha256:8a9e6d1541e7be24324881d0cbcd8a0292c56d53e884e806b9dd6e5cc04fca3f",
-      "bytes": 60412229,
-      "size": "57.6 MiB",
-      "repoTags": [
-        "mcr.microsoft.com/oss/kubernetes-csi/azuredisk-csi:v1.28.11"
-      ],
-      "repoDigests": [
-        "sha256:95bbca5ab28f1a81d8a9ec0b6e74ead74519ce0c4c67a49a43d9c47d537cfa15"
-=======
       "id": "sha256:405ec2725358017740cd40a34b0f6d98fc9d1b04a524cbf98ec834bf42f2c85f",
       "bytes": 83928135,
       "size": "80.0 MiB",
@@ -595,7 +551,6 @@
       ],
       "repoDigests": [
         "sha256:b93f37c77f4df0c2ba8f8d208d4e482d27308627a81fe6fc152f7cdeb2750fdd"
->>>>>>> 97637de2
       ]
     },
     {
@@ -753,16 +708,6 @@
       ]
     },
     {
-<<<<<<< HEAD
-      "id": "sha256:81ba48e19ff47fba73c9485ec60b28888563f769b6399cc74dc9a79f931bf5c3",
-      "bytes": 292698937,
-      "size": "279.1 MiB",
-      "repoTags": [
-        "mcr.microsoft.com/azuremonitor/containerinsights/ciprod/prometheus-collector/images:6.10.0-main-09-16-2024-85a71678"
-      ],
-      "repoDigests": [
-        "sha256:a414de81d6976fc96a97d9e5c79781ed3a7691a4cbbf29733cfc52a737c79c3d"
-=======
       "id": "sha256:8f2fb5a07b56ea57b0a32f6dfd387e9eb637d861e12ef938dc2d4fd18535c76a",
       "bytes": 101209176,
       "size": "96.5 MiB",
@@ -771,7 +716,6 @@
       ],
       "repoDigests": [
         "sha256:f44180bbeb14b08571f2858f1fdedfbbcff5600c6d6e34ec430c11d62400c153"
->>>>>>> 97637de2
       ]
     },
     {
@@ -790,17 +734,10 @@
       "bytes": 84241755,
       "size": "80.3 MiB",
       "repoTags": [
-<<<<<<< HEAD
-        "mcr.microsoft.com/azuremonitor/containerinsights/ciprod/prometheus-collector/images:6.9.1-main-08-28-2024-f33aacb5"
-      ],
-      "repoDigests": [
-        "sha256:91769520e04b290bfc7efe49a76f2792ade0f3862c07fd089c208e68fd76eea8"
-=======
         "mcr.microsoft.com/oss/kubernetes/kube-proxy:v1.29.11"
       ],
       "repoDigests": [
         "sha256:4967e837b2842c7f64cd99288e322991fd0498807913849da8da3177957f5f98"
->>>>>>> 97637de2
       ]
     },
     {
