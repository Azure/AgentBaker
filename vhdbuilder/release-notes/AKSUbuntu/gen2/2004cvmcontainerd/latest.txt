--- conflicted
+++ resolved
@@ -1,12 +1,6 @@
-<<<<<<< HEAD
-Starting build on  Tue Dec 10 03:28:31 UTC 2024
-Components downloaded in this VHD build (some of the below components might get deleted during cluster provisioning if they are not needed):
-  - oras version 1.2.1
-=======
 Starting build on  Sun Jan 12 09:08:18 UTC 2025
 Components downloaded in this VHD build (some of the below components might get deleted during cluster provisioning if they are not needed):
   - oras version 1.2.2
->>>>>>> 7aef98e7
   - runc version 1.1.15-ubuntu20.04u1
   - containerd version 1.7.23-ubuntu20.04u1
   - CNI plugin version 1.4.1
@@ -130,41 +124,6 @@
   - bcc-tools
   - libbcc-examples
 kubelet/kubectl downloaded:
-<<<<<<< HEAD
--rwxr-xr-x 1 root root  38693345 Aug 13 10:41 /usr/local/bin/crictl
--rwxr-xr-x 1 root root 110649604 Sep 12 23:20 /usr/local/bin/kubelet-1.28.14
--rwxr-xr-x 1 root root  49623192 Sep 12 23:20 /usr/local/bin/kubectl-1.28.14
--rwxr-xr-x 1 root root 108712196 Oct 17 06:39 /usr/local/bin/kubelet-1.27.100-akslts
--rwxr-xr-x 1 root root  49066136 Oct 17 06:39 /usr/local/bin/kubectl-1.27.100-akslts
--rwxr-xr-x 1 root root  76902744 Oct 23 15:59 /usr/local/bin/kubelet-1.31.2
--rwxr-xr-x 1 root root  56381592 Oct 23 15:59 /usr/local/bin/kubectl-1.31.2
--rwxr-xr-x 1 root root 100161976 Oct 23 16:03 /usr/local/bin/kubelet-1.30.6
--rwxr-xr-x 1 root root  51454104 Oct 23 16:03 /usr/local/bin/kubectl-1.30.6
--rwxr-xr-x 1 root root 110649604 Oct 23 16:18 /usr/local/bin/kubelet-1.28.15
--rwxr-xr-x 1 root root  49623192 Oct 23 16:18 /usr/local/bin/kubectl-1.28.15
--rwxr-xr-x 1 root root 112603396 Oct 23 16:24 /usr/local/bin/kubelet-1.29.10
--rwxr-xr-x 1 root root  50225304 Oct 23 16:24 /usr/local/bin/kubectl-1.29.10
--rwxr-xr-x 1 root root 108712196 Oct 31 21:40 /usr/local/bin/kubelet-1.27.101-akslts
--rwxr-xr-x 1 root root  49066136 Oct 31 21:40 /usr/local/bin/kubectl-1.27.101-akslts
--rwxr-xr-x 1 root root  76902744 Dec  2 23:49 /usr/local/bin/kubelet-1.31.3
--rwxr-xr-x 1 root root  56381592 Dec  2 23:49 /usr/local/bin/kubectl-1.31.3
--rwxr-xr-x 1 root root 100161976 Dec  2 23:52 /usr/local/bin/kubelet-1.30.7
--rwxr-xr-x 1 root root  51454104 Dec  2 23:52 /usr/local/bin/kubectl-1.30.7
--rwxr-xr-x 1 root root 112603396 Dec  3 00:08 /usr/local/bin/kubelet-1.29.11
--rwxr-xr-x 1 root root  50225304 Dec  3 00:08 /usr/local/bin/kubectl-1.29.11
--rwxr-xr-x 1 1001  127  10334343 Dec  5 08:41 /usr/local/bin/oras
--rw-r--r-- 1 1001  127     11343 Dec  6 03:21 /usr/local/bin/LICENSE
--rwxr-xr-x 1 root root       705 Dec 10 03:28 /usr/local/bin/ci-syslog-watcher.sh
--rwxr-xr-x 1 root root  36014944 Dec 10 03:37 /usr/local/bin/containerd-shim-spin-v0-3-0-v1
--rwxr-xr-x 1 root root  39369104 Dec 10 03:37 /usr/local/bin/containerd-shim-wws-v0-8-0-v1
--rwxr-xr-x 1 root root  45334640 Dec 10 03:37 /usr/local/bin/containerd-shim-spin-v0-5-1-v1
--rwxr-xr-x 1 root root  47622592 Dec 10 03:37 /usr/local/bin/containerd-shim-slight-v0-3-0-v1
--rwxr-xr-x 1 root root  53775024 Dec 10 03:37 /usr/local/bin/containerd-shim-spin-v0-8-0-v1
--rwxr-xr-x 1 root root  52232184 Dec 10 03:37 /usr/local/bin/containerd-shim-slight-v0-5-1-v1
--rwxr-xr-x 1 root root  60175432 Dec 10 03:37 /usr/local/bin/containerd-shim-slight-v0-8-0-v1
--rwxr-xr-x 1 root root  63515504 Dec 10 03:37 /usr/local/bin/containerd-shim-spin-v2
--rwxr-xr-x 1 root root  35384960 Dec 10 03:38 /usr/local/bin/bpftrace
-=======
 -rwxr-xr-x 1 root root    38693345 Aug 13 10:41 /usr/local/bin/crictl
 -rwxr-xr-x 1 root root   110649604 Sep 12 23:20 /usr/local/bin/kubelet-1.28.14
 -rwxr-xr-x 1 root root    49623192 Sep 12 23:20 /usr/local/bin/kubectl-1.28.14
@@ -198,7 +157,6 @@
 -rwxr-xr-x 1 root root    36014944 Jan 12 09:17 /usr/local/bin/containerd-shim-spin-v0-3-0-v1
 -rwxr-xr-x 1 root root    63515504 Jan 12 09:17 /usr/local/bin/containerd-shim-spin-v2
 -rwxr-xr-x 1 root root    35384960 Jan 12 09:17 /usr/local/bin/bpftrace
->>>>>>> 7aef98e7
 === Installed Packages Begin
 Listing...
 accountsservice/focal-updates,focal-security,now 0.6.55-0ubuntu12~20.04.7 amd64 [installed,automatic]
@@ -586,13 +544,8 @@
 libpwquality-tools/focal,now 1.4.2-1build1 amd64 [installed]
 libpwquality1/focal,now 1.4.2-1build1 amd64 [installed,automatic]
 libpython2-stdlib/focal,now 2.7.17-2ubuntu4 amd64 [installed,automatic]
-<<<<<<< HEAD
-libpython2.7-minimal/now 2.7.18-1~20.04.6+esm1 amd64 [installed,local]
-libpython2.7-stdlib/now 2.7.18-1~20.04.6+esm1 amd64 [installed,local]
-=======
 libpython2.7-minimal/now 2.7.18-1~20.04.6+esm1 amd64 [installed,upgradable to: 2.7.18-1~20.04.7]
 libpython2.7-stdlib/now 2.7.18-1~20.04.6+esm1 amd64 [installed,upgradable to: 2.7.18-1~20.04.7]
->>>>>>> 7aef98e7
 libpython3-stdlib/focal,now 3.8.2-0ubuntu2 amd64 [installed,automatic]
 libpython3.8-minimal/focal-updates,focal-security,now 3.8.10-0ubuntu1~20.04.13 amd64 [installed,automatic]
 libpython3.8-stdlib/focal-updates,focal-security,now 3.8.10-0ubuntu1~20.04.13 amd64 [installed,automatic]
@@ -687,30 +640,18 @@
 linux-base/focal-updates,now 4.5ubuntu3.7 all [installed]
 linux-cloud-tools-5.15.0-1073-azure/focal-updates,focal-security,now 5.15.0-1073.82~20.04.1 amd64 [installed,automatic]
 linux-cloud-tools-azure-fde/now 5.15.0.1073.82~20.04.1.50 amd64 [installed,upgradable to: 5.15.0.1074.83~20.04.1.51]
-<<<<<<< HEAD
-linux-cloud-tools-common/focal-updates,focal-security,now 5.4.0-196.216 all [installed,upgradable to: 5.4.0-200.220]
-=======
 linux-cloud-tools-common/focal-updates,focal-security,now 5.4.0-196.216 all [installed,upgradable to: 5.4.0-204.224]
->>>>>>> 7aef98e7
 linux-headers-5.15.0-1073-azure/focal-updates,focal-security,now 5.15.0-1073.82~20.04.1 amd64 [installed]
 linux-headers-azure-fde/now 5.15.0.1073.82~20.04.1.50 amd64 [installed,upgradable to: 5.15.0.1074.83~20.04.1.51]
 linux-image-5.15.0-1073-azure-fde/focal-updates,focal-security,now 5.15.0-1073.82~20.04.1.1 amd64 [installed,automatic]
 linux-image-5.15.0-1073-azure/focal-updates,focal-security,now 5.15.0-1073.82~20.04.1 amd64 [installed,automatic]
 linux-image-azure-fde/now 5.15.0.1073.82~20.04.1.50 amd64 [installed,upgradable to: 5.15.0.1074.83~20.04.1.51]
-<<<<<<< HEAD
-linux-libc-dev/focal-updates,focal-security,now 5.4.0-200.220 amd64 [installed,automatic]
-=======
 linux-libc-dev/focal-updates,focal-security,now 5.4.0-204.224 amd64 [installed,automatic]
->>>>>>> 7aef98e7
 linux-modules-5.15.0-1073-azure/focal-updates,focal-security,now 5.15.0-1073.82~20.04.1 amd64 [installed,automatic]
 linux-modules-extra-5.15.0-1073-azure/focal-updates,focal-security,now 5.15.0-1073.82~20.04.1 amd64 [installed]
 linux-tools-5.15.0-1073-azure/focal-updates,focal-security,now 5.15.0-1073.82~20.04.1 amd64 [installed,automatic]
 linux-tools-azure-fde/now 5.15.0.1073.82~20.04.1.50 amd64 [installed,upgradable to: 5.15.0.1074.83~20.04.1.51]
-<<<<<<< HEAD
-linux-tools-common/focal-updates,focal-security,now 5.4.0-196.216 all [installed,upgradable to: 5.4.0-200.220]
-=======
 linux-tools-common/focal-updates,focal-security,now 5.4.0-196.216 all [installed,upgradable to: 5.4.0-204.224]
->>>>>>> 7aef98e7
 locales/focal-updates,focal-security,now 2.31-0ubuntu9.16 all [installed,automatic]
 login/focal-updates,focal-security,now 1:4.8.1-1ubuntu5.20.04.5 amd64 [installed,automatic]
 logrotate/focal,now 3.14.0-4ubuntu3 amd64 [installed,automatic]
@@ -730,13 +671,8 @@
 mawk/focal,now 1.3.4.20200120-2 amd64 [installed,automatic]
 mdadm/focal-updates,now 4.1-5ubuntu1.2 amd64 [installed]
 mime-support/focal,now 3.64ubuntu1 all [installed,automatic]
-<<<<<<< HEAD
-moby-containerd/testing,now 1.7.23-ubuntu20.04u1 amd64 [installed,upgradable to: 1.7.24-ubuntu20.04u1]
-moby-runc/testing,focal,now 1.1.15-ubuntu20.04u1 amd64 [installed]
-=======
 moby-containerd/testing,now 1.7.23-ubuntu20.04u1 amd64 [installed,upgradable to: 2.0.1-ubuntu20.04u1]
 moby-runc/testing,focal,now 1.1.15-ubuntu20.04u1 amd64 [installed,upgradable to: 1.2.4-ubuntu20.04u1]
->>>>>>> 7aef98e7
 modemmanager/focal-updates,now 1.18.6-1~ubuntu20.04.1 amd64 [installed,automatic]
 mokutil/focal-updates,focal-security,now 0.6.0-2~20.04.2 amd64 [installed]
 motd-news-config/focal-updates,now 11ubuntu5.8 all [installed]
@@ -788,13 +724,8 @@
 python-apt-common/focal-updates,now 2.0.1ubuntu0.20.04.1 all [installed,automatic]
 python-is-python2/focal,now 2.7.17-4 all [installed]
 python2-minimal/focal,now 2.7.17-2ubuntu4 amd64 [installed,automatic]
-<<<<<<< HEAD
-python2.7-minimal/now 2.7.18-1~20.04.6+esm1 amd64 [installed,local]
-python2.7/now 2.7.18-1~20.04.6+esm1 amd64 [installed,local]
-=======
 python2.7-minimal/now 2.7.18-1~20.04.6+esm1 amd64 [installed,upgradable to: 2.7.18-1~20.04.7]
 python2.7/now 2.7.18-1~20.04.6+esm1 amd64 [installed,upgradable to: 2.7.18-1~20.04.7]
->>>>>>> 7aef98e7
 python2/focal,now 2.7.17-2ubuntu4 amd64 [installed,automatic]
 python3-apt/focal-updates,now 2.0.1ubuntu0.20.04.1 amd64 [installed,automatic]
 python3-attr/focal,now 19.3.0-2 all [installed,automatic]
@@ -893,11 +824,7 @@
 shared-mime-info/focal,now 1.15-1 amd64 [installed,automatic]
 socat/focal,now 1.7.3.3-2 amd64 [installed]
 software-properties-common/focal-updates,now 0.99.9.12 all [installed]
-<<<<<<< HEAD
-sosreport/now 4.5.6-0ubuntu1~20.04.2 amd64 [installed,upgradable to: 4.7.2-0ubuntu1~20.04.1]
-=======
 sosreport/now 4.5.6-0ubuntu1~20.04.2 amd64 [installed,upgradable to: 4.7.2-0ubuntu1~20.04.2]
->>>>>>> 7aef98e7
 sound-theme-freedesktop/focal,now 0.8-2ubuntu1 all [installed,automatic]
 ssh-import-id/focal,now 5.10-0ubuntu1 all [installed]
 strace/focal-updates,now 5.5-3ubuntu1 amd64 [installed,automatic]
@@ -959,11 +886,7 @@
 tmpfs           6.3G  9.1M  6.3G   1% /run
 tmpfs           5.0M     0  5.0M   0% /run/lock
 tmpfs            32G     0   32G   0% /sys/fs/cgroup
-<<<<<<< HEAD
-/dev/sda1        29G   26G  2.1G  93% /
-=======
 /dev/sda1        29G   26G  2.2G  93% /
->>>>>>> 7aef98e7
 /dev/sda15     1022M   48M  975M   5% /boot/efi
 /dev/sdb1       590G   32K  560G   1% /mnt
 tmpfs           6.3G     0  6.3G   0% /run/user/1000
@@ -983,17 +906,10 @@
 === os-release End
 Using kernel:
 Linux version 5.15.0-1073-azure (buildd@lcy02-amd64-090) (gcc (Ubuntu 9.4.0-1ubuntu1~20.04.2) 9.4.0, GNU ld (GNU Binutils for Ubuntu) 2.34) #82~20.04.1-Ubuntu SMP Tue Sep 3 12:27:43 UTC 2024
-<<<<<<< HEAD
-Install completed successfully on  Tue Dec 10 03:46:11 UTC 2024
-VSTS Build NUMBER: 20241210.1_master_109964864
-VSTS Build ID: 109964864
-Commit: 9d93f9050119736271fd9a8591dacf536504247a
-=======
 Install completed successfully on  Sun Jan 12 09:28:33 UTC 2025
 VSTS Build NUMBER: 20250112.1_master_112294401
 VSTS Build ID: 112294401
 Commit: f255e5ef5701ed79b68faf127c2b2cb900f27364
->>>>>>> 7aef98e7
 Ubuntu version: 20.04
 Hyperv generation: V2
 Feature flags: None
