{
  "sku": "2204gen2TLcontainerd",
  "imageVersion": "202501.12.0",
  "imageBom": [
    {
      "id": "sha256:68d78f5a6784a16e8b8a34f68a97d7daf823036ee69d53ca61bf6be241fcae42",
      "bytes": 99755742,
      "size": "95.1 MiB",
      "repoTags": [
        "mcr.microsoft.com/oss/kubernetes-csi/azurefile-csi:v1.31.0"
      ],
      "repoDigests": [
        "sha256:1daa8a30a600b61e2a65dfb96750449e27bd5a5873a92c09ad7a51c899b7be5e"
      ]
    },
    {
      "id": "sha256:b1f09705377490a2ebdd68401f1461e8893693b2c5a2b7b98a652c34388b6949",
      "bytes": 20977494,
      "size": "20.0 MiB",
      "repoTags": [
        "mcr.microsoft.com/oss/kubernetes/azure-cloud-node-manager:v1.30.0"
      ],
      "repoDigests": [
        "sha256:77130d502210db5482178e28d3d34fe12776dd6cfb6d66b75108f0e082656dca"
      ]
    },
    {
      "id": "sha256:8b4c5d52f6fba917ef23bc3c41613ffd336f8473c444081196030fe08f7f2b64",
      "bytes": 42760884,
      "size": "40.8 MiB",
      "repoTags": [
        "mcr.microsoft.com/oss/open-policy-agent/gatekeeper:v3.17.1"
      ],
      "repoDigests": [
        "sha256:753298ef2c3555bc7617423d2e314b593f149494c17c71a2a6acdac4519468c2"
      ]
    },
    {
      "id": "sha256:5c5c7fa933a3d8663d0b88ef04f9fb19919556e24643c7cfbbbc4dd75e27302c",
      "bytes": 16759047,
      "size": "16.0 MiB",
      "repoTags": [
        "mcr.microsoft.com/aks/ip-masq-agent-v2:v0.1.13"
      ],
      "repoDigests": [
        "sha256:10dc32d786b63e881cb00be48184cc7824c519fcebea5a16cb5a71ccbcfa8107"
      ]
    },
    {
      "id": "sha256:405ec2725358017740cd40a34b0f6d98fc9d1b04a524cbf98ec834bf42f2c85f",
      "bytes": 83928135,
      "size": "80.0 MiB",
      "repoTags": [
        "mcr.microsoft.com/containernetworking/azure-cni:v1.6.7"
      ],
      "repoDigests": [
        "sha256:b93f37c77f4df0c2ba8f8d208d4e482d27308627a81fe6fc152f7cdeb2750fdd"
      ]
    },
    {
      "id": "sha256:b95c2b36f02381ee631663a47ad2fdf06b7b8c864165d4d58fdb46b13ca57a17",
      "bytes": 99151288,
      "size": "94.6 MiB",
      "repoTags": [
        "mcr.microsoft.com/oss/kubernetes-csi/azurefile-csi:v1.29.8"
      ],
      "repoDigests": [
        "sha256:0bbd5d42789eb0dfdc27e81f8eb1796a451a67b85f504200ddeebe487c6fabcd"
      ]
    },
    {
      "id": "sha256:d0712c8269b917f76cf7c10b4d1894b93f02743503152e1a6c6acf8ce1609c41",
      "bytes": 26330144,
      "size": "25.1 MiB",
      "repoTags": [
        "mcr.microsoft.com/containernetworking/azure-ipam:v0.2.0"
      ],
      "repoDigests": [
        "sha256:e349cb26e795e2f697a663bcfa44c2377551b3aa1a150ecade1ca48ae8e04aec"
      ]
    },
    {
      "id": "sha256:96b278a19ffe27bd026c5048ad13f2841efe4b22b5e91a16539813149630daf4",
      "bytes": 59956860,
      "size": "57.2 MiB",
      "repoTags": [
        "mcr.microsoft.com/oss/kubernetes-csi/azuredisk-csi:v1.28.10"
      ],
      "repoDigests": [
        "sha256:27d9cbfe411a38cee217f22d7276e10f23fb72790cb2407db7a66b04c6adeda7"
      ]
    },
    {
      "id": "sha256:5b096872ce3f460fb80a6a565d5f444c4e5e41664c52dd1737aa0baa761ae1e4",
      "bytes": 18005055,
      "size": "17.2 MiB",
      "repoTags": [
        "mcr.microsoft.com/oss/kubernetes/azure-cloud-node-manager:v1.28.11"
      ],
      "repoDigests": [
        "sha256:0d50766bd56f20812073d00a973d64fb49cc6f7b4a23484b521c3e34abe31984"
      ]
    },
    {
      "id": "sha256:9c3b000e3613eaff6a2bb89f7d9f1171bb82282828da23501f7732429d150981",
      "bytes": 44388499,
      "size": "42.3 MiB",
      "repoTags": [
        "mcr.microsoft.com/oss/kubernetes/kube-state-metrics:v2.11.0"
      ],
      "repoDigests": [
        "sha256:66b9dcb966f97ecc314d9670067de0ea096b982e1c9ec459a74d0b70a50c91bb"
      ]
    },
    {
      "id": "sha256:bb66f4dbb1fb95ea519e4cf45150e7860130c7d3c6c77b6e4d1c4f51da2a2c85",
      "bytes": 40801154,
      "size": "38.9 MiB",
      "repoTags": [
        "mcr.microsoft.com/azuremonitor/containerinsights/ciprod/prometheus-collector/images:6.10.0-main-09-16-2024-85a71678-targetallocator"
      ],
      "repoDigests": [
        "sha256:98f3f2eb8ebfdcabcb9fe22bda0d1198edac4ef620d2fe98682aeaee55305f0a"
      ]
    },
    {
      "id": "sha256:02ae07e3509f283458ac5780a024e50fffad7b588f7bd4e1ab07fa914e3f10d9",
      "bytes": 54973080,
      "size": "52.4 MiB",
      "repoTags": [
        "mcr.microsoft.com/containernetworking/azure-cni:v1.4.56"
      ],
      "repoDigests": [
        "sha256:251f03bbd5075a1461094c975df2777e459f974be19757726a2223135b9cb2e3"
      ]
    },
    {
      "id": "sha256:feefd695f024d59665f83d8b3c76fa3018bd0ead5e3bd8b406a9bd6a5d849738",
      "bytes": 204142234,
      "size": "194.7 MiB",
      "repoTags": [
        "mcr.microsoft.com/containernetworking/azure-cns:v1.5.38"
      ],
      "repoDigests": [
        "sha256:63388d258cf3e2a6aff0e18f1baeae0c302258ef113d6f528e189f11b4a98878"
      ]
    },
    {
      "id": "sha256:52402add5c819ae82b67c0a3d7774a145cc21b98e59ebaf82e857b9403c016ae",
      "bytes": 10601324,
      "size": "10.1 MiB",
      "repoTags": [
        "mcr.microsoft.com/oss/kubernetes/apiserver-network-proxy/agent:v0.30.3-hotfix.20240819"
      ],
      "repoDigests": [
        "sha256:d58bcadc0a5c54a5be409f3473be0dd5639b111c8a9a7dd1827c8f77d76945e4"
      ]
    },
    {
      "id": "sha256:22c9fbb4302597b615dc069c16caebae58d25b466e073f352d0b84d08d6b9804",
      "bytes": 3513016,
      "size": "3.4 MiB",
      "repoTags": [
        "mcr.microsoft.com/aks/aks-node-ca-watcher:master.241021.1",
        "mcr.microsoft.com/aks/aks-node-ca-watcher:static"
      ],
      "repoDigests": [
        "sha256:5dda7066cc23852e18aa4a9531adfae56dcbf1631e49580b5f8917d47ed17f02"
      ]
    },
    {
      "id": "sha256:961d3421107108c3b08fe2b7851924447e45e336811565d5a466475b0bb5b9da",
      "bytes": 12944687,
      "size": "12.3 MiB",
      "repoTags": [
        "mcr.microsoft.com/oss/azure/secrets-store/provider-azure:v1.5.3"
      ],
      "repoDigests": [
        "sha256:b3b267c7bead172914736eef094c0de452b88baa75aef3139b095237c31311be"
      ]
    },
    {
      "id": "sha256:42de643d0da998409dd704c175afe6030d2354e05d21045cff17967c52fb9c69",
      "bytes": 66365652,
      "size": "63.3 MiB",
      "repoTags": [
        "mcr.microsoft.com/oss/kubernetes-csi/azuredisk-csi:v1.30.4"
      ],
      "repoDigests": [
        "sha256:3c40295531a3b9279f2ed0a6adca45832c02b362f8780f9b831c21b6101d22cd"
      ]
    },
    {
      "id": "sha256:e529f1bc3a83669d28ab8c8f725bbebc90d3d4b81396005bb94139d8c2281364",
      "bytes": 15639848,
      "size": "14.9 MiB",
      "repoTags": [
        "mcr.microsoft.com/oss/kubernetes/coredns:v1.9.4-hotfix.20240704"
      ],
      "repoDigests": [
        "sha256:e39893e8d799a34bf3601d2151ed0920d7715e05ad2cb3bef297076bbd8dcda7"
      ]
    },
    {
      "id": "sha256:ecc498c2f8e693fa14057f549c181e0fe8f56e29d60f1d78094eea59e7bc2008",
      "bytes": 80965499,
      "size": "77.2 MiB",
      "repoTags": [
        "mcr.microsoft.com/containernetworking/azure-cni:v1.5.35"
      ],
      "repoDigests": [
        "sha256:a69e900899bef0e71d240503ef07ccb0f5e85b5eb25bb9f52212a3f2c31ab63b"
      ]
    },
    {
      "id": "sha256:952ef95e220d6f5f1f924724406c2ba8632fe569181f293ee2bee19813198cd8",
      "bytes": 210876979,
      "size": "201.1 MiB",
      "repoTags": [
        "mcr.microsoft.com/oss/cilium/cilium:1.14.10-1"
      ],
      "repoDigests": [
        "sha256:54cf5b778baf88059fd468468eb0235af4feec9beb68627d0c8282c53745ec76"
      ]
    },
    {
      "id": "sha256:6f807c016d9206fef899d3d19b5597a9703215aa3d91fb4c4e72c9a990e957a2",
      "bytes": 13438588,
      "size": "12.8 MiB",
      "repoTags": [
        "mcr.microsoft.com/oss/kubernetes-csi/livenessprobe:v2.12.0"
      ],
      "repoDigests": [
        "sha256:c762188c45d1b9bc9144b694b85313d5e49c741935a81d5b94fd7db978a40ae1"
      ]
    },
    {
      "id": "sha256:0d1d675e12d418dc6bc16f1fef421a3502e531bf28dc130483e2508241c0066b",
      "bytes": 98438729,
      "size": "93.9 MiB",
      "repoTags": [
        "mcr.microsoft.com/oss/kubernetes-csi/azurefile-csi:v1.28.12"
      ],
      "repoDigests": [
        "sha256:db138d893ec8198a71c60f260945e4b4a444c238ff007385546bf6d08e21650e"
      ]
    },
    {
      "id": "sha256:f818621acf10f23338ee77e25bca36f0bb9e14df037263ceb2af00265a86eb73",
      "bytes": 39459245,
      "size": "37.6 MiB",
      "repoTags": [
        "mcr.microsoft.com/oss/kubernetes/autoscaler/cluster-proportional-autoscaler:v1.8.9"
      ],
      "repoDigests": [
        "sha256:f8d8fcddccf5f21cb2400b544b63e17ce693d879f847d1bda9be29af6cd54b2e"
      ]
    },
    {
      "id": "sha256:6d31c7045f600007ed9629a112e7478291304d3ca7d66b29ac97cb81e61cadb4",
      "bytes": 18139034,
      "size": "17.3 MiB",
      "repoTags": [
        "mcr.microsoft.com/oss/kubernetes/azure-cloud-node-manager:v1.28.13"
      ],
      "repoDigests": [
        "sha256:525ca9c8a44bbdfa9acc0a417776bb822a1bbdaaf27d9776b8dcf5b3519c346a"
      ]
    },
    {
      "id": "sha256:e219da8f86f29ce280ed13b0d892851fbbcc4e919e579990c9c8fd9015a4b4c5",
      "bytes": 21001148,
      "size": "20.0 MiB",
      "repoTags": [
        "mcr.microsoft.com/oss/kubernetes/azure-cloud-node-manager:v1.30.5"
      ],
      "repoDigests": [
        "sha256:16203c47820604328950e7b7bbf6fd103aec51e1c13c2a3689546e0ba6119b2c"
      ]
    },
    {
<<<<<<< HEAD
      "id": "sha256:17c9d008f45debc00a173c70309642c5ffc924d4397141d7abf753b0cb175e6a",
      "bytes": 81187165,
      "size": "77.4 MiB",
      "repoTags": [
        "mcr.microsoft.com/oss/kubernetes/kube-proxy:v1.27.100-akslts"
      ],
      "repoDigests": [
        "sha256:d95147676d7630df8460f64d3fff6127ab9e191772631011262572291975a27a"
=======
      "id": "sha256:42de643d0da998409dd704c175afe6030d2354e05d21045cff17967c52fb9c69",
      "bytes": 66365652,
      "size": "63.3 MiB",
      "repoTags": [
        "mcr.microsoft.com/oss/kubernetes-csi/azuredisk-csi:v1.30.4"
      ],
      "repoDigests": [
        "sha256:3c40295531a3b9279f2ed0a6adca45832c02b362f8780f9b831c21b6101d22cd"
>>>>>>> 79d2559b
      ]
    },
    {
      "id": "sha256:21578c0ba82e4fb791ff134969ee62a3276fca587c8b64829e140d2a54f650dd",
      "bytes": 159030918,
      "size": "151.7 MiB",
      "repoTags": [
        "mcr.microsoft.com/azuremonitor/containerinsights/ciprod/prometheus-collector/images:6.9.1-main-08-28-2024-f33aacb5-cfg"
      ],
      "repoDigests": [
        "sha256:c72ce5b551cb7c059d43ff7ed30dcfc0f2bc85f907e5f5edb0af5516a2b1045c"
      ]
    },
    {
      "id": "sha256:8e70efefd9aba0f0888da0f09bb45244efed60855ccb61494d9c4f70e0e253d7",
      "bytes": 276248645,
      "size": "263.5 MiB",
      "repoTags": [
        "mcr.microsoft.com/azuremonitor/containerinsights/ciprod:3.1.24"
      ],
      "repoDigests": [
        "sha256:b0c39ad3a8cb045f104a18218a6eece31020213f4bb04f192b9aad9f75f1779f"
      ]
    },
    {
      "id": "sha256:dbb7d998378436b3965205747633b498102cc48fc831187ae4a17e43d3f54c8e",
      "bytes": 25846128,
      "size": "24.6 MiB",
      "repoTags": [
        "mcr.microsoft.com/containernetworking/azure-ipam:v0.0.7"
      ],
      "repoDigests": [
        "sha256:49ff3d67f3b4adcaf3808783858be2460c1b7921ff5e67a87ba9f9fcb051e1e0"
      ]
    },
    {
      "id": "sha256:f42c335b2115c25551323f1cc26b08f0ace008c99d645561985c12fb92060d60",
      "bytes": 83028829,
      "size": "79.2 MiB",
      "repoTags": [
        "mcr.microsoft.com/oss/kubernetes/kube-proxy:v1.28.14"
      ],
      "repoDigests": [
        "sha256:69b6c37b56b8eeabc2f49f47d78830ac55703d5af0d173a9ed5369e490b6c8eb"
      ]
    },
    {
      "id": "sha256:a50447fed2b56b4f2ec3fba27a2c925d194dbebe100bc587ecf275ee10560fc2",
      "bytes": 10801191,
      "size": "10.3 MiB",
      "repoTags": [
        "mcr.microsoft.com/oss/kubernetes/windows-gmsa-webhook:v0.7.1"
      ],
      "repoDigests": [
        "sha256:d4265ec6de06c0e5280be1594c87820d19dc2737085f164bf269097f0dad2979"
      ]
    },
    {
      "id": "sha256:b2325d74a9194117c30ea17a9b51a17b57b424411c9e9ee9e28c4619f69c167a",
      "bytes": 14676308,
      "size": "14.0 MiB",
      "repoTags": [
        "mcr.microsoft.com/oss/kubernetes-csi/livenessprobe:v2.14.0"
      ],
      "repoDigests": [
        "sha256:d3312f8434cee03e0c5f1d4582b8d2a9b630271726ea5f83c57eead7f440e654"
      ]
    },
    {
      "id": "sha256:2bbd67a8531539ee99753fe5630459caabf475432ca14bf803837c54ae7946e8",
      "bytes": 84241755,
      "size": "80.3 MiB",
      "repoTags": [
        "mcr.microsoft.com/oss/kubernetes/kube-proxy:v1.29.11"
      ],
      "repoDigests": [
        "sha256:4967e837b2842c7f64cd99288e322991fd0498807913849da8da3177957f5f98"
      ]
    },
    {
      "id": "sha256:94cffee7ae8e4eb248f80a76b671ddac5e85f6c6cc8552766355b9c1775a3d0c",
      "bytes": 40772666,
      "size": "38.9 MiB",
      "repoTags": [
        "mcr.microsoft.com/azuremonitor/containerinsights/ciprod/prometheus-collector/images:6.9.1-main-08-28-2024-f33aacb5-targetallocator"
      ],
      "repoDigests": [
        "sha256:4b96fc1b8801ca31f0a5a4cab6cc84852e7f77951a9b21b2b406586df5a56e19"
      ]
    },
    {
      "id": "sha256:7185271784f42a852104d3eb8b5b4f9d275a64c187d4a95447fd26afefb47254",
      "bytes": 63921516,
      "size": "61.0 MiB",
      "repoTags": [
        "mcr.microsoft.com/oss/kubernetes-csi/azuredisk-csi:v1.31.0"
      ],
      "repoDigests": [
        "sha256:75e94bd636a41b22a682c5f8d0de5f2d9e4e302517a037cd9e4340406a0dfbfa"
      ]
    },
    {
      "id": "sha256:f2839dc20fd2ea6c85ffde9629ead290a8f44ffac5b2802f6e992d82670e357b",
      "bytes": 14034564,
      "size": "13.4 MiB",
      "repoTags": [
        "mcr.microsoft.com/oss/kubernetes-csi/csi-node-driver-registrar:v2.12.0"
      ],
      "repoDigests": [
        "sha256:8b470340c23ebac3d182d2c3cf07c46983f8c4cdf08d0907e2b780339d506dfd"
      ]
    },
    {
      "id": "sha256:892dffa64624c748bdc05c82c244789209d6995d785a660cb8072c86a08f10ec",
      "bytes": 83041629,
      "size": "79.2 MiB",
      "repoTags": [
        "mcr.microsoft.com/oss/kubernetes/kube-proxy:v1.28.15"
      ],
      "repoDigests": [
        "sha256:1c9be7105a138cf7581c8c6f0a19ffeced4eba1540bc27d6a0ac687a26e0eae7"
      ]
    },
    {
      "id": "sha256:3540656f36da85a7e9959967fff4878f1cc3177af0900bae6a130499e2614d64",
      "bytes": 84241245,
      "size": "80.3 MiB",
      "repoTags": [
        "mcr.microsoft.com/oss/kubernetes/kube-proxy:v1.29.10"
      ],
      "repoDigests": [
        "sha256:e3492db8acd5c16ea15c3da7d0545f47255313d9ae898adcbdfd8402b4190d3c"
      ]
    },
    {
      "id": "sha256:1a3d5fc736a77d47d89694290a9831aedf3e68e1c796227faab12ec874911fce",
      "bytes": 62908626,
      "size": "60.0 MiB",
      "repoTags": [
        "mcr.microsoft.com/containernetworking/azure-cns:v1.6.13"
      ],
      "repoDigests": [
        "sha256:1c99a46a136fac00b31a6c3c1d2dc4f1ec6394e095c3559dda5c959767f33225"
      ]
    },
    {
      "id": "sha256:a3bd8971f2e3044326130cc850365406a6192d5f36741ece7a7091a6727afc34",
      "bytes": 96560529,
      "size": "92.1 MiB",
      "repoTags": [
        "mcr.microsoft.com/oss/kubernetes-csi/azurefile-csi:v1.28.13"
      ],
      "repoDigests": [
        "sha256:a8a8f788d70da4755c9eff598a9c7e16ad1cd995f2356683b06a9de42c6e3936"
      ]
    },
    {
      "id": "sha256:59b45cc19af0c9adcbfaf480e7f2f46efc7b288cd0c4f0287e34c56c167a9d6b",
      "bytes": 81187165,
      "size": "77.4 MiB",
      "repoTags": [
        "mcr.microsoft.com/oss/kubernetes/kube-proxy:v1.27.101-akslts"
      ],
      "repoDigests": [
        "sha256:bea5300268f89a202e60d6fa420859f643d3cd859bf90301bca4c4ec4c667690"
      ]
    },
    {
      "id": "sha256:7fbcb1484d87dea535b261c65cb94c5940741fd8fa87fd3b1477ef217d5b91c6",
      "bytes": 513030541,
      "size": "489.3 MiB",
      "repoTags": [
        "mcr.microsoft.com/aks/aks-gpu-cuda:550.127.08-20241204190836"
      ],
      "repoDigests": [
        "sha256:db00c5645a84653cd069a57376ee432189e72063338a3f000d03e93f9799d015"
      ]
    },
    {
      "id": "sha256:cd294fbcd88f7de105bffc6a1602317a5634420777c3c765bd49ea29e7ce7988",
      "bytes": 63666240,
      "size": "60.7 MiB",
      "repoTags": [
        "mcr.microsoft.com/oss/kubernetes-csi/azuredisk-csi:v1.30.5"
      ],
      "repoDigests": [
        "sha256:232246480a1eed41ba7f0d65d038412af7da9c6dc3fe6ebc613593c4df96c939"
      ]
    },
    {
      "id": "sha256:cb244a5e6b006c0413ebe8add95d06636f7974b1114ff16b8d78d7f1de706d08",
      "bytes": 21021112,
      "size": "20.0 MiB",
      "repoTags": [
        "mcr.microsoft.com/oss/kubernetes/azure-cloud-node-manager:v1.29.11"
      ],
      "repoDigests": [
        "sha256:17888b0ebaec6735214b85d20bdcc8062f051bc27e835454e9ef89734d34aa4b"
      ]
    },
    {
      "id": "sha256:d122b6f09458d9cd87931892fcb6c076ea5945ef685ea7fb642a92eb90caa112",
      "bytes": 22093258,
      "size": "21.1 MiB",
      "repoTags": [
        "mcr.microsoft.com/oss/kubernetes/azure-cloud-node-manager:v1.31.1"
      ],
      "repoDigests": [
        "sha256:e9b522399e4ec6bc4ce90c173e59db135d742de7b16f0f5454b4d88ba78a98c7"
      ]
    },
    {
      "id": "sha256:5639190cb1a51ca3bcfac1975f6725e2aff2902b4a7c0710776b62e2ce4214fc",
      "bytes": 160577936,
      "size": "153.1 MiB",
      "repoTags": [
        "mcr.microsoft.com/oss/kubernetes-csi/blob-csi:v1.23.7"
      ],
      "repoDigests": [
        "sha256:effbb32afe340ef957f4f158b46caf7743e2779e9f5e35bc87b8feead181b2e6"
      ]
    },
    {
      "id": "sha256:cc8e7a4fde67bb1c9f7754dcf279fc338683826120e43b6782ff14eca59e3213",
      "bytes": 158787279,
      "size": "151.4 MiB",
      "repoTags": [
        "mcr.microsoft.com/oss/kubernetes-csi/blob-csi:v1.24.5"
      ],
      "repoDigests": [
        "sha256:6c0c5e32e29451c511093dcdfa14f915b2ab114d73347aef39067a67488f36a6"
      ]
    },
    {
      "id": "sha256:44bc7e65983df56e1c8c9c1538c41d983d4b3b87e9d0b7f495ae64890daba669",
      "bytes": 13701892,
      "size": "13.1 MiB",
      "repoTags": [
        "mcr.microsoft.com/oss/kubernetes-csi/csi-node-driver-registrar:v2.11.1"
      ],
      "repoDigests": [
        "sha256:27a7a7ebd0f4b6d4a4cd56d9c96d27288a7b223b4feacee3b7fcf5be3c2ec63a"
      ]
    },
    {
      "id": "sha256:6d3705b3127976c13d63a73a78ad977cd240cb7acfbef4264cc41213c139cb25",
      "bytes": 60938870,
      "size": "58.1 MiB",
      "repoTags": [
        "mcr.microsoft.com/oss/kubernetes-csi/azuredisk-csi:v1.29.9"
      ],
      "repoDigests": [
        "sha256:8126f16439568fc4ef2aad95554d1518c99d10040ced3e459825d90d463309e5"
      ]
    },
    {
      "id": "sha256:c303ce4aca7e8d71122189ca0b04b182cf8b204da4fdd252abbbe8d1814756a0",
      "bytes": 86003037,
      "size": "82.0 MiB",
      "repoTags": [
        "mcr.microsoft.com/oss/kubernetes/kube-proxy:v1.30.7"
      ],
      "repoDigests": [
        "sha256:0f43277371f1e7c7ff48455d17c67f5b814d4fcc522aad9b271c4d54d3a992c7"
      ]
    },
    {
      "id": "sha256:fc2b48ff2221950de2569a2a854a55717f73a24bdca12649bea38920f5b746eb",
      "bytes": 25688274,
      "size": "24.5 MiB",
      "repoTags": [
        "mcr.microsoft.com/oss/v2/kubernetes/coredns:v1.11.3-2"
      ],
      "repoDigests": [
        "sha256:bd0695a8d9e39a1eaf103f113c5102ace89c2345113c9c06dc0b6c8c259c1730"
      ]
    },
    {
      "id": "sha256:eb5c9e8266025d01c5916e904062c540f2458504bb08bd40a4297f91d19a3c1e",
      "bytes": 292435924,
      "size": "278.9 MiB",
      "repoTags": [
        "mcr.microsoft.com/azuremonitor/containerinsights/ciprod/prometheus-collector/images:6.9.1-main-08-28-2024-f33aacb5"
      ],
      "repoDigests": [
        "sha256:91769520e04b290bfc7efe49a76f2792ade0f3862c07fd089c208e68fd76eea8"
      ]
    },
    {
      "id": "sha256:7bbfb9164f1ed111ff3160d9f15f1a85a050d30529acc966bf4f03cf1ed34b4a",
      "bytes": 202382742,
      "size": "193.0 MiB",
      "repoTags": [
        "mcr.microsoft.com/containernetworking/azure-cns:v1.4.56"
      ],
      "repoDigests": [
        "sha256:7eaf6d3c753c28c170ae6d724a42441ab14620979a82d003a6b5cb2891c32270"
      ]
    },
    {
      "id": "sha256:0ae0ee505c8520e5f845ac1ef8e2397193b89fd3487a27379c078e8397d5fe0f",
      "bytes": 202610732,
      "size": "193.2 MiB",
      "repoTags": [
        "mcr.microsoft.com/oss/cilium/cilium:1.13.13-4"
      ],
      "repoDigests": [
        "sha256:05a7fc6b0f803422d7e001cc2a24b6bf8fead5cc1be43407638d702457d6e808"
      ]
    },
    {
      "id": "sha256:8a9e6d1541e7be24324881d0cbcd8a0292c56d53e884e806b9dd6e5cc04fca3f",
      "bytes": 60412229,
      "size": "57.6 MiB",
      "repoTags": [
        "mcr.microsoft.com/oss/kubernetes-csi/azuredisk-csi:v1.28.11"
      ],
      "repoDigests": [
        "sha256:95bbca5ab28f1a81d8a9ec0b6e74ead74519ce0c4c67a49a43d9c47d537cfa15"
      ]
    },
    {
      "id": "sha256:c86106db53841ca61618704ec3761f2e70202df74e7bd01db95c03843f3bf775",
      "bytes": 99426403,
      "size": "94.8 MiB",
      "repoTags": [
        "mcr.microsoft.com/oss/kubernetes-csi/azurefile-csi:v1.30.6"
      ],
      "repoDigests": [
        "sha256:0a8027ba74b355f09ba62d9cfe61258d31695be35dd165a9779e0046f63d1fa2"
      ]
    },
    {
      "id": "sha256:bdaf4ac59709c9f6580afe2f05fa23806a81a3da6e159b00d2d800244d5b9912",
      "bytes": 22846651,
      "size": "21.8 MiB",
      "repoTags": [
        "mcr.microsoft.com/oss/v2/kubernetes/coredns:v1.9.4-2"
      ],
      "repoDigests": [
        "sha256:3cf214841e9db74b9a33db416ab2fa8b8879d9572c1130499afd2f88e8ceefc2"
      ]
    },
    {
      "id": "sha256:085e8d3ecac62638c0b8890ffff9fdb23203666af824f60297d56b1aa89a843b",
      "bytes": 11207872,
      "size": "10.7 MiB",
      "repoTags": [
        "mcr.microsoft.com/oss/kubernetes-csi/csi-node-driver-registrar:v2.10.1"
      ],
      "repoDigests": [
        "sha256:b3bbd7a6171bff15eeefd137316fa16415aa6a4c817e5ec609662793093b3526"
      ]
    },
    {
      "id": "sha256:d296fde30ce2e2c74a84c1e9ade19ed3c191366e4e475481ed1c812ec3b617ab",
      "bytes": 13646300,
      "size": "13.0 MiB",
      "repoTags": [
        "mcr.microsoft.com/oss/kubernetes-csi/livenessprobe:v2.13.1"
      ],
      "repoDigests": [
        "sha256:20fd8754d36efc52ff0a837e646909102be5d47600a8656804aecd4eff52b7c7"
      ]
    },
    {
      "id": "sha256:f8e9524209139a6b10df0c13e17e5a3e39c2447a7938065c04903b1f5a112e30",
      "bytes": 58014500,
      "size": "55.3 MiB",
      "repoTags": [
        "mcr.microsoft.com/oss/kubernetes-csi/secrets-store/driver:v1.4.5"
      ],
      "repoDigests": [
        "sha256:eb6a7a499cc4aa47d4af72c6ad72b3122a257b97f5100dc4b693b180a2c11b6d"
      ]
    },
    {
      "id": "sha256:186473cf0a31771a84572c2245ab61e4b1e26340ca151169868dc1c666d481a0",
      "bytes": 9900276,
      "size": "9.4 MiB",
      "repoTags": [
        "mcr.microsoft.com/oss/kubernetes/apiserver-network-proxy/agent:v0.1.6-hotfix.20240116"
      ],
      "repoDigests": [
        "sha256:5e04a0beccf65b4e70a25bc95e4706d4cf7e930cf827d0278336021315cf8934"
      ]
    },
    {
      "id": "sha256:19fdfa77105f14880eb1b33872ddfe7a6bb7a7501634dcc305f5720ec66d64d8",
      "bytes": 21371149,
      "size": "20.4 MiB",
      "repoTags": [
        "mcr.microsoft.com/oss/kubernetes/azure-cloud-node-manager:v1.30.7"
      ],
      "repoDigests": [
        "sha256:f18feb78e36eef88f0e23d98d798476d2bf6837de11892fe118ab043afdcd497"
      ]
    },
    {
      "id": "sha256:a890e7f6a3d02eed3cf864a62d7763a645897ec7ff5c55850843c229ab6b12a6",
      "bytes": 25713801,
      "size": "24.5 MiB",
      "repoTags": [
        "mcr.microsoft.com/azure-policy/policy-kubernetes-webhook:1.8.0"
      ],
      "repoDigests": [
        "sha256:927f8260a770f92d2231f8eafc0a9956ed00dbf5faef8ce5d01977c6c3da3023"
      ]
    },
    {
      "id": "sha256:a140d8fed00db6daeca2297f82e0cae438756516980a65d110b9a952377a1c58",
      "bytes": 62677931,
      "size": "59.8 MiB",
      "repoTags": [
        "mcr.microsoft.com/containernetworking/azure-cns:v1.6.7"
      ],
      "repoDigests": [
        "sha256:25b049c18dfdddb5bf1326af1632b0fc845d3a9614bcdeffe30ef6c9e3aecf86"
      ]
    },
    {
      "id": "sha256:c05d275106483a56d68bdc0037354f0de985809a613c98a6df66cb5f52fc12f6",
      "bytes": 160737601,
      "size": "153.3 MiB",
      "repoTags": [
        "mcr.microsoft.com/oss/kubernetes-csi/blob-csi:v1.24.3"
      ],
      "repoDigests": [
        "sha256:6083fcb64d0efc7ddb88fc1dc487f20cd1ea2ca2bc81a5dffafecdf7e6225cee"
      ]
    },
    {
      "id": "sha256:60ecb60a725162e5ca4b2333b01c4e31f5d40d877875bbac167b5abf26fbc194",
      "bytes": 108115825,
      "size": "103.1 MiB",
      "repoTags": [
        "mcr.microsoft.com/oss/nvidia/k8s-device-plugin:v0.14.5"
      ],
      "repoDigests": [
        "sha256:c411e4cde16b07e242f44e5332748791cb148a8943ea8498f6c69320df30bc1d"
      ]
    },
    {
<<<<<<< HEAD
      "id": "sha256:8e0d37f66394e8df3c8d01ef2a1edd8dbbcd20ac41b5ed86d691ab7d02fb5165",
      "bytes": 99150372,
      "size": "94.6 MiB",
      "repoTags": [
        "mcr.microsoft.com/oss/kubernetes-csi/azurefile-csi:v1.29.9"
      ],
      "repoDigests": [
        "sha256:543b4eedbeca474aebdff1aae6d92d8294d1d193c2376cc3d6e3a0e6da455898"
      ]
    },
    {
      "id": "sha256:abee33b448d19df1975513c858226cdf2ac5b6cdd3f0181e0919c8c38160bfba",
      "bytes": 158634784,
      "size": "151.3 MiB",
      "repoTags": [
        "mcr.microsoft.com/oss/kubernetes-csi/blob-csi:v1.23.9"
      ],
      "repoDigests": [
        "sha256:14cd059fa2ef80b9169a73e539b4c78bd76dc0468603b1200bb9ae775d80936a"
      ]
    },
    {
      "id": "sha256:715da2205f1fbdb1dda2fba465c2b572724b5080a4c1302fe19460d702f02d35",
      "bytes": 17612247,
      "size": "16.8 MiB",
      "repoTags": [
        "mcr.microsoft.com/oss/kubernetes/azure-cloud-node-manager:v1.27.21"
      ],
      "repoDigests": [
        "sha256:e4bc0d59696f4c9f76a3a7c7fabec7f3bcd6b3845759bfc28f43817ab149c698"
=======
      "id": "sha256:2bbd67a8531539ee99753fe5630459caabf475432ca14bf803837c54ae7946e8",
      "bytes": 84241755,
      "size": "80.3 MiB",
      "repoTags": [
        "mcr.microsoft.com/oss/kubernetes/kube-proxy:v1.29.11"
      ],
      "repoDigests": [
        "sha256:4967e837b2842c7f64cd99288e322991fd0498807913849da8da3177957f5f98"
      ]
    },
    {
      "id": "sha256:070f7dad123c53ed9ec1e2343093d076d9dc6d9b0714d7351130cb819cbca7b2",
      "bytes": 92781917,
      "size": "88.5 MiB",
      "repoTags": [
        "mcr.microsoft.com/oss/kubernetes/kube-proxy:v1.31.3"
      ],
      "repoDigests": [
        "sha256:f4a9c8fce0e7b36f2be8a0a55021447b9ff5c65448e68148b2d6fb3419c2887d"
>>>>>>> 79d2559b
      ]
    },
    {
      "id": "sha256:070f7dad123c53ed9ec1e2343093d076d9dc6d9b0714d7351130cb819cbca7b2",
      "bytes": 92781917,
      "size": "88.5 MiB",
      "repoTags": [
        "mcr.microsoft.com/oss/kubernetes/kube-proxy:v1.31.3"
      ],
      "repoDigests": [
        "sha256:f4a9c8fce0e7b36f2be8a0a55021447b9ff5c65448e68148b2d6fb3419c2887d"
      ]
    },
    {
      "id": "sha256:7b178dc69474dd40a6471673c620079746e086c341b373fa723c09e043a5b911",
      "bytes": 300833,
      "size": "293.8 KiB",
      "repoTags": [
        "mcr.microsoft.com/oss/kubernetes/pause:3.6"
      ],
      "repoDigests": [
        "sha256:b4b669f27933146227c9180398f99d8b3100637e4a0a1ccf804f8b12f4b9b8df"
      ]
    },
    {
      "id": "sha256:cc0d27bc984e8ce6e21fbc39c4965de5f1aa963e1277ea369182f640d80ee4cb",
      "bytes": 200043473,
      "size": "190.8 MiB",
      "repoTags": [
        "mcr.microsoft.com/containernetworking/azure-cns:v1.5.35"
      ],
      "repoDigests": [
        "sha256:ac90bb442344ffe0a5c023bc1eab12d577cca16051d9e5ece14871b0c987d85c"
      ]
    },
    {
      "id": "sha256:b0961656d5bf764f629de5d05cfd7ca853f5b6a9cc2ee2cd387bef5c546953c8",
      "bytes": 202611344,
      "size": "193.2 MiB",
      "repoTags": [
        "mcr.microsoft.com/oss/cilium/cilium:1.13.13-3"
      ],
      "repoDigests": [
        "sha256:3b121f6860ec191371c4a34797e5842980af12289764e3ad32844bf2947537d9"
      ]
    },
    {
      "id": "sha256:2e6b1fffba2c3c4aaebf36e3153189b22a5f322048d435137bdb5ade9b177e1a",
      "bytes": 61397185,
      "size": "58.6 MiB",
      "repoTags": [
        "mcr.microsoft.com/oss/kubernetes-csi/azuredisk-csi:v1.29.10"
      ],
      "repoDigests": [
        "sha256:b339817d5e87dee0de5213c4c24a3eb57cb29e7a7a43fc7f8ee879171c68b482"
      ]
    },
    {
      "id": "sha256:8f2fb5a07b56ea57b0a32f6dfd387e9eb637d861e12ef938dc2d4fd18535c76a",
      "bytes": 101209176,
      "size": "96.5 MiB",
      "repoTags": [
        "mcr.microsoft.com/oss/kubernetes-csi/azurefile-csi:v1.30.5"
      ],
      "repoDigests": [
        "sha256:f44180bbeb14b08571f2858f1fdedfbbcff5600c6d6e34ec430c11d62400c153"
      ]
    },
    {
      "id": "sha256:ccf9910230ab74515c7e8ff2f02cbb12d1acd4d811036486ae405e9e8c8f8159",
      "bytes": 86003037,
      "size": "82.0 MiB",
      "repoTags": [
        "mcr.microsoft.com/oss/kubernetes/kube-proxy:v1.30.6"
      ],
      "repoDigests": [
        "sha256:b890caca55fd466f87298260fa57dc8717114cef61d174feb3a0d77af5412342"
      ]
    },
    {
      "id": "sha256:e049dfb0d7f1429a44aa70b78d6ce258562662fb465afa7567d60e8a00019df6",
      "bytes": 92781917,
      "size": "88.5 MiB",
      "repoTags": [
        "mcr.microsoft.com/oss/kubernetes/kube-proxy:v1.31.2"
      ],
      "repoDigests": [
        "sha256:518118f09ab65efc1dc115fb94c9be0af7008dd46a9daa67449249217b0b9fbb"
      ]
    },
    {
      "id": "sha256:316c827e5690efd3392b57916175ce1739cd7067d4bb259217a74fcf0602c2a3",
      "bytes": 27662618,
      "size": "26.4 MiB",
      "repoTags": [
        "mcr.microsoft.com/azure-policy/policy-kubernetes-webhook:1.9.1"
      ],
      "repoDigests": [
        "sha256:a888ac7d41f36e6d6df82812c46887be9a7aa1811bda5180d5825260ca0d45e5"
      ]
<<<<<<< HEAD
    },
    {
      "id": "sha256:81ba48e19ff47fba73c9485ec60b28888563f769b6399cc74dc9a79f931bf5c3",
      "bytes": 292698937,
      "size": "279.1 MiB",
      "repoTags": [
        "mcr.microsoft.com/azuremonitor/containerinsights/ciprod/prometheus-collector/images:6.10.0-main-09-16-2024-85a71678"
      ],
      "repoDigests": [
        "sha256:a414de81d6976fc96a97d9e5c79781ed3a7691a4cbbf29733cfc52a737c79c3d"
      ]
    },
    {
      "id": "sha256:72caddef8e30b93d88227034b3db067a76110856e2b3df3ccaf3b61c6ef2c9b6",
      "bytes": 159083682,
      "size": "151.7 MiB",
      "repoTags": [
        "mcr.microsoft.com/azuremonitor/containerinsights/ciprod/prometheus-collector/images:6.10.0-main-09-16-2024-85a71678-cfg"
      ],
      "repoDigests": [
        "sha256:432d3d663dbf262e6a377c20fb2b92fe382e388e2a95b1b7c65c7d73ac3cf4c9"
      ]
    },
    {
      "id": "sha256:ea171780292bf2f4dff0b54ca3878a2a0b94059cd673535a31107a45c4a62566",
      "bytes": 210876677,
      "size": "201.1 MiB",
      "repoTags": [
        "mcr.microsoft.com/oss/cilium/cilium:1.14.10-2"
      ],
      "repoDigests": [
        "sha256:2fd5c5b15adaabaf0e0ed792cb8030a2ec0e5c63ffaa8ef762fa15f3fd4d5639"
      ]
    },
    {
      "id": "sha256:c41d14929e70e26fb608d01b0df08f05a910bf5b9df246dbf48c9844bc68c85a",
      "bytes": 159111623,
      "size": "151.7 MiB",
      "repoTags": [
        "mcr.microsoft.com/oss/kubernetes-csi/blob-csi:v1.25.0"
      ],
      "repoDigests": [
        "sha256:c2fb2656ce89e454ba0541e425a36e62a7302ee8ae9f21093517791576b04775"
      ]
    },
    {
      "id": "sha256:5a35adb36da915f659ebc2bed9dc0a3e79fcf1750a61adfe40efde03e4a73f11",
      "bytes": 10932551,
      "size": "10.4 MiB",
      "repoTags": [
        "mcr.microsoft.com/oss/kubernetes/autoscaler/addon-resizer:1.8.20"
      ],
      "repoDigests": [
        "sha256:5f6148e852e1cce336ca7776c6b93bbf3bd12a4169f8a5d32afc9a118c0bd9d8"
      ]
    },
    {
      "id": "sha256:64e5b3a566f8463f9eb99d3d47079e9689ef4233eed03c43ed640d319192ee0d",
      "bytes": 13147946,
      "size": "12.5 MiB",
      "repoTags": [
        "mcr.microsoft.com/oss/kubernetes/autoscaler/addon-resizer:1.8.22"
      ],
      "repoDigests": [
        "sha256:2209b7830a5ae09eff36b3d150b3e743ed0bac094da9c7dc74288a2572f7dfb1"
      ]
    },
    {
      "id": "sha256:6f094fcfdee0615acc5bb6074a0089271d8ffc8f7d930e1d2240feadf96f047f",
      "bytes": 17482039,
      "size": "16.7 MiB",
      "repoTags": [
        "mcr.microsoft.com/oss/kubernetes/azure-cloud-node-manager:v1.27.20"
      ],
      "repoDigests": [
        "sha256:c2fd42b67264d8b869a357fb53f3dabba8566b5278de939583f5071064b2f332"
      ]
    },
    {
      "id": "sha256:6284cbe7030dfa0d79382ea3f86cf3b892d0ee17807b01d921e97a7877e27313",
      "bytes": 28315804,
      "size": "27.0 MiB",
      "repoTags": [
        "mcr.microsoft.com/aks/msi/addon-token-adapter:master.221118.2"
      ],
      "repoDigests": [
        "sha256:6fee210e78756207a3a32c105847c4a27fd02bcb3a458f99716484735a1b9831"
      ]
    },
    {
      "id": "sha256:38be8d6fab1bffa00c42eed26af7c3877646a2e48a23ee0d732dba2e72c35bd4",
      "bytes": 29461095,
      "size": "28.1 MiB",
      "repoTags": [
        "mcr.microsoft.com/azure-policy/policy-kubernetes-addon-prod:1.8.0"
      ],
      "repoDigests": [
        "sha256:74bbe90c0a01c1825b58e7cf4cb724fcf7e0f6701ff7fcd2ae753184a2f0c6a0"
      ]
    },
    {
      "id": "sha256:ffa47e59f45a131b3b864d44aefb053666851f2a6d8f5aa76dac508c7b2d3c76",
      "bytes": 85554461,
      "size": "81.6 MiB",
      "repoTags": [
        "mcr.microsoft.com/containernetworking/azure-cni:v1.6.13"
      ],
      "repoDigests": [
        "sha256:cde4eebec2a877f44cd07df9077225f1684d5c0c25e2fd2817613eb96423f831"
      ]
    },
    {
      "id": "sha256:ba50fd85ab00f70363d4ef319d7b95dc65b9b7826bf9a2a77be604298b09fdcd",
      "bytes": 20622995,
      "size": "19.7 MiB",
      "repoTags": [
        "mcr.microsoft.com/oss/kubernetes/azure-cloud-node-manager:v1.29.9"
      ],
      "repoDigests": [
        "sha256:175d52f1d48d1b947823974166bcdd403c0644c5bca6f7275a3087d29fe8f36d"
      ]
    },
    {
      "id": "sha256:08d8c8e8293a1dfef634a0d1ab8a8582968981af3b3e6e56f8b02694192f319e",
      "bytes": 99868850,
      "size": "95.2 MiB",
      "repoTags": [
        "mcr.microsoft.com/containernetworking/azure-npm:v1.5.34"
      ],
      "repoDigests": [
        "sha256:390cb421bf1d5b6d0e30608edefb8faef5e3a6ced59f5a657f40c683c53e6d18"
      ]
    },
    {
      "id": "sha256:7860c676bbdf81896be8eee675dc047454f0a90be343629187cc7b19e3b815fe",
      "bytes": 73005201,
      "size": "69.6 MiB",
      "repoTags": [
        "mcr.microsoft.com/containernetworking/cni-dropgz:v0.0.20"
      ],
      "repoDigests": [
        "sha256:017badca5a13c0e30fdf0615ce0b685a9fe84da663ae1b7127ccb1cd8ef5ed63"
      ]
    },
    {
      "id": "sha256:ef4eeced0357719bc768d2c415ba0fb7c3a50a65142198f4b5a5017cafb77107",
      "bytes": 41536431,
      "size": "39.6 MiB",
      "repoTags": [
        "mcr.microsoft.com/oss/open-policy-agent/gatekeeper:v3.16.3"
      ],
      "repoDigests": [
        "sha256:d9da6e750d31b403fe5f7f93f5d5fa6fb5b5f8f1d41d8bb44fee358ba3a11e45"
      ]
    },
    {
      "id": "sha256:0deae3175d2254600b284e926dfd7a08b5341db240f73b8bd829ac29dbaedff1",
      "bytes": 17145652,
      "size": "16.4 MiB",
      "repoTags": [
        "mcr.microsoft.com/aks/ip-masq-agent-v2:v0.1.14"
      ],
      "repoDigests": [
        "sha256:fda7f69a4914fe76479737c169f2aa6d7ec93546f8535838c7b9c6623a648aff"
      ]
    },
    {
      "id": "sha256:051bf5603bcf8eca0e9108ff45e18d0116bdff9ead3398fd4299bf1b48c60097",
      "bytes": 31339652,
      "size": "29.9 MiB",
      "repoTags": [
        "mcr.microsoft.com/azure-policy/policy-kubernetes-addon-prod:1.9.1"
      ],
      "repoDigests": [
        "sha256:9a631466f83c3f48a846ff0810e6334b2ba3876f688806332f0b47c1521190ba"
      ]
    },
    {
      "id": "sha256:f6f4bac2c31fd7a4824211574cab8045b12f49fab93633529a73226f4b478338",
      "bytes": 82295317,
      "size": "78.5 MiB",
      "repoTags": [
        "mcr.microsoft.com/containernetworking/azure-cni:v1.5.38"
      ],
      "repoDigests": [
        "sha256:71ec4ef3ff95487b3f956034d464f1b5ece556022af6b5b351b0f7d2cad95316"
      ]
=======
>>>>>>> 79d2559b
    }
  ]
}<|MERGE_RESOLUTION|>--- conflicted
+++ resolved
@@ -176,7 +176,304 @@
         "mcr.microsoft.com/oss/azure/secrets-store/provider-azure:v1.5.3"
       ],
       "repoDigests": [
-        "sha256:b3b267c7bead172914736eef094c0de452b88baa75aef3139b095237c31311be"
+        "sha256:c72ce5b551cb7c059d43ff7ed30dcfc0f2bc85f907e5f5edb0af5516a2b1045c"
+      ]
+    },
+    {
+      "id": "sha256:8e0d37f66394e8df3c8d01ef2a1edd8dbbcd20ac41b5ed86d691ab7d02fb5165",
+      "bytes": 99150372,
+      "size": "94.6 MiB",
+      "repoTags": [
+        "mcr.microsoft.com/oss/kubernetes-csi/azurefile-csi:v1.29.9"
+      ],
+      "repoDigests": [
+        "sha256:543b4eedbeca474aebdff1aae6d92d8294d1d193c2376cc3d6e3a0e6da455898"
+      ]
+    },
+    {
+      "id": "sha256:5639190cb1a51ca3bcfac1975f6725e2aff2902b4a7c0710776b62e2ce4214fc",
+      "bytes": 160577936,
+      "size": "153.1 MiB",
+      "repoTags": [
+        "mcr.microsoft.com/oss/kubernetes-csi/blob-csi:v1.23.7"
+      ],
+      "repoDigests": [
+        "sha256:effbb32afe340ef957f4f158b46caf7743e2779e9f5e35bc87b8feead181b2e6"
+      ]
+    },
+    {
+      "id": "sha256:f8e9524209139a6b10df0c13e17e5a3e39c2447a7938065c04903b1f5a112e30",
+      "bytes": 58014500,
+      "size": "55.3 MiB",
+      "repoTags": [
+        "mcr.microsoft.com/oss/kubernetes-csi/secrets-store/driver:v1.4.5"
+      ],
+      "repoDigests": [
+        "sha256:eb6a7a499cc4aa47d4af72c6ad72b3122a257b97f5100dc4b693b180a2c11b6d"
+      ]
+    },
+    {
+      "id": "sha256:6f094fcfdee0615acc5bb6074a0089271d8ffc8f7d930e1d2240feadf96f047f",
+      "bytes": 17482039,
+      "size": "16.7 MiB",
+      "repoTags": [
+        "mcr.microsoft.com/oss/kubernetes/azure-cloud-node-manager:v1.27.20"
+      ],
+      "repoDigests": [
+        "sha256:c2fd42b67264d8b869a357fb53f3dabba8566b5278de939583f5071064b2f332"
+      ]
+    },
+    {
+      "id": "sha256:eb5c9e8266025d01c5916e904062c540f2458504bb08bd40a4297f91d19a3c1e",
+      "bytes": 292435924,
+      "size": "278.9 MiB",
+      "repoTags": [
+        "mcr.microsoft.com/azuremonitor/containerinsights/ciprod/prometheus-collector/images:6.9.1-main-08-28-2024-f33aacb5"
+      ],
+      "repoDigests": [
+        "sha256:91769520e04b290bfc7efe49a76f2792ade0f3862c07fd089c208e68fd76eea8"
+      ]
+    },
+    {
+      "id": "sha256:a140d8fed00db6daeca2297f82e0cae438756516980a65d110b9a952377a1c58",
+      "bytes": 62677931,
+      "size": "59.8 MiB",
+      "repoTags": [
+        "mcr.microsoft.com/containernetworking/azure-cns:v1.6.7"
+      ],
+      "repoDigests": [
+        "sha256:25b049c18dfdddb5bf1326af1632b0fc845d3a9614bcdeffe30ef6c9e3aecf86"
+      ]
+    },
+    {
+      "id": "sha256:abee33b448d19df1975513c858226cdf2ac5b6cdd3f0181e0919c8c38160bfba",
+      "bytes": 158634784,
+      "size": "151.3 MiB",
+      "repoTags": [
+        "mcr.microsoft.com/oss/kubernetes-csi/blob-csi:v1.23.9"
+      ],
+      "repoDigests": [
+        "sha256:14cd059fa2ef80b9169a73e539b4c78bd76dc0468603b1200bb9ae775d80936a"
+      ]
+    },
+    {
+      "id": "sha256:44bc7e65983df56e1c8c9c1538c41d983d4b3b87e9d0b7f495ae64890daba669",
+      "bytes": 13701892,
+      "size": "13.1 MiB",
+      "repoTags": [
+        "mcr.microsoft.com/oss/kubernetes-csi/csi-node-driver-registrar:v2.11.1"
+      ],
+      "repoDigests": [
+        "sha256:27a7a7ebd0f4b6d4a4cd56d9c96d27288a7b223b4feacee3b7fcf5be3c2ec63a"
+      ]
+    },
+    {
+      "id": "sha256:fc2b48ff2221950de2569a2a854a55717f73a24bdca12649bea38920f5b746eb",
+      "bytes": 25688274,
+      "size": "24.5 MiB",
+      "repoTags": [
+        "mcr.microsoft.com/oss/v2/kubernetes/coredns:v1.11.3-2"
+      ],
+      "repoDigests": [
+        "sha256:bd0695a8d9e39a1eaf103f113c5102ace89c2345113c9c06dc0b6c8c259c1730"
+      ]
+    },
+    {
+      "id": "sha256:a890e7f6a3d02eed3cf864a62d7763a645897ec7ff5c55850843c229ab6b12a6",
+      "bytes": 25713801,
+      "size": "24.5 MiB",
+      "repoTags": [
+        "mcr.microsoft.com/azure-policy/policy-kubernetes-webhook:1.8.0"
+      ],
+      "repoDigests": [
+        "sha256:927f8260a770f92d2231f8eafc0a9956ed00dbf5faef8ce5d01977c6c3da3023"
+      ]
+    },
+    {
+      "id": "sha256:f42c335b2115c25551323f1cc26b08f0ace008c99d645561985c12fb92060d60",
+      "bytes": 83028829,
+      "size": "79.2 MiB",
+      "repoTags": [
+        "mcr.microsoft.com/oss/kubernetes/kube-proxy:v1.28.14"
+      ],
+      "repoDigests": [
+        "sha256:69b6c37b56b8eeabc2f49f47d78830ac55703d5af0d173a9ed5369e490b6c8eb"
+      ]
+    },
+    {
+      "id": "sha256:ccf9910230ab74515c7e8ff2f02cbb12d1acd4d811036486ae405e9e8c8f8159",
+      "bytes": 86003037,
+      "size": "82.0 MiB",
+      "repoTags": [
+        "mcr.microsoft.com/oss/kubernetes/kube-proxy:v1.30.6"
+      ],
+      "repoDigests": [
+        "sha256:b890caca55fd466f87298260fa57dc8717114cef61d174feb3a0d77af5412342"
+      ]
+    },
+    {
+      "id": "sha256:a50447fed2b56b4f2ec3fba27a2c925d194dbebe100bc587ecf275ee10560fc2",
+      "bytes": 10801191,
+      "size": "10.3 MiB",
+      "repoTags": [
+        "mcr.microsoft.com/oss/kubernetes/windows-gmsa-webhook:v0.7.1"
+      ],
+      "repoDigests": [
+        "sha256:d4265ec6de06c0e5280be1594c87820d19dc2737085f164bf269097f0dad2979"
+      ]
+    },
+    {
+      "id": "sha256:051bf5603bcf8eca0e9108ff45e18d0116bdff9ead3398fd4299bf1b48c60097",
+      "bytes": 31339652,
+      "size": "29.9 MiB",
+      "repoTags": [
+        "mcr.microsoft.com/azure-policy/policy-kubernetes-addon-prod:1.9.1"
+      ],
+      "repoDigests": [
+        "sha256:9a631466f83c3f48a846ff0810e6334b2ba3876f688806332f0b47c1521190ba"
+      ]
+    },
+    {
+      "id": "sha256:6d3705b3127976c13d63a73a78ad977cd240cb7acfbef4264cc41213c139cb25",
+      "bytes": 60938870,
+      "size": "58.1 MiB",
+      "repoTags": [
+        "mcr.microsoft.com/oss/kubernetes-csi/azuredisk-csi:v1.29.9"
+      ],
+      "repoDigests": [
+        "sha256:8126f16439568fc4ef2aad95554d1518c99d10040ced3e459825d90d463309e5"
+      ]
+    },
+    {
+      "id": "sha256:c41d14929e70e26fb608d01b0df08f05a910bf5b9df246dbf48c9844bc68c85a",
+      "bytes": 159111623,
+      "size": "151.7 MiB",
+      "repoTags": [
+        "mcr.microsoft.com/oss/kubernetes-csi/blob-csi:v1.25.0"
+      ],
+      "repoDigests": [
+        "sha256:c2fb2656ce89e454ba0541e425a36e62a7302ee8ae9f21093517791576b04775"
+      ]
+    },
+    {
+      "id": "sha256:b2325d74a9194117c30ea17a9b51a17b57b424411c9e9ee9e28c4619f69c167a",
+      "bytes": 14676308,
+      "size": "14.0 MiB",
+      "repoTags": [
+        "mcr.microsoft.com/oss/kubernetes-csi/livenessprobe:v2.14.0"
+      ],
+      "repoDigests": [
+        "sha256:d3312f8434cee03e0c5f1d4582b8d2a9b630271726ea5f83c57eead7f440e654"
+      ]
+    },
+    {
+      "id": "sha256:6d31c7045f600007ed9629a112e7478291304d3ca7d66b29ac97cb81e61cadb4",
+      "bytes": 18139034,
+      "size": "17.3 MiB",
+      "repoTags": [
+        "mcr.microsoft.com/oss/kubernetes/azure-cloud-node-manager:v1.28.13"
+      ],
+      "repoDigests": [
+        "sha256:525ca9c8a44bbdfa9acc0a417776bb822a1bbdaaf27d9776b8dcf5b3519c346a"
+      ]
+    },
+    {
+      "id": "sha256:ea171780292bf2f4dff0b54ca3878a2a0b94059cd673535a31107a45c4a62566",
+      "bytes": 210876677,
+      "size": "201.1 MiB",
+      "repoTags": [
+        "mcr.microsoft.com/oss/cilium/cilium:1.14.10-2"
+      ],
+      "repoDigests": [
+        "sha256:2fd5c5b15adaabaf0e0ed792cb8030a2ec0e5c63ffaa8ef762fa15f3fd4d5639"
+      ]
+    },
+    {
+      "id": "sha256:96b278a19ffe27bd026c5048ad13f2841efe4b22b5e91a16539813149630daf4",
+      "bytes": 59956860,
+      "size": "57.2 MiB",
+      "repoTags": [
+        "mcr.microsoft.com/oss/kubernetes-csi/azuredisk-csi:v1.28.10"
+      ],
+      "repoDigests": [
+        "sha256:27d9cbfe411a38cee217f22d7276e10f23fb72790cb2407db7a66b04c6adeda7"
+      ]
+    },
+    {
+      "id": "sha256:7185271784f42a852104d3eb8b5b4f9d275a64c187d4a95447fd26afefb47254",
+      "bytes": 63921516,
+      "size": "61.0 MiB",
+      "repoTags": [
+        "mcr.microsoft.com/oss/kubernetes-csi/azuredisk-csi:v1.31.0"
+      ],
+      "repoDigests": [
+        "sha256:75e94bd636a41b22a682c5f8d0de5f2d9e4e302517a037cd9e4340406a0dfbfa"
+      ]
+    },
+    {
+      "id": "sha256:c05d275106483a56d68bdc0037354f0de985809a613c98a6df66cb5f52fc12f6",
+      "bytes": 160737601,
+      "size": "153.3 MiB",
+      "repoTags": [
+        "mcr.microsoft.com/oss/kubernetes-csi/blob-csi:v1.24.3"
+      ],
+      "repoDigests": [
+        "sha256:6083fcb64d0efc7ddb88fc1dc487f20cd1ea2ca2bc81a5dffafecdf7e6225cee"
+      ]
+    },
+    {
+      "id": "sha256:0ae0ee505c8520e5f845ac1ef8e2397193b89fd3487a27379c078e8397d5fe0f",
+      "bytes": 202610732,
+      "size": "193.2 MiB",
+      "repoTags": [
+        "mcr.microsoft.com/oss/cilium/cilium:1.13.13-4"
+      ],
+      "repoDigests": [
+        "sha256:05a7fc6b0f803422d7e001cc2a24b6bf8fead5cc1be43407638d702457d6e808"
+      ]
+    },
+    {
+      "id": "sha256:64e5b3a566f8463f9eb99d3d47079e9689ef4233eed03c43ed640d319192ee0d",
+      "bytes": 13147946,
+      "size": "12.5 MiB",
+      "repoTags": [
+        "mcr.microsoft.com/oss/kubernetes/autoscaler/addon-resizer:1.8.22"
+      ],
+      "repoDigests": [
+        "sha256:2209b7830a5ae09eff36b3d150b3e743ed0bac094da9c7dc74288a2572f7dfb1"
+      ]
+    },
+    {
+      "id": "sha256:3540656f36da85a7e9959967fff4878f1cc3177af0900bae6a130499e2614d64",
+      "bytes": 84241245,
+      "size": "80.3 MiB",
+      "repoTags": [
+        "mcr.microsoft.com/oss/kubernetes/kube-proxy:v1.29.10"
+      ],
+      "repoDigests": [
+        "sha256:e3492db8acd5c16ea15c3da7d0545f47255313d9ae898adcbdfd8402b4190d3c"
+      ]
+    },
+    {
+      "id": "sha256:c303ce4aca7e8d71122189ca0b04b182cf8b204da4fdd252abbbe8d1814756a0",
+      "bytes": 86003037,
+      "size": "82.0 MiB",
+      "repoTags": [
+        "mcr.microsoft.com/oss/kubernetes/kube-proxy:v1.30.7"
+      ],
+      "repoDigests": [
+        "sha256:0f43277371f1e7c7ff48455d17c67f5b814d4fcc522aad9b271c4d54d3a992c7"
+      ]
+    },
+    {
+      "id": "sha256:38be8d6fab1bffa00c42eed26af7c3877646a2e48a23ee0d732dba2e72c35bd4",
+      "bytes": 29461095,
+      "size": "28.1 MiB",
+      "repoTags": [
+        "mcr.microsoft.com/azure-policy/policy-kubernetes-addon-prod:1.8.0"
+      ],
+      "repoDigests": [
+        "sha256:74bbe90c0a01c1825b58e7cf4cb724fcf7e0f6701ff7fcd2ae753184a2f0c6a0"
       ]
     },
     {
@@ -191,6 +488,94 @@
       ]
     },
     {
+      "id": "sha256:02ae07e3509f283458ac5780a024e50fffad7b588f7bd4e1ab07fa914e3f10d9",
+      "bytes": 54973080,
+      "size": "52.4 MiB",
+      "repoTags": [
+        "mcr.microsoft.com/containernetworking/azure-cni:v1.4.56"
+      ],
+      "repoDigests": [
+        "sha256:251f03bbd5075a1461094c975df2777e459f974be19757726a2223135b9cb2e3"
+      ]
+    },
+    {
+      "id": "sha256:b0961656d5bf764f629de5d05cfd7ca853f5b6a9cc2ee2cd387bef5c546953c8",
+      "bytes": 202611344,
+      "size": "193.2 MiB",
+      "repoTags": [
+        "mcr.microsoft.com/oss/cilium/cilium:1.13.13-3"
+      ],
+      "repoDigests": [
+        "sha256:3b121f6860ec191371c4a34797e5842980af12289764e3ad32844bf2947537d9"
+      ]
+    },
+    {
+      "id": "sha256:bdaf4ac59709c9f6580afe2f05fa23806a81a3da6e159b00d2d800244d5b9912",
+      "bytes": 22846651,
+      "size": "21.8 MiB",
+      "repoTags": [
+        "mcr.microsoft.com/oss/v2/kubernetes/coredns:v1.9.4-2"
+      ],
+      "repoDigests": [
+        "sha256:3cf214841e9db74b9a33db416ab2fa8b8879d9572c1130499afd2f88e8ceefc2"
+      ]
+    },
+    {
+      "id": "sha256:60ecb60a725162e5ca4b2333b01c4e31f5d40d877875bbac167b5abf26fbc194",
+      "bytes": 108115825,
+      "size": "103.1 MiB",
+      "repoTags": [
+        "mcr.microsoft.com/oss/nvidia/k8s-device-plugin:v0.14.5"
+      ],
+      "repoDigests": [
+        "sha256:c411e4cde16b07e242f44e5332748791cb148a8943ea8498f6c69320df30bc1d"
+      ]
+    },
+    {
+      "id": "sha256:ef4eeced0357719bc768d2c415ba0fb7c3a50a65142198f4b5a5017cafb77107",
+      "bytes": 41536431,
+      "size": "39.6 MiB",
+      "repoTags": [
+        "mcr.microsoft.com/oss/open-policy-agent/gatekeeper:v3.16.3"
+      ],
+      "repoDigests": [
+        "sha256:d9da6e750d31b403fe5f7f93f5d5fa6fb5b5f8f1d41d8bb44fee358ba3a11e45"
+      ]
+    },
+    {
+      "id": "sha256:8b4c5d52f6fba917ef23bc3c41613ffd336f8473c444081196030fe08f7f2b64",
+      "bytes": 42760884,
+      "size": "40.8 MiB",
+      "repoTags": [
+        "mcr.microsoft.com/oss/open-policy-agent/gatekeeper:v3.17.1"
+      ],
+      "repoDigests": [
+        "sha256:753298ef2c3555bc7617423d2e314b593f149494c17c71a2a6acdac4519468c2"
+      ]
+    },
+    {
+      "id": "sha256:bb66f4dbb1fb95ea519e4cf45150e7860130c7d3c6c77b6e4d1c4f51da2a2c85",
+      "bytes": 40801154,
+      "size": "38.9 MiB",
+      "repoTags": [
+        "mcr.microsoft.com/azuremonitor/containerinsights/ciprod/prometheus-collector/images:6.10.0-main-09-16-2024-85a71678-targetallocator"
+      ],
+      "repoDigests": [
+        "sha256:98f3f2eb8ebfdcabcb9fe22bda0d1198edac4ef620d2fe98682aeaee55305f0a"
+      ]
+    },
+    {
+      "id": "sha256:42de643d0da998409dd704c175afe6030d2354e05d21045cff17967c52fb9c69",
+      "bytes": 66365652,
+      "size": "63.3 MiB",
+      "repoTags": [
+        "mcr.microsoft.com/oss/kubernetes-csi/azuredisk-csi:v1.30.4"
+      ],
+      "repoDigests": [
+        "sha256:3c40295531a3b9279f2ed0a6adca45832c02b362f8780f9b831c21b6101d22cd"
+      ]
+    },
+    {
       "id": "sha256:e529f1bc3a83669d28ab8c8f725bbebc90d3d4b81396005bb94139d8c2281364",
       "bytes": 15639848,
       "size": "14.9 MiB",
@@ -213,6 +598,325 @@
       ]
     },
     {
+      "id": "sha256:ffa47e59f45a131b3b864d44aefb053666851f2a6d8f5aa76dac508c7b2d3c76",
+      "bytes": 85554461,
+      "size": "81.6 MiB",
+      "repoTags": [
+        "mcr.microsoft.com/containernetworking/azure-cni:v1.6.13"
+      ],
+      "repoDigests": [
+        "sha256:cde4eebec2a877f44cd07df9077225f1684d5c0c25e2fd2817613eb96423f831"
+      ]
+    },
+    {
+      "id": "sha256:8f2fb5a07b56ea57b0a32f6dfd387e9eb637d861e12ef938dc2d4fd18535c76a",
+      "bytes": 101209176,
+      "size": "96.5 MiB",
+      "repoTags": [
+        "mcr.microsoft.com/oss/kubernetes-csi/azurefile-csi:v1.30.5"
+      ],
+      "repoDigests": [
+        "sha256:f44180bbeb14b08571f2858f1fdedfbbcff5600c6d6e34ec430c11d62400c153"
+      ]
+    },
+    {
+      "id": "sha256:0d1d675e12d418dc6bc16f1fef421a3502e531bf28dc130483e2508241c0066b",
+      "bytes": 98438729,
+      "size": "93.9 MiB",
+      "repoTags": [
+        "mcr.microsoft.com/oss/kubernetes-csi/azurefile-csi:v1.28.12"
+      ],
+      "repoDigests": [
+        "sha256:db138d893ec8198a71c60f260945e4b4a444c238ff007385546bf6d08e21650e"
+      ]
+    },
+    {
+      "id": "sha256:5c5c7fa933a3d8663d0b88ef04f9fb19919556e24643c7cfbbbc4dd75e27302c",
+      "bytes": 16759047,
+      "size": "16.0 MiB",
+      "repoTags": [
+        "mcr.microsoft.com/aks/ip-masq-agent-v2:v0.1.13"
+      ],
+      "repoDigests": [
+        "sha256:10dc32d786b63e881cb00be48184cc7824c519fcebea5a16cb5a71ccbcfa8107"
+      ]
+    },
+    {
+      "id": "sha256:81ba48e19ff47fba73c9485ec60b28888563f769b6399cc74dc9a79f931bf5c3",
+      "bytes": 292698937,
+      "size": "279.1 MiB",
+      "repoTags": [
+        "mcr.microsoft.com/azuremonitor/containerinsights/ciprod/prometheus-collector/images:6.10.0-main-09-16-2024-85a71678"
+      ],
+      "repoDigests": [
+        "sha256:a414de81d6976fc96a97d9e5c79781ed3a7691a4cbbf29733cfc52a737c79c3d"
+      ]
+    },
+    {
+      "id": "sha256:8a9e6d1541e7be24324881d0cbcd8a0292c56d53e884e806b9dd6e5cc04fca3f",
+      "bytes": 60412229,
+      "size": "57.6 MiB",
+      "repoTags": [
+        "mcr.microsoft.com/oss/kubernetes-csi/azuredisk-csi:v1.28.11"
+      ],
+      "repoDigests": [
+        "sha256:95bbca5ab28f1a81d8a9ec0b6e74ead74519ce0c4c67a49a43d9c47d537cfa15"
+      ]
+    },
+    {
+      "id": "sha256:2e6b1fffba2c3c4aaebf36e3153189b22a5f322048d435137bdb5ade9b177e1a",
+      "bytes": 61397185,
+      "size": "58.6 MiB",
+      "repoTags": [
+        "mcr.microsoft.com/oss/kubernetes-csi/azuredisk-csi:v1.29.10"
+      ],
+      "repoDigests": [
+        "sha256:b339817d5e87dee0de5213c4c24a3eb57cb29e7a7a43fc7f8ee879171c68b482"
+      ]
+    },
+    {
+      "id": "sha256:1a3d5fc736a77d47d89694290a9831aedf3e68e1c796227faab12ec874911fce",
+      "bytes": 62908626,
+      "size": "60.0 MiB",
+      "repoTags": [
+        "mcr.microsoft.com/containernetworking/azure-cns:v1.6.13"
+      ],
+      "repoDigests": [
+        "sha256:1c99a46a136fac00b31a6c3c1d2dc4f1ec6394e095c3559dda5c959767f33225"
+      ]
+    },
+    {
+      "id": "sha256:6f807c016d9206fef899d3d19b5597a9703215aa3d91fb4c4e72c9a990e957a2",
+      "bytes": 13438588,
+      "size": "12.8 MiB",
+      "repoTags": [
+        "mcr.microsoft.com/oss/kubernetes-csi/livenessprobe:v2.12.0"
+      ],
+      "repoDigests": [
+        "sha256:c762188c45d1b9bc9144b694b85313d5e49c741935a81d5b94fd7db978a40ae1"
+      ]
+    },
+    {
+      "id": "sha256:d296fde30ce2e2c74a84c1e9ade19ed3c191366e4e475481ed1c812ec3b617ab",
+      "bytes": 13646300,
+      "size": "13.0 MiB",
+      "repoTags": [
+        "mcr.microsoft.com/oss/kubernetes-csi/livenessprobe:v2.13.1"
+      ],
+      "repoDigests": [
+        "sha256:20fd8754d36efc52ff0a837e646909102be5d47600a8656804aecd4eff52b7c7"
+      ]
+    },
+    {
+      "id": "sha256:e049dfb0d7f1429a44aa70b78d6ce258562662fb465afa7567d60e8a00019df6",
+      "bytes": 92781917,
+      "size": "88.5 MiB",
+      "repoTags": [
+        "mcr.microsoft.com/oss/kubernetes/kube-proxy:v1.31.2"
+      ],
+      "repoDigests": [
+        "sha256:518118f09ab65efc1dc115fb94c9be0af7008dd46a9daa67449249217b0b9fbb"
+      ]
+    },
+    {
+      "id": "sha256:0deae3175d2254600b284e926dfd7a08b5341db240f73b8bd829ac29dbaedff1",
+      "bytes": 17145652,
+      "size": "16.4 MiB",
+      "repoTags": [
+        "mcr.microsoft.com/aks/ip-masq-agent-v2:v0.1.14"
+      ],
+      "repoDigests": [
+        "sha256:fda7f69a4914fe76479737c169f2aa6d7ec93546f8535838c7b9c6623a648aff"
+      ]
+    },
+    {
+      "id": "sha256:72caddef8e30b93d88227034b3db067a76110856e2b3df3ccaf3b61c6ef2c9b6",
+      "bytes": 159083682,
+      "size": "151.7 MiB",
+      "repoTags": [
+        "mcr.microsoft.com/azuremonitor/containerinsights/ciprod/prometheus-collector/images:6.10.0-main-09-16-2024-85a71678-cfg"
+      ],
+      "repoDigests": [
+        "sha256:432d3d663dbf262e6a377c20fb2b92fe382e388e2a95b1b7c65c7d73ac3cf4c9"
+      ]
+    },
+    {
+      "id": "sha256:405ec2725358017740cd40a34b0f6d98fc9d1b04a524cbf98ec834bf42f2c85f",
+      "bytes": 83928135,
+      "size": "80.0 MiB",
+      "repoTags": [
+        "mcr.microsoft.com/containernetworking/azure-cni:v1.6.7"
+      ],
+      "repoDigests": [
+        "sha256:b93f37c77f4df0c2ba8f8d208d4e482d27308627a81fe6fc152f7cdeb2750fdd"
+      ]
+    },
+    {
+      "id": "sha256:cc0d27bc984e8ce6e21fbc39c4965de5f1aa963e1277ea369182f640d80ee4cb",
+      "bytes": 200043473,
+      "size": "190.8 MiB",
+      "repoTags": [
+        "mcr.microsoft.com/containernetworking/azure-cns:v1.5.35"
+      ],
+      "repoDigests": [
+        "sha256:ac90bb442344ffe0a5c023bc1eab12d577cca16051d9e5ece14871b0c987d85c"
+      ]
+    },
+    {
+      "id": "sha256:8e70efefd9aba0f0888da0f09bb45244efed60855ccb61494d9c4f70e0e253d7",
+      "bytes": 276248645,
+      "size": "263.5 MiB",
+      "repoTags": [
+        "mcr.microsoft.com/azuremonitor/containerinsights/ciprod:3.1.24"
+      ],
+      "repoDigests": [
+        "sha256:b0c39ad3a8cb045f104a18218a6eece31020213f4bb04f192b9aad9f75f1779f"
+      ]
+    },
+    {
+      "id": "sha256:c86106db53841ca61618704ec3761f2e70202df74e7bd01db95c03843f3bf775",
+      "bytes": 99426403,
+      "size": "94.8 MiB",
+      "repoTags": [
+        "mcr.microsoft.com/oss/kubernetes-csi/azurefile-csi:v1.30.6"
+      ],
+      "repoDigests": [
+        "sha256:0a8027ba74b355f09ba62d9cfe61258d31695be35dd165a9779e0046f63d1fa2"
+      ]
+    },
+    {
+      "id": "sha256:715da2205f1fbdb1dda2fba465c2b572724b5080a4c1302fe19460d702f02d35",
+      "bytes": 17612247,
+      "size": "16.8 MiB",
+      "repoTags": [
+        "mcr.microsoft.com/oss/kubernetes/azure-cloud-node-manager:v1.27.21"
+      ],
+      "repoDigests": [
+        "sha256:e4bc0d59696f4c9f76a3a7c7fabec7f3bcd6b3845759bfc28f43817ab149c698"
+      ]
+    },
+    {
+      "id": "sha256:b95c2b36f02381ee631663a47ad2fdf06b7b8c864165d4d58fdb46b13ca57a17",
+      "bytes": 99151288,
+      "size": "94.6 MiB",
+      "repoTags": [
+        "mcr.microsoft.com/oss/kubernetes-csi/azurefile-csi:v1.29.8"
+      ],
+      "repoDigests": [
+        "sha256:0bbd5d42789eb0dfdc27e81f8eb1796a451a67b85f504200ddeebe487c6fabcd"
+      ]
+    },
+    {
+      "id": "sha256:5b096872ce3f460fb80a6a565d5f444c4e5e41664c52dd1737aa0baa761ae1e4",
+      "bytes": 18005055,
+      "size": "17.2 MiB",
+      "repoTags": [
+        "mcr.microsoft.com/oss/kubernetes/azure-cloud-node-manager:v1.28.11"
+      ],
+      "repoDigests": [
+        "sha256:0d50766bd56f20812073d00a973d64fb49cc6f7b4a23484b521c3e34abe31984"
+      ]
+    },
+    {
+      "id": "sha256:2bbd67a8531539ee99753fe5630459caabf475432ca14bf803837c54ae7946e8",
+      "bytes": 84241755,
+      "size": "80.3 MiB",
+      "repoTags": [
+        "mcr.microsoft.com/oss/kubernetes/kube-proxy:v1.29.11"
+      ],
+      "repoDigests": [
+        "sha256:4967e837b2842c7f64cd99288e322991fd0498807913849da8da3177957f5f98"
+      ]
+    },
+    {
+      "id": "sha256:070f7dad123c53ed9ec1e2343093d076d9dc6d9b0714d7351130cb819cbca7b2",
+      "bytes": 92781917,
+      "size": "88.5 MiB",
+      "repoTags": [
+        "mcr.microsoft.com/oss/kubernetes/kube-proxy:v1.31.3"
+      ],
+      "repoDigests": [
+        "sha256:f4a9c8fce0e7b36f2be8a0a55021447b9ff5c65448e68148b2d6fb3419c2887d"
+      ]
+    },
+    {
+      "id": "sha256:7fbcb1484d87dea535b261c65cb94c5940741fd8fa87fd3b1477ef217d5b91c6",
+      "bytes": 513030541,
+      "size": "489.3 MiB",
+      "repoTags": [
+        "mcr.microsoft.com/aks/aks-gpu-cuda:550.127.08-20241204190836"
+      ],
+      "repoDigests": [
+        "sha256:db00c5645a84653cd069a57376ee432189e72063338a3f000d03e93f9799d015"
+      ]
+    },
+    {
+      "id": "sha256:7bbfb9164f1ed111ff3160d9f15f1a85a050d30529acc966bf4f03cf1ed34b4a",
+      "bytes": 202382742,
+      "size": "193.0 MiB",
+      "repoTags": [
+        "mcr.microsoft.com/containernetworking/azure-cns:v1.4.56"
+      ],
+      "repoDigests": [
+        "sha256:7eaf6d3c753c28c170ae6d724a42441ab14620979a82d003a6b5cb2891c32270"
+      ]
+    },
+    {
+      "id": "sha256:feefd695f024d59665f83d8b3c76fa3018bd0ead5e3bd8b406a9bd6a5d849738",
+      "bytes": 204142234,
+      "size": "194.7 MiB",
+      "repoTags": [
+        "mcr.microsoft.com/containernetworking/azure-cns:v1.5.38"
+      ],
+      "repoDigests": [
+        "sha256:63388d258cf3e2a6aff0e18f1baeae0c302258ef113d6f528e189f11b4a98878"
+      ]
+    },
+    {
+      "id": "sha256:dbb7d998378436b3965205747633b498102cc48fc831187ae4a17e43d3f54c8e",
+      "bytes": 25846128,
+      "size": "24.6 MiB",
+      "repoTags": [
+        "mcr.microsoft.com/containernetworking/azure-ipam:v0.0.7"
+      ],
+      "repoDigests": [
+        "sha256:49ff3d67f3b4adcaf3808783858be2460c1b7921ff5e67a87ba9f9fcb051e1e0"
+      ]
+    },
+    {
+      "id": "sha256:52402add5c819ae82b67c0a3d7774a145cc21b98e59ebaf82e857b9403c016ae",
+      "bytes": 10601324,
+      "size": "10.1 MiB",
+      "repoTags": [
+        "mcr.microsoft.com/oss/kubernetes/apiserver-network-proxy/agent:v0.30.3-hotfix.20240819"
+      ],
+      "repoDigests": [
+        "sha256:d58bcadc0a5c54a5be409f3473be0dd5639b111c8a9a7dd1827c8f77d76945e4"
+      ]
+    },
+    {
+      "id": "sha256:d0712c8269b917f76cf7c10b4d1894b93f02743503152e1a6c6acf8ce1609c41",
+      "bytes": 26330144,
+      "size": "25.1 MiB",
+      "repoTags": [
+        "mcr.microsoft.com/containernetworking/azure-ipam:v0.2.0"
+      ],
+      "repoDigests": [
+        "sha256:e349cb26e795e2f697a663bcfa44c2377551b3aa1a150ecade1ca48ae8e04aec"
+      ]
+    },
+    {
+      "id": "sha256:7860c676bbdf81896be8eee675dc047454f0a90be343629187cc7b19e3b815fe",
+      "bytes": 73005201,
+      "size": "69.6 MiB",
+      "repoTags": [
+        "mcr.microsoft.com/containernetworking/cni-dropgz:v0.0.20"
+      ],
+      "repoDigests": [
+        "sha256:017badca5a13c0e30fdf0615ce0b685a9fe84da663ae1b7127ccb1cd8ef5ed63"
+      ]
+    },
+    {
       "id": "sha256:952ef95e220d6f5f1f924724406c2ba8632fe569181f293ee2bee19813198cd8",
       "bytes": 210876979,
       "size": "201.1 MiB",
@@ -233,856 +937,6 @@
       "repoDigests": [
         "sha256:c762188c45d1b9bc9144b694b85313d5e49c741935a81d5b94fd7db978a40ae1"
       ]
-    },
-    {
-      "id": "sha256:0d1d675e12d418dc6bc16f1fef421a3502e531bf28dc130483e2508241c0066b",
-      "bytes": 98438729,
-      "size": "93.9 MiB",
-      "repoTags": [
-        "mcr.microsoft.com/oss/kubernetes-csi/azurefile-csi:v1.28.12"
-      ],
-      "repoDigests": [
-        "sha256:db138d893ec8198a71c60f260945e4b4a444c238ff007385546bf6d08e21650e"
-      ]
-    },
-    {
-      "id": "sha256:f818621acf10f23338ee77e25bca36f0bb9e14df037263ceb2af00265a86eb73",
-      "bytes": 39459245,
-      "size": "37.6 MiB",
-      "repoTags": [
-        "mcr.microsoft.com/oss/kubernetes/autoscaler/cluster-proportional-autoscaler:v1.8.9"
-      ],
-      "repoDigests": [
-        "sha256:f8d8fcddccf5f21cb2400b544b63e17ce693d879f847d1bda9be29af6cd54b2e"
-      ]
-    },
-    {
-      "id": "sha256:6d31c7045f600007ed9629a112e7478291304d3ca7d66b29ac97cb81e61cadb4",
-      "bytes": 18139034,
-      "size": "17.3 MiB",
-      "repoTags": [
-        "mcr.microsoft.com/oss/kubernetes/azure-cloud-node-manager:v1.28.13"
-      ],
-      "repoDigests": [
-        "sha256:525ca9c8a44bbdfa9acc0a417776bb822a1bbdaaf27d9776b8dcf5b3519c346a"
-      ]
-    },
-    {
-      "id": "sha256:e219da8f86f29ce280ed13b0d892851fbbcc4e919e579990c9c8fd9015a4b4c5",
-      "bytes": 21001148,
-      "size": "20.0 MiB",
-      "repoTags": [
-        "mcr.microsoft.com/oss/kubernetes/azure-cloud-node-manager:v1.30.5"
-      ],
-      "repoDigests": [
-        "sha256:16203c47820604328950e7b7bbf6fd103aec51e1c13c2a3689546e0ba6119b2c"
-      ]
-    },
-    {
-<<<<<<< HEAD
-      "id": "sha256:17c9d008f45debc00a173c70309642c5ffc924d4397141d7abf753b0cb175e6a",
-      "bytes": 81187165,
-      "size": "77.4 MiB",
-      "repoTags": [
-        "mcr.microsoft.com/oss/kubernetes/kube-proxy:v1.27.100-akslts"
-      ],
-      "repoDigests": [
-        "sha256:d95147676d7630df8460f64d3fff6127ab9e191772631011262572291975a27a"
-=======
-      "id": "sha256:42de643d0da998409dd704c175afe6030d2354e05d21045cff17967c52fb9c69",
-      "bytes": 66365652,
-      "size": "63.3 MiB",
-      "repoTags": [
-        "mcr.microsoft.com/oss/kubernetes-csi/azuredisk-csi:v1.30.4"
-      ],
-      "repoDigests": [
-        "sha256:3c40295531a3b9279f2ed0a6adca45832c02b362f8780f9b831c21b6101d22cd"
->>>>>>> 79d2559b
-      ]
-    },
-    {
-      "id": "sha256:21578c0ba82e4fb791ff134969ee62a3276fca587c8b64829e140d2a54f650dd",
-      "bytes": 159030918,
-      "size": "151.7 MiB",
-      "repoTags": [
-        "mcr.microsoft.com/azuremonitor/containerinsights/ciprod/prometheus-collector/images:6.9.1-main-08-28-2024-f33aacb5-cfg"
-      ],
-      "repoDigests": [
-        "sha256:c72ce5b551cb7c059d43ff7ed30dcfc0f2bc85f907e5f5edb0af5516a2b1045c"
-      ]
-    },
-    {
-      "id": "sha256:8e70efefd9aba0f0888da0f09bb45244efed60855ccb61494d9c4f70e0e253d7",
-      "bytes": 276248645,
-      "size": "263.5 MiB",
-      "repoTags": [
-        "mcr.microsoft.com/azuremonitor/containerinsights/ciprod:3.1.24"
-      ],
-      "repoDigests": [
-        "sha256:b0c39ad3a8cb045f104a18218a6eece31020213f4bb04f192b9aad9f75f1779f"
-      ]
-    },
-    {
-      "id": "sha256:dbb7d998378436b3965205747633b498102cc48fc831187ae4a17e43d3f54c8e",
-      "bytes": 25846128,
-      "size": "24.6 MiB",
-      "repoTags": [
-        "mcr.microsoft.com/containernetworking/azure-ipam:v0.0.7"
-      ],
-      "repoDigests": [
-        "sha256:49ff3d67f3b4adcaf3808783858be2460c1b7921ff5e67a87ba9f9fcb051e1e0"
-      ]
-    },
-    {
-      "id": "sha256:f42c335b2115c25551323f1cc26b08f0ace008c99d645561985c12fb92060d60",
-      "bytes": 83028829,
-      "size": "79.2 MiB",
-      "repoTags": [
-        "mcr.microsoft.com/oss/kubernetes/kube-proxy:v1.28.14"
-      ],
-      "repoDigests": [
-        "sha256:69b6c37b56b8eeabc2f49f47d78830ac55703d5af0d173a9ed5369e490b6c8eb"
-      ]
-    },
-    {
-      "id": "sha256:a50447fed2b56b4f2ec3fba27a2c925d194dbebe100bc587ecf275ee10560fc2",
-      "bytes": 10801191,
-      "size": "10.3 MiB",
-      "repoTags": [
-        "mcr.microsoft.com/oss/kubernetes/windows-gmsa-webhook:v0.7.1"
-      ],
-      "repoDigests": [
-        "sha256:d4265ec6de06c0e5280be1594c87820d19dc2737085f164bf269097f0dad2979"
-      ]
-    },
-    {
-      "id": "sha256:b2325d74a9194117c30ea17a9b51a17b57b424411c9e9ee9e28c4619f69c167a",
-      "bytes": 14676308,
-      "size": "14.0 MiB",
-      "repoTags": [
-        "mcr.microsoft.com/oss/kubernetes-csi/livenessprobe:v2.14.0"
-      ],
-      "repoDigests": [
-        "sha256:d3312f8434cee03e0c5f1d4582b8d2a9b630271726ea5f83c57eead7f440e654"
-      ]
-    },
-    {
-      "id": "sha256:2bbd67a8531539ee99753fe5630459caabf475432ca14bf803837c54ae7946e8",
-      "bytes": 84241755,
-      "size": "80.3 MiB",
-      "repoTags": [
-        "mcr.microsoft.com/oss/kubernetes/kube-proxy:v1.29.11"
-      ],
-      "repoDigests": [
-        "sha256:4967e837b2842c7f64cd99288e322991fd0498807913849da8da3177957f5f98"
-      ]
-    },
-    {
-      "id": "sha256:94cffee7ae8e4eb248f80a76b671ddac5e85f6c6cc8552766355b9c1775a3d0c",
-      "bytes": 40772666,
-      "size": "38.9 MiB",
-      "repoTags": [
-        "mcr.microsoft.com/azuremonitor/containerinsights/ciprod/prometheus-collector/images:6.9.1-main-08-28-2024-f33aacb5-targetallocator"
-      ],
-      "repoDigests": [
-        "sha256:4b96fc1b8801ca31f0a5a4cab6cc84852e7f77951a9b21b2b406586df5a56e19"
-      ]
-    },
-    {
-      "id": "sha256:7185271784f42a852104d3eb8b5b4f9d275a64c187d4a95447fd26afefb47254",
-      "bytes": 63921516,
-      "size": "61.0 MiB",
-      "repoTags": [
-        "mcr.microsoft.com/oss/kubernetes-csi/azuredisk-csi:v1.31.0"
-      ],
-      "repoDigests": [
-        "sha256:75e94bd636a41b22a682c5f8d0de5f2d9e4e302517a037cd9e4340406a0dfbfa"
-      ]
-    },
-    {
-      "id": "sha256:f2839dc20fd2ea6c85ffde9629ead290a8f44ffac5b2802f6e992d82670e357b",
-      "bytes": 14034564,
-      "size": "13.4 MiB",
-      "repoTags": [
-        "mcr.microsoft.com/oss/kubernetes-csi/csi-node-driver-registrar:v2.12.0"
-      ],
-      "repoDigests": [
-        "sha256:8b470340c23ebac3d182d2c3cf07c46983f8c4cdf08d0907e2b780339d506dfd"
-      ]
-    },
-    {
-      "id": "sha256:892dffa64624c748bdc05c82c244789209d6995d785a660cb8072c86a08f10ec",
-      "bytes": 83041629,
-      "size": "79.2 MiB",
-      "repoTags": [
-        "mcr.microsoft.com/oss/kubernetes/kube-proxy:v1.28.15"
-      ],
-      "repoDigests": [
-        "sha256:1c9be7105a138cf7581c8c6f0a19ffeced4eba1540bc27d6a0ac687a26e0eae7"
-      ]
-    },
-    {
-      "id": "sha256:3540656f36da85a7e9959967fff4878f1cc3177af0900bae6a130499e2614d64",
-      "bytes": 84241245,
-      "size": "80.3 MiB",
-      "repoTags": [
-        "mcr.microsoft.com/oss/kubernetes/kube-proxy:v1.29.10"
-      ],
-      "repoDigests": [
-        "sha256:e3492db8acd5c16ea15c3da7d0545f47255313d9ae898adcbdfd8402b4190d3c"
-      ]
-    },
-    {
-      "id": "sha256:1a3d5fc736a77d47d89694290a9831aedf3e68e1c796227faab12ec874911fce",
-      "bytes": 62908626,
-      "size": "60.0 MiB",
-      "repoTags": [
-        "mcr.microsoft.com/containernetworking/azure-cns:v1.6.13"
-      ],
-      "repoDigests": [
-        "sha256:1c99a46a136fac00b31a6c3c1d2dc4f1ec6394e095c3559dda5c959767f33225"
-      ]
-    },
-    {
-      "id": "sha256:a3bd8971f2e3044326130cc850365406a6192d5f36741ece7a7091a6727afc34",
-      "bytes": 96560529,
-      "size": "92.1 MiB",
-      "repoTags": [
-        "mcr.microsoft.com/oss/kubernetes-csi/azurefile-csi:v1.28.13"
-      ],
-      "repoDigests": [
-        "sha256:a8a8f788d70da4755c9eff598a9c7e16ad1cd995f2356683b06a9de42c6e3936"
-      ]
-    },
-    {
-      "id": "sha256:59b45cc19af0c9adcbfaf480e7f2f46efc7b288cd0c4f0287e34c56c167a9d6b",
-      "bytes": 81187165,
-      "size": "77.4 MiB",
-      "repoTags": [
-        "mcr.microsoft.com/oss/kubernetes/kube-proxy:v1.27.101-akslts"
-      ],
-      "repoDigests": [
-        "sha256:bea5300268f89a202e60d6fa420859f643d3cd859bf90301bca4c4ec4c667690"
-      ]
-    },
-    {
-      "id": "sha256:7fbcb1484d87dea535b261c65cb94c5940741fd8fa87fd3b1477ef217d5b91c6",
-      "bytes": 513030541,
-      "size": "489.3 MiB",
-      "repoTags": [
-        "mcr.microsoft.com/aks/aks-gpu-cuda:550.127.08-20241204190836"
-      ],
-      "repoDigests": [
-        "sha256:db00c5645a84653cd069a57376ee432189e72063338a3f000d03e93f9799d015"
-      ]
-    },
-    {
-      "id": "sha256:cd294fbcd88f7de105bffc6a1602317a5634420777c3c765bd49ea29e7ce7988",
-      "bytes": 63666240,
-      "size": "60.7 MiB",
-      "repoTags": [
-        "mcr.microsoft.com/oss/kubernetes-csi/azuredisk-csi:v1.30.5"
-      ],
-      "repoDigests": [
-        "sha256:232246480a1eed41ba7f0d65d038412af7da9c6dc3fe6ebc613593c4df96c939"
-      ]
-    },
-    {
-      "id": "sha256:cb244a5e6b006c0413ebe8add95d06636f7974b1114ff16b8d78d7f1de706d08",
-      "bytes": 21021112,
-      "size": "20.0 MiB",
-      "repoTags": [
-        "mcr.microsoft.com/oss/kubernetes/azure-cloud-node-manager:v1.29.11"
-      ],
-      "repoDigests": [
-        "sha256:17888b0ebaec6735214b85d20bdcc8062f051bc27e835454e9ef89734d34aa4b"
-      ]
-    },
-    {
-      "id": "sha256:d122b6f09458d9cd87931892fcb6c076ea5945ef685ea7fb642a92eb90caa112",
-      "bytes": 22093258,
-      "size": "21.1 MiB",
-      "repoTags": [
-        "mcr.microsoft.com/oss/kubernetes/azure-cloud-node-manager:v1.31.1"
-      ],
-      "repoDigests": [
-        "sha256:e9b522399e4ec6bc4ce90c173e59db135d742de7b16f0f5454b4d88ba78a98c7"
-      ]
-    },
-    {
-      "id": "sha256:5639190cb1a51ca3bcfac1975f6725e2aff2902b4a7c0710776b62e2ce4214fc",
-      "bytes": 160577936,
-      "size": "153.1 MiB",
-      "repoTags": [
-        "mcr.microsoft.com/oss/kubernetes-csi/blob-csi:v1.23.7"
-      ],
-      "repoDigests": [
-        "sha256:effbb32afe340ef957f4f158b46caf7743e2779e9f5e35bc87b8feead181b2e6"
-      ]
-    },
-    {
-      "id": "sha256:cc8e7a4fde67bb1c9f7754dcf279fc338683826120e43b6782ff14eca59e3213",
-      "bytes": 158787279,
-      "size": "151.4 MiB",
-      "repoTags": [
-        "mcr.microsoft.com/oss/kubernetes-csi/blob-csi:v1.24.5"
-      ],
-      "repoDigests": [
-        "sha256:6c0c5e32e29451c511093dcdfa14f915b2ab114d73347aef39067a67488f36a6"
-      ]
-    },
-    {
-      "id": "sha256:44bc7e65983df56e1c8c9c1538c41d983d4b3b87e9d0b7f495ae64890daba669",
-      "bytes": 13701892,
-      "size": "13.1 MiB",
-      "repoTags": [
-        "mcr.microsoft.com/oss/kubernetes-csi/csi-node-driver-registrar:v2.11.1"
-      ],
-      "repoDigests": [
-        "sha256:27a7a7ebd0f4b6d4a4cd56d9c96d27288a7b223b4feacee3b7fcf5be3c2ec63a"
-      ]
-    },
-    {
-      "id": "sha256:6d3705b3127976c13d63a73a78ad977cd240cb7acfbef4264cc41213c139cb25",
-      "bytes": 60938870,
-      "size": "58.1 MiB",
-      "repoTags": [
-        "mcr.microsoft.com/oss/kubernetes-csi/azuredisk-csi:v1.29.9"
-      ],
-      "repoDigests": [
-        "sha256:8126f16439568fc4ef2aad95554d1518c99d10040ced3e459825d90d463309e5"
-      ]
-    },
-    {
-      "id": "sha256:c303ce4aca7e8d71122189ca0b04b182cf8b204da4fdd252abbbe8d1814756a0",
-      "bytes": 86003037,
-      "size": "82.0 MiB",
-      "repoTags": [
-        "mcr.microsoft.com/oss/kubernetes/kube-proxy:v1.30.7"
-      ],
-      "repoDigests": [
-        "sha256:0f43277371f1e7c7ff48455d17c67f5b814d4fcc522aad9b271c4d54d3a992c7"
-      ]
-    },
-    {
-      "id": "sha256:fc2b48ff2221950de2569a2a854a55717f73a24bdca12649bea38920f5b746eb",
-      "bytes": 25688274,
-      "size": "24.5 MiB",
-      "repoTags": [
-        "mcr.microsoft.com/oss/v2/kubernetes/coredns:v1.11.3-2"
-      ],
-      "repoDigests": [
-        "sha256:bd0695a8d9e39a1eaf103f113c5102ace89c2345113c9c06dc0b6c8c259c1730"
-      ]
-    },
-    {
-      "id": "sha256:eb5c9e8266025d01c5916e904062c540f2458504bb08bd40a4297f91d19a3c1e",
-      "bytes": 292435924,
-      "size": "278.9 MiB",
-      "repoTags": [
-        "mcr.microsoft.com/azuremonitor/containerinsights/ciprod/prometheus-collector/images:6.9.1-main-08-28-2024-f33aacb5"
-      ],
-      "repoDigests": [
-        "sha256:91769520e04b290bfc7efe49a76f2792ade0f3862c07fd089c208e68fd76eea8"
-      ]
-    },
-    {
-      "id": "sha256:7bbfb9164f1ed111ff3160d9f15f1a85a050d30529acc966bf4f03cf1ed34b4a",
-      "bytes": 202382742,
-      "size": "193.0 MiB",
-      "repoTags": [
-        "mcr.microsoft.com/containernetworking/azure-cns:v1.4.56"
-      ],
-      "repoDigests": [
-        "sha256:7eaf6d3c753c28c170ae6d724a42441ab14620979a82d003a6b5cb2891c32270"
-      ]
-    },
-    {
-      "id": "sha256:0ae0ee505c8520e5f845ac1ef8e2397193b89fd3487a27379c078e8397d5fe0f",
-      "bytes": 202610732,
-      "size": "193.2 MiB",
-      "repoTags": [
-        "mcr.microsoft.com/oss/cilium/cilium:1.13.13-4"
-      ],
-      "repoDigests": [
-        "sha256:05a7fc6b0f803422d7e001cc2a24b6bf8fead5cc1be43407638d702457d6e808"
-      ]
-    },
-    {
-      "id": "sha256:8a9e6d1541e7be24324881d0cbcd8a0292c56d53e884e806b9dd6e5cc04fca3f",
-      "bytes": 60412229,
-      "size": "57.6 MiB",
-      "repoTags": [
-        "mcr.microsoft.com/oss/kubernetes-csi/azuredisk-csi:v1.28.11"
-      ],
-      "repoDigests": [
-        "sha256:95bbca5ab28f1a81d8a9ec0b6e74ead74519ce0c4c67a49a43d9c47d537cfa15"
-      ]
-    },
-    {
-      "id": "sha256:c86106db53841ca61618704ec3761f2e70202df74e7bd01db95c03843f3bf775",
-      "bytes": 99426403,
-      "size": "94.8 MiB",
-      "repoTags": [
-        "mcr.microsoft.com/oss/kubernetes-csi/azurefile-csi:v1.30.6"
-      ],
-      "repoDigests": [
-        "sha256:0a8027ba74b355f09ba62d9cfe61258d31695be35dd165a9779e0046f63d1fa2"
-      ]
-    },
-    {
-      "id": "sha256:bdaf4ac59709c9f6580afe2f05fa23806a81a3da6e159b00d2d800244d5b9912",
-      "bytes": 22846651,
-      "size": "21.8 MiB",
-      "repoTags": [
-        "mcr.microsoft.com/oss/v2/kubernetes/coredns:v1.9.4-2"
-      ],
-      "repoDigests": [
-        "sha256:3cf214841e9db74b9a33db416ab2fa8b8879d9572c1130499afd2f88e8ceefc2"
-      ]
-    },
-    {
-      "id": "sha256:085e8d3ecac62638c0b8890ffff9fdb23203666af824f60297d56b1aa89a843b",
-      "bytes": 11207872,
-      "size": "10.7 MiB",
-      "repoTags": [
-        "mcr.microsoft.com/oss/kubernetes-csi/csi-node-driver-registrar:v2.10.1"
-      ],
-      "repoDigests": [
-        "sha256:b3bbd7a6171bff15eeefd137316fa16415aa6a4c817e5ec609662793093b3526"
-      ]
-    },
-    {
-      "id": "sha256:d296fde30ce2e2c74a84c1e9ade19ed3c191366e4e475481ed1c812ec3b617ab",
-      "bytes": 13646300,
-      "size": "13.0 MiB",
-      "repoTags": [
-        "mcr.microsoft.com/oss/kubernetes-csi/livenessprobe:v2.13.1"
-      ],
-      "repoDigests": [
-        "sha256:20fd8754d36efc52ff0a837e646909102be5d47600a8656804aecd4eff52b7c7"
-      ]
-    },
-    {
-      "id": "sha256:f8e9524209139a6b10df0c13e17e5a3e39c2447a7938065c04903b1f5a112e30",
-      "bytes": 58014500,
-      "size": "55.3 MiB",
-      "repoTags": [
-        "mcr.microsoft.com/oss/kubernetes-csi/secrets-store/driver:v1.4.5"
-      ],
-      "repoDigests": [
-        "sha256:eb6a7a499cc4aa47d4af72c6ad72b3122a257b97f5100dc4b693b180a2c11b6d"
-      ]
-    },
-    {
-      "id": "sha256:186473cf0a31771a84572c2245ab61e4b1e26340ca151169868dc1c666d481a0",
-      "bytes": 9900276,
-      "size": "9.4 MiB",
-      "repoTags": [
-        "mcr.microsoft.com/oss/kubernetes/apiserver-network-proxy/agent:v0.1.6-hotfix.20240116"
-      ],
-      "repoDigests": [
-        "sha256:5e04a0beccf65b4e70a25bc95e4706d4cf7e930cf827d0278336021315cf8934"
-      ]
-    },
-    {
-      "id": "sha256:19fdfa77105f14880eb1b33872ddfe7a6bb7a7501634dcc305f5720ec66d64d8",
-      "bytes": 21371149,
-      "size": "20.4 MiB",
-      "repoTags": [
-        "mcr.microsoft.com/oss/kubernetes/azure-cloud-node-manager:v1.30.7"
-      ],
-      "repoDigests": [
-        "sha256:f18feb78e36eef88f0e23d98d798476d2bf6837de11892fe118ab043afdcd497"
-      ]
-    },
-    {
-      "id": "sha256:a890e7f6a3d02eed3cf864a62d7763a645897ec7ff5c55850843c229ab6b12a6",
-      "bytes": 25713801,
-      "size": "24.5 MiB",
-      "repoTags": [
-        "mcr.microsoft.com/azure-policy/policy-kubernetes-webhook:1.8.0"
-      ],
-      "repoDigests": [
-        "sha256:927f8260a770f92d2231f8eafc0a9956ed00dbf5faef8ce5d01977c6c3da3023"
-      ]
-    },
-    {
-      "id": "sha256:a140d8fed00db6daeca2297f82e0cae438756516980a65d110b9a952377a1c58",
-      "bytes": 62677931,
-      "size": "59.8 MiB",
-      "repoTags": [
-        "mcr.microsoft.com/containernetworking/azure-cns:v1.6.7"
-      ],
-      "repoDigests": [
-        "sha256:25b049c18dfdddb5bf1326af1632b0fc845d3a9614bcdeffe30ef6c9e3aecf86"
-      ]
-    },
-    {
-      "id": "sha256:c05d275106483a56d68bdc0037354f0de985809a613c98a6df66cb5f52fc12f6",
-      "bytes": 160737601,
-      "size": "153.3 MiB",
-      "repoTags": [
-        "mcr.microsoft.com/oss/kubernetes-csi/blob-csi:v1.24.3"
-      ],
-      "repoDigests": [
-        "sha256:6083fcb64d0efc7ddb88fc1dc487f20cd1ea2ca2bc81a5dffafecdf7e6225cee"
-      ]
-    },
-    {
-      "id": "sha256:60ecb60a725162e5ca4b2333b01c4e31f5d40d877875bbac167b5abf26fbc194",
-      "bytes": 108115825,
-      "size": "103.1 MiB",
-      "repoTags": [
-        "mcr.microsoft.com/oss/nvidia/k8s-device-plugin:v0.14.5"
-      ],
-      "repoDigests": [
-        "sha256:c411e4cde16b07e242f44e5332748791cb148a8943ea8498f6c69320df30bc1d"
-      ]
-    },
-    {
-<<<<<<< HEAD
-      "id": "sha256:8e0d37f66394e8df3c8d01ef2a1edd8dbbcd20ac41b5ed86d691ab7d02fb5165",
-      "bytes": 99150372,
-      "size": "94.6 MiB",
-      "repoTags": [
-        "mcr.microsoft.com/oss/kubernetes-csi/azurefile-csi:v1.29.9"
-      ],
-      "repoDigests": [
-        "sha256:543b4eedbeca474aebdff1aae6d92d8294d1d193c2376cc3d6e3a0e6da455898"
-      ]
-    },
-    {
-      "id": "sha256:abee33b448d19df1975513c858226cdf2ac5b6cdd3f0181e0919c8c38160bfba",
-      "bytes": 158634784,
-      "size": "151.3 MiB",
-      "repoTags": [
-        "mcr.microsoft.com/oss/kubernetes-csi/blob-csi:v1.23.9"
-      ],
-      "repoDigests": [
-        "sha256:14cd059fa2ef80b9169a73e539b4c78bd76dc0468603b1200bb9ae775d80936a"
-      ]
-    },
-    {
-      "id": "sha256:715da2205f1fbdb1dda2fba465c2b572724b5080a4c1302fe19460d702f02d35",
-      "bytes": 17612247,
-      "size": "16.8 MiB",
-      "repoTags": [
-        "mcr.microsoft.com/oss/kubernetes/azure-cloud-node-manager:v1.27.21"
-      ],
-      "repoDigests": [
-        "sha256:e4bc0d59696f4c9f76a3a7c7fabec7f3bcd6b3845759bfc28f43817ab149c698"
-=======
-      "id": "sha256:2bbd67a8531539ee99753fe5630459caabf475432ca14bf803837c54ae7946e8",
-      "bytes": 84241755,
-      "size": "80.3 MiB",
-      "repoTags": [
-        "mcr.microsoft.com/oss/kubernetes/kube-proxy:v1.29.11"
-      ],
-      "repoDigests": [
-        "sha256:4967e837b2842c7f64cd99288e322991fd0498807913849da8da3177957f5f98"
-      ]
-    },
-    {
-      "id": "sha256:070f7dad123c53ed9ec1e2343093d076d9dc6d9b0714d7351130cb819cbca7b2",
-      "bytes": 92781917,
-      "size": "88.5 MiB",
-      "repoTags": [
-        "mcr.microsoft.com/oss/kubernetes/kube-proxy:v1.31.3"
-      ],
-      "repoDigests": [
-        "sha256:f4a9c8fce0e7b36f2be8a0a55021447b9ff5c65448e68148b2d6fb3419c2887d"
->>>>>>> 79d2559b
-      ]
-    },
-    {
-      "id": "sha256:070f7dad123c53ed9ec1e2343093d076d9dc6d9b0714d7351130cb819cbca7b2",
-      "bytes": 92781917,
-      "size": "88.5 MiB",
-      "repoTags": [
-        "mcr.microsoft.com/oss/kubernetes/kube-proxy:v1.31.3"
-      ],
-      "repoDigests": [
-        "sha256:f4a9c8fce0e7b36f2be8a0a55021447b9ff5c65448e68148b2d6fb3419c2887d"
-      ]
-    },
-    {
-      "id": "sha256:7b178dc69474dd40a6471673c620079746e086c341b373fa723c09e043a5b911",
-      "bytes": 300833,
-      "size": "293.8 KiB",
-      "repoTags": [
-        "mcr.microsoft.com/oss/kubernetes/pause:3.6"
-      ],
-      "repoDigests": [
-        "sha256:b4b669f27933146227c9180398f99d8b3100637e4a0a1ccf804f8b12f4b9b8df"
-      ]
-    },
-    {
-      "id": "sha256:cc0d27bc984e8ce6e21fbc39c4965de5f1aa963e1277ea369182f640d80ee4cb",
-      "bytes": 200043473,
-      "size": "190.8 MiB",
-      "repoTags": [
-        "mcr.microsoft.com/containernetworking/azure-cns:v1.5.35"
-      ],
-      "repoDigests": [
-        "sha256:ac90bb442344ffe0a5c023bc1eab12d577cca16051d9e5ece14871b0c987d85c"
-      ]
-    },
-    {
-      "id": "sha256:b0961656d5bf764f629de5d05cfd7ca853f5b6a9cc2ee2cd387bef5c546953c8",
-      "bytes": 202611344,
-      "size": "193.2 MiB",
-      "repoTags": [
-        "mcr.microsoft.com/oss/cilium/cilium:1.13.13-3"
-      ],
-      "repoDigests": [
-        "sha256:3b121f6860ec191371c4a34797e5842980af12289764e3ad32844bf2947537d9"
-      ]
-    },
-    {
-      "id": "sha256:2e6b1fffba2c3c4aaebf36e3153189b22a5f322048d435137bdb5ade9b177e1a",
-      "bytes": 61397185,
-      "size": "58.6 MiB",
-      "repoTags": [
-        "mcr.microsoft.com/oss/kubernetes-csi/azuredisk-csi:v1.29.10"
-      ],
-      "repoDigests": [
-        "sha256:b339817d5e87dee0de5213c4c24a3eb57cb29e7a7a43fc7f8ee879171c68b482"
-      ]
-    },
-    {
-      "id": "sha256:8f2fb5a07b56ea57b0a32f6dfd387e9eb637d861e12ef938dc2d4fd18535c76a",
-      "bytes": 101209176,
-      "size": "96.5 MiB",
-      "repoTags": [
-        "mcr.microsoft.com/oss/kubernetes-csi/azurefile-csi:v1.30.5"
-      ],
-      "repoDigests": [
-        "sha256:f44180bbeb14b08571f2858f1fdedfbbcff5600c6d6e34ec430c11d62400c153"
-      ]
-    },
-    {
-      "id": "sha256:ccf9910230ab74515c7e8ff2f02cbb12d1acd4d811036486ae405e9e8c8f8159",
-      "bytes": 86003037,
-      "size": "82.0 MiB",
-      "repoTags": [
-        "mcr.microsoft.com/oss/kubernetes/kube-proxy:v1.30.6"
-      ],
-      "repoDigests": [
-        "sha256:b890caca55fd466f87298260fa57dc8717114cef61d174feb3a0d77af5412342"
-      ]
-    },
-    {
-      "id": "sha256:e049dfb0d7f1429a44aa70b78d6ce258562662fb465afa7567d60e8a00019df6",
-      "bytes": 92781917,
-      "size": "88.5 MiB",
-      "repoTags": [
-        "mcr.microsoft.com/oss/kubernetes/kube-proxy:v1.31.2"
-      ],
-      "repoDigests": [
-        "sha256:518118f09ab65efc1dc115fb94c9be0af7008dd46a9daa67449249217b0b9fbb"
-      ]
-    },
-    {
-      "id": "sha256:316c827e5690efd3392b57916175ce1739cd7067d4bb259217a74fcf0602c2a3",
-      "bytes": 27662618,
-      "size": "26.4 MiB",
-      "repoTags": [
-        "mcr.microsoft.com/azure-policy/policy-kubernetes-webhook:1.9.1"
-      ],
-      "repoDigests": [
-        "sha256:a888ac7d41f36e6d6df82812c46887be9a7aa1811bda5180d5825260ca0d45e5"
-      ]
-<<<<<<< HEAD
-    },
-    {
-      "id": "sha256:81ba48e19ff47fba73c9485ec60b28888563f769b6399cc74dc9a79f931bf5c3",
-      "bytes": 292698937,
-      "size": "279.1 MiB",
-      "repoTags": [
-        "mcr.microsoft.com/azuremonitor/containerinsights/ciprod/prometheus-collector/images:6.10.0-main-09-16-2024-85a71678"
-      ],
-      "repoDigests": [
-        "sha256:a414de81d6976fc96a97d9e5c79781ed3a7691a4cbbf29733cfc52a737c79c3d"
-      ]
-    },
-    {
-      "id": "sha256:72caddef8e30b93d88227034b3db067a76110856e2b3df3ccaf3b61c6ef2c9b6",
-      "bytes": 159083682,
-      "size": "151.7 MiB",
-      "repoTags": [
-        "mcr.microsoft.com/azuremonitor/containerinsights/ciprod/prometheus-collector/images:6.10.0-main-09-16-2024-85a71678-cfg"
-      ],
-      "repoDigests": [
-        "sha256:432d3d663dbf262e6a377c20fb2b92fe382e388e2a95b1b7c65c7d73ac3cf4c9"
-      ]
-    },
-    {
-      "id": "sha256:ea171780292bf2f4dff0b54ca3878a2a0b94059cd673535a31107a45c4a62566",
-      "bytes": 210876677,
-      "size": "201.1 MiB",
-      "repoTags": [
-        "mcr.microsoft.com/oss/cilium/cilium:1.14.10-2"
-      ],
-      "repoDigests": [
-        "sha256:2fd5c5b15adaabaf0e0ed792cb8030a2ec0e5c63ffaa8ef762fa15f3fd4d5639"
-      ]
-    },
-    {
-      "id": "sha256:c41d14929e70e26fb608d01b0df08f05a910bf5b9df246dbf48c9844bc68c85a",
-      "bytes": 159111623,
-      "size": "151.7 MiB",
-      "repoTags": [
-        "mcr.microsoft.com/oss/kubernetes-csi/blob-csi:v1.25.0"
-      ],
-      "repoDigests": [
-        "sha256:c2fb2656ce89e454ba0541e425a36e62a7302ee8ae9f21093517791576b04775"
-      ]
-    },
-    {
-      "id": "sha256:5a35adb36da915f659ebc2bed9dc0a3e79fcf1750a61adfe40efde03e4a73f11",
-      "bytes": 10932551,
-      "size": "10.4 MiB",
-      "repoTags": [
-        "mcr.microsoft.com/oss/kubernetes/autoscaler/addon-resizer:1.8.20"
-      ],
-      "repoDigests": [
-        "sha256:5f6148e852e1cce336ca7776c6b93bbf3bd12a4169f8a5d32afc9a118c0bd9d8"
-      ]
-    },
-    {
-      "id": "sha256:64e5b3a566f8463f9eb99d3d47079e9689ef4233eed03c43ed640d319192ee0d",
-      "bytes": 13147946,
-      "size": "12.5 MiB",
-      "repoTags": [
-        "mcr.microsoft.com/oss/kubernetes/autoscaler/addon-resizer:1.8.22"
-      ],
-      "repoDigests": [
-        "sha256:2209b7830a5ae09eff36b3d150b3e743ed0bac094da9c7dc74288a2572f7dfb1"
-      ]
-    },
-    {
-      "id": "sha256:6f094fcfdee0615acc5bb6074a0089271d8ffc8f7d930e1d2240feadf96f047f",
-      "bytes": 17482039,
-      "size": "16.7 MiB",
-      "repoTags": [
-        "mcr.microsoft.com/oss/kubernetes/azure-cloud-node-manager:v1.27.20"
-      ],
-      "repoDigests": [
-        "sha256:c2fd42b67264d8b869a357fb53f3dabba8566b5278de939583f5071064b2f332"
-      ]
-    },
-    {
-      "id": "sha256:6284cbe7030dfa0d79382ea3f86cf3b892d0ee17807b01d921e97a7877e27313",
-      "bytes": 28315804,
-      "size": "27.0 MiB",
-      "repoTags": [
-        "mcr.microsoft.com/aks/msi/addon-token-adapter:master.221118.2"
-      ],
-      "repoDigests": [
-        "sha256:6fee210e78756207a3a32c105847c4a27fd02bcb3a458f99716484735a1b9831"
-      ]
-    },
-    {
-      "id": "sha256:38be8d6fab1bffa00c42eed26af7c3877646a2e48a23ee0d732dba2e72c35bd4",
-      "bytes": 29461095,
-      "size": "28.1 MiB",
-      "repoTags": [
-        "mcr.microsoft.com/azure-policy/policy-kubernetes-addon-prod:1.8.0"
-      ],
-      "repoDigests": [
-        "sha256:74bbe90c0a01c1825b58e7cf4cb724fcf7e0f6701ff7fcd2ae753184a2f0c6a0"
-      ]
-    },
-    {
-      "id": "sha256:ffa47e59f45a131b3b864d44aefb053666851f2a6d8f5aa76dac508c7b2d3c76",
-      "bytes": 85554461,
-      "size": "81.6 MiB",
-      "repoTags": [
-        "mcr.microsoft.com/containernetworking/azure-cni:v1.6.13"
-      ],
-      "repoDigests": [
-        "sha256:cde4eebec2a877f44cd07df9077225f1684d5c0c25e2fd2817613eb96423f831"
-      ]
-    },
-    {
-      "id": "sha256:ba50fd85ab00f70363d4ef319d7b95dc65b9b7826bf9a2a77be604298b09fdcd",
-      "bytes": 20622995,
-      "size": "19.7 MiB",
-      "repoTags": [
-        "mcr.microsoft.com/oss/kubernetes/azure-cloud-node-manager:v1.29.9"
-      ],
-      "repoDigests": [
-        "sha256:175d52f1d48d1b947823974166bcdd403c0644c5bca6f7275a3087d29fe8f36d"
-      ]
-    },
-    {
-      "id": "sha256:08d8c8e8293a1dfef634a0d1ab8a8582968981af3b3e6e56f8b02694192f319e",
-      "bytes": 99868850,
-      "size": "95.2 MiB",
-      "repoTags": [
-        "mcr.microsoft.com/containernetworking/azure-npm:v1.5.34"
-      ],
-      "repoDigests": [
-        "sha256:390cb421bf1d5b6d0e30608edefb8faef5e3a6ced59f5a657f40c683c53e6d18"
-      ]
-    },
-    {
-      "id": "sha256:7860c676bbdf81896be8eee675dc047454f0a90be343629187cc7b19e3b815fe",
-      "bytes": 73005201,
-      "size": "69.6 MiB",
-      "repoTags": [
-        "mcr.microsoft.com/containernetworking/cni-dropgz:v0.0.20"
-      ],
-      "repoDigests": [
-        "sha256:017badca5a13c0e30fdf0615ce0b685a9fe84da663ae1b7127ccb1cd8ef5ed63"
-      ]
-    },
-    {
-      "id": "sha256:ef4eeced0357719bc768d2c415ba0fb7c3a50a65142198f4b5a5017cafb77107",
-      "bytes": 41536431,
-      "size": "39.6 MiB",
-      "repoTags": [
-        "mcr.microsoft.com/oss/open-policy-agent/gatekeeper:v3.16.3"
-      ],
-      "repoDigests": [
-        "sha256:d9da6e750d31b403fe5f7f93f5d5fa6fb5b5f8f1d41d8bb44fee358ba3a11e45"
-      ]
-    },
-    {
-      "id": "sha256:0deae3175d2254600b284e926dfd7a08b5341db240f73b8bd829ac29dbaedff1",
-      "bytes": 17145652,
-      "size": "16.4 MiB",
-      "repoTags": [
-        "mcr.microsoft.com/aks/ip-masq-agent-v2:v0.1.14"
-      ],
-      "repoDigests": [
-        "sha256:fda7f69a4914fe76479737c169f2aa6d7ec93546f8535838c7b9c6623a648aff"
-      ]
-    },
-    {
-      "id": "sha256:051bf5603bcf8eca0e9108ff45e18d0116bdff9ead3398fd4299bf1b48c60097",
-      "bytes": 31339652,
-      "size": "29.9 MiB",
-      "repoTags": [
-        "mcr.microsoft.com/azure-policy/policy-kubernetes-addon-prod:1.9.1"
-      ],
-      "repoDigests": [
-        "sha256:9a631466f83c3f48a846ff0810e6334b2ba3876f688806332f0b47c1521190ba"
-      ]
-    },
-    {
-      "id": "sha256:f6f4bac2c31fd7a4824211574cab8045b12f49fab93633529a73226f4b478338",
-      "bytes": 82295317,
-      "size": "78.5 MiB",
-      "repoTags": [
-        "mcr.microsoft.com/containernetworking/azure-cni:v1.5.38"
-      ],
-      "repoDigests": [
-        "sha256:71ec4ef3ff95487b3f956034d464f1b5ece556022af6b5b351b0f7d2cad95316"
-      ]
-=======
->>>>>>> 79d2559b
     }
   ]
 }