{
  "sku": "2204gen2containerd",
  "imageVersion": "202501.12.0",
  "imageBom": [
    {
      "id": "sha256:cb244a5e6b006c0413ebe8add95d06636f7974b1114ff16b8d78d7f1de706d08",
      "bytes": 21021112,
      "size": "20.0 MiB",
      "repoTags": [
        "mcr.microsoft.com/oss/kubernetes/azure-cloud-node-manager:v1.29.11"
      ],
      "repoDigests": [
        "sha256:17888b0ebaec6735214b85d20bdcc8062f051bc27e835454e9ef89734d34aa4b"
      ]
    },
    {
      "id": "sha256:d122b6f09458d9cd87931892fcb6c076ea5945ef685ea7fb642a92eb90caa112",
      "bytes": 22093258,
      "size": "21.1 MiB",
      "repoTags": [
        "mcr.microsoft.com/oss/kubernetes/azure-cloud-node-manager:v1.31.1"
      ],
      "repoDigests": [
        "sha256:e9b522399e4ec6bc4ce90c173e59db135d742de7b16f0f5454b4d88ba78a98c7"
      ]
    },
    {
      "id": "sha256:8a9e6d1541e7be24324881d0cbcd8a0292c56d53e884e806b9dd6e5cc04fca3f",
      "bytes": 60412229,
      "size": "57.6 MiB",
      "repoTags": [
        "mcr.microsoft.com/oss/kubernetes-csi/azuredisk-csi:v1.28.11"
      ],
      "repoDigests": [
        "sha256:95bbca5ab28f1a81d8a9ec0b6e74ead74519ce0c4c67a49a43d9c47d537cfa15"
      ]
    },
    {
      "id": "sha256:2e6b1fffba2c3c4aaebf36e3153189b22a5f322048d435137bdb5ade9b177e1a",
      "bytes": 61397185,
      "size": "58.6 MiB",
      "repoTags": [
        "mcr.microsoft.com/oss/kubernetes-csi/azuredisk-csi:v1.29.10"
      ],
      "repoDigests": [
        "sha256:b339817d5e87dee0de5213c4c24a3eb57cb29e7a7a43fc7f8ee879171c68b482"
      ]
    },
    {
      "id": "sha256:cd294fbcd88f7de105bffc6a1602317a5634420777c3c765bd49ea29e7ce7988",
      "bytes": 63666240,
      "size": "60.7 MiB",
      "repoTags": [
        "mcr.microsoft.com/oss/kubernetes-csi/azuredisk-csi:v1.30.5"
      ],
      "repoDigests": [
        "sha256:232246480a1eed41ba7f0d65d038412af7da9c6dc3fe6ebc613593c4df96c939"
      ]
    },
    {
      "id": "sha256:b2325d74a9194117c30ea17a9b51a17b57b424411c9e9ee9e28c4619f69c167a",
      "bytes": 14676308,
      "size": "14.0 MiB",
      "repoTags": [
        "mcr.microsoft.com/oss/kubernetes-csi/livenessprobe:v2.14.0"
      ],
      "repoDigests": [
        "sha256:d3312f8434cee03e0c5f1d4582b8d2a9b630271726ea5f83c57eead7f440e654"
      ]
    },
    {
      "id": "sha256:5a35adb36da915f659ebc2bed9dc0a3e79fcf1750a61adfe40efde03e4a73f11",
      "bytes": 10932551,
      "size": "10.4 MiB",
      "repoTags": [
        "mcr.microsoft.com/oss/kubernetes/autoscaler/addon-resizer:1.8.20"
      ],
      "repoDigests": [
        "sha256:5f6148e852e1cce336ca7776c6b93bbf3bd12a4169f8a5d32afc9a118c0bd9d8"
      ]
    },
    {
      "id": "sha256:f6f4bac2c31fd7a4824211574cab8045b12f49fab93633529a73226f4b478338",
      "bytes": 82295317,
      "size": "78.5 MiB",
      "repoTags": [
        "mcr.microsoft.com/containernetworking/azure-cni:v1.5.38"
      ],
      "repoDigests": [
        "sha256:71ec4ef3ff95487b3f956034d464f1b5ece556022af6b5b351b0f7d2cad95316"
      ]
    },
    {
      "id": "sha256:feefd695f024d59665f83d8b3c76fa3018bd0ead5e3bd8b406a9bd6a5d849738",
      "bytes": 204142234,
      "size": "194.7 MiB",
      "repoTags": [
        "mcr.microsoft.com/containernetworking/azure-cns:v1.5.38"
      ],
      "repoDigests": [
        "sha256:63388d258cf3e2a6aff0e18f1baeae0c302258ef113d6f528e189f11b4a98878"
      ]
    },
    {
      "id": "sha256:08d8c8e8293a1dfef634a0d1ab8a8582968981af3b3e6e56f8b02694192f319e",
      "bytes": 99868850,
      "size": "95.2 MiB",
      "repoTags": [
        "mcr.microsoft.com/containernetworking/azure-npm:v1.5.34"
      ],
      "repoDigests": [
        "sha256:390cb421bf1d5b6d0e30608edefb8faef5e3a6ced59f5a657f40c683c53e6d18"
      ]
    },
    {
      "id": "sha256:f2839dc20fd2ea6c85ffde9629ead290a8f44ffac5b2802f6e992d82670e357b",
      "bytes": 14034564,
      "size": "13.4 MiB",
      "repoTags": [
        "mcr.microsoft.com/oss/kubernetes-csi/csi-node-driver-registrar:v2.12.0"
      ],
      "repoDigests": [
        "sha256:8b470340c23ebac3d182d2c3cf07c46983f8c4cdf08d0907e2b780339d506dfd"
      ]
    },
    {
      "id": "sha256:c05d275106483a56d68bdc0037354f0de985809a613c98a6df66cb5f52fc12f6",
      "bytes": 160737601,
      "size": "153.3 MiB",
      "repoTags": [
        "mcr.microsoft.com/oss/kubernetes-csi/blob-csi:v1.24.3"
      ],
      "repoDigests": [
        "sha256:6083fcb64d0efc7ddb88fc1dc487f20cd1ea2ca2bc81a5dffafecdf7e6225cee"
      ]
    },
    {
      "id": "sha256:d296fde30ce2e2c74a84c1e9ade19ed3c191366e4e475481ed1c812ec3b617ab",
      "bytes": 13646300,
      "size": "13.0 MiB",
      "repoTags": [
        "mcr.microsoft.com/oss/kubernetes-csi/livenessprobe:v2.13.1"
      ],
      "repoDigests": [
        "sha256:20fd8754d36efc52ff0a837e646909102be5d47600a8656804aecd4eff52b7c7"
      ]
    },
    {
      "id": "sha256:f818621acf10f23338ee77e25bca36f0bb9e14df037263ceb2af00265a86eb73",
      "bytes": 39459245,
      "size": "37.6 MiB",
      "repoTags": [
        "mcr.microsoft.com/oss/kubernetes/autoscaler/cluster-proportional-autoscaler:v1.8.9"
      ],
      "repoDigests": [
        "sha256:f8d8fcddccf5f21cb2400b544b63e17ce693d879f847d1bda9be29af6cd54b2e"
      ]
    },
    {
      "id": "sha256:f42c335b2115c25551323f1cc26b08f0ace008c99d645561985c12fb92060d60",
      "bytes": 83028829,
      "size": "79.2 MiB",
      "repoTags": [
        "mcr.microsoft.com/oss/kubernetes/kube-proxy:v1.28.14"
      ],
      "repoDigests": [
        "sha256:69b6c37b56b8eeabc2f49f47d78830ac55703d5af0d173a9ed5369e490b6c8eb"
      ]
    },
    {
      "id": "sha256:38be8d6fab1bffa00c42eed26af7c3877646a2e48a23ee0d732dba2e72c35bd4",
      "bytes": 29461095,
      "size": "28.1 MiB",
      "repoTags": [
        "mcr.microsoft.com/azure-policy/policy-kubernetes-addon-prod:1.8.0"
      ],
      "repoDigests": [
        "sha256:74bbe90c0a01c1825b58e7cf4cb724fcf7e0f6701ff7fcd2ae753184a2f0c6a0"
      ]
    },
    {
      "id": "sha256:a890e7f6a3d02eed3cf864a62d7763a645897ec7ff5c55850843c229ab6b12a6",
      "bytes": 25713801,
      "size": "24.5 MiB",
      "repoTags": [
        "mcr.microsoft.com/azure-policy/policy-kubernetes-webhook:1.8.0"
      ],
      "repoDigests": [
        "sha256:927f8260a770f92d2231f8eafc0a9956ed00dbf5faef8ce5d01977c6c3da3023"
      ]
    },
    {
      "id": "sha256:0ae0ee505c8520e5f845ac1ef8e2397193b89fd3487a27379c078e8397d5fe0f",
      "bytes": 202610732,
      "size": "193.2 MiB",
      "repoTags": [
        "mcr.microsoft.com/oss/cilium/cilium:1.13.13-4"
      ],
      "repoDigests": [
        "sha256:05a7fc6b0f803422d7e001cc2a24b6bf8fead5cc1be43407638d702457d6e808"
      ]
    },
    {
      "id": "sha256:c86106db53841ca61618704ec3761f2e70202df74e7bd01db95c03843f3bf775",
      "bytes": 99426403,
      "size": "94.8 MiB",
      "repoTags": [
        "mcr.microsoft.com/oss/kubernetes-csi/azurefile-csi:v1.30.6"
      ],
      "repoDigests": [
        "sha256:0a8027ba74b355f09ba62d9cfe61258d31695be35dd165a9779e0046f63d1fa2"
      ]
    },
    {
      "id": "sha256:7b178dc69474dd40a6471673c620079746e086c341b373fa723c09e043a5b911",
      "bytes": 300833,
      "size": "293.8 KiB",
      "repoTags": [
        "mcr.microsoft.com/oss/kubernetes/pause:3.6"
      ],
      "repoDigests": [
        "sha256:b4b669f27933146227c9180398f99d8b3100637e4a0a1ccf804f8b12f4b9b8df"
      ]
    },
    {
      "id": "sha256:bdaf4ac59709c9f6580afe2f05fa23806a81a3da6e159b00d2d800244d5b9912",
      "bytes": 22846651,
      "size": "21.8 MiB",
      "repoTags": [
        "mcr.microsoft.com/oss/v2/kubernetes/coredns:v1.9.4-2"
      ],
      "repoDigests": [
        "sha256:3cf214841e9db74b9a33db416ab2fa8b8879d9572c1130499afd2f88e8ceefc2"
      ]
    },
    {
      "id": "sha256:60ecb60a725162e5ca4b2333b01c4e31f5d40d877875bbac167b5abf26fbc194",
      "bytes": 108115825,
      "size": "103.1 MiB",
      "repoTags": [
        "mcr.microsoft.com/oss/nvidia/k8s-device-plugin:v0.14.5"
      ],
      "repoDigests": [
        "sha256:c411e4cde16b07e242f44e5332748791cb148a8943ea8498f6c69320df30bc1d"
      ]
    },
    {
      "id": "sha256:81ba48e19ff47fba73c9485ec60b28888563f769b6399cc74dc9a79f931bf5c3",
      "bytes": 292698937,
      "size": "279.1 MiB",
      "repoTags": [
        "mcr.microsoft.com/azuremonitor/containerinsights/ciprod/prometheus-collector/images:6.10.0-main-09-16-2024-85a71678"
      ],
      "repoDigests": [
        "sha256:a414de81d6976fc96a97d9e5c79781ed3a7691a4cbbf29733cfc52a737c79c3d"
      ]
    },
    {
<<<<<<< HEAD
      "id": "sha256:715da2205f1fbdb1dda2fba465c2b572724b5080a4c1302fe19460d702f02d35",
      "bytes": 17612247,
      "size": "16.8 MiB",
      "repoTags": [
        "mcr.microsoft.com/oss/kubernetes/azure-cloud-node-manager:v1.27.21"
      ],
      "repoDigests": [
        "sha256:e4bc0d59696f4c9f76a3a7c7fabec7f3bcd6b3845759bfc28f43817ab149c698"
=======
      "id": "sha256:070f7dad123c53ed9ec1e2343093d076d9dc6d9b0714d7351130cb819cbca7b2",
      "bytes": 92781917,
      "size": "88.5 MiB",
      "repoTags": [
        "mcr.microsoft.com/oss/kubernetes/kube-proxy:v1.31.3"
      ],
      "repoDigests": [
        "sha256:f4a9c8fce0e7b36f2be8a0a55021447b9ff5c65448e68148b2d6fb3419c2887d"
>>>>>>> 79d2559b
      ]
    },
    {
      "id": "sha256:e219da8f86f29ce280ed13b0d892851fbbcc4e919e579990c9c8fd9015a4b4c5",
      "bytes": 21001148,
      "size": "20.0 MiB",
      "repoTags": [
        "mcr.microsoft.com/oss/kubernetes/azure-cloud-node-manager:v1.30.5"
      ],
      "repoDigests": [
        "sha256:16203c47820604328950e7b7bbf6fd103aec51e1c13c2a3689546e0ba6119b2c"
      ]
    },
    {
<<<<<<< HEAD
      "id": "sha256:070f7dad123c53ed9ec1e2343093d076d9dc6d9b0714d7351130cb819cbca7b2",
      "bytes": 92781917,
      "size": "88.5 MiB",
      "repoTags": [
        "mcr.microsoft.com/oss/kubernetes/kube-proxy:v1.31.3"
      ],
      "repoDigests": [
        "sha256:f4a9c8fce0e7b36f2be8a0a55021447b9ff5c65448e68148b2d6fb3419c2887d"
=======
      "id": "sha256:21578c0ba82e4fb791ff134969ee62a3276fca587c8b64829e140d2a54f650dd",
      "bytes": 159030918,
      "size": "151.7 MiB",
      "repoTags": [
        "mcr.microsoft.com/azuremonitor/containerinsights/ciprod/prometheus-collector/images:6.9.1-main-08-28-2024-f33aacb5-cfg"
      ],
      "repoDigests": [
        "sha256:c72ce5b551cb7c059d43ff7ed30dcfc0f2bc85f907e5f5edb0af5516a2b1045c"
>>>>>>> 79d2559b
      ]
    },
    {
      "id": "sha256:e529f1bc3a83669d28ab8c8f725bbebc90d3d4b81396005bb94139d8c2281364",
      "bytes": 15639848,
      "size": "14.9 MiB",
      "repoTags": [
        "mcr.microsoft.com/oss/kubernetes/coredns:v1.9.4-hotfix.20240704"
      ],
      "repoDigests": [
        "sha256:e39893e8d799a34bf3601d2151ed0920d7715e05ad2cb3bef297076bbd8dcda7"
      ]
    },
    {
      "id": "sha256:9c3b000e3613eaff6a2bb89f7d9f1171bb82282828da23501f7732429d150981",
      "bytes": 44388499,
      "size": "42.3 MiB",
      "repoTags": [
        "mcr.microsoft.com/oss/kubernetes/kube-state-metrics:v2.11.0"
      ],
      "repoDigests": [
        "sha256:66b9dcb966f97ecc314d9670067de0ea096b982e1c9ec459a74d0b70a50c91bb"
      ]
    },
    {
      "id": "sha256:8b4c5d52f6fba917ef23bc3c41613ffd336f8473c444081196030fe08f7f2b64",
      "bytes": 42760884,
      "size": "40.8 MiB",
      "repoTags": [
        "mcr.microsoft.com/oss/open-policy-agent/gatekeeper:v3.17.1"
      ],
      "repoDigests": [
        "sha256:753298ef2c3555bc7617423d2e314b593f149494c17c71a2a6acdac4519468c2"
      ]
    },
    {
      "id": "sha256:7185271784f42a852104d3eb8b5b4f9d275a64c187d4a95447fd26afefb47254",
      "bytes": 63921516,
      "size": "61.0 MiB",
      "repoTags": [
        "mcr.microsoft.com/oss/kubernetes-csi/azuredisk-csi:v1.31.0"
      ],
      "repoDigests": [
        "sha256:75e94bd636a41b22a682c5f8d0de5f2d9e4e302517a037cd9e4340406a0dfbfa"
      ]
    },
    {
      "id": "sha256:a3bd8971f2e3044326130cc850365406a6192d5f36741ece7a7091a6727afc34",
      "bytes": 96560529,
      "size": "92.1 MiB",
      "repoTags": [
        "mcr.microsoft.com/oss/kubernetes-csi/azurefile-csi:v1.28.13"
      ],
      "repoDigests": [
        "sha256:a8a8f788d70da4755c9eff598a9c7e16ad1cd995f2356683b06a9de42c6e3936"
      ]
    },
    {
      "id": "sha256:8e0d37f66394e8df3c8d01ef2a1edd8dbbcd20ac41b5ed86d691ab7d02fb5165",
      "bytes": 99150372,
      "size": "94.6 MiB",
      "repoTags": [
        "mcr.microsoft.com/oss/kubernetes-csi/azurefile-csi:v1.29.9"
      ],
      "repoDigests": [
        "sha256:543b4eedbeca474aebdff1aae6d92d8294d1d193c2376cc3d6e3a0e6da455898"
      ]
    },
    {
      "id": "sha256:6f094fcfdee0615acc5bb6074a0089271d8ffc8f7d930e1d2240feadf96f047f",
      "bytes": 17482039,
      "size": "16.7 MiB",
      "repoTags": [
        "mcr.microsoft.com/oss/kubernetes/azure-cloud-node-manager:v1.27.20"
      ],
      "repoDigests": [
        "sha256:c2fd42b67264d8b869a357fb53f3dabba8566b5278de939583f5071064b2f332"
      ]
    },
    {
      "id": "sha256:c303ce4aca7e8d71122189ca0b04b182cf8b204da4fdd252abbbe8d1814756a0",
      "bytes": 86003037,
      "size": "82.0 MiB",
      "repoTags": [
        "mcr.microsoft.com/oss/kubernetes/kube-proxy:v1.30.7"
      ],
      "repoDigests": [
        "sha256:0f43277371f1e7c7ff48455d17c67f5b814d4fcc522aad9b271c4d54d3a992c7"
      ]
    },
    {
      "id": "sha256:94cffee7ae8e4eb248f80a76b671ddac5e85f6c6cc8552766355b9c1775a3d0c",
      "bytes": 40772666,
      "size": "38.9 MiB",
      "repoTags": [
        "mcr.microsoft.com/azuremonitor/containerinsights/ciprod/prometheus-collector/images:6.9.1-main-08-28-2024-f33aacb5-targetallocator"
      ],
      "repoDigests": [
        "sha256:4b96fc1b8801ca31f0a5a4cab6cc84852e7f77951a9b21b2b406586df5a56e19"
      ]
    },
    {
      "id": "sha256:02ae07e3509f283458ac5780a024e50fffad7b588f7bd4e1ab07fa914e3f10d9",
      "bytes": 54973080,
      "size": "52.4 MiB",
      "repoTags": [
        "mcr.microsoft.com/containernetworking/azure-cni:v1.4.56"
      ],
      "repoDigests": [
        "sha256:251f03bbd5075a1461094c975df2777e459f974be19757726a2223135b9cb2e3"
      ]
    },
    {
      "id": "sha256:dbb7d998378436b3965205747633b498102cc48fc831187ae4a17e43d3f54c8e",
      "bytes": 25846128,
      "size": "24.6 MiB",
      "repoTags": [
        "mcr.microsoft.com/containernetworking/azure-ipam:v0.0.7"
      ],
      "repoDigests": [
        "sha256:49ff3d67f3b4adcaf3808783858be2460c1b7921ff5e67a87ba9f9fcb051e1e0"
      ]
    },
    {
      "id": "sha256:42de643d0da998409dd704c175afe6030d2354e05d21045cff17967c52fb9c69",
      "bytes": 66365652,
      "size": "63.3 MiB",
      "repoTags": [
        "mcr.microsoft.com/oss/kubernetes-csi/azuredisk-csi:v1.30.4"
      ],
      "repoDigests": [
        "sha256:3c40295531a3b9279f2ed0a6adca45832c02b362f8780f9b831c21b6101d22cd"
      ]
    },
    {
      "id": "sha256:7bbfb9164f1ed111ff3160d9f15f1a85a050d30529acc966bf4f03cf1ed34b4a",
      "bytes": 202382742,
      "size": "193.0 MiB",
      "repoTags": [
        "mcr.microsoft.com/containernetworking/azure-cns:v1.4.56"
      ],
      "repoDigests": [
        "sha256:7eaf6d3c753c28c170ae6d724a42441ab14620979a82d003a6b5cb2891c32270"
      ]
    },
    {
      "id": "sha256:952ef95e220d6f5f1f924724406c2ba8632fe569181f293ee2bee19813198cd8",
      "bytes": 210876979,
      "size": "201.1 MiB",
      "repoTags": [
        "mcr.microsoft.com/oss/cilium/cilium:1.14.10-1"
      ],
      "repoDigests": [
        "sha256:54cf5b778baf88059fd468468eb0235af4feec9beb68627d0c8282c53745ec76"
      ]
    },
    {
      "id": "sha256:6d3705b3127976c13d63a73a78ad977cd240cb7acfbef4264cc41213c139cb25",
      "bytes": 60938870,
      "size": "58.1 MiB",
      "repoTags": [
        "mcr.microsoft.com/oss/kubernetes-csi/azuredisk-csi:v1.29.9"
      ],
      "repoDigests": [
        "sha256:8126f16439568fc4ef2aad95554d1518c99d10040ced3e459825d90d463309e5"
      ]
    },
    {
      "id": "sha256:ba50fd85ab00f70363d4ef319d7b95dc65b9b7826bf9a2a77be604298b09fdcd",
      "bytes": 20622995,
      "size": "19.7 MiB",
      "repoTags": [
        "mcr.microsoft.com/oss/kubernetes/azure-cloud-node-manager:v1.29.9"
      ],
      "repoDigests": [
        "sha256:175d52f1d48d1b947823974166bcdd403c0644c5bca6f7275a3087d29fe8f36d"
      ]
    },
    {
      "id": "sha256:7fbcb1484d87dea535b261c65cb94c5940741fd8fa87fd3b1477ef217d5b91c6",
      "bytes": 513030541,
      "size": "489.3 MiB",
      "repoTags": [
        "mcr.microsoft.com/aks/aks-gpu-cuda:550.127.08-20241204190836"
      ],
      "repoDigests": [
        "sha256:db00c5645a84653cd069a57376ee432189e72063338a3f000d03e93f9799d015"
      ]
    },
    {
      "id": "sha256:6284cbe7030dfa0d79382ea3f86cf3b892d0ee17807b01d921e97a7877e27313",
      "bytes": 28315804,
      "size": "27.0 MiB",
      "repoTags": [
        "mcr.microsoft.com/aks/msi/addon-token-adapter:master.221118.2"
      ],
      "repoDigests": [
        "sha256:6fee210e78756207a3a32c105847c4a27fd02bcb3a458f99716484735a1b9831"
      ]
    },
    {
      "id": "sha256:eb5c9e8266025d01c5916e904062c540f2458504bb08bd40a4297f91d19a3c1e",
      "bytes": 292435924,
      "size": "278.9 MiB",
      "repoTags": [
        "mcr.microsoft.com/azuremonitor/containerinsights/ciprod/prometheus-collector/images:6.9.1-main-08-28-2024-f33aacb5"
      ],
      "repoDigests": [
        "sha256:91769520e04b290bfc7efe49a76f2792ade0f3862c07fd089c208e68fd76eea8"
      ]
    },
    {
      "id": "sha256:8e70efefd9aba0f0888da0f09bb45244efed60855ccb61494d9c4f70e0e253d7",
      "bytes": 276248645,
      "size": "263.5 MiB",
      "repoTags": [
        "mcr.microsoft.com/azuremonitor/containerinsights/ciprod:3.1.24"
      ],
      "repoDigests": [
        "sha256:b0c39ad3a8cb045f104a18218a6eece31020213f4bb04f192b9aad9f75f1779f"
      ]
    },
    {
      "id": "sha256:b1f09705377490a2ebdd68401f1461e8893693b2c5a2b7b98a652c34388b6949",
      "bytes": 20977494,
      "size": "20.0 MiB",
      "repoTags": [
        "mcr.microsoft.com/oss/kubernetes/azure-cloud-node-manager:v1.30.0"
      ],
      "repoDigests": [
        "sha256:77130d502210db5482178e28d3d34fe12776dd6cfb6d66b75108f0e082656dca"
      ]
    },
    {
      "id": "sha256:3540656f36da85a7e9959967fff4878f1cc3177af0900bae6a130499e2614d64",
      "bytes": 84241245,
      "size": "80.3 MiB",
      "repoTags": [
        "mcr.microsoft.com/oss/kubernetes/kube-proxy:v1.29.10"
      ],
      "repoDigests": [
        "sha256:e3492db8acd5c16ea15c3da7d0545f47255313d9ae898adcbdfd8402b4190d3c"
      ]
    },
    {
      "id": "sha256:fc2b48ff2221950de2569a2a854a55717f73a24bdca12649bea38920f5b746eb",
      "bytes": 25688274,
      "size": "24.5 MiB",
      "repoTags": [
        "mcr.microsoft.com/oss/v2/kubernetes/coredns:v1.11.3-2"
      ],
      "repoDigests": [
        "sha256:bd0695a8d9e39a1eaf103f113c5102ace89c2345113c9c06dc0b6c8c259c1730"
      ]
    },
    {
      "id": "sha256:316c827e5690efd3392b57916175ce1739cd7067d4bb259217a74fcf0602c2a3",
      "bytes": 27662618,
      "size": "26.4 MiB",
      "repoTags": [
        "mcr.microsoft.com/azure-policy/policy-kubernetes-webhook:1.9.1"
      ],
      "repoDigests": [
        "sha256:a888ac7d41f36e6d6df82812c46887be9a7aa1811bda5180d5825260ca0d45e5"
      ]
    },
    {
      "id": "sha256:a140d8fed00db6daeca2297f82e0cae438756516980a65d110b9a952377a1c58",
      "bytes": 62677931,
      "size": "59.8 MiB",
      "repoTags": [
        "mcr.microsoft.com/containernetworking/azure-cns:v1.6.7"
      ],
      "repoDigests": [
        "sha256:25b049c18dfdddb5bf1326af1632b0fc845d3a9614bcdeffe30ef6c9e3aecf86"
      ]
    },
    {
      "id": "sha256:ef4eeced0357719bc768d2c415ba0fb7c3a50a65142198f4b5a5017cafb77107",
      "bytes": 41536431,
      "size": "39.6 MiB",
      "repoTags": [
        "mcr.microsoft.com/oss/open-policy-agent/gatekeeper:v3.16.3"
      ],
      "repoDigests": [
        "sha256:d9da6e750d31b403fe5f7f93f5d5fa6fb5b5f8f1d41d8bb44fee358ba3a11e45"
      ]
    },
    {
      "id": "sha256:72caddef8e30b93d88227034b3db067a76110856e2b3df3ccaf3b61c6ef2c9b6",
      "bytes": 159083682,
      "size": "151.7 MiB",
      "repoTags": [
        "mcr.microsoft.com/azuremonitor/containerinsights/ciprod/prometheus-collector/images:6.10.0-main-09-16-2024-85a71678-cfg"
      ],
      "repoDigests": [
        "sha256:432d3d663dbf262e6a377c20fb2b92fe382e388e2a95b1b7c65c7d73ac3cf4c9"
      ]
    },
    {
      "id": "sha256:1a3d5fc736a77d47d89694290a9831aedf3e68e1c796227faab12ec874911fce",
      "bytes": 62908626,
      "size": "60.0 MiB",
      "repoTags": [
        "mcr.microsoft.com/containernetworking/azure-cns:v1.6.13"
      ],
      "repoDigests": [
        "sha256:1c99a46a136fac00b31a6c3c1d2dc4f1ec6394e095c3559dda5c959767f33225"
      ]
    },
    {
      "id": "sha256:5b096872ce3f460fb80a6a565d5f444c4e5e41664c52dd1737aa0baa761ae1e4",
      "bytes": 18005055,
      "size": "17.2 MiB",
      "repoTags": [
        "mcr.microsoft.com/oss/kubernetes/azure-cloud-node-manager:v1.28.11"
      ],
      "repoDigests": [
        "sha256:0d50766bd56f20812073d00a973d64fb49cc6f7b4a23484b521c3e34abe31984"
      ]
    },
    {
      "id": "sha256:ccf9910230ab74515c7e8ff2f02cbb12d1acd4d811036486ae405e9e8c8f8159",
      "bytes": 86003037,
      "size": "82.0 MiB",
      "repoTags": [
        "mcr.microsoft.com/oss/kubernetes/kube-proxy:v1.30.6"
      ],
      "repoDigests": [
        "sha256:b890caca55fd466f87298260fa57dc8717114cef61d174feb3a0d77af5412342"
      ]
    },
    {
      "id": "sha256:e049dfb0d7f1429a44aa70b78d6ce258562662fb465afa7567d60e8a00019df6",
      "bytes": 92781917,
      "size": "88.5 MiB",
      "repoTags": [
        "mcr.microsoft.com/oss/kubernetes/kube-proxy:v1.31.2"
      ],
      "repoDigests": [
        "sha256:518118f09ab65efc1dc115fb94c9be0af7008dd46a9daa67449249217b0b9fbb"
      ]
    },
    {
      "id": "sha256:a50447fed2b56b4f2ec3fba27a2c925d194dbebe100bc587ecf275ee10560fc2",
      "bytes": 10801191,
      "size": "10.3 MiB",
      "repoTags": [
        "mcr.microsoft.com/oss/kubernetes/windows-gmsa-webhook:v0.7.1"
      ],
      "repoDigests": [
        "sha256:d4265ec6de06c0e5280be1594c87820d19dc2737085f164bf269097f0dad2979"
      ]
    },
    {
      "id": "sha256:21578c0ba82e4fb791ff134969ee62a3276fca587c8b64829e140d2a54f650dd",
      "bytes": 159030918,
      "size": "151.7 MiB",
      "repoTags": [
        "mcr.microsoft.com/azuremonitor/containerinsights/ciprod/prometheus-collector/images:6.9.1-main-08-28-2024-f33aacb5-cfg"
      ],
      "repoDigests": [
        "sha256:c72ce5b551cb7c059d43ff7ed30dcfc0f2bc85f907e5f5edb0af5516a2b1045c"
      ]
    },
    {
      "id": "sha256:abee33b448d19df1975513c858226cdf2ac5b6cdd3f0181e0919c8c38160bfba",
      "bytes": 158634784,
      "size": "151.3 MiB",
      "repoTags": [
        "mcr.microsoft.com/oss/kubernetes-csi/blob-csi:v1.23.9"
      ],
      "repoDigests": [
        "sha256:14cd059fa2ef80b9169a73e539b4c78bd76dc0468603b1200bb9ae775d80936a"
      ]
    },
    {
      "id": "sha256:c41d14929e70e26fb608d01b0df08f05a910bf5b9df246dbf48c9844bc68c85a",
      "bytes": 159111623,
      "size": "151.7 MiB",
      "repoTags": [
        "mcr.microsoft.com/oss/kubernetes-csi/blob-csi:v1.25.0"
      ],
      "repoDigests": [
        "sha256:c2fb2656ce89e454ba0541e425a36e62a7302ee8ae9f21093517791576b04775"
      ]
    },
    {
      "id": "sha256:52402add5c819ae82b67c0a3d7774a145cc21b98e59ebaf82e857b9403c016ae",
      "bytes": 10601324,
      "size": "10.1 MiB",
      "repoTags": [
        "mcr.microsoft.com/oss/kubernetes/apiserver-network-proxy/agent:v0.30.3-hotfix.20240819"
      ],
      "repoDigests": [
        "sha256:d58bcadc0a5c54a5be409f3473be0dd5639b111c8a9a7dd1827c8f77d76945e4"
      ]
    },
    {
      "id": "sha256:7860c676bbdf81896be8eee675dc047454f0a90be343629187cc7b19e3b815fe",
      "bytes": 73005201,
      "size": "69.6 MiB",
      "repoTags": [
        "mcr.microsoft.com/containernetworking/cni-dropgz:v0.0.20"
      ],
      "repoDigests": [
        "sha256:017badca5a13c0e30fdf0615ce0b685a9fe84da663ae1b7127ccb1cd8ef5ed63"
      ]
    },
    {
      "id": "sha256:17c9d008f45debc00a173c70309642c5ffc924d4397141d7abf753b0cb175e6a",
      "bytes": 81187165,
      "size": "77.4 MiB",
      "repoTags": [
        "mcr.microsoft.com/oss/kubernetes/kube-proxy:v1.27.100-akslts"
      ],
      "repoDigests": [
        "sha256:d95147676d7630df8460f64d3fff6127ab9e191772631011262572291975a27a"
      ]
    },
    {
      "id": "sha256:59b45cc19af0c9adcbfaf480e7f2f46efc7b288cd0c4f0287e34c56c167a9d6b",
      "bytes": 81187165,
      "size": "77.4 MiB",
      "repoTags": [
        "mcr.microsoft.com/oss/kubernetes/kube-proxy:v1.27.101-akslts"
      ],
      "repoDigests": [
        "sha256:bea5300268f89a202e60d6fa420859f643d3cd859bf90301bca4c4ec4c667690"
      ]
    },
    {
      "id": "sha256:0deae3175d2254600b284e926dfd7a08b5341db240f73b8bd829ac29dbaedff1",
      "bytes": 17145652,
      "size": "16.4 MiB",
      "repoTags": [
        "mcr.microsoft.com/aks/ip-masq-agent-v2:v0.1.14"
      ],
      "repoDigests": [
        "sha256:fda7f69a4914fe76479737c169f2aa6d7ec93546f8535838c7b9c6623a648aff"
      ]
    },
    {
      "id": "sha256:bb66f4dbb1fb95ea519e4cf45150e7860130c7d3c6c77b6e4d1c4f51da2a2c85",
      "bytes": 40801154,
      "size": "38.9 MiB",
      "repoTags": [
        "mcr.microsoft.com/azuremonitor/containerinsights/ciprod/prometheus-collector/images:6.10.0-main-09-16-2024-85a71678-targetallocator"
      ],
      "repoDigests": [
        "sha256:98f3f2eb8ebfdcabcb9fe22bda0d1198edac4ef620d2fe98682aeaee55305f0a"
      ]
    },
    {
      "id": "sha256:405ec2725358017740cd40a34b0f6d98fc9d1b04a524cbf98ec834bf42f2c85f",
      "bytes": 83928135,
      "size": "80.0 MiB",
      "repoTags": [
        "mcr.microsoft.com/containernetworking/azure-cni:v1.6.7"
      ],
      "repoDigests": [
        "sha256:b93f37c77f4df0c2ba8f8d208d4e482d27308627a81fe6fc152f7cdeb2750fdd"
      ]
    },
    {
      "id": "sha256:cc0d27bc984e8ce6e21fbc39c4965de5f1aa963e1277ea369182f640d80ee4cb",
      "bytes": 200043473,
      "size": "190.8 MiB",
      "repoTags": [
<<<<<<< HEAD
        "mcr.microsoft.com/containernetworking/azure-cns:v1.5.35"
      ],
      "repoDigests": [
        "sha256:ac90bb442344ffe0a5c023bc1eab12d577cca16051d9e5ece14871b0c987d85c"
=======
        "mcr.microsoft.com/oss/open-policy-agent/gatekeeper:v3.16.3"
      ],
      "repoDigests": [
        "sha256:d9da6e750d31b403fe5f7f93f5d5fa6fb5b5f8f1d41d8bb44fee358ba3a11e45"
>>>>>>> 79d2559b
      ]
    },
    {
      "id": "sha256:5639190cb1a51ca3bcfac1975f6725e2aff2902b4a7c0710776b62e2ce4214fc",
      "bytes": 160577936,
      "size": "153.1 MiB",
      "repoTags": [
        "mcr.microsoft.com/oss/kubernetes-csi/blob-csi:v1.23.7"
      ],
      "repoDigests": [
        "sha256:effbb32afe340ef957f4f158b46caf7743e2779e9f5e35bc87b8feead181b2e6"
      ]
    },
    {
      "id": "sha256:cc8e7a4fde67bb1c9f7754dcf279fc338683826120e43b6782ff14eca59e3213",
      "bytes": 158787279,
      "size": "151.4 MiB",
      "repoTags": [
        "mcr.microsoft.com/oss/kubernetes-csi/blob-csi:v1.24.5"
      ],
      "repoDigests": [
        "sha256:6c0c5e32e29451c511093dcdfa14f915b2ab114d73347aef39067a67488f36a6"
      ]
    },
    {
      "id": "sha256:085e8d3ecac62638c0b8890ffff9fdb23203666af824f60297d56b1aa89a843b",
      "bytes": 11207872,
      "size": "10.7 MiB",
      "repoTags": [
        "mcr.microsoft.com/oss/kubernetes-csi/csi-node-driver-registrar:v2.10.1"
      ],
      "repoDigests": [
        "sha256:b3bbd7a6171bff15eeefd137316fa16415aa6a4c817e5ec609662793093b3526"
      ]
    },
    {
      "id": "sha256:6f807c016d9206fef899d3d19b5597a9703215aa3d91fb4c4e72c9a990e957a2",
      "bytes": 13438588,
      "size": "12.8 MiB",
      "repoTags": [
        "mcr.microsoft.com/oss/kubernetes-csi/livenessprobe:v2.12.0"
      ],
      "repoDigests": [
        "sha256:c762188c45d1b9bc9144b694b85313d5e49c741935a81d5b94fd7db978a40ae1"
      ]
    },
    {
      "id": "sha256:22c9fbb4302597b615dc069c16caebae58d25b466e073f352d0b84d08d6b9804",
      "bytes": 3513016,
      "size": "3.4 MiB",
      "repoTags": [
<<<<<<< HEAD
        "mcr.microsoft.com/aks/aks-node-ca-watcher:static",
        "mcr.microsoft.com/aks/aks-node-ca-watcher:master.241021.1"
      ],
      "repoDigests": [
        "sha256:5dda7066cc23852e18aa4a9531adfae56dcbf1631e49580b5f8917d47ed17f02"
      ]
    },
    {
      "id": "sha256:5c5c7fa933a3d8663d0b88ef04f9fb19919556e24643c7cfbbbc4dd75e27302c",
      "bytes": 16759047,
      "size": "16.0 MiB",
      "repoTags": [
        "mcr.microsoft.com/aks/ip-masq-agent-v2:v0.1.13"
      ],
      "repoDigests": [
        "sha256:10dc32d786b63e881cb00be48184cc7824c519fcebea5a16cb5a71ccbcfa8107"
      ]
    },
    {
      "id": "sha256:96b278a19ffe27bd026c5048ad13f2841efe4b22b5e91a16539813149630daf4",
      "bytes": 59956860,
      "size": "57.2 MiB",
      "repoTags": [
        "mcr.microsoft.com/oss/kubernetes-csi/azuredisk-csi:v1.28.10"
      ],
      "repoDigests": [
        "sha256:27d9cbfe411a38cee217f22d7276e10f23fb72790cb2407db7a66b04c6adeda7"
      ]
    },
    {
      "id": "sha256:b95c2b36f02381ee631663a47ad2fdf06b7b8c864165d4d58fdb46b13ca57a17",
      "bytes": 99151288,
      "size": "94.6 MiB",
      "repoTags": [
        "mcr.microsoft.com/oss/kubernetes-csi/azurefile-csi:v1.29.8"
      ],
      "repoDigests": [
        "sha256:0bbd5d42789eb0dfdc27e81f8eb1796a451a67b85f504200ddeebe487c6fabcd"
      ]
    },
    {
      "id": "sha256:f8e9524209139a6b10df0c13e17e5a3e39c2447a7938065c04903b1f5a112e30",
      "bytes": 58014500,
      "size": "55.3 MiB",
      "repoTags": [
        "mcr.microsoft.com/oss/kubernetes-csi/secrets-store/driver:v1.4.5"
      ],
      "repoDigests": [
        "sha256:eb6a7a499cc4aa47d4af72c6ad72b3122a257b97f5100dc4b693b180a2c11b6d"
=======
        "mcr.microsoft.com/oss/open-policy-agent/gatekeeper:v3.17.1"
      ],
      "repoDigests": [
        "sha256:753298ef2c3555bc7617423d2e314b593f149494c17c71a2a6acdac4519468c2"
>>>>>>> 79d2559b
      ]
    },
    {
      "id": "sha256:19fdfa77105f14880eb1b33872ddfe7a6bb7a7501634dcc305f5720ec66d64d8",
      "bytes": 21371149,
      "size": "20.4 MiB",
      "repoTags": [
        "mcr.microsoft.com/oss/kubernetes/azure-cloud-node-manager:v1.30.7"
      ],
      "repoDigests": [
        "sha256:f18feb78e36eef88f0e23d98d798476d2bf6837de11892fe118ab043afdcd497"
      ]
    },
    {
      "id": "sha256:2bbd67a8531539ee99753fe5630459caabf475432ca14bf803837c54ae7946e8",
      "bytes": 84241755,
      "size": "80.3 MiB",
      "repoTags": [
        "mcr.microsoft.com/oss/kubernetes/kube-proxy:v1.29.11"
      ],
      "repoDigests": [
        "sha256:4967e837b2842c7f64cd99288e322991fd0498807913849da8da3177957f5f98"
      ]
    },
    {
      "id": "sha256:44bc7e65983df56e1c8c9c1538c41d983d4b3b87e9d0b7f495ae64890daba669",
      "bytes": 13701892,
      "size": "13.1 MiB",
      "repoTags": [
        "mcr.microsoft.com/oss/kubernetes-csi/csi-node-driver-registrar:v2.11.1"
      ],
      "repoDigests": [
        "sha256:27a7a7ebd0f4b6d4a4cd56d9c96d27288a7b223b4feacee3b7fcf5be3c2ec63a"
      ]
    },
    {
      "id": "sha256:186473cf0a31771a84572c2245ab61e4b1e26340ca151169868dc1c666d481a0",
      "bytes": 9900276,
      "size": "9.4 MiB",
      "repoTags": [
        "mcr.microsoft.com/oss/kubernetes/apiserver-network-proxy/agent:v0.1.6-hotfix.20240116"
      ],
      "repoDigests": [
        "sha256:5e04a0beccf65b4e70a25bc95e4706d4cf7e930cf827d0278336021315cf8934"
      ]
    },
    {
      "id": "sha256:051bf5603bcf8eca0e9108ff45e18d0116bdff9ead3398fd4299bf1b48c60097",
      "bytes": 31339652,
      "size": "29.9 MiB",
      "repoTags": [
<<<<<<< HEAD
        "mcr.microsoft.com/azure-policy/policy-kubernetes-addon-prod:1.9.1"
=======
        "mcr.microsoft.com/oss/kubernetes/kube-proxy:v1.31.2"
>>>>>>> 79d2559b
      ],
      "repoDigests": [
        "sha256:9a631466f83c3f48a846ff0810e6334b2ba3876f688806332f0b47c1521190ba"
      ]
    },
    {
      "id": "sha256:b0961656d5bf764f629de5d05cfd7ca853f5b6a9cc2ee2cd387bef5c546953c8",
      "bytes": 202611344,
      "size": "193.2 MiB",
      "repoTags": [
        "mcr.microsoft.com/oss/cilium/cilium:1.13.13-3"
      ],
      "repoDigests": [
        "sha256:3b121f6860ec191371c4a34797e5842980af12289764e3ad32844bf2947537d9"
      ]
    },
    {
      "id": "sha256:ea171780292bf2f4dff0b54ca3878a2a0b94059cd673535a31107a45c4a62566",
      "bytes": 210876677,
      "size": "201.1 MiB",
      "repoTags": [
        "mcr.microsoft.com/oss/cilium/cilium:1.14.10-2"
      ],
      "repoDigests": [
        "sha256:2fd5c5b15adaabaf0e0ed792cb8030a2ec0e5c63ffaa8ef762fa15f3fd4d5639"
      ]
    },
    {
      "id": "sha256:68d78f5a6784a16e8b8a34f68a97d7daf823036ee69d53ca61bf6be241fcae42",
      "bytes": 99755742,
      "size": "95.1 MiB",
      "repoTags": [
        "mcr.microsoft.com/oss/kubernetes-csi/azurefile-csi:v1.31.0"
      ],
      "repoDigests": [
        "sha256:1daa8a30a600b61e2a65dfb96750449e27bd5a5873a92c09ad7a51c899b7be5e"
      ]
    },
    {
      "id": "sha256:6d31c7045f600007ed9629a112e7478291304d3ca7d66b29ac97cb81e61cadb4",
      "bytes": 18139034,
      "size": "17.3 MiB",
      "repoTags": [
        "mcr.microsoft.com/oss/kubernetes/azure-cloud-node-manager:v1.28.13"
      ],
      "repoDigests": [
        "sha256:525ca9c8a44bbdfa9acc0a417776bb822a1bbdaaf27d9776b8dcf5b3519c346a"
      ]
    },
    {
      "id": "sha256:892dffa64624c748bdc05c82c244789209d6995d785a660cb8072c86a08f10ec",
      "bytes": 83041629,
      "size": "79.2 MiB",
      "repoTags": [
        "mcr.microsoft.com/oss/kubernetes/kube-proxy:v1.28.15"
      ],
      "repoDigests": [
        "sha256:1c9be7105a138cf7581c8c6f0a19ffeced4eba1540bc27d6a0ac687a26e0eae7"
      ]
    },
    {
      "id": "sha256:ecc498c2f8e693fa14057f549c181e0fe8f56e29d60f1d78094eea59e7bc2008",
      "bytes": 80965499,
      "size": "77.2 MiB",
      "repoTags": [
        "mcr.microsoft.com/containernetworking/azure-cni:v1.5.35"
      ],
      "repoDigests": [
        "sha256:a69e900899bef0e71d240503ef07ccb0f5e85b5eb25bb9f52212a3f2c31ab63b"
      ]
    },
    {
      "id": "sha256:ffa47e59f45a131b3b864d44aefb053666851f2a6d8f5aa76dac508c7b2d3c76",
      "bytes": 85554461,
      "size": "81.6 MiB",
      "repoTags": [
        "mcr.microsoft.com/containernetworking/azure-cni:v1.6.13"
      ],
      "repoDigests": [
        "sha256:cde4eebec2a877f44cd07df9077225f1684d5c0c25e2fd2817613eb96423f831"
      ]
    },
    {
      "id": "sha256:961d3421107108c3b08fe2b7851924447e45e336811565d5a466475b0bb5b9da",
      "bytes": 12944687,
      "size": "12.3 MiB",
      "repoTags": [
        "mcr.microsoft.com/oss/azure/secrets-store/provider-azure:v1.5.3"
      ],
      "repoDigests": [
        "sha256:b3b267c7bead172914736eef094c0de452b88baa75aef3139b095237c31311be"
      ]
    },
    {
      "id": "sha256:0d1d675e12d418dc6bc16f1fef421a3502e531bf28dc130483e2508241c0066b",
      "bytes": 98438729,
      "size": "93.9 MiB",
      "repoTags": [
        "mcr.microsoft.com/oss/kubernetes-csi/azurefile-csi:v1.28.12"
      ],
      "repoDigests": [
        "sha256:db138d893ec8198a71c60f260945e4b4a444c238ff007385546bf6d08e21650e"
      ]
    },
    {
      "id": "sha256:d0712c8269b917f76cf7c10b4d1894b93f02743503152e1a6c6acf8ce1609c41",
      "bytes": 26330144,
      "size": "25.1 MiB",
      "repoTags": [
        "mcr.microsoft.com/containernetworking/azure-ipam:v0.2.0"
      ],
      "repoDigests": [
        "sha256:e349cb26e795e2f697a663bcfa44c2377551b3aa1a150ecade1ca48ae8e04aec"
      ]
    },
    {
      "id": "sha256:8f2fb5a07b56ea57b0a32f6dfd387e9eb637d861e12ef938dc2d4fd18535c76a",
      "bytes": 101209176,
      "size": "96.5 MiB",
      "repoTags": [
        "mcr.microsoft.com/oss/kubernetes-csi/azurefile-csi:v1.30.5"
      ],
      "repoDigests": [
        "sha256:f44180bbeb14b08571f2858f1fdedfbbcff5600c6d6e34ec430c11d62400c153"
      ]
    },
    {
      "id": "sha256:64e5b3a566f8463f9eb99d3d47079e9689ef4233eed03c43ed640d319192ee0d",
      "bytes": 13147946,
      "size": "12.5 MiB",
      "repoTags": [
        "mcr.microsoft.com/oss/kubernetes/autoscaler/addon-resizer:1.8.22"
      ],
      "repoDigests": [
        "sha256:2209b7830a5ae09eff36b3d150b3e743ed0bac094da9c7dc74288a2572f7dfb1"
      ]
    }
  ]
}<|MERGE_RESOLUTION|>--- conflicted
+++ resolved
@@ -256,16 +256,6 @@
       ]
     },
     {
-<<<<<<< HEAD
-      "id": "sha256:715da2205f1fbdb1dda2fba465c2b572724b5080a4c1302fe19460d702f02d35",
-      "bytes": 17612247,
-      "size": "16.8 MiB",
-      "repoTags": [
-        "mcr.microsoft.com/oss/kubernetes/azure-cloud-node-manager:v1.27.21"
-      ],
-      "repoDigests": [
-        "sha256:e4bc0d59696f4c9f76a3a7c7fabec7f3bcd6b3845759bfc28f43817ab149c698"
-=======
       "id": "sha256:070f7dad123c53ed9ec1e2343093d076d9dc6d9b0714d7351130cb819cbca7b2",
       "bytes": 92781917,
       "size": "88.5 MiB",
@@ -274,7 +264,6 @@
       ],
       "repoDigests": [
         "sha256:f4a9c8fce0e7b36f2be8a0a55021447b9ff5c65448e68148b2d6fb3419c2887d"
->>>>>>> 79d2559b
       ]
     },
     {
@@ -289,16 +278,6 @@
       ]
     },
     {
-<<<<<<< HEAD
-      "id": "sha256:070f7dad123c53ed9ec1e2343093d076d9dc6d9b0714d7351130cb819cbca7b2",
-      "bytes": 92781917,
-      "size": "88.5 MiB",
-      "repoTags": [
-        "mcr.microsoft.com/oss/kubernetes/kube-proxy:v1.31.3"
-      ],
-      "repoDigests": [
-        "sha256:f4a9c8fce0e7b36f2be8a0a55021447b9ff5c65448e68148b2d6fb3419c2887d"
-=======
       "id": "sha256:21578c0ba82e4fb791ff134969ee62a3276fca587c8b64829e140d2a54f650dd",
       "bytes": 159030918,
       "size": "151.7 MiB",
@@ -307,7 +286,6 @@
       ],
       "repoDigests": [
         "sha256:c72ce5b551cb7c059d43ff7ed30dcfc0f2bc85f907e5f5edb0af5516a2b1045c"
->>>>>>> 79d2559b
       ]
     },
     {
@@ -777,17 +755,10 @@
       "bytes": 200043473,
       "size": "190.8 MiB",
       "repoTags": [
-<<<<<<< HEAD
         "mcr.microsoft.com/containernetworking/azure-cns:v1.5.35"
       ],
       "repoDigests": [
         "sha256:ac90bb442344ffe0a5c023bc1eab12d577cca16051d9e5ece14871b0c987d85c"
-=======
-        "mcr.microsoft.com/oss/open-policy-agent/gatekeeper:v3.16.3"
-      ],
-      "repoDigests": [
-        "sha256:d9da6e750d31b403fe5f7f93f5d5fa6fb5b5f8f1d41d8bb44fee358ba3a11e45"
->>>>>>> 79d2559b
       ]
     },
     {
@@ -839,7 +810,6 @@
       "bytes": 3513016,
       "size": "3.4 MiB",
       "repoTags": [
-<<<<<<< HEAD
         "mcr.microsoft.com/aks/aks-node-ca-watcher:static",
         "mcr.microsoft.com/aks/aks-node-ca-watcher:master.241021.1"
       ],
@@ -889,12 +859,6 @@
       ],
       "repoDigests": [
         "sha256:eb6a7a499cc4aa47d4af72c6ad72b3122a257b97f5100dc4b693b180a2c11b6d"
-=======
-        "mcr.microsoft.com/oss/open-policy-agent/gatekeeper:v3.17.1"
-      ],
-      "repoDigests": [
-        "sha256:753298ef2c3555bc7617423d2e314b593f149494c17c71a2a6acdac4519468c2"
->>>>>>> 79d2559b
       ]
     },
     {
@@ -946,11 +910,7 @@
       "bytes": 31339652,
       "size": "29.9 MiB",
       "repoTags": [
-<<<<<<< HEAD
         "mcr.microsoft.com/azure-policy/policy-kubernetes-addon-prod:1.9.1"
-=======
-        "mcr.microsoft.com/oss/kubernetes/kube-proxy:v1.31.2"
->>>>>>> 79d2559b
       ],
       "repoDigests": [
         "sha256:9a631466f83c3f48a846ff0810e6334b2ba3876f688806332f0b47c1521190ba"
@@ -1019,7 +979,282 @@
         "mcr.microsoft.com/containernetworking/azure-cni:v1.5.35"
       ],
       "repoDigests": [
-        "sha256:a69e900899bef0e71d240503ef07ccb0f5e85b5eb25bb9f52212a3f2c31ab63b"
+        "sha256:bea5300268f89a202e60d6fa420859f643d3cd859bf90301bca4c4ec4c667690"
+      ]
+    },
+    {
+      "id": "sha256:8e70efefd9aba0f0888da0f09bb45244efed60855ccb61494d9c4f70e0e253d7",
+      "bytes": 276248645,
+      "size": "263.5 MiB",
+      "repoTags": [
+        "mcr.microsoft.com/azuremonitor/containerinsights/ciprod:3.1.24"
+      ],
+      "repoDigests": [
+        "sha256:b0c39ad3a8cb045f104a18218a6eece31020213f4bb04f192b9aad9f75f1779f"
+      ]
+    },
+    {
+      "id": "sha256:ea171780292bf2f4dff0b54ca3878a2a0b94059cd673535a31107a45c4a62566",
+      "bytes": 210876677,
+      "size": "201.1 MiB",
+      "repoTags": [
+        "mcr.microsoft.com/oss/cilium/cilium:1.14.10-2"
+      ],
+      "repoDigests": [
+        "sha256:2fd5c5b15adaabaf0e0ed792cb8030a2ec0e5c63ffaa8ef762fa15f3fd4d5639"
+      ]
+    },
+    {
+      "id": "sha256:42de643d0da998409dd704c175afe6030d2354e05d21045cff17967c52fb9c69",
+      "bytes": 66365652,
+      "size": "63.3 MiB",
+      "repoTags": [
+        "mcr.microsoft.com/oss/kubernetes-csi/azuredisk-csi:v1.30.4"
+      ],
+      "repoDigests": [
+        "sha256:3c40295531a3b9279f2ed0a6adca45832c02b362f8780f9b831c21b6101d22cd"
+      ]
+    },
+    {
+      "id": "sha256:b95c2b36f02381ee631663a47ad2fdf06b7b8c864165d4d58fdb46b13ca57a17",
+      "bytes": 99151288,
+      "size": "94.6 MiB",
+      "repoTags": [
+        "mcr.microsoft.com/oss/kubernetes-csi/azurefile-csi:v1.29.8"
+      ],
+      "repoDigests": [
+        "sha256:0bbd5d42789eb0dfdc27e81f8eb1796a451a67b85f504200ddeebe487c6fabcd"
+      ]
+    },
+    {
+      "id": "sha256:68d78f5a6784a16e8b8a34f68a97d7daf823036ee69d53ca61bf6be241fcae42",
+      "bytes": 99755742,
+      "size": "95.1 MiB",
+      "repoTags": [
+        "mcr.microsoft.com/oss/kubernetes-csi/azurefile-csi:v1.31.0"
+      ],
+      "repoDigests": [
+        "sha256:1daa8a30a600b61e2a65dfb96750449e27bd5a5873a92c09ad7a51c899b7be5e"
+      ]
+    },
+    {
+      "id": "sha256:cb244a5e6b006c0413ebe8add95d06636f7974b1114ff16b8d78d7f1de706d08",
+      "bytes": 21021112,
+      "size": "20.0 MiB",
+      "repoTags": [
+        "mcr.microsoft.com/oss/kubernetes/azure-cloud-node-manager:v1.29.11"
+      ],
+      "repoDigests": [
+        "sha256:17888b0ebaec6735214b85d20bdcc8062f051bc27e835454e9ef89734d34aa4b"
+      ]
+    },
+    {
+      "id": "sha256:17c9d008f45debc00a173c70309642c5ffc924d4397141d7abf753b0cb175e6a",
+      "bytes": 81187165,
+      "size": "77.4 MiB",
+      "repoTags": [
+        "mcr.microsoft.com/oss/kubernetes/kube-proxy:v1.27.100-akslts"
+      ],
+      "repoDigests": [
+        "sha256:d95147676d7630df8460f64d3fff6127ab9e191772631011262572291975a27a"
+      ]
+    },
+    {
+      "id": "sha256:3540656f36da85a7e9959967fff4878f1cc3177af0900bae6a130499e2614d64",
+      "bytes": 84241245,
+      "size": "80.3 MiB",
+      "repoTags": [
+        "mcr.microsoft.com/oss/kubernetes/kube-proxy:v1.29.10"
+      ],
+      "repoDigests": [
+        "sha256:e3492db8acd5c16ea15c3da7d0545f47255313d9ae898adcbdfd8402b4190d3c"
+      ]
+    },
+    {
+      "id": "sha256:ef4eeced0357719bc768d2c415ba0fb7c3a50a65142198f4b5a5017cafb77107",
+      "bytes": 41536431,
+      "size": "39.6 MiB",
+      "repoTags": [
+        "mcr.microsoft.com/oss/open-policy-agent/gatekeeper:v3.16.3"
+      ],
+      "repoDigests": [
+        "sha256:d9da6e750d31b403fe5f7f93f5d5fa6fb5b5f8f1d41d8bb44fee358ba3a11e45"
+      ]
+    },
+    {
+      "id": "sha256:a140d8fed00db6daeca2297f82e0cae438756516980a65d110b9a952377a1c58",
+      "bytes": 62677931,
+      "size": "59.8 MiB",
+      "repoTags": [
+        "mcr.microsoft.com/containernetworking/azure-cns:v1.6.7"
+      ],
+      "repoDigests": [
+        "sha256:25b049c18dfdddb5bf1326af1632b0fc845d3a9614bcdeffe30ef6c9e3aecf86"
+      ]
+    },
+    {
+      "id": "sha256:c41d14929e70e26fb608d01b0df08f05a910bf5b9df246dbf48c9844bc68c85a",
+      "bytes": 159111623,
+      "size": "151.7 MiB",
+      "repoTags": [
+        "mcr.microsoft.com/oss/kubernetes-csi/blob-csi:v1.25.0"
+      ],
+      "repoDigests": [
+        "sha256:c2fb2656ce89e454ba0541e425a36e62a7302ee8ae9f21093517791576b04775"
+      ]
+    },
+    {
+      "id": "sha256:085e8d3ecac62638c0b8890ffff9fdb23203666af824f60297d56b1aa89a843b",
+      "bytes": 11207872,
+      "size": "10.7 MiB",
+      "repoTags": [
+        "mcr.microsoft.com/oss/kubernetes-csi/csi-node-driver-registrar:v2.10.1"
+      ],
+      "repoDigests": [
+        "sha256:b3bbd7a6171bff15eeefd137316fa16415aa6a4c817e5ec609662793093b3526"
+      ]
+    },
+    {
+      "id": "sha256:7b178dc69474dd40a6471673c620079746e086c341b373fa723c09e043a5b911",
+      "bytes": 300833,
+      "size": "293.8 KiB",
+      "repoTags": [
+        "mcr.microsoft.com/oss/kubernetes/pause:3.6"
+      ],
+      "repoDigests": [
+        "sha256:b4b669f27933146227c9180398f99d8b3100637e4a0a1ccf804f8b12f4b9b8df"
+      ]
+    },
+    {
+      "id": "sha256:8b4c5d52f6fba917ef23bc3c41613ffd336f8473c444081196030fe08f7f2b64",
+      "bytes": 42760884,
+      "size": "40.8 MiB",
+      "repoTags": [
+        "mcr.microsoft.com/oss/open-policy-agent/gatekeeper:v3.17.1"
+      ],
+      "repoDigests": [
+        "sha256:753298ef2c3555bc7617423d2e314b593f149494c17c71a2a6acdac4519468c2"
+      ]
+    },
+    {
+      "id": "sha256:0d1d675e12d418dc6bc16f1fef421a3502e531bf28dc130483e2508241c0066b",
+      "bytes": 98438729,
+      "size": "93.9 MiB",
+      "repoTags": [
+        "mcr.microsoft.com/oss/kubernetes-csi/azurefile-csi:v1.28.12"
+      ],
+      "repoDigests": [
+        "sha256:db138d893ec8198a71c60f260945e4b4a444c238ff007385546bf6d08e21650e"
+      ]
+    },
+    {
+      "id": "sha256:c05d275106483a56d68bdc0037354f0de985809a613c98a6df66cb5f52fc12f6",
+      "bytes": 160737601,
+      "size": "153.3 MiB",
+      "repoTags": [
+        "mcr.microsoft.com/oss/kubernetes-csi/blob-csi:v1.24.3"
+      ],
+      "repoDigests": [
+        "sha256:6083fcb64d0efc7ddb88fc1dc487f20cd1ea2ca2bc81a5dffafecdf7e6225cee"
+      ]
+    },
+    {
+      "id": "sha256:cc8e7a4fde67bb1c9f7754dcf279fc338683826120e43b6782ff14eca59e3213",
+      "bytes": 158787279,
+      "size": "151.4 MiB",
+      "repoTags": [
+        "mcr.microsoft.com/oss/kubernetes-csi/blob-csi:v1.24.5"
+      ],
+      "repoDigests": [
+        "sha256:6c0c5e32e29451c511093dcdfa14f915b2ab114d73347aef39067a67488f36a6"
+      ]
+    },
+    {
+      "id": "sha256:f2839dc20fd2ea6c85ffde9629ead290a8f44ffac5b2802f6e992d82670e357b",
+      "bytes": 14034564,
+      "size": "13.4 MiB",
+      "repoTags": [
+        "mcr.microsoft.com/oss/kubernetes-csi/csi-node-driver-registrar:v2.12.0"
+      ],
+      "repoDigests": [
+        "sha256:8b470340c23ebac3d182d2c3cf07c46983f8c4cdf08d0907e2b780339d506dfd"
+      ]
+    },
+    {
+      "id": "sha256:64e5b3a566f8463f9eb99d3d47079e9689ef4233eed03c43ed640d319192ee0d",
+      "bytes": 13147946,
+      "size": "12.5 MiB",
+      "repoTags": [
+        "mcr.microsoft.com/oss/kubernetes/kube-proxy:v1.31.2"
+      ],
+      "repoDigests": [
+        "sha256:2209b7830a5ae09eff36b3d150b3e743ed0bac094da9c7dc74288a2572f7dfb1"
+      ]
+    },
+    {
+      "id": "sha256:a50447fed2b56b4f2ec3fba27a2c925d194dbebe100bc587ecf275ee10560fc2",
+      "bytes": 10801191,
+      "size": "10.3 MiB",
+      "repoTags": [
+        "mcr.microsoft.com/oss/kubernetes/windows-gmsa-webhook:v0.7.1"
+      ],
+      "repoDigests": [
+        "sha256:d4265ec6de06c0e5280be1594c87820d19dc2737085f164bf269097f0dad2979"
+      ]
+    },
+    {
+      "id": "sha256:0deae3175d2254600b284e926dfd7a08b5341db240f73b8bd829ac29dbaedff1",
+      "bytes": 17145652,
+      "size": "16.4 MiB",
+      "repoTags": [
+        "mcr.microsoft.com/aks/ip-masq-agent-v2:v0.1.14"
+      ],
+      "repoDigests": [
+        "sha256:fda7f69a4914fe76479737c169f2aa6d7ec93546f8535838c7b9c6623a648aff"
+      ]
+    },
+    {
+      "id": "sha256:eb5c9e8266025d01c5916e904062c540f2458504bb08bd40a4297f91d19a3c1e",
+      "bytes": 292435924,
+      "size": "278.9 MiB",
+      "repoTags": [
+        "mcr.microsoft.com/azuremonitor/containerinsights/ciprod/prometheus-collector/images:6.9.1-main-08-28-2024-f33aacb5"
+      ],
+      "repoDigests": [
+        "sha256:91769520e04b290bfc7efe49a76f2792ade0f3862c07fd089c208e68fd76eea8"
+      ]
+    },
+    {
+      "id": "sha256:c86106db53841ca61618704ec3761f2e70202df74e7bd01db95c03843f3bf775",
+      "bytes": 99426403,
+      "size": "94.8 MiB",
+      "repoTags": [
+        "mcr.microsoft.com/oss/kubernetes-csi/azurefile-csi:v1.30.6"
+      ],
+      "repoDigests": [
+        "sha256:0a8027ba74b355f09ba62d9cfe61258d31695be35dd165a9779e0046f63d1fa2"
+      ]
+    },
+    {
+      "id": "sha256:b2325d74a9194117c30ea17a9b51a17b57b424411c9e9ee9e28c4619f69c167a",
+      "bytes": 14676308,
+      "size": "14.0 MiB",
+      "repoTags": [
+        "mcr.microsoft.com/oss/kubernetes-csi/livenessprobe:v2.14.0"
+      ],
+      "repoDigests": [
+        "sha256:d3312f8434cee03e0c5f1d4582b8d2a9b630271726ea5f83c57eead7f440e654"
+      ]
+    },
+    {
+      "id": "sha256:60ecb60a725162e5ca4b2333b01c4e31f5d40d877875bbac167b5abf26fbc194",
+      "bytes": 108115825,
+      "size": "103.1 MiB",
+      "repoTags": [
+        "mcr.microsoft.com/oss/nvidia/k8s-device-plugin:v0.14.5"
+      ],
+      "repoDigests": [
+        "sha256:c411e4cde16b07e242f44e5332748791cb148a8943ea8498f6c69320df30bc1d"
       ]
     },
     {
