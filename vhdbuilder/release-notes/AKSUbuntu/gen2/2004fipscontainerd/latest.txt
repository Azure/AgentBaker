--- conflicted
+++ resolved
@@ -1,12 +1,6 @@
-<<<<<<< HEAD
-Starting build on  Tue Dec 10 03:32:11 UTC 2024
-Components downloaded in this VHD build (some of the below components might get deleted during cluster provisioning if they are not needed):
-  - oras version 1.2.1
-=======
 Starting build on  Sun Jan 5 09:10:09 UTC 2025
 Components downloaded in this VHD build (some of the below components might get deleted during cluster provisioning if they are not needed):
   - oras version 1.2.2
->>>>>>> 79d2559b
   - runc version 1.1.15-ubuntu20.04u1
   - containerd version 1.7.23-ubuntu20.04u1
   - CNI plugin version 1.4.1
@@ -130,41 +124,6 @@
   - bcc-tools
   - libbcc-examples
 kubelet/kubectl downloaded:
-<<<<<<< HEAD
--rwxr-xr-x 1 root root  38693345 Aug 13 10:41 /usr/local/bin/crictl
--rwxr-xr-x 1 root root 110649604 Sep 12 23:20 /usr/local/bin/kubelet-1.28.14
--rwxr-xr-x 1 root root  49623192 Sep 12 23:20 /usr/local/bin/kubectl-1.28.14
--rwxr-xr-x 1 root root 108712196 Oct 17 06:39 /usr/local/bin/kubelet-1.27.100-akslts
--rwxr-xr-x 1 root root  49066136 Oct 17 06:39 /usr/local/bin/kubectl-1.27.100-akslts
--rwxr-xr-x 1 root root  76902744 Oct 23 15:59 /usr/local/bin/kubelet-1.31.2
--rwxr-xr-x 1 root root  56381592 Oct 23 15:59 /usr/local/bin/kubectl-1.31.2
--rwxr-xr-x 1 root root 100161976 Oct 23 16:03 /usr/local/bin/kubelet-1.30.6
--rwxr-xr-x 1 root root  51454104 Oct 23 16:03 /usr/local/bin/kubectl-1.30.6
--rwxr-xr-x 1 root root 110649604 Oct 23 16:18 /usr/local/bin/kubelet-1.28.15
--rwxr-xr-x 1 root root  49623192 Oct 23 16:18 /usr/local/bin/kubectl-1.28.15
--rwxr-xr-x 1 root root 112603396 Oct 23 16:24 /usr/local/bin/kubelet-1.29.10
--rwxr-xr-x 1 root root  50225304 Oct 23 16:24 /usr/local/bin/kubectl-1.29.10
--rwxr-xr-x 1 root root 108712196 Oct 31 21:40 /usr/local/bin/kubelet-1.27.101-akslts
--rwxr-xr-x 1 root root  49066136 Oct 31 21:40 /usr/local/bin/kubectl-1.27.101-akslts
--rwxr-xr-x 1 root root  76902744 Dec  2 23:49 /usr/local/bin/kubelet-1.31.3
--rwxr-xr-x 1 root root  56381592 Dec  2 23:49 /usr/local/bin/kubectl-1.31.3
--rwxr-xr-x 1 root root 100161976 Dec  2 23:52 /usr/local/bin/kubelet-1.30.7
--rwxr-xr-x 1 root root  51454104 Dec  2 23:52 /usr/local/bin/kubectl-1.30.7
--rwxr-xr-x 1 root root 112603396 Dec  3 00:08 /usr/local/bin/kubelet-1.29.11
--rwxr-xr-x 1 root root  50225304 Dec  3 00:08 /usr/local/bin/kubectl-1.29.11
--rwxr-xr-x 1 1001  127  10334343 Dec  5 08:41 /usr/local/bin/oras
--rw-r--r-- 1 1001  127     11343 Dec  6 03:21 /usr/local/bin/LICENSE
--rwxr-xr-x 1 root root       705 Dec 10 03:32 /usr/local/bin/ci-syslog-watcher.sh
--rwxr-xr-x 1 root root  36014944 Dec 10 03:46 /usr/local/bin/containerd-shim-spin-v0-3-0-v1
--rwxr-xr-x 1 root root  39369104 Dec 10 03:46 /usr/local/bin/containerd-shim-wws-v0-8-0-v1
--rwxr-xr-x 1 root root  47622592 Dec 10 03:46 /usr/local/bin/containerd-shim-slight-v0-3-0-v1
--rwxr-xr-x 1 root root  45334640 Dec 10 03:46 /usr/local/bin/containerd-shim-spin-v0-5-1-v1
--rwxr-xr-x 1 root root  52232184 Dec 10 03:46 /usr/local/bin/containerd-shim-slight-v0-5-1-v1
--rwxr-xr-x 1 root root  53775024 Dec 10 03:46 /usr/local/bin/containerd-shim-spin-v0-8-0-v1
--rwxr-xr-x 1 root root  60175432 Dec 10 03:46 /usr/local/bin/containerd-shim-slight-v0-8-0-v1
--rwxr-xr-x 1 root root  63515504 Dec 10 03:46 /usr/local/bin/containerd-shim-spin-v2
--rwxr-xr-x 1 root root  35384960 Dec 10 03:47 /usr/local/bin/bpftrace
-=======
 -rwxr-xr-x 1 root root    38693345 Aug 13 10:41 /usr/local/bin/crictl
 -rwxr-xr-x 1 root root   110649604 Sep 12 23:20 /usr/local/bin/kubelet-1.28.14
 -rwxr-xr-x 1 root root    49623192 Sep 12 23:20 /usr/local/bin/kubectl-1.28.14
@@ -198,7 +157,6 @@
 -rwxr-xr-x 1 root root    60175432 Jan  5 09:22 /usr/local/bin/containerd-shim-slight-v0-8-0-v1
 -rwxr-xr-x 1 root root    63515504 Jan  5 09:22 /usr/local/bin/containerd-shim-spin-v2
 -rwxr-xr-x 1 root root    35384960 Jan  5 09:23 /usr/local/bin/bpftrace
->>>>>>> 79d2559b
 === Installed Packages Begin
 Listing...
 accountsservice/focal-updates,focal-security,now 0.6.55-0ubuntu12~20.04.7 amd64 [installed,automatic]
@@ -693,32 +651,20 @@
 linux-cloud-tools-5.4.0-1140-azure-fips/now 5.4.0-1140.147+fips1 amd64 [installed,local]
 linux-cloud-tools-azure-fips/now 5.4.0.1140.79 amd64 [installed,local]
 linux-cloud-tools-azure/focal-updates,now 5.15.0.1075.84~20.04.1 amd64 [installed]
-<<<<<<< HEAD
-linux-cloud-tools-common/focal-updates,focal-security,now 5.4.0-200.220 all [installed,automatic]
-=======
 linux-cloud-tools-common/focal-updates,focal-security,now 5.4.0-204.224 all [installed,automatic]
->>>>>>> 79d2559b
 linux-headers-5.4.0-1140-azure-fips/now 5.4.0-1140.147+fips1 amd64 [installed,local]
 linux-headers-azure-fips/now 5.4.0.1140.79 amd64 [installed,local]
 linux-image-5.4.0-1140-azure-fips/now 5.4.0-1140.147+fips1 amd64 [installed,local]
 linux-image-azure-fips/now 5.4.0.1140.79 amd64 [installed,local]
 linux-image-hmac-5.4.0-1140-azure-fips/now 5.4.0-1140.147+fips1 amd64 [installed,local]
-<<<<<<< HEAD
-linux-libc-dev/focal-updates,focal-security,now 5.4.0-200.220 amd64 [installed,automatic]
-=======
 linux-libc-dev/focal-updates,focal-security,now 5.4.0-204.224 amd64 [installed,automatic]
->>>>>>> 79d2559b
 linux-modules-5.4.0-1140-azure-fips/now 5.4.0-1140.147+fips1 amd64 [installed,local]
 linux-modules-extra-5.4.0-1140-azure-fips/now 5.4.0-1140.147+fips1 amd64 [installed,local]
 linux-tools-5.15.0-1075-azure/focal-updates,now 5.15.0-1075.84~20.04.1 amd64 [installed,automatic]
 linux-tools-5.4.0-1140-azure-fips/now 5.4.0-1140.147+fips1 amd64 [installed,local]
 linux-tools-azure-fips/now 5.4.0.1140.79 amd64 [installed,local]
 linux-tools-azure/focal-updates,now 5.15.0.1075.84~20.04.1 amd64 [installed]
-<<<<<<< HEAD
-linux-tools-common/focal-updates,focal-security,now 5.4.0-200.220 all [installed,automatic]
-=======
 linux-tools-common/focal-updates,focal-security,now 5.4.0-204.224 all [installed,automatic]
->>>>>>> 79d2559b
 locales/focal-updates,focal-security,now 2.31-0ubuntu9.16 all [installed,automatic]
 login/focal-updates,focal-security,now 1:4.8.1-1ubuntu5.20.04.5 amd64 [installed,automatic]
 logrotate/focal,now 3.14.0-4ubuntu3 amd64 [installed,automatic]
@@ -738,13 +684,8 @@
 mawk/focal,now 1.3.4.20200120-2 amd64 [installed,automatic]
 mdadm/focal-updates,now 4.1-5ubuntu1.2 amd64 [installed]
 mime-support/focal,now 3.64ubuntu1 all [installed,automatic]
-<<<<<<< HEAD
-moby-containerd/testing,now 1.7.23-ubuntu20.04u1 amd64 [installed,upgradable to: 1.7.24-ubuntu20.04u1]
-moby-runc/testing,focal,now 1.1.15-ubuntu20.04u1 amd64 [installed]
-=======
 moby-containerd/testing,now 1.7.23-ubuntu20.04u1 amd64 [installed,upgradable to: 2.0.1-ubuntu20.04u1]
 moby-runc/testing,focal,now 1.1.15-ubuntu20.04u1 amd64 [installed,upgradable to: 1.2.3-ubuntu20.04u1]
->>>>>>> 79d2559b
 modemmanager/focal-updates,now 1.18.6-1~ubuntu20.04.1 amd64 [installed,automatic]
 mokutil/focal-updates,focal-security,now 0.6.0-2~20.04.2 amd64 [installed,automatic]
 motd-news-config/focal-updates,now 11ubuntu5.8 all [installed]
@@ -899,11 +840,7 @@
 shim-signed/focal-updates,now 1.40.10+15.8-0ubuntu1 amd64 [installed]
 socat/focal,now 1.7.3.3-2 amd64 [installed]
 software-properties-common/focal-updates,now 0.99.9.12 all [installed]
-<<<<<<< HEAD
-sosreport/focal-updates,now 4.7.2-0ubuntu1~20.04.1 amd64 [installed]
-=======
 sosreport/focal-updates,now 4.7.2-0ubuntu1~20.04.2 amd64 [installed]
->>>>>>> 79d2559b
 sound-theme-freedesktop/focal,now 0.8-2ubuntu1 all [installed,automatic]
 ssh-import-id/focal,now 5.10-0ubuntu1 all [installed]
 strace/focal-updates,now 5.5-3ubuntu1 amd64 [installed,automatic]
@@ -961,11 +898,7 @@
 === Installed Packages End
 Disk usage:
 Filesystem      Size  Used Avail Use% Mounted on
-<<<<<<< HEAD
-/dev/root        29G   26G  3.1G  90% /
-=======
 /dev/root        29G   26G  3.3G  89% /
->>>>>>> 79d2559b
 devtmpfs         32G     0   32G   0% /dev
 tmpfs            32G     0   32G   0% /dev/shm
 tmpfs           6.3G  1.1M  6.3G   1% /run
@@ -990,17 +923,10 @@
 === os-release End
 Using kernel:
 Linux version 5.4.0-1140-azure-fips (buildd@lcy02-amd64-090) (gcc version 9.4.0 (Ubuntu 9.4.0-1ubuntu1~20.04.2)) #147+fips1-Ubuntu SMP Tue Oct 22 06:43:12 UTC 2024
-<<<<<<< HEAD
-Install completed successfully on  Tue Dec 10 03:57:07 UTC 2024
-VSTS Build NUMBER: 20241210.1_master_109964864
-VSTS Build ID: 109964864
-Commit: 9d93f9050119736271fd9a8591dacf536504247a
-=======
 Install completed successfully on  Sun Jan 5 09:33:28 UTC 2025
 VSTS Build NUMBER: 20250105.1_master_111733188
 VSTS Build ID: 111733188
 Commit: 0f6b0c86649e6a5a8e7a4c2cd646aae80449b7ff
->>>>>>> 79d2559b
 Ubuntu version: 20.04
 Hyperv generation: V2
 Feature flags: None
