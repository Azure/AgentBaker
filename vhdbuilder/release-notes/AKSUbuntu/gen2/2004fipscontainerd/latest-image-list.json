{
  "sku": "2004gen2fipscontainerd",
  "imageVersion": "202501.05.0",
  "imageBom": [
    {
      "id": "sha256:0ae0ee505c8520e5f845ac1ef8e2397193b89fd3487a27379c078e8397d5fe0f",
      "bytes": 202610732,
      "size": "193.2 MiB",
      "repoTags": [
        "mcr.microsoft.com/oss/cilium/cilium:1.13.13-4"
      ],
      "repoDigests": [
        "sha256:05a7fc6b0f803422d7e001cc2a24b6bf8fead5cc1be43407638d702457d6e808"
      ]
    },
    {
      "id": "sha256:952ef95e220d6f5f1f924724406c2ba8632fe569181f293ee2bee19813198cd8",
      "bytes": 210876979,
      "size": "201.1 MiB",
      "repoTags": [
        "mcr.microsoft.com/oss/cilium/cilium:1.14.10-1"
      ],
      "repoDigests": [
        "sha256:54cf5b778baf88059fd468468eb0235af4feec9beb68627d0c8282c53745ec76"
      ]
    },
    {
      "id": "sha256:68d78f5a6784a16e8b8a34f68a97d7daf823036ee69d53ca61bf6be241fcae42",
      "bytes": 99755742,
      "size": "95.1 MiB",
      "repoTags": [
        "mcr.microsoft.com/oss/kubernetes-csi/azurefile-csi:v1.31.0"
      ],
      "repoDigests": [
        "sha256:1daa8a30a600b61e2a65dfb96750449e27bd5a5873a92c09ad7a51c899b7be5e"
      ]
    },
    {
      "id": "sha256:c05d275106483a56d68bdc0037354f0de985809a613c98a6df66cb5f52fc12f6",
      "bytes": 160737601,
      "size": "153.3 MiB",
      "repoTags": [
        "mcr.microsoft.com/oss/kubernetes-csi/blob-csi:v1.24.3"
      ],
      "repoDigests": [
        "sha256:6083fcb64d0efc7ddb88fc1dc487f20cd1ea2ca2bc81a5dffafecdf7e6225cee"
      ]
    },
    {
      "id": "sha256:186473cf0a31771a84572c2245ab61e4b1e26340ca151169868dc1c666d481a0",
      "bytes": 9900276,
      "size": "9.4 MiB",
      "repoTags": [
        "mcr.microsoft.com/oss/kubernetes/apiserver-network-proxy/agent:v0.1.6-hotfix.20240116"
      ],
      "repoDigests": [
        "sha256:5e04a0beccf65b4e70a25bc95e4706d4cf7e930cf827d0278336021315cf8934"
      ]
    },
    {
      "id": "sha256:5a35adb36da915f659ebc2bed9dc0a3e79fcf1750a61adfe40efde03e4a73f11",
      "bytes": 10932551,
      "size": "10.4 MiB",
      "repoTags": [
        "mcr.microsoft.com/oss/kubernetes/autoscaler/addon-resizer:1.8.20"
      ],
      "repoDigests": [
        "sha256:5f6148e852e1cce336ca7776c6b93bbf3bd12a4169f8a5d32afc9a118c0bd9d8"
      ]
    },
    {
      "id": "sha256:6284cbe7030dfa0d79382ea3f86cf3b892d0ee17807b01d921e97a7877e27313",
      "bytes": 28315804,
      "size": "27.0 MiB",
      "repoTags": [
        "mcr.microsoft.com/aks/msi/addon-token-adapter:master.221118.2"
      ],
      "repoDigests": [
        "sha256:6fee210e78756207a3a32c105847c4a27fd02bcb3a458f99716484735a1b9831"
      ]
    },
    {
      "id": "sha256:051bf5603bcf8eca0e9108ff45e18d0116bdff9ead3398fd4299bf1b48c60097",
      "bytes": 31339652,
      "size": "29.9 MiB",
      "repoTags": [
        "mcr.microsoft.com/azure-policy/policy-kubernetes-addon-prod:1.9.1"
      ],
      "repoDigests": [
        "sha256:9a631466f83c3f48a846ff0810e6334b2ba3876f688806332f0b47c1521190ba"
      ]
    },
    {
      "id": "sha256:e219da8f86f29ce280ed13b0d892851fbbcc4e919e579990c9c8fd9015a4b4c5",
      "bytes": 21001148,
      "size": "20.0 MiB",
      "repoTags": [
        "mcr.microsoft.com/oss/kubernetes/azure-cloud-node-manager:v1.30.5"
      ],
      "repoDigests": [
        "sha256:16203c47820604328950e7b7bbf6fd103aec51e1c13c2a3689546e0ba6119b2c"
      ]
    },
    {
      "id": "sha256:892dffa64624c748bdc05c82c244789209d6995d785a660cb8072c86a08f10ec",
      "bytes": 83041629,
      "size": "79.2 MiB",
      "repoTags": [
        "mcr.microsoft.com/oss/kubernetes/kube-proxy:v1.28.15"
      ],
      "repoDigests": [
        "sha256:1c9be7105a138cf7581c8c6f0a19ffeced4eba1540bc27d6a0ac687a26e0eae7"
      ]
    },
    {
      "id": "sha256:ea171780292bf2f4dff0b54ca3878a2a0b94059cd673535a31107a45c4a62566",
      "bytes": 210876677,
      "size": "201.1 MiB",
      "repoTags": [
        "mcr.microsoft.com/oss/cilium/cilium:1.14.10-2"
      ],
      "repoDigests": [
        "sha256:2fd5c5b15adaabaf0e0ed792cb8030a2ec0e5c63ffaa8ef762fa15f3fd4d5639"
      ]
    },
    {
      "id": "sha256:96b278a19ffe27bd026c5048ad13f2841efe4b22b5e91a16539813149630daf4",
      "bytes": 59956860,
      "size": "57.2 MiB",
      "repoTags": [
        "mcr.microsoft.com/oss/kubernetes-csi/azuredisk-csi:v1.28.10"
      ],
      "repoDigests": [
        "sha256:27d9cbfe411a38cee217f22d7276e10f23fb72790cb2407db7a66b04c6adeda7"
      ]
    },
    {
      "id": "sha256:6d3705b3127976c13d63a73a78ad977cd240cb7acfbef4264cc41213c139cb25",
      "bytes": 60938870,
      "size": "58.1 MiB",
      "repoTags": [
        "mcr.microsoft.com/oss/kubernetes-csi/azuredisk-csi:v1.29.9"
      ],
      "repoDigests": [
        "sha256:8126f16439568fc4ef2aad95554d1518c99d10040ced3e459825d90d463309e5"
      ]
    },
    {
      "id": "sha256:0d1d675e12d418dc6bc16f1fef421a3502e531bf28dc130483e2508241c0066b",
      "bytes": 98438729,
      "size": "93.9 MiB",
      "repoTags": [
        "mcr.microsoft.com/oss/kubernetes-csi/azurefile-csi:v1.28.12"
      ],
      "repoDigests": [
        "sha256:db138d893ec8198a71c60f260945e4b4a444c238ff007385546bf6d08e21650e"
      ]
    },
    {
      "id": "sha256:6f094fcfdee0615acc5bb6074a0089271d8ffc8f7d930e1d2240feadf96f047f",
      "bytes": 17482039,
      "size": "16.7 MiB",
      "repoTags": [
        "mcr.microsoft.com/oss/kubernetes/azure-cloud-node-manager:v1.27.20"
      ],
      "repoDigests": [
        "sha256:c2fd42b67264d8b869a357fb53f3dabba8566b5278de939583f5071064b2f332"
      ]
    },
    {
      "id": "sha256:ef4eeced0357719bc768d2c415ba0fb7c3a50a65142198f4b5a5017cafb77107",
      "bytes": 41536431,
      "size": "39.6 MiB",
      "repoTags": [
        "mcr.microsoft.com/oss/open-policy-agent/gatekeeper:v3.16.3"
      ],
      "repoDigests": [
        "sha256:d9da6e750d31b403fe5f7f93f5d5fa6fb5b5f8f1d41d8bb44fee358ba3a11e45"
      ]
    },
    {
      "id": "sha256:94cffee7ae8e4eb248f80a76b671ddac5e85f6c6cc8552766355b9c1775a3d0c",
      "bytes": 40772666,
      "size": "38.9 MiB",
      "repoTags": [
        "mcr.microsoft.com/azuremonitor/containerinsights/ciprod/prometheus-collector/images:6.9.1-main-08-28-2024-f33aacb5-targetallocator"
      ],
      "repoDigests": [
        "sha256:4b96fc1b8801ca31f0a5a4cab6cc84852e7f77951a9b21b2b406586df5a56e19"
      ]
    },
    {
      "id": "sha256:8e70efefd9aba0f0888da0f09bb45244efed60855ccb61494d9c4f70e0e253d7",
      "bytes": 276248645,
      "size": "263.5 MiB",
      "repoTags": [
        "mcr.microsoft.com/azuremonitor/containerinsights/ciprod:3.1.24"
      ],
      "repoDigests": [
        "sha256:b0c39ad3a8cb045f104a18218a6eece31020213f4bb04f192b9aad9f75f1779f"
      ]
    },
    {
      "id": "sha256:52402add5c819ae82b67c0a3d7774a145cc21b98e59ebaf82e857b9403c016ae",
      "bytes": 10601324,
      "size": "10.1 MiB",
      "repoTags": [
        "mcr.microsoft.com/oss/kubernetes/apiserver-network-proxy/agent:v0.30.3-hotfix.20240819"
      ],
      "repoDigests": [
        "sha256:d58bcadc0a5c54a5be409f3473be0dd5639b111c8a9a7dd1827c8f77d76945e4"
      ]
    },
    {
      "id": "sha256:64e5b3a566f8463f9eb99d3d47079e9689ef4233eed03c43ed640d319192ee0d",
      "bytes": 13147946,
      "size": "12.5 MiB",
      "repoTags": [
        "mcr.microsoft.com/oss/kubernetes/autoscaler/addon-resizer:1.8.22"
      ],
      "repoDigests": [
        "sha256:2209b7830a5ae09eff36b3d150b3e743ed0bac094da9c7dc74288a2572f7dfb1"
      ]
    },
    {
      "id": "sha256:5b096872ce3f460fb80a6a565d5f444c4e5e41664c52dd1737aa0baa761ae1e4",
      "bytes": 18005055,
      "size": "17.2 MiB",
      "repoTags": [
        "mcr.microsoft.com/oss/kubernetes/azure-cloud-node-manager:v1.28.11"
      ],
      "repoDigests": [
        "sha256:0d50766bd56f20812073d00a973d64fb49cc6f7b4a23484b521c3e34abe31984"
      ]
    },
    {
      "id": "sha256:6d31c7045f600007ed9629a112e7478291304d3ca7d66b29ac97cb81e61cadb4",
      "bytes": 18139034,
      "size": "17.3 MiB",
      "repoTags": [
        "mcr.microsoft.com/oss/kubernetes/azure-cloud-node-manager:v1.28.13"
      ],
      "repoDigests": [
        "sha256:525ca9c8a44bbdfa9acc0a417776bb822a1bbdaaf27d9776b8dcf5b3519c346a"
      ]
    },
    {
      "id": "sha256:b1f09705377490a2ebdd68401f1461e8893693b2c5a2b7b98a652c34388b6949",
      "bytes": 20977494,
      "size": "20.0 MiB",
      "repoTags": [
        "mcr.microsoft.com/oss/kubernetes/azure-cloud-node-manager:v1.30.0"
      ],
      "repoDigests": [
        "sha256:77130d502210db5482178e28d3d34fe12776dd6cfb6d66b75108f0e082656dca"
      ]
    },
    {
      "id": "sha256:72caddef8e30b93d88227034b3db067a76110856e2b3df3ccaf3b61c6ef2c9b6",
      "bytes": 159083682,
      "size": "151.7 MiB",
      "repoTags": [
        "mcr.microsoft.com/azuremonitor/containerinsights/ciprod/prometheus-collector/images:6.10.0-main-09-16-2024-85a71678-cfg"
      ],
      "repoDigests": [
        "sha256:432d3d663dbf262e6a377c20fb2b92fe382e388e2a95b1b7c65c7d73ac3cf4c9"
      ]
    },
    {
      "id": "sha256:b0961656d5bf764f629de5d05cfd7ca853f5b6a9cc2ee2cd387bef5c546953c8",
      "bytes": 202611344,
      "size": "193.2 MiB",
      "repoTags": [
        "mcr.microsoft.com/oss/cilium/cilium:1.13.13-3"
      ],
      "repoDigests": [
        "sha256:3b121f6860ec191371c4a34797e5842980af12289764e3ad32844bf2947537d9"
      ]
    },
    {
      "id": "sha256:08d8c8e8293a1dfef634a0d1ab8a8582968981af3b3e6e56f8b02694192f319e",
      "bytes": 99868850,
      "size": "95.2 MiB",
      "repoTags": [
        "mcr.microsoft.com/containernetworking/azure-npm:v1.5.34"
      ],
      "repoDigests": [
        "sha256:390cb421bf1d5b6d0e30608edefb8faef5e3a6ced59f5a657f40c683c53e6d18"
      ]
    },
    {
      "id": "sha256:8a9e6d1541e7be24324881d0cbcd8a0292c56d53e884e806b9dd6e5cc04fca3f",
      "bytes": 60412229,
      "size": "57.6 MiB",
      "repoTags": [
        "mcr.microsoft.com/oss/kubernetes-csi/azuredisk-csi:v1.28.11"
      ],
      "repoDigests": [
        "sha256:95bbca5ab28f1a81d8a9ec0b6e74ead74519ce0c4c67a49a43d9c47d537cfa15"
      ]
    },
    {
      "id": "sha256:42de643d0da998409dd704c175afe6030d2354e05d21045cff17967c52fb9c69",
      "bytes": 66365652,
      "size": "63.3 MiB",
      "repoTags": [
        "mcr.microsoft.com/oss/kubernetes-csi/azuredisk-csi:v1.30.4"
      ],
      "repoDigests": [
        "sha256:3c40295531a3b9279f2ed0a6adca45832c02b362f8780f9b831c21b6101d22cd"
      ]
    },
    {
      "id": "sha256:7185271784f42a852104d3eb8b5b4f9d275a64c187d4a95447fd26afefb47254",
      "bytes": 63921516,
      "size": "61.0 MiB",
      "repoTags": [
        "mcr.microsoft.com/oss/kubernetes-csi/azuredisk-csi:v1.31.0"
      ],
      "repoDigests": [
        "sha256:75e94bd636a41b22a682c5f8d0de5f2d9e4e302517a037cd9e4340406a0dfbfa"
      ]
    },
    {
      "id": "sha256:b95c2b36f02381ee631663a47ad2fdf06b7b8c864165d4d58fdb46b13ca57a17",
      "bytes": 99151288,
      "size": "94.6 MiB",
      "repoTags": [
        "mcr.microsoft.com/oss/kubernetes-csi/azurefile-csi:v1.29.8"
      ],
      "repoDigests": [
        "sha256:0bbd5d42789eb0dfdc27e81f8eb1796a451a67b85f504200ddeebe487c6fabcd"
      ]
    },
    {
      "id": "sha256:5639190cb1a51ca3bcfac1975f6725e2aff2902b4a7c0710776b62e2ce4214fc",
      "bytes": 160577936,
      "size": "153.1 MiB",
      "repoTags": [
        "mcr.microsoft.com/oss/kubernetes-csi/blob-csi:v1.23.7"
      ],
      "repoDigests": [
        "sha256:effbb32afe340ef957f4f158b46caf7743e2779e9f5e35bc87b8feead181b2e6"
      ]
    },
    {
      "id": "sha256:0deae3175d2254600b284e926dfd7a08b5341db240f73b8bd829ac29dbaedff1",
      "bytes": 17145652,
      "size": "16.4 MiB",
      "repoTags": [
        "mcr.microsoft.com/aks/ip-masq-agent-v2:v0.1.14"
      ],
      "repoDigests": [
        "sha256:fda7f69a4914fe76479737c169f2aa6d7ec93546f8535838c7b9c6623a648aff"
      ]
    },
    {
      "id": "sha256:cc0d27bc984e8ce6e21fbc39c4965de5f1aa963e1277ea369182f640d80ee4cb",
      "bytes": 200043473,
      "size": "190.8 MiB",
      "repoTags": [
        "mcr.microsoft.com/containernetworking/azure-cns:v1.5.35"
      ],
      "repoDigests": [
        "sha256:ac90bb442344ffe0a5c023bc1eab12d577cca16051d9e5ece14871b0c987d85c"
      ]
    },
    {
      "id": "sha256:085e8d3ecac62638c0b8890ffff9fdb23203666af824f60297d56b1aa89a843b",
      "bytes": 11207872,
      "size": "10.7 MiB",
      "repoTags": [
        "mcr.microsoft.com/oss/kubernetes-csi/csi-node-driver-registrar:v2.10.1"
      ],
      "repoDigests": [
        "sha256:b3bbd7a6171bff15eeefd137316fa16415aa6a4c817e5ec609662793093b3526"
      ]
    },
    {
      "id": "sha256:d0712c8269b917f76cf7c10b4d1894b93f02743503152e1a6c6acf8ce1609c41",
      "bytes": 26330144,
      "size": "25.1 MiB",
      "repoTags": [
        "mcr.microsoft.com/containernetworking/azure-ipam:v0.2.0"
      ],
      "repoDigests": [
        "sha256:e349cb26e795e2f697a663bcfa44c2377551b3aa1a150ecade1ca48ae8e04aec"
      ]
    },
    {
      "id": "sha256:cb244a5e6b006c0413ebe8add95d06636f7974b1114ff16b8d78d7f1de706d08",
      "bytes": 21021112,
      "size": "20.0 MiB",
      "repoTags": [
        "mcr.microsoft.com/oss/kubernetes/azure-cloud-node-manager:v1.29.11"
      ],
      "repoDigests": [
        "sha256:17888b0ebaec6735214b85d20bdcc8062f051bc27e835454e9ef89734d34aa4b"
      ]
    },
    {
      "id": "sha256:ba50fd85ab00f70363d4ef319d7b95dc65b9b7826bf9a2a77be604298b09fdcd",
      "bytes": 20622995,
      "size": "19.7 MiB",
      "repoTags": [
        "mcr.microsoft.com/oss/kubernetes/azure-cloud-node-manager:v1.29.9"
      ],
      "repoDigests": [
        "sha256:175d52f1d48d1b947823974166bcdd403c0644c5bca6f7275a3087d29fe8f36d"
      ]
    },
    {
      "id": "sha256:ccf9910230ab74515c7e8ff2f02cbb12d1acd4d811036486ae405e9e8c8f8159",
      "bytes": 86003037,
      "size": "82.0 MiB",
      "repoTags": [
        "mcr.microsoft.com/oss/kubernetes/kube-proxy:v1.30.6"
      ],
      "repoDigests": [
        "sha256:b890caca55fd466f87298260fa57dc8717114cef61d174feb3a0d77af5412342"
      ]
    },
    {
      "id": "sha256:7fbcb1484d87dea535b261c65cb94c5940741fd8fa87fd3b1477ef217d5b91c6",
      "bytes": 513030541,
      "size": "489.3 MiB",
      "repoTags": [
        "mcr.microsoft.com/aks/aks-gpu-cuda:550.127.08-20241204190836"
      ],
      "repoDigests": [
        "sha256:db00c5645a84653cd069a57376ee432189e72063338a3f000d03e93f9799d015"
      ]
    },
    {
      "id": "sha256:a890e7f6a3d02eed3cf864a62d7763a645897ec7ff5c55850843c229ab6b12a6",
      "bytes": 25713801,
      "size": "24.5 MiB",
      "repoTags": [
        "mcr.microsoft.com/azure-policy/policy-kubernetes-webhook:1.8.0"
      ],
      "repoDigests": [
        "sha256:927f8260a770f92d2231f8eafc0a9956ed00dbf5faef8ce5d01977c6c3da3023"
      ]
    },
    {
      "id": "sha256:8e0d37f66394e8df3c8d01ef2a1edd8dbbcd20ac41b5ed86d691ab7d02fb5165",
      "bytes": 99150372,
      "size": "94.6 MiB",
      "repoTags": [
        "mcr.microsoft.com/oss/kubernetes-csi/azurefile-csi:v1.29.9"
      ],
      "repoDigests": [
        "sha256:543b4eedbeca474aebdff1aae6d92d8294d1d193c2376cc3d6e3a0e6da455898"
      ]
    },
    {
      "id": "sha256:c86106db53841ca61618704ec3761f2e70202df74e7bd01db95c03843f3bf775",
      "bytes": 99426403,
      "size": "94.8 MiB",
      "repoTags": [
        "mcr.microsoft.com/oss/kubernetes-csi/azurefile-csi:v1.30.6"
      ],
      "repoDigests": [
        "sha256:0a8027ba74b355f09ba62d9cfe61258d31695be35dd165a9779e0046f63d1fa2"
      ]
    },
    {
      "id": "sha256:d296fde30ce2e2c74a84c1e9ade19ed3c191366e4e475481ed1c812ec3b617ab",
      "bytes": 13646300,
      "size": "13.0 MiB",
      "repoTags": [
        "mcr.microsoft.com/oss/kubernetes-csi/livenessprobe:v2.13.1"
      ],
      "repoDigests": [
        "sha256:20fd8754d36efc52ff0a837e646909102be5d47600a8656804aecd4eff52b7c7"
      ]
    },
    {
      "id": "sha256:19fdfa77105f14880eb1b33872ddfe7a6bb7a7501634dcc305f5720ec66d64d8",
      "bytes": 21371149,
      "size": "20.4 MiB",
      "repoTags": [
        "mcr.microsoft.com/oss/kubernetes/azure-cloud-node-manager:v1.30.7"
      ],
      "repoDigests": [
        "sha256:f18feb78e36eef88f0e23d98d798476d2bf6837de11892fe118ab043afdcd497"
      ]
    },
    {
      "id": "sha256:17c9d008f45debc00a173c70309642c5ffc924d4397141d7abf753b0cb175e6a",
      "bytes": 81187165,
      "size": "77.4 MiB",
      "repoTags": [
        "mcr.microsoft.com/oss/kubernetes/kube-proxy:v1.27.100-akslts"
      ],
      "repoDigests": [
        "sha256:d95147676d7630df8460f64d3fff6127ab9e191772631011262572291975a27a"
      ]
    },
    {
      "id": "sha256:59b45cc19af0c9adcbfaf480e7f2f46efc7b288cd0c4f0287e34c56c167a9d6b",
      "bytes": 81187165,
      "size": "77.4 MiB",
      "repoTags": [
        "mcr.microsoft.com/oss/kubernetes/kube-proxy:v1.27.101-akslts"
      ],
      "repoDigests": [
        "sha256:bea5300268f89a202e60d6fa420859f643d3cd859bf90301bca4c4ec4c667690"
      ]
    },
    {
      "id": "sha256:2e6b1fffba2c3c4aaebf36e3153189b22a5f322048d435137bdb5ade9b177e1a",
      "bytes": 61397185,
      "size": "58.6 MiB",
      "repoTags": [
        "mcr.microsoft.com/oss/kubernetes-csi/azuredisk-csi:v1.29.10"
      ],
      "repoDigests": [
        "sha256:b339817d5e87dee0de5213c4c24a3eb57cb29e7a7a43fc7f8ee879171c68b482"
      ]
    },
    {
      "id": "sha256:a3bd8971f2e3044326130cc850365406a6192d5f36741ece7a7091a6727afc34",
      "bytes": 96560529,
      "size": "92.1 MiB",
      "repoTags": [
        "mcr.microsoft.com/oss/kubernetes-csi/azurefile-csi:v1.28.13"
      ],
      "repoDigests": [
        "sha256:a8a8f788d70da4755c9eff598a9c7e16ad1cd995f2356683b06a9de42c6e3936"
      ]
    },
    {
      "id": "sha256:e049dfb0d7f1429a44aa70b78d6ce258562662fb465afa7567d60e8a00019df6",
      "bytes": 92781917,
      "size": "88.5 MiB",
      "repoTags": [
        "mcr.microsoft.com/oss/kubernetes/kube-proxy:v1.31.2"
      ],
      "repoDigests": [
        "sha256:518118f09ab65efc1dc115fb94c9be0af7008dd46a9daa67449249217b0b9fbb"
      ]
    },
    {
      "id": "sha256:81ba48e19ff47fba73c9485ec60b28888563f769b6399cc74dc9a79f931bf5c3",
      "bytes": 292698937,
      "size": "279.1 MiB",
      "repoTags": [
        "mcr.microsoft.com/azuremonitor/containerinsights/ciprod/prometheus-collector/images:6.10.0-main-09-16-2024-85a71678"
      ],
      "repoDigests": [
        "sha256:a414de81d6976fc96a97d9e5c79781ed3a7691a4cbbf29733cfc52a737c79c3d"
      ]
    },
    {
      "id": "sha256:abee33b448d19df1975513c858226cdf2ac5b6cdd3f0181e0919c8c38160bfba",
      "bytes": 158634784,
      "size": "151.3 MiB",
      "repoTags": [
        "mcr.microsoft.com/oss/kubernetes-csi/blob-csi:v1.23.9"
      ],
      "repoDigests": [
        "sha256:14cd059fa2ef80b9169a73e539b4c78bd76dc0468603b1200bb9ae775d80936a"
      ]
    },
    {
      "id": "sha256:cc8e7a4fde67bb1c9f7754dcf279fc338683826120e43b6782ff14eca59e3213",
      "bytes": 158787279,
      "size": "151.4 MiB",
      "repoTags": [
        "mcr.microsoft.com/oss/kubernetes-csi/blob-csi:v1.24.5"
      ],
      "repoDigests": [
        "sha256:6c0c5e32e29451c511093dcdfa14f915b2ab114d73347aef39067a67488f36a6"
      ]
    },
    {
      "id": "sha256:f8e9524209139a6b10df0c13e17e5a3e39c2447a7938065c04903b1f5a112e30",
      "bytes": 58014500,
      "size": "55.3 MiB",
      "repoTags": [
        "mcr.microsoft.com/oss/kubernetes-csi/secrets-store/driver:v1.4.5"
      ],
      "repoDigests": [
        "sha256:eb6a7a499cc4aa47d4af72c6ad72b3122a257b97f5100dc4b693b180a2c11b6d"
      ]
    },
    {
      "id": "sha256:316c827e5690efd3392b57916175ce1739cd7067d4bb259217a74fcf0602c2a3",
      "bytes": 27662618,
      "size": "26.4 MiB",
      "repoTags": [
        "mcr.microsoft.com/azure-policy/policy-kubernetes-webhook:1.9.1"
      ],
      "repoDigests": [
        "sha256:a888ac7d41f36e6d6df82812c46887be9a7aa1811bda5180d5825260ca0d45e5"
      ]
    },
    {
      "id": "sha256:dbb7d998378436b3965205747633b498102cc48fc831187ae4a17e43d3f54c8e",
      "bytes": 25846128,
      "size": "24.6 MiB",
      "repoTags": [
        "mcr.microsoft.com/containernetworking/azure-ipam:v0.0.7"
      ],
      "repoDigests": [
        "sha256:49ff3d67f3b4adcaf3808783858be2460c1b7921ff5e67a87ba9f9fcb051e1e0"
      ]
    },
    {
      "id": "sha256:f2839dc20fd2ea6c85ffde9629ead290a8f44ffac5b2802f6e992d82670e357b",
      "bytes": 14034564,
      "size": "13.4 MiB",
      "repoTags": [
        "mcr.microsoft.com/oss/kubernetes-csi/csi-node-driver-registrar:v2.12.0"
      ],
      "repoDigests": [
        "sha256:8b470340c23ebac3d182d2c3cf07c46983f8c4cdf08d0907e2b780339d506dfd"
      ]
    },
    {
      "id": "sha256:7b178dc69474dd40a6471673c620079746e086c341b373fa723c09e043a5b911",
      "bytes": 300833,
      "size": "293.8 KiB",
      "repoTags": [
        "mcr.microsoft.com/oss/kubernetes/pause:3.6"
      ],
      "repoDigests": [
        "sha256:b4b669f27933146227c9180398f99d8b3100637e4a0a1ccf804f8b12f4b9b8df"
      ]
    },
    {
      "id": "sha256:21578c0ba82e4fb791ff134969ee62a3276fca587c8b64829e140d2a54f650dd",
      "bytes": 159030918,
      "size": "151.7 MiB",
      "repoTags": [
        "mcr.microsoft.com/azuremonitor/containerinsights/ciprod/prometheus-collector/images:6.9.1-main-08-28-2024-f33aacb5-cfg"
      ],
      "repoDigests": [
        "sha256:c72ce5b551cb7c059d43ff7ed30dcfc0f2bc85f907e5f5edb0af5516a2b1045c"
      ]
    },
    {
      "id": "sha256:ecc498c2f8e693fa14057f549c181e0fe8f56e29d60f1d78094eea59e7bc2008",
      "bytes": 80965499,
      "size": "77.2 MiB",
      "repoTags": [
        "mcr.microsoft.com/containernetworking/azure-cni:v1.5.35"
      ],
      "repoDigests": [
        "sha256:a69e900899bef0e71d240503ef07ccb0f5e85b5eb25bb9f52212a3f2c31ab63b"
      ]
    },
    {
      "id": "sha256:7bbfb9164f1ed111ff3160d9f15f1a85a050d30529acc966bf4f03cf1ed34b4a",
      "bytes": 202382742,
      "size": "193.0 MiB",
      "repoTags": [
        "mcr.microsoft.com/containernetworking/azure-cns:v1.4.56"
      ],
      "repoDigests": [
        "sha256:7eaf6d3c753c28c170ae6d724a42441ab14620979a82d003a6b5cb2891c32270"
      ]
    },
    {
      "id": "sha256:070f7dad123c53ed9ec1e2343093d076d9dc6d9b0714d7351130cb819cbca7b2",
      "bytes": 92781917,
      "size": "88.5 MiB",
      "repoTags": [
        "mcr.microsoft.com/oss/kubernetes/kube-proxy:v1.31.3"
      ],
      "repoDigests": [
        "sha256:f4a9c8fce0e7b36f2be8a0a55021447b9ff5c65448e68148b2d6fb3419c2887d"
      ]
    },
    {
      "id": "sha256:c41d14929e70e26fb608d01b0df08f05a910bf5b9df246dbf48c9844bc68c85a",
      "bytes": 159111623,
      "size": "151.7 MiB",
      "repoTags": [
        "mcr.microsoft.com/oss/kubernetes-csi/blob-csi:v1.25.0"
      ],
      "repoDigests": [
        "sha256:c2fb2656ce89e454ba0541e425a36e62a7302ee8ae9f21093517791576b04775"
      ]
    },
    {
      "id": "sha256:715da2205f1fbdb1dda2fba465c2b572724b5080a4c1302fe19460d702f02d35",
      "bytes": 17612247,
      "size": "16.8 MiB",
      "repoTags": [
        "mcr.microsoft.com/oss/kubernetes/azure-cloud-node-manager:v1.27.21"
      ],
      "repoDigests": [
        "sha256:e4bc0d59696f4c9f76a3a7c7fabec7f3bcd6b3845759bfc28f43817ab149c698"
      ]
    },
    {
      "id": "sha256:9c3b000e3613eaff6a2bb89f7d9f1171bb82282828da23501f7732429d150981",
      "bytes": 44388499,
      "size": "42.3 MiB",
      "repoTags": [
        "mcr.microsoft.com/oss/kubernetes/kube-state-metrics:v2.11.0"
      ],
      "repoDigests": [
        "sha256:66b9dcb966f97ecc314d9670067de0ea096b982e1c9ec459a74d0b70a50c91bb"
      ]
    },
    {
      "id": "sha256:a50447fed2b56b4f2ec3fba27a2c925d194dbebe100bc587ecf275ee10560fc2",
      "bytes": 10801191,
      "size": "10.3 MiB",
      "repoTags": [
        "mcr.microsoft.com/oss/kubernetes/windows-gmsa-webhook:v0.7.1"
      ],
      "repoDigests": [
        "sha256:d4265ec6de06c0e5280be1594c87820d19dc2737085f164bf269097f0dad2979"
      ]
    },
    {
      "id": "sha256:f6f4bac2c31fd7a4824211574cab8045b12f49fab93633529a73226f4b478338",
      "bytes": 82295317,
      "size": "78.5 MiB",
      "repoTags": [
        "mcr.microsoft.com/containernetworking/azure-cni:v1.5.38"
      ],
      "repoDigests": [
        "sha256:71ec4ef3ff95487b3f956034d464f1b5ece556022af6b5b351b0f7d2cad95316"
      ]
    },
    {
      "id": "sha256:961d3421107108c3b08fe2b7851924447e45e336811565d5a466475b0bb5b9da",
      "bytes": 12944687,
      "size": "12.3 MiB",
      "repoTags": [
        "mcr.microsoft.com/oss/azure/secrets-store/provider-azure:v1.5.3"
      ],
      "repoDigests": [
        "sha256:b3b267c7bead172914736eef094c0de452b88baa75aef3139b095237c31311be"
      ]
    },
    {
      "id": "sha256:f42c335b2115c25551323f1cc26b08f0ace008c99d645561985c12fb92060d60",
      "bytes": 83028829,
      "size": "79.2 MiB",
      "repoTags": [
        "mcr.microsoft.com/oss/kubernetes/kube-proxy:v1.28.14"
      ],
      "repoDigests": [
        "sha256:69b6c37b56b8eeabc2f49f47d78830ac55703d5af0d173a9ed5369e490b6c8eb"
      ]
    },
    {
      "id": "sha256:2bbd67a8531539ee99753fe5630459caabf475432ca14bf803837c54ae7946e8",
      "bytes": 84241755,
      "size": "80.3 MiB",
      "repoTags": [
        "mcr.microsoft.com/oss/kubernetes/kube-proxy:v1.29.11"
      ],
      "repoDigests": [
        "sha256:4967e837b2842c7f64cd99288e322991fd0498807913849da8da3177957f5f98"
      ]
    },
    {
      "id": "sha256:ffa47e59f45a131b3b864d44aefb053666851f2a6d8f5aa76dac508c7b2d3c76",
      "bytes": 85554461,
      "size": "81.6 MiB",
      "repoTags": [
        "mcr.microsoft.com/containernetworking/azure-cni:v1.6.13"
      ],
      "repoDigests": [
        "sha256:cde4eebec2a877f44cd07df9077225f1684d5c0c25e2fd2817613eb96423f831"
      ]
    },
    {
      "id": "sha256:7860c676bbdf81896be8eee675dc047454f0a90be343629187cc7b19e3b815fe",
      "bytes": 73005201,
      "size": "69.6 MiB",
      "repoTags": [
        "mcr.microsoft.com/containernetworking/cni-dropgz:v0.0.20"
      ],
      "repoDigests": [
        "sha256:017badca5a13c0e30fdf0615ce0b685a9fe84da663ae1b7127ccb1cd8ef5ed63"
      ]
    },
    {
      "id": "sha256:44bc7e65983df56e1c8c9c1538c41d983d4b3b87e9d0b7f495ae64890daba669",
      "bytes": 13701892,
      "size": "13.1 MiB",
      "repoTags": [
        "mcr.microsoft.com/oss/kubernetes-csi/csi-node-driver-registrar:v2.11.1"
      ],
      "repoDigests": [
        "sha256:27a7a7ebd0f4b6d4a4cd56d9c96d27288a7b223b4feacee3b7fcf5be3c2ec63a"
      ]
    },
    {
      "id": "sha256:f818621acf10f23338ee77e25bca36f0bb9e14df037263ceb2af00265a86eb73",
      "bytes": 39459245,
      "size": "37.6 MiB",
      "repoTags": [
        "mcr.microsoft.com/oss/kubernetes/autoscaler/cluster-proportional-autoscaler:v1.8.9"
      ],
      "repoDigests": [
        "sha256:f8d8fcddccf5f21cb2400b544b63e17ce693d879f847d1bda9be29af6cd54b2e"
      ]
    },
    {
      "id": "sha256:3540656f36da85a7e9959967fff4878f1cc3177af0900bae6a130499e2614d64",
      "bytes": 84241245,
      "size": "80.3 MiB",
      "repoTags": [
        "mcr.microsoft.com/oss/kubernetes/kube-proxy:v1.29.10"
      ],
      "repoDigests": [
        "sha256:e3492db8acd5c16ea15c3da7d0545f47255313d9ae898adcbdfd8402b4190d3c"
      ]
    },
    {
      "id": "sha256:8b4c5d52f6fba917ef23bc3c41613ffd336f8473c444081196030fe08f7f2b64",
      "bytes": 42760884,
      "size": "40.8 MiB",
      "repoTags": [
        "mcr.microsoft.com/oss/open-policy-agent/gatekeeper:v3.17.1"
      ],
      "repoDigests": [
        "sha256:753298ef2c3555bc7617423d2e314b593f149494c17c71a2a6acdac4519468c2"
      ]
    },
    {
      "id": "sha256:405ec2725358017740cd40a34b0f6d98fc9d1b04a524cbf98ec834bf42f2c85f",
      "bytes": 83928135,
      "size": "80.0 MiB",
      "repoTags": [
        "mcr.microsoft.com/containernetworking/azure-cni:v1.6.7"
      ],
      "repoDigests": [
        "sha256:b93f37c77f4df0c2ba8f8d208d4e482d27308627a81fe6fc152f7cdeb2750fdd"
      ]
    },
    {
      "id": "sha256:a140d8fed00db6daeca2297f82e0cae438756516980a65d110b9a952377a1c58",
      "bytes": 62677931,
      "size": "59.8 MiB",
      "repoTags": [
        "mcr.microsoft.com/containernetworking/azure-cns:v1.6.7"
      ],
      "repoDigests": [
        "sha256:25b049c18dfdddb5bf1326af1632b0fc845d3a9614bcdeffe30ef6c9e3aecf86"
      ]
    },
    {
      "id": "sha256:b2325d74a9194117c30ea17a9b51a17b57b424411c9e9ee9e28c4619f69c167a",
      "bytes": 14676308,
      "size": "14.0 MiB",
      "repoTags": [
        "mcr.microsoft.com/oss/kubernetes-csi/livenessprobe:v2.14.0"
      ],
      "repoDigests": [
        "sha256:d3312f8434cee03e0c5f1d4582b8d2a9b630271726ea5f83c57eead7f440e654"
      ]
    },
    {
      "id": "sha256:e529f1bc3a83669d28ab8c8f725bbebc90d3d4b81396005bb94139d8c2281364",
      "bytes": 15639848,
      "size": "14.9 MiB",
      "repoTags": [
        "mcr.microsoft.com/oss/kubernetes/coredns:v1.9.4-hotfix.20240704"
      ],
      "repoDigests": [
        "sha256:e39893e8d799a34bf3601d2151ed0920d7715e05ad2cb3bef297076bbd8dcda7"
      ]
    },
    {
      "id": "sha256:c303ce4aca7e8d71122189ca0b04b182cf8b204da4fdd252abbbe8d1814756a0",
      "bytes": 86003037,
      "size": "82.0 MiB",
      "repoTags": [
<<<<<<< HEAD
        "mcr.microsoft.com/oss/kubernetes-csi/blob-csi:v1.24.5"
      ],
      "repoDigests": [
        "sha256:6c0c5e32e29451c511093dcdfa14f915b2ab114d73347aef39067a67488f36a6"
=======
        "mcr.microsoft.com/oss/kubernetes/kube-proxy:v1.30.7"
      ],
      "repoDigests": [
        "sha256:0f43277371f1e7c7ff48455d17c67f5b814d4fcc522aad9b271c4d54d3a992c7"
>>>>>>> 97637de2
      ]
    },
    {
      "id": "sha256:60ecb60a725162e5ca4b2333b01c4e31f5d40d877875bbac167b5abf26fbc194",
      "bytes": 108115825,
      "size": "103.1 MiB",
      "repoTags": [
        "mcr.microsoft.com/oss/nvidia/k8s-device-plugin:v0.14.5"
      ],
      "repoDigests": [
        "sha256:c411e4cde16b07e242f44e5332748791cb148a8943ea8498f6c69320df30bc1d"
      ]
    },
    {
      "id": "sha256:1a3d5fc736a77d47d89694290a9831aedf3e68e1c796227faab12ec874911fce",
      "bytes": 62908626,
      "size": "60.0 MiB",
      "repoTags": [
        "mcr.microsoft.com/containernetworking/azure-cns:v1.6.13"
      ],
      "repoDigests": [
        "sha256:1c99a46a136fac00b31a6c3c1d2dc4f1ec6394e095c3559dda5c959767f33225"
      ]
    },
    {
      "id": "sha256:6f807c016d9206fef899d3d19b5597a9703215aa3d91fb4c4e72c9a990e957a2",
      "bytes": 13438588,
      "size": "12.8 MiB",
      "repoTags": [
        "mcr.microsoft.com/oss/kubernetes-csi/livenessprobe:v2.12.0"
      ],
      "repoDigests": [
        "sha256:c762188c45d1b9bc9144b694b85313d5e49c741935a81d5b94fd7db978a40ae1"
      ]
    },
    {
      "id": "sha256:bb66f4dbb1fb95ea519e4cf45150e7860130c7d3c6c77b6e4d1c4f51da2a2c85",
      "bytes": 40801154,
      "size": "38.9 MiB",
      "repoTags": [
        "mcr.microsoft.com/azuremonitor/containerinsights/ciprod/prometheus-collector/images:6.10.0-main-09-16-2024-85a71678-targetallocator"
      ],
      "repoDigests": [
        "sha256:98f3f2eb8ebfdcabcb9fe22bda0d1198edac4ef620d2fe98682aeaee55305f0a"
      ]
    },
    {
      "id": "sha256:eb5c9e8266025d01c5916e904062c540f2458504bb08bd40a4297f91d19a3c1e",
      "bytes": 292435924,
      "size": "278.9 MiB",
      "repoTags": [
        "mcr.microsoft.com/azuremonitor/containerinsights/ciprod/prometheus-collector/images:6.9.1-main-08-28-2024-f33aacb5"
      ],
      "repoDigests": [
        "sha256:91769520e04b290bfc7efe49a76f2792ade0f3862c07fd089c208e68fd76eea8"
      ]
    },
    {
      "id": "sha256:02ae07e3509f283458ac5780a024e50fffad7b588f7bd4e1ab07fa914e3f10d9",
      "bytes": 54973080,
      "size": "52.4 MiB",
      "repoTags": [
        "mcr.microsoft.com/containernetworking/azure-cni:v1.4.56"
      ],
      "repoDigests": [
        "sha256:251f03bbd5075a1461094c975df2777e459f974be19757726a2223135b9cb2e3"
      ]
    },
    {
      "id": "sha256:feefd695f024d59665f83d8b3c76fa3018bd0ead5e3bd8b406a9bd6a5d849738",
      "bytes": 204142234,
      "size": "194.7 MiB",
      "repoTags": [
        "mcr.microsoft.com/containernetworking/azure-cns:v1.5.38"
      ],
      "repoDigests": [
        "sha256:63388d258cf3e2a6aff0e18f1baeae0c302258ef113d6f528e189f11b4a98878"
      ]
    },
    {
      "id": "sha256:fc2b48ff2221950de2569a2a854a55717f73a24bdca12649bea38920f5b746eb",
      "bytes": 25688274,
      "size": "24.5 MiB",
      "repoTags": [
        "mcr.microsoft.com/oss/v2/kubernetes/coredns:v1.11.3-2"
      ],
      "repoDigests": [
        "sha256:bd0695a8d9e39a1eaf103f113c5102ace89c2345113c9c06dc0b6c8c259c1730"
      ]
    },
    {
      "id": "sha256:bdaf4ac59709c9f6580afe2f05fa23806a81a3da6e159b00d2d800244d5b9912",
      "bytes": 22846651,
      "size": "21.8 MiB",
      "repoTags": [
        "mcr.microsoft.com/oss/v2/kubernetes/coredns:v1.9.4-2"
      ],
      "repoDigests": [
        "sha256:3cf214841e9db74b9a33db416ab2fa8b8879d9572c1130499afd2f88e8ceefc2"
      ]
    },
    {
      "id": "sha256:22c9fbb4302597b615dc069c16caebae58d25b466e073f352d0b84d08d6b9804",
      "bytes": 3513016,
      "size": "3.4 MiB",
      "repoTags": [
        "mcr.microsoft.com/aks/aks-node-ca-watcher:master.241021.1",
        "mcr.microsoft.com/aks/aks-node-ca-watcher:static"
      ],
      "repoDigests": [
        "sha256:5dda7066cc23852e18aa4a9531adfae56dcbf1631e49580b5f8917d47ed17f02"
      ]
    },
    {
      "id": "sha256:38be8d6fab1bffa00c42eed26af7c3877646a2e48a23ee0d732dba2e72c35bd4",
      "bytes": 29461095,
      "size": "28.1 MiB",
      "repoTags": [
        "mcr.microsoft.com/azure-policy/policy-kubernetes-addon-prod:1.8.0"
      ],
      "repoDigests": [
        "sha256:74bbe90c0a01c1825b58e7cf4cb724fcf7e0f6701ff7fcd2ae753184a2f0c6a0"
      ]
    },
    {
      "id": "sha256:8f2fb5a07b56ea57b0a32f6dfd387e9eb637d861e12ef938dc2d4fd18535c76a",
      "bytes": 101209176,
      "size": "96.5 MiB",
      "repoTags": [
        "mcr.microsoft.com/oss/kubernetes-csi/azurefile-csi:v1.30.5"
      ],
      "repoDigests": [
        "sha256:f44180bbeb14b08571f2858f1fdedfbbcff5600c6d6e34ec430c11d62400c153"
      ]
    },
    {
      "id": "sha256:d122b6f09458d9cd87931892fcb6c076ea5945ef685ea7fb642a92eb90caa112",
      "bytes": 22093258,
      "size": "21.1 MiB",
      "repoTags": [
        "mcr.microsoft.com/oss/kubernetes/azure-cloud-node-manager:v1.31.1"
      ],
      "repoDigests": [
        "sha256:e9b522399e4ec6bc4ce90c173e59db135d742de7b16f0f5454b4d88ba78a98c7"
      ]
    },
    {
      "id": "sha256:5c5c7fa933a3d8663d0b88ef04f9fb19919556e24643c7cfbbbc4dd75e27302c",
      "bytes": 16759047,
      "size": "16.0 MiB",
      "repoTags": [
        "mcr.microsoft.com/aks/ip-masq-agent-v2:v0.1.13"
      ],
      "repoDigests": [
        "sha256:10dc32d786b63e881cb00be48184cc7824c519fcebea5a16cb5a71ccbcfa8107"
      ]
    },
    {
      "id": "sha256:cd294fbcd88f7de105bffc6a1602317a5634420777c3c765bd49ea29e7ce7988",
      "bytes": 63666240,
      "size": "60.7 MiB",
      "repoTags": [
        "mcr.microsoft.com/oss/kubernetes-csi/azuredisk-csi:v1.30.5"
      ],
      "repoDigests": [
        "sha256:232246480a1eed41ba7f0d65d038412af7da9c6dc3fe6ebc613593c4df96c939"
      ]
    }
  ]
}<|MERGE_RESOLUTION|>--- conflicted
+++ resolved
@@ -876,17 +876,10 @@
       "bytes": 86003037,
       "size": "82.0 MiB",
       "repoTags": [
-<<<<<<< HEAD
-        "mcr.microsoft.com/oss/kubernetes-csi/blob-csi:v1.24.5"
-      ],
-      "repoDigests": [
-        "sha256:6c0c5e32e29451c511093dcdfa14f915b2ab114d73347aef39067a67488f36a6"
-=======
         "mcr.microsoft.com/oss/kubernetes/kube-proxy:v1.30.7"
       ],
       "repoDigests": [
         "sha256:0f43277371f1e7c7ff48455d17c67f5b814d4fcc522aad9b271c4d54d3a992c7"
->>>>>>> 97637de2
       ]
     },
     {
