{
  "sku": "2004gen2fipscontainerd",
  "imageVersion": "202501.12.0",
  "imageBom": [
    {
      "id": "sha256:64e5b3a566f8463f9eb99d3d47079e9689ef4233eed03c43ed640d319192ee0d",
      "bytes": 13147946,
      "size": "12.5 MiB",
      "repoTags": [
        "mcr.microsoft.com/oss/kubernetes/autoscaler/addon-resizer:1.8.22"
      ],
      "repoDigests": [
        "sha256:2209b7830a5ae09eff36b3d150b3e743ed0bac094da9c7dc74288a2572f7dfb1"
      ]
    },
    {
      "id": "sha256:2bbd67a8531539ee99753fe5630459caabf475432ca14bf803837c54ae7946e8",
      "bytes": 84241755,
      "size": "80.3 MiB",
      "repoTags": [
        "mcr.microsoft.com/oss/kubernetes/kube-proxy:v1.29.11"
      ],
      "repoDigests": [
        "sha256:4967e837b2842c7f64cd99288e322991fd0498807913849da8da3177957f5f98"
      ]
    },
    {
      "id": "sha256:c41d14929e70e26fb608d01b0df08f05a910bf5b9df246dbf48c9844bc68c85a",
      "bytes": 159111623,
      "size": "151.7 MiB",
      "repoTags": [
        "mcr.microsoft.com/oss/kubernetes-csi/blob-csi:v1.25.0"
      ],
      "repoDigests": [
        "sha256:c2fb2656ce89e454ba0541e425a36e62a7302ee8ae9f21093517791576b04775"
      ]
    },
    {
      "id": "sha256:186473cf0a31771a84572c2245ab61e4b1e26340ca151169868dc1c666d481a0",
      "bytes": 9900276,
      "size": "9.4 MiB",
      "repoTags": [
        "mcr.microsoft.com/oss/kubernetes/apiserver-network-proxy/agent:v0.1.6-hotfix.20240116"
      ],
      "repoDigests": [
        "sha256:5e04a0beccf65b4e70a25bc95e4706d4cf7e930cf827d0278336021315cf8934"
      ]
    },
    {
      "id": "sha256:f2839dc20fd2ea6c85ffde9629ead290a8f44ffac5b2802f6e992d82670e357b",
      "bytes": 14034564,
      "size": "13.4 MiB",
      "repoTags": [
        "mcr.microsoft.com/oss/kubernetes-csi/csi-node-driver-registrar:v2.12.0"
      ],
      "repoDigests": [
        "sha256:8b470340c23ebac3d182d2c3cf07c46983f8c4cdf08d0907e2b780339d506dfd"
      ]
    },
    {
      "id": "sha256:f818621acf10f23338ee77e25bca36f0bb9e14df037263ceb2af00265a86eb73",
      "bytes": 39459245,
      "size": "37.6 MiB",
      "repoTags": [
        "mcr.microsoft.com/oss/kubernetes/autoscaler/cluster-proportional-autoscaler:v1.8.9"
      ],
      "repoDigests": [
        "sha256:f8d8fcddccf5f21cb2400b544b63e17ce693d879f847d1bda9be29af6cd54b2e"
      ]
    },
    {
      "id": "sha256:6f094fcfdee0615acc5bb6074a0089271d8ffc8f7d930e1d2240feadf96f047f",
      "bytes": 17482039,
      "size": "16.7 MiB",
      "repoTags": [
        "mcr.microsoft.com/oss/kubernetes/azure-cloud-node-manager:v1.27.20"
      ],
      "repoDigests": [
        "sha256:c2fd42b67264d8b869a357fb53f3dabba8566b5278de939583f5071064b2f332"
      ]
    },
    {
      "id": "sha256:715da2205f1fbdb1dda2fba465c2b572724b5080a4c1302fe19460d702f02d35",
      "bytes": 17612247,
      "size": "16.8 MiB",
      "repoTags": [
        "mcr.microsoft.com/oss/kubernetes/azure-cloud-node-manager:v1.27.21"
      ],
      "repoDigests": [
        "sha256:e4bc0d59696f4c9f76a3a7c7fabec7f3bcd6b3845759bfc28f43817ab149c698"
      ]
    },
    {
      "id": "sha256:bdaf4ac59709c9f6580afe2f05fa23806a81a3da6e159b00d2d800244d5b9912",
      "bytes": 22846651,
      "size": "21.8 MiB",
      "repoTags": [
        "mcr.microsoft.com/oss/v2/kubernetes/coredns:v1.9.4-2"
      ],
      "repoDigests": [
        "sha256:3cf214841e9db74b9a33db416ab2fa8b8879d9572c1130499afd2f88e8ceefc2"
      ]
    },
    {
      "id": "sha256:a890e7f6a3d02eed3cf864a62d7763a645897ec7ff5c55850843c229ab6b12a6",
      "bytes": 25713801,
      "size": "24.5 MiB",
      "repoTags": [
        "mcr.microsoft.com/azure-policy/policy-kubernetes-webhook:1.8.0"
      ],
      "repoDigests": [
        "sha256:927f8260a770f92d2231f8eafc0a9956ed00dbf5faef8ce5d01977c6c3da3023"
      ]
    },
    {
      "id": "sha256:7185271784f42a852104d3eb8b5b4f9d275a64c187d4a95447fd26afefb47254",
      "bytes": 63921516,
      "size": "61.0 MiB",
      "repoTags": [
        "mcr.microsoft.com/oss/kubernetes-csi/azuredisk-csi:v1.31.0"
      ],
      "repoDigests": [
        "sha256:75e94bd636a41b22a682c5f8d0de5f2d9e4e302517a037cd9e4340406a0dfbfa"
      ]
    },
    {
      "id": "sha256:8f2fb5a07b56ea57b0a32f6dfd387e9eb637d861e12ef938dc2d4fd18535c76a",
      "bytes": 101209176,
      "size": "96.5 MiB",
      "repoTags": [
        "mcr.microsoft.com/oss/kubernetes-csi/azurefile-csi:v1.30.5"
      ],
      "repoDigests": [
        "sha256:f44180bbeb14b08571f2858f1fdedfbbcff5600c6d6e34ec430c11d62400c153"
      ]
    },
    {
      "id": "sha256:52402add5c819ae82b67c0a3d7774a145cc21b98e59ebaf82e857b9403c016ae",
      "bytes": 10601324,
      "size": "10.1 MiB",
      "repoTags": [
        "mcr.microsoft.com/oss/kubernetes/apiserver-network-proxy/agent:v0.30.3-hotfix.20240819"
      ],
      "repoDigests": [
        "sha256:d58bcadc0a5c54a5be409f3473be0dd5639b111c8a9a7dd1827c8f77d76945e4"
      ]
    },
    {
      "id": "sha256:c303ce4aca7e8d71122189ca0b04b182cf8b204da4fdd252abbbe8d1814756a0",
      "bytes": 86003037,
      "size": "82.0 MiB",
      "repoTags": [
        "mcr.microsoft.com/oss/kubernetes/kube-proxy:v1.30.7"
      ],
      "repoDigests": [
        "sha256:0f43277371f1e7c7ff48455d17c67f5b814d4fcc522aad9b271c4d54d3a992c7"
      ]
    },
    {
      "id": "sha256:ffa47e59f45a131b3b864d44aefb053666851f2a6d8f5aa76dac508c7b2d3c76",
      "bytes": 85554461,
      "size": "81.6 MiB",
      "repoTags": [
        "mcr.microsoft.com/containernetworking/azure-cni:v1.6.13"
      ],
      "repoDigests": [
        "sha256:cde4eebec2a877f44cd07df9077225f1684d5c0c25e2fd2817613eb96423f831"
      ]
    },
    {
      "id": "sha256:8a9e6d1541e7be24324881d0cbcd8a0292c56d53e884e806b9dd6e5cc04fca3f",
      "bytes": 60412229,
      "size": "57.6 MiB",
      "repoTags": [
        "mcr.microsoft.com/oss/kubernetes-csi/azuredisk-csi:v1.28.11"
      ],
      "repoDigests": [
        "sha256:95bbca5ab28f1a81d8a9ec0b6e74ead74519ce0c4c67a49a43d9c47d537cfa15"
      ]
    },
    {
      "id": "sha256:a3bd8971f2e3044326130cc850365406a6192d5f36741ece7a7091a6727afc34",
      "bytes": 96560529,
      "size": "92.1 MiB",
      "repoTags": [
        "mcr.microsoft.com/oss/kubernetes-csi/azurefile-csi:v1.28.13"
      ],
      "repoDigests": [
        "sha256:a8a8f788d70da4755c9eff598a9c7e16ad1cd995f2356683b06a9de42c6e3936"
      ]
    },
    {
      "id": "sha256:68d78f5a6784a16e8b8a34f68a97d7daf823036ee69d53ca61bf6be241fcae42",
      "bytes": 99755742,
      "size": "95.1 MiB",
      "repoTags": [
        "mcr.microsoft.com/oss/kubernetes-csi/azurefile-csi:v1.31.0"
      ],
      "repoDigests": [
        "sha256:1daa8a30a600b61e2a65dfb96750449e27bd5a5873a92c09ad7a51c899b7be5e"
      ]
    },
    {
      "id": "sha256:cb244a5e6b006c0413ebe8add95d06636f7974b1114ff16b8d78d7f1de706d08",
      "bytes": 21021112,
      "size": "20.0 MiB",
      "repoTags": [
        "mcr.microsoft.com/oss/kubernetes/azure-cloud-node-manager:v1.29.11"
      ],
      "repoDigests": [
        "sha256:17888b0ebaec6735214b85d20bdcc8062f051bc27e835454e9ef89734d34aa4b"
      ]
    },
    {
      "id": "sha256:8e70efefd9aba0f0888da0f09bb45244efed60855ccb61494d9c4f70e0e253d7",
      "bytes": 276248645,
      "size": "263.5 MiB",
      "repoTags": [
        "mcr.microsoft.com/azuremonitor/containerinsights/ciprod:3.1.24"
      ],
      "repoDigests": [
        "sha256:b0c39ad3a8cb045f104a18218a6eece31020213f4bb04f192b9aad9f75f1779f"
      ]
    },
    {
      "id": "sha256:ecc498c2f8e693fa14057f549c181e0fe8f56e29d60f1d78094eea59e7bc2008",
      "bytes": 80965499,
      "size": "77.2 MiB",
      "repoTags": [
        "mcr.microsoft.com/containernetworking/azure-cni:v1.5.35"
      ],
      "repoDigests": [
        "sha256:a69e900899bef0e71d240503ef07ccb0f5e85b5eb25bb9f52212a3f2c31ab63b"
      ]
    },
    {
      "id": "sha256:cc0d27bc984e8ce6e21fbc39c4965de5f1aa963e1277ea369182f640d80ee4cb",
      "bytes": 200043473,
      "size": "190.8 MiB",
      "repoTags": [
        "mcr.microsoft.com/containernetworking/azure-cns:v1.5.35"
      ],
      "repoDigests": [
        "sha256:ac90bb442344ffe0a5c023bc1eab12d577cca16051d9e5ece14871b0c987d85c"
      ]
    },
    {
      "id": "sha256:feefd695f024d59665f83d8b3c76fa3018bd0ead5e3bd8b406a9bd6a5d849738",
      "bytes": 204142234,
      "size": "194.7 MiB",
      "repoTags": [
        "mcr.microsoft.com/containernetworking/azure-cns:v1.5.38"
      ],
      "repoDigests": [
        "sha256:63388d258cf3e2a6aff0e18f1baeae0c302258ef113d6f528e189f11b4a98878"
      ]
    },
    {
      "id": "sha256:892dffa64624c748bdc05c82c244789209d6995d785a660cb8072c86a08f10ec",
      "bytes": 83041629,
      "size": "79.2 MiB",
      "repoTags": [
        "mcr.microsoft.com/oss/kubernetes/kube-proxy:v1.28.15"
      ],
      "repoDigests": [
        "sha256:1c9be7105a138cf7581c8c6f0a19ffeced4eba1540bc27d6a0ac687a26e0eae7"
      ]
    },
    {
      "id": "sha256:a50447fed2b56b4f2ec3fba27a2c925d194dbebe100bc587ecf275ee10560fc2",
      "bytes": 10801191,
      "size": "10.3 MiB",
      "repoTags": [
        "mcr.microsoft.com/oss/kubernetes/windows-gmsa-webhook:v0.7.1"
      ],
      "repoDigests": [
        "sha256:d4265ec6de06c0e5280be1594c87820d19dc2737085f164bf269097f0dad2979"
      ]
    },
    {
      "id": "sha256:0deae3175d2254600b284e926dfd7a08b5341db240f73b8bd829ac29dbaedff1",
      "bytes": 17145652,
      "size": "16.4 MiB",
      "repoTags": [
        "mcr.microsoft.com/aks/ip-masq-agent-v2:v0.1.14"
      ],
      "repoDigests": [
        "sha256:fda7f69a4914fe76479737c169f2aa6d7ec93546f8535838c7b9c6623a648aff"
      ]
    },
    {
      "id": "sha256:405ec2725358017740cd40a34b0f6d98fc9d1b04a524cbf98ec834bf42f2c85f",
      "bytes": 83928135,
      "size": "80.0 MiB",
      "repoTags": [
        "mcr.microsoft.com/containernetworking/azure-cni:v1.6.7"
      ],
      "repoDigests": [
        "sha256:b93f37c77f4df0c2ba8f8d208d4e482d27308627a81fe6fc152f7cdeb2750fdd"
      ]
    },
    {
      "id": "sha256:b2325d74a9194117c30ea17a9b51a17b57b424411c9e9ee9e28c4619f69c167a",
      "bytes": 14676308,
      "size": "14.0 MiB",
      "repoTags": [
        "mcr.microsoft.com/oss/kubernetes-csi/livenessprobe:v2.14.0"
      ],
      "repoDigests": [
        "sha256:d3312f8434cee03e0c5f1d4582b8d2a9b630271726ea5f83c57eead7f440e654"
      ]
    },
    {
      "id": "sha256:b1f09705377490a2ebdd68401f1461e8893693b2c5a2b7b98a652c34388b6949",
      "bytes": 20977494,
      "size": "20.0 MiB",
      "repoTags": [
        "mcr.microsoft.com/oss/kubernetes/azure-cloud-node-manager:v1.30.0"
      ],
      "repoDigests": [
        "sha256:77130d502210db5482178e28d3d34fe12776dd6cfb6d66b75108f0e082656dca"
      ]
    },
    {
      "id": "sha256:7bbfb9164f1ed111ff3160d9f15f1a85a050d30529acc966bf4f03cf1ed34b4a",
      "bytes": 202382742,
      "size": "193.0 MiB",
      "repoTags": [
        "mcr.microsoft.com/containernetworking/azure-cns:v1.4.56"
      ],
      "repoDigests": [
        "sha256:7eaf6d3c753c28c170ae6d724a42441ab14620979a82d003a6b5cb2891c32270"
      ]
    },
    {
      "id": "sha256:0d1d675e12d418dc6bc16f1fef421a3502e531bf28dc130483e2508241c0066b",
      "bytes": 98438729,
      "size": "93.9 MiB",
      "repoTags": [
        "mcr.microsoft.com/oss/kubernetes-csi/azurefile-csi:v1.28.12"
      ],
      "repoDigests": [
        "sha256:db138d893ec8198a71c60f260945e4b4a444c238ff007385546bf6d08e21650e"
      ]
    },
    {
      "id": "sha256:dbb7d998378436b3965205747633b498102cc48fc831187ae4a17e43d3f54c8e",
      "bytes": 25846128,
      "size": "24.6 MiB",
      "repoTags": [
        "mcr.microsoft.com/containernetworking/azure-ipam:v0.0.7"
      ],
      "repoDigests": [
        "sha256:49ff3d67f3b4adcaf3808783858be2460c1b7921ff5e67a87ba9f9fcb051e1e0"
      ]
    },
    {
      "id": "sha256:c05d275106483a56d68bdc0037354f0de985809a613c98a6df66cb5f52fc12f6",
      "bytes": 160737601,
      "size": "153.3 MiB",
      "repoTags": [
        "mcr.microsoft.com/oss/kubernetes-csi/blob-csi:v1.24.3"
      ],
      "repoDigests": [
        "sha256:6083fcb64d0efc7ddb88fc1dc487f20cd1ea2ca2bc81a5dffafecdf7e6225cee"
      ]
    },
    {
      "id": "sha256:5a35adb36da915f659ebc2bed9dc0a3e79fcf1750a61adfe40efde03e4a73f11",
      "bytes": 10932551,
      "size": "10.4 MiB",
      "repoTags": [
        "mcr.microsoft.com/oss/kubernetes/autoscaler/addon-resizer:1.8.20"
      ],
      "repoDigests": [
        "sha256:5f6148e852e1cce336ca7776c6b93bbf3bd12a4169f8a5d32afc9a118c0bd9d8"
      ]
    },
    {
      "id": "sha256:59b45cc19af0c9adcbfaf480e7f2f46efc7b288cd0c4f0287e34c56c167a9d6b",
      "bytes": 81187165,
      "size": "77.4 MiB",
      "repoTags": [
        "mcr.microsoft.com/oss/kubernetes/kube-proxy:v1.27.101-akslts"
      ],
      "repoDigests": [
        "sha256:bea5300268f89a202e60d6fa420859f643d3cd859bf90301bca4c4ec4c667690"
      ]
    },
    {
      "id": "sha256:eb5c9e8266025d01c5916e904062c540f2458504bb08bd40a4297f91d19a3c1e",
      "bytes": 292435924,
      "size": "278.9 MiB",
      "repoTags": [
        "mcr.microsoft.com/azuremonitor/containerinsights/ciprod/prometheus-collector/images:6.9.1-main-08-28-2024-f33aacb5"
      ],
      "repoDigests": [
        "sha256:91769520e04b290bfc7efe49a76f2792ade0f3862c07fd089c208e68fd76eea8"
      ]
    },
    {
      "id": "sha256:02ae07e3509f283458ac5780a024e50fffad7b588f7bd4e1ab07fa914e3f10d9",
      "bytes": 54973080,
      "size": "52.4 MiB",
      "repoTags": [
        "mcr.microsoft.com/containernetworking/azure-cni:v1.4.56"
      ],
      "repoDigests": [
        "sha256:251f03bbd5075a1461094c975df2777e459f974be19757726a2223135b9cb2e3"
      ]
    },
    {
      "id": "sha256:b95c2b36f02381ee631663a47ad2fdf06b7b8c864165d4d58fdb46b13ca57a17",
      "bytes": 99151288,
      "size": "94.6 MiB",
      "repoTags": [
        "mcr.microsoft.com/oss/kubernetes-csi/azurefile-csi:v1.29.8"
      ],
      "repoDigests": [
        "sha256:0bbd5d42789eb0dfdc27e81f8eb1796a451a67b85f504200ddeebe487c6fabcd"
      ]
    },
    {
      "id": "sha256:44bc7e65983df56e1c8c9c1538c41d983d4b3b87e9d0b7f495ae64890daba669",
      "bytes": 13701892,
      "size": "13.1 MiB",
      "repoTags": [
        "mcr.microsoft.com/oss/kubernetes-csi/csi-node-driver-registrar:v2.11.1"
      ],
      "repoDigests": [
        "sha256:27a7a7ebd0f4b6d4a4cd56d9c96d27288a7b223b4feacee3b7fcf5be3c2ec63a"
      ]
    },
    {
      "id": "sha256:ccf9910230ab74515c7e8ff2f02cbb12d1acd4d811036486ae405e9e8c8f8159",
      "bytes": 86003037,
      "size": "82.0 MiB",
      "repoTags": [
        "mcr.microsoft.com/oss/kubernetes/kube-proxy:v1.30.6"
      ],
      "repoDigests": [
        "sha256:b890caca55fd466f87298260fa57dc8717114cef61d174feb3a0d77af5412342"
      ]
    },
    {
      "id": "sha256:fc2b48ff2221950de2569a2a854a55717f73a24bdca12649bea38920f5b746eb",
      "bytes": 25688274,
      "size": "24.5 MiB",
      "repoTags": [
        "mcr.microsoft.com/oss/v2/kubernetes/coredns:v1.11.3-2"
      ],
      "repoDigests": [
        "sha256:bd0695a8d9e39a1eaf103f113c5102ace89c2345113c9c06dc0b6c8c259c1730"
      ]
    },
    {
      "id": "sha256:bb66f4dbb1fb95ea519e4cf45150e7860130c7d3c6c77b6e4d1c4f51da2a2c85",
      "bytes": 40801154,
      "size": "38.9 MiB",
      "repoTags": [
        "mcr.microsoft.com/azuremonitor/containerinsights/ciprod/prometheus-collector/images:6.10.0-main-09-16-2024-85a71678-targetallocator"
      ],
      "repoDigests": [
        "sha256:98f3f2eb8ebfdcabcb9fe22bda0d1198edac4ef620d2fe98682aeaee55305f0a"
      ]
    },
    {
      "id": "sha256:b0961656d5bf764f629de5d05cfd7ca853f5b6a9cc2ee2cd387bef5c546953c8",
      "bytes": 202611344,
      "size": "193.2 MiB",
      "repoTags": [
        "mcr.microsoft.com/oss/cilium/cilium:1.13.13-3"
      ],
      "repoDigests": [
        "sha256:3b121f6860ec191371c4a34797e5842980af12289764e3ad32844bf2947537d9"
      ]
    },
    {
      "id": "sha256:5b096872ce3f460fb80a6a565d5f444c4e5e41664c52dd1737aa0baa761ae1e4",
      "bytes": 18005055,
      "size": "17.2 MiB",
      "repoTags": [
        "mcr.microsoft.com/oss/kubernetes/azure-cloud-node-manager:v1.28.11"
      ],
      "repoDigests": [
        "sha256:0d50766bd56f20812073d00a973d64fb49cc6f7b4a23484b521c3e34abe31984"
      ]
    },
    {
      "id": "sha256:ba50fd85ab00f70363d4ef319d7b95dc65b9b7826bf9a2a77be604298b09fdcd",
      "bytes": 20622995,
      "size": "19.7 MiB",
      "repoTags": [
        "mcr.microsoft.com/oss/kubernetes/azure-cloud-node-manager:v1.29.9"
      ],
      "repoDigests": [
        "sha256:175d52f1d48d1b947823974166bcdd403c0644c5bca6f7275a3087d29fe8f36d"
      ]
    },
    {
      "id": "sha256:070f7dad123c53ed9ec1e2343093d076d9dc6d9b0714d7351130cb819cbca7b2",
      "bytes": 92781917,
      "size": "88.5 MiB",
      "repoTags": [
        "mcr.microsoft.com/oss/kubernetes/kube-proxy:v1.31.3"
      ],
      "repoDigests": [
        "sha256:f4a9c8fce0e7b36f2be8a0a55021447b9ff5c65448e68148b2d6fb3419c2887d"
      ]
    },
    {
      "id": "sha256:6284cbe7030dfa0d79382ea3f86cf3b892d0ee17807b01d921e97a7877e27313",
      "bytes": 28315804,
      "size": "27.0 MiB",
      "repoTags": [
        "mcr.microsoft.com/aks/msi/addon-token-adapter:master.221118.2"
      ],
      "repoDigests": [
        "sha256:6fee210e78756207a3a32c105847c4a27fd02bcb3a458f99716484735a1b9831"
      ]
    },
    {
      "id": "sha256:051bf5603bcf8eca0e9108ff45e18d0116bdff9ead3398fd4299bf1b48c60097",
      "bytes": 31339652,
      "size": "29.9 MiB",
      "repoTags": [
        "mcr.microsoft.com/azure-policy/policy-kubernetes-addon-prod:1.9.1"
      ],
      "repoDigests": [
        "sha256:9a631466f83c3f48a846ff0810e6334b2ba3876f688806332f0b47c1521190ba"
      ]
    },
    {
      "id": "sha256:42de643d0da998409dd704c175afe6030d2354e05d21045cff17967c52fb9c69",
      "bytes": 66365652,
      "size": "63.3 MiB",
      "repoTags": [
        "mcr.microsoft.com/oss/kubernetes-csi/azuredisk-csi:v1.30.4"
      ],
      "repoDigests": [
        "sha256:3c40295531a3b9279f2ed0a6adca45832c02b362f8780f9b831c21b6101d22cd"
      ]
    },
    {
      "id": "sha256:c86106db53841ca61618704ec3761f2e70202df74e7bd01db95c03843f3bf775",
      "bytes": 99426403,
      "size": "94.8 MiB",
      "repoTags": [
        "mcr.microsoft.com/oss/kubernetes-csi/azurefile-csi:v1.30.6"
      ],
      "repoDigests": [
        "sha256:0a8027ba74b355f09ba62d9cfe61258d31695be35dd165a9779e0046f63d1fa2"
      ]
    },
    {
      "id": "sha256:5639190cb1a51ca3bcfac1975f6725e2aff2902b4a7c0710776b62e2ce4214fc",
      "bytes": 160577936,
      "size": "153.1 MiB",
      "repoTags": [
        "mcr.microsoft.com/oss/kubernetes-csi/blob-csi:v1.23.7"
      ],
      "repoDigests": [
        "sha256:effbb32afe340ef957f4f158b46caf7743e2779e9f5e35bc87b8feead181b2e6"
      ]
    },
    {
      "id": "sha256:cc8e7a4fde67bb1c9f7754dcf279fc338683826120e43b6782ff14eca59e3213",
      "bytes": 158787279,
      "size": "151.4 MiB",
      "repoTags": [
        "mcr.microsoft.com/oss/kubernetes-csi/blob-csi:v1.24.5"
      ],
      "repoDigests": [
        "sha256:6c0c5e32e29451c511093dcdfa14f915b2ab114d73347aef39067a67488f36a6"
      ]
    },
    {
      "id": "sha256:e529f1bc3a83669d28ab8c8f725bbebc90d3d4b81396005bb94139d8c2281364",
      "bytes": 15639848,
      "size": "14.9 MiB",
      "repoTags": [
        "mcr.microsoft.com/oss/kubernetes/coredns:v1.9.4-hotfix.20240704"
      ],
      "repoDigests": [
        "sha256:e39893e8d799a34bf3601d2151ed0920d7715e05ad2cb3bef297076bbd8dcda7"
      ]
    },
    {
      "id": "sha256:3540656f36da85a7e9959967fff4878f1cc3177af0900bae6a130499e2614d64",
      "bytes": 84241245,
      "size": "80.3 MiB",
      "repoTags": [
        "mcr.microsoft.com/oss/kubernetes/kube-proxy:v1.29.10"
      ],
      "repoDigests": [
        "sha256:e3492db8acd5c16ea15c3da7d0545f47255313d9ae898adcbdfd8402b4190d3c"
      ]
    },
    {
      "id": "sha256:08d8c8e8293a1dfef634a0d1ab8a8582968981af3b3e6e56f8b02694192f319e",
      "bytes": 99868850,
      "size": "95.2 MiB",
      "repoTags": [
        "mcr.microsoft.com/containernetworking/azure-npm:v1.5.34"
      ],
      "repoDigests": [
        "sha256:390cb421bf1d5b6d0e30608edefb8faef5e3a6ced59f5a657f40c683c53e6d18"
      ]
    },
    {
      "id": "sha256:7860c676bbdf81896be8eee675dc047454f0a90be343629187cc7b19e3b815fe",
      "bytes": 73005201,
      "size": "69.6 MiB",
      "repoTags": [
        "mcr.microsoft.com/containernetworking/cni-dropgz:v0.0.20"
      ],
      "repoDigests": [
        "sha256:017badca5a13c0e30fdf0615ce0b685a9fe84da663ae1b7127ccb1cd8ef5ed63"
      ]
    },
    {
      "id": "sha256:8b4c5d52f6fba917ef23bc3c41613ffd336f8473c444081196030fe08f7f2b64",
      "bytes": 42760884,
      "size": "40.8 MiB",
      "repoTags": [
        "mcr.microsoft.com/oss/open-policy-agent/gatekeeper:v3.17.1"
      ],
      "repoDigests": [
        "sha256:753298ef2c3555bc7617423d2e314b593f149494c17c71a2a6acdac4519468c2"
      ]
    },
    {
      "id": "sha256:1a3d5fc736a77d47d89694290a9831aedf3e68e1c796227faab12ec874911fce",
      "bytes": 62908626,
      "size": "60.0 MiB",
      "repoTags": [
        "mcr.microsoft.com/containernetworking/azure-cns:v1.6.13"
      ],
      "repoDigests": [
        "sha256:1c99a46a136fac00b31a6c3c1d2dc4f1ec6394e095c3559dda5c959767f33225"
      ]
    },
    {
      "id": "sha256:0ae0ee505c8520e5f845ac1ef8e2397193b89fd3487a27379c078e8397d5fe0f",
      "bytes": 202610732,
      "size": "193.2 MiB",
      "repoTags": [
        "mcr.microsoft.com/oss/cilium/cilium:1.13.13-4"
      ],
      "repoDigests": [
        "sha256:05a7fc6b0f803422d7e001cc2a24b6bf8fead5cc1be43407638d702457d6e808"
      ]
    },
    {
      "id": "sha256:2e6b1fffba2c3c4aaebf36e3153189b22a5f322048d435137bdb5ade9b177e1a",
      "bytes": 61397185,
      "size": "58.6 MiB",
      "repoTags": [
        "mcr.microsoft.com/oss/kubernetes-csi/azuredisk-csi:v1.29.10"
      ],
      "repoDigests": [
        "sha256:b339817d5e87dee0de5213c4c24a3eb57cb29e7a7a43fc7f8ee879171c68b482"
      ]
    },
    {
      "id": "sha256:6f807c016d9206fef899d3d19b5597a9703215aa3d91fb4c4e72c9a990e957a2",
      "bytes": 13438588,
      "size": "12.8 MiB",
      "repoTags": [
        "mcr.microsoft.com/oss/kubernetes-csi/livenessprobe:v2.12.0"
      ],
      "repoDigests": [
        "sha256:c762188c45d1b9bc9144b694b85313d5e49c741935a81d5b94fd7db978a40ae1"
      ]
    },
    {
      "id": "sha256:17c9d008f45debc00a173c70309642c5ffc924d4397141d7abf753b0cb175e6a",
      "bytes": 81187165,
      "size": "77.4 MiB",
      "repoTags": [
        "mcr.microsoft.com/oss/kubernetes/kube-proxy:v1.27.100-akslts"
      ],
      "repoDigests": [
        "sha256:d95147676d7630df8460f64d3fff6127ab9e191772631011262572291975a27a"
      ]
    },
    {
      "id": "sha256:f42c335b2115c25551323f1cc26b08f0ace008c99d645561985c12fb92060d60",
      "bytes": 83028829,
      "size": "79.2 MiB",
      "repoTags": [
        "mcr.microsoft.com/oss/kubernetes/kube-proxy:v1.28.14"
      ],
      "repoDigests": [
        "sha256:69b6c37b56b8eeabc2f49f47d78830ac55703d5af0d173a9ed5369e490b6c8eb"
      ]
    },
    {
      "id": "sha256:38be8d6fab1bffa00c42eed26af7c3877646a2e48a23ee0d732dba2e72c35bd4",
      "bytes": 29461095,
      "size": "28.1 MiB",
      "repoTags": [
        "mcr.microsoft.com/azure-policy/policy-kubernetes-addon-prod:1.8.0"
      ],
      "repoDigests": [
        "sha256:74bbe90c0a01c1825b58e7cf4cb724fcf7e0f6701ff7fcd2ae753184a2f0c6a0"
      ]
    },
    {
      "id": "sha256:21578c0ba82e4fb791ff134969ee62a3276fca587c8b64829e140d2a54f650dd",
      "bytes": 159030918,
      "size": "151.7 MiB",
      "repoTags": [
        "mcr.microsoft.com/azuremonitor/containerinsights/ciprod/prometheus-collector/images:6.9.1-main-08-28-2024-f33aacb5-cfg"
      ],
      "repoDigests": [
        "sha256:c72ce5b551cb7c059d43ff7ed30dcfc0f2bc85f907e5f5edb0af5516a2b1045c"
      ]
    },
    {
      "id": "sha256:9c3b000e3613eaff6a2bb89f7d9f1171bb82282828da23501f7732429d150981",
      "bytes": 44388499,
      "size": "42.3 MiB",
      "repoTags": [
        "mcr.microsoft.com/oss/kubernetes/kube-state-metrics:v2.11.0"
      ],
      "repoDigests": [
        "sha256:66b9dcb966f97ecc314d9670067de0ea096b982e1c9ec459a74d0b70a50c91bb"
      ]
    },
    {
      "id": "sha256:d0712c8269b917f76cf7c10b4d1894b93f02743503152e1a6c6acf8ce1609c41",
      "bytes": 26330144,
      "size": "25.1 MiB",
      "repoTags": [
        "mcr.microsoft.com/containernetworking/azure-ipam:v0.2.0"
      ],
      "repoDigests": [
        "sha256:e349cb26e795e2f697a663bcfa44c2377551b3aa1a150ecade1ca48ae8e04aec"
      ]
    },
    {
      "id": "sha256:085e8d3ecac62638c0b8890ffff9fdb23203666af824f60297d56b1aa89a843b",
      "bytes": 11207872,
      "size": "10.7 MiB",
      "repoTags": [
        "mcr.microsoft.com/oss/kubernetes-csi/csi-node-driver-registrar:v2.10.1"
      ],
      "repoDigests": [
        "sha256:b3bbd7a6171bff15eeefd137316fa16415aa6a4c817e5ec609662793093b3526"
      ]
    },
    {
      "id": "sha256:e219da8f86f29ce280ed13b0d892851fbbcc4e919e579990c9c8fd9015a4b4c5",
      "bytes": 21001148,
      "size": "20.0 MiB",
      "repoTags": [
        "mcr.microsoft.com/oss/kubernetes/azure-cloud-node-manager:v1.30.5"
      ],
      "repoDigests": [
        "sha256:16203c47820604328950e7b7bbf6fd103aec51e1c13c2a3689546e0ba6119b2c"
      ]
    },
    {
      "id": "sha256:81ba48e19ff47fba73c9485ec60b28888563f769b6399cc74dc9a79f931bf5c3",
      "bytes": 292698937,
      "size": "279.1 MiB",
      "repoTags": [
        "mcr.microsoft.com/azuremonitor/containerinsights/ciprod/prometheus-collector/images:6.10.0-main-09-16-2024-85a71678"
      ],
      "repoDigests": [
        "sha256:a414de81d6976fc96a97d9e5c79781ed3a7691a4cbbf29733cfc52a737c79c3d"
      ]
    },
    {
      "id": "sha256:94cffee7ae8e4eb248f80a76b671ddac5e85f6c6cc8552766355b9c1775a3d0c",
      "bytes": 40772666,
      "size": "38.9 MiB",
      "repoTags": [
        "mcr.microsoft.com/azuremonitor/containerinsights/ciprod/prometheus-collector/images:6.9.1-main-08-28-2024-f33aacb5-targetallocator"
      ],
      "repoDigests": [
        "sha256:4b96fc1b8801ca31f0a5a4cab6cc84852e7f77951a9b21b2b406586df5a56e19"
      ]
    },
    {
      "id": "sha256:952ef95e220d6f5f1f924724406c2ba8632fe569181f293ee2bee19813198cd8",
      "bytes": 210876979,
      "size": "201.1 MiB",
      "repoTags": [
        "mcr.microsoft.com/oss/cilium/cilium:1.14.10-1"
      ],
      "repoDigests": [
        "sha256:54cf5b778baf88059fd468468eb0235af4feec9beb68627d0c8282c53745ec76"
      ]
    },
    {
      "id": "sha256:d296fde30ce2e2c74a84c1e9ade19ed3c191366e4e475481ed1c812ec3b617ab",
      "bytes": 13646300,
      "size": "13.0 MiB",
      "repoTags": [
        "mcr.microsoft.com/oss/kubernetes-csi/livenessprobe:v2.13.1"
      ],
      "repoDigests": [
        "sha256:20fd8754d36efc52ff0a837e646909102be5d47600a8656804aecd4eff52b7c7"
      ]
    },
    {
      "id": "sha256:f8e9524209139a6b10df0c13e17e5a3e39c2447a7938065c04903b1f5a112e30",
      "bytes": 58014500,
      "size": "55.3 MiB",
      "repoTags": [
        "mcr.microsoft.com/oss/kubernetes-csi/secrets-store/driver:v1.4.5"
      ],
      "repoDigests": [
        "sha256:eb6a7a499cc4aa47d4af72c6ad72b3122a257b97f5100dc4b693b180a2c11b6d"
      ]
    },
    {
      "id": "sha256:e049dfb0d7f1429a44aa70b78d6ce258562662fb465afa7567d60e8a00019df6",
      "bytes": 92781917,
      "size": "88.5 MiB",
      "repoTags": [
        "mcr.microsoft.com/oss/kubernetes/kube-proxy:v1.31.2"
      ],
      "repoDigests": [
        "sha256:518118f09ab65efc1dc115fb94c9be0af7008dd46a9daa67449249217b0b9fbb"
      ]
    },
    {
      "id": "sha256:7b178dc69474dd40a6471673c620079746e086c341b373fa723c09e043a5b911",
      "bytes": 300833,
      "size": "293.8 KiB",
      "repoTags": [
        "mcr.microsoft.com/oss/kubernetes/pause:3.6"
      ],
      "repoDigests": [
        "sha256:b4b669f27933146227c9180398f99d8b3100637e4a0a1ccf804f8b12f4b9b8df"
      ]
    },
    {
      "id": "sha256:f6f4bac2c31fd7a4824211574cab8045b12f49fab93633529a73226f4b478338",
      "bytes": 82295317,
      "size": "78.5 MiB",
      "repoTags": [
        "mcr.microsoft.com/containernetworking/azure-cni:v1.5.38"
      ],
      "repoDigests": [
        "sha256:71ec4ef3ff95487b3f956034d464f1b5ece556022af6b5b351b0f7d2cad95316"
      ]
    },
    {
      "id": "sha256:a140d8fed00db6daeca2297f82e0cae438756516980a65d110b9a952377a1c58",
      "bytes": 62677931,
      "size": "59.8 MiB",
      "repoTags": [
        "mcr.microsoft.com/containernetworking/azure-cns:v1.6.7"
      ],
      "repoDigests": [
        "sha256:25b049c18dfdddb5bf1326af1632b0fc845d3a9614bcdeffe30ef6c9e3aecf86"
      ]
    },
    {
      "id": "sha256:d122b6f09458d9cd87931892fcb6c076ea5945ef685ea7fb642a92eb90caa112",
      "bytes": 22093258,
      "size": "21.1 MiB",
      "repoTags": [
        "mcr.microsoft.com/oss/kubernetes/azure-cloud-node-manager:v1.31.1"
      ],
      "repoDigests": [
        "sha256:e9b522399e4ec6bc4ce90c173e59db135d742de7b16f0f5454b4d88ba78a98c7"
      ]
    },
    {
      "id": "sha256:72caddef8e30b93d88227034b3db067a76110856e2b3df3ccaf3b61c6ef2c9b6",
      "bytes": 159083682,
      "size": "151.7 MiB",
      "repoTags": [
<<<<<<< HEAD
        "mcr.microsoft.com/azuremonitor/containerinsights/ciprod/prometheus-collector/images:6.10.0-main-09-16-2024-85a71678-cfg"
      ],
      "repoDigests": [
        "sha256:432d3d663dbf262e6a377c20fb2b92fe382e388e2a95b1b7c65c7d73ac3cf4c9"
=======
        "mcr.microsoft.com/oss/kubernetes/kube-proxy:v1.30.7"
      ],
      "repoDigests": [
        "sha256:0f43277371f1e7c7ff48455d17c67f5b814d4fcc522aad9b271c4d54d3a992c7"
>>>>>>> 79d2559b
      ]
    },
    {
      "id": "sha256:ea171780292bf2f4dff0b54ca3878a2a0b94059cd673535a31107a45c4a62566",
      "bytes": 210876677,
      "size": "201.1 MiB",
      "repoTags": [
        "mcr.microsoft.com/oss/cilium/cilium:1.14.10-2"
      ],
      "repoDigests": [
        "sha256:2fd5c5b15adaabaf0e0ed792cb8030a2ec0e5c63ffaa8ef762fa15f3fd4d5639"
      ]
    },
    {
      "id": "sha256:96b278a19ffe27bd026c5048ad13f2841efe4b22b5e91a16539813149630daf4",
      "bytes": 59956860,
      "size": "57.2 MiB",
      "repoTags": [
        "mcr.microsoft.com/oss/kubernetes-csi/azuredisk-csi:v1.28.10"
      ],
      "repoDigests": [
        "sha256:27d9cbfe411a38cee217f22d7276e10f23fb72790cb2407db7a66b04c6adeda7"
      ]
    },
    {
      "id": "sha256:cd294fbcd88f7de105bffc6a1602317a5634420777c3c765bd49ea29e7ce7988",
      "bytes": 63666240,
      "size": "60.7 MiB",
      "repoTags": [
        "mcr.microsoft.com/oss/kubernetes-csi/azuredisk-csi:v1.30.5"
      ],
      "repoDigests": [
        "sha256:232246480a1eed41ba7f0d65d038412af7da9c6dc3fe6ebc613593c4df96c939"
      ]
    },
    {
      "id": "sha256:8e0d37f66394e8df3c8d01ef2a1edd8dbbcd20ac41b5ed86d691ab7d02fb5165",
      "bytes": 99150372,
      "size": "94.6 MiB",
      "repoTags": [
        "mcr.microsoft.com/oss/kubernetes-csi/azurefile-csi:v1.29.9"
      ],
      "repoDigests": [
        "sha256:543b4eedbeca474aebdff1aae6d92d8294d1d193c2376cc3d6e3a0e6da455898"
      ]
    },
    {
      "id": "sha256:abee33b448d19df1975513c858226cdf2ac5b6cdd3f0181e0919c8c38160bfba",
      "bytes": 158634784,
      "size": "151.3 MiB",
      "repoTags": [
        "mcr.microsoft.com/oss/kubernetes-csi/blob-csi:v1.23.9"
      ],
      "repoDigests": [
        "sha256:14cd059fa2ef80b9169a73e539b4c78bd76dc0468603b1200bb9ae775d80936a"
      ]
    },
    {
      "id": "sha256:6d31c7045f600007ed9629a112e7478291304d3ca7d66b29ac97cb81e61cadb4",
      "bytes": 18139034,
      "size": "17.3 MiB",
      "repoTags": [
        "mcr.microsoft.com/oss/kubernetes/azure-cloud-node-manager:v1.28.13"
      ],
      "repoDigests": [
        "sha256:525ca9c8a44bbdfa9acc0a417776bb822a1bbdaaf27d9776b8dcf5b3519c346a"
      ]
    },
    {
      "id": "sha256:ef4eeced0357719bc768d2c415ba0fb7c3a50a65142198f4b5a5017cafb77107",
      "bytes": 41536431,
      "size": "39.6 MiB",
      "repoTags": [
        "mcr.microsoft.com/oss/open-policy-agent/gatekeeper:v3.16.3"
      ],
      "repoDigests": [
        "sha256:d9da6e750d31b403fe5f7f93f5d5fa6fb5b5f8f1d41d8bb44fee358ba3a11e45"
      ]
    },
    {
      "id": "sha256:5c5c7fa933a3d8663d0b88ef04f9fb19919556e24643c7cfbbbc4dd75e27302c",
      "bytes": 16759047,
      "size": "16.0 MiB",
      "repoTags": [
        "mcr.microsoft.com/aks/ip-masq-agent-v2:v0.1.13"
      ],
      "repoDigests": [
        "sha256:10dc32d786b63e881cb00be48184cc7824c519fcebea5a16cb5a71ccbcfa8107"
      ]
    },
    {
      "id": "sha256:961d3421107108c3b08fe2b7851924447e45e336811565d5a466475b0bb5b9da",
      "bytes": 12944687,
      "size": "12.3 MiB",
      "repoTags": [
        "mcr.microsoft.com/oss/azure/secrets-store/provider-azure:v1.5.3"
      ],
      "repoDigests": [
        "sha256:b3b267c7bead172914736eef094c0de452b88baa75aef3139b095237c31311be"
      ]
    },
    {
      "id": "sha256:316c827e5690efd3392b57916175ce1739cd7067d4bb259217a74fcf0602c2a3",
      "bytes": 27662618,
      "size": "26.4 MiB",
      "repoTags": [
        "mcr.microsoft.com/azure-policy/policy-kubernetes-webhook:1.9.1"
      ],
      "repoDigests": [
        "sha256:a888ac7d41f36e6d6df82812c46887be9a7aa1811bda5180d5825260ca0d45e5"
      ]
    },
    {
      "id": "sha256:6d3705b3127976c13d63a73a78ad977cd240cb7acfbef4264cc41213c139cb25",
      "bytes": 60938870,
      "size": "58.1 MiB",
      "repoTags": [
        "mcr.microsoft.com/oss/kubernetes-csi/azuredisk-csi:v1.29.9"
      ],
      "repoDigests": [
        "sha256:8126f16439568fc4ef2aad95554d1518c99d10040ced3e459825d90d463309e5"
      ]
    },
    {
      "id": "sha256:19fdfa77105f14880eb1b33872ddfe7a6bb7a7501634dcc305f5720ec66d64d8",
      "bytes": 21371149,
      "size": "20.4 MiB",
      "repoTags": [
        "mcr.microsoft.com/oss/kubernetes/azure-cloud-node-manager:v1.30.7"
      ],
      "repoDigests": [
        "sha256:f18feb78e36eef88f0e23d98d798476d2bf6837de11892fe118ab043afdcd497"
      ]
    },
    {
      "id": "sha256:60ecb60a725162e5ca4b2333b01c4e31f5d40d877875bbac167b5abf26fbc194",
      "bytes": 108115825,
      "size": "103.1 MiB",
      "repoTags": [
        "mcr.microsoft.com/oss/nvidia/k8s-device-plugin:v0.14.5"
      ],
      "repoDigests": [
        "sha256:c411e4cde16b07e242f44e5332748791cb148a8943ea8498f6c69320df30bc1d"
      ]
    },
    {
      "id": "sha256:7fbcb1484d87dea535b261c65cb94c5940741fd8fa87fd3b1477ef217d5b91c6",
      "bytes": 513030541,
      "size": "489.3 MiB",
      "repoTags": [
        "mcr.microsoft.com/aks/aks-gpu-cuda:550.127.08-20241204190836"
      ],
      "repoDigests": [
        "sha256:db00c5645a84653cd069a57376ee432189e72063338a3f000d03e93f9799d015"
      ]
    },
    {
      "id": "sha256:22c9fbb4302597b615dc069c16caebae58d25b466e073f352d0b84d08d6b9804",
      "bytes": 3513016,
      "size": "3.4 MiB",
      "repoTags": [
        "mcr.microsoft.com/aks/aks-node-ca-watcher:master.241021.1",
        "mcr.microsoft.com/aks/aks-node-ca-watcher:static"
      ],
      "repoDigests": [
        "sha256:5dda7066cc23852e18aa4a9531adfae56dcbf1631e49580b5f8917d47ed17f02"
      ]
    }
  ]
}<|MERGE_RESOLUTION|>--- conflicted
+++ resolved
@@ -326,10 +326,10 @@
       "bytes": 202382742,
       "size": "193.0 MiB",
       "repoTags": [
-        "mcr.microsoft.com/containernetworking/azure-cns:v1.4.56"
-      ],
-      "repoDigests": [
-        "sha256:7eaf6d3c753c28c170ae6d724a42441ab14620979a82d003a6b5cb2891c32270"
+        "mcr.microsoft.com/oss/kubernetes/kube-proxy:v1.30.7"
+      ],
+      "repoDigests": [
+        "sha256:0f43277371f1e7c7ff48455d17c67f5b814d4fcc522aad9b271c4d54d3a992c7"
       ]
     },
     {
@@ -876,17 +876,10 @@
       "bytes": 159083682,
       "size": "151.7 MiB",
       "repoTags": [
-<<<<<<< HEAD
         "mcr.microsoft.com/azuremonitor/containerinsights/ciprod/prometheus-collector/images:6.10.0-main-09-16-2024-85a71678-cfg"
       ],
       "repoDigests": [
         "sha256:432d3d663dbf262e6a377c20fb2b92fe382e388e2a95b1b7c65c7d73ac3cf4c9"
-=======
-        "mcr.microsoft.com/oss/kubernetes/kube-proxy:v1.30.7"
-      ],
-      "repoDigests": [
-        "sha256:0f43277371f1e7c7ff48455d17c67f5b814d4fcc522aad9b271c4d54d3a992c7"
->>>>>>> 79d2559b
       ]
     },
     {
