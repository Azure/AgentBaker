--- conflicted
+++ resolved
@@ -653,7 +653,369 @@
       ]
     },
     {
-<<<<<<< HEAD
+      "id": "sha256:c05d275106483a56d68bdc0037354f0de985809a613c98a6df66cb5f52fc12f6",
+      "bytes": 160737601,
+      "size": "153.3 MiB",
+      "repoTags": [
+        "mcr.microsoft.com/oss/kubernetes-csi/blob-csi:v1.24.3"
+      ],
+      "repoDigests": [
+        "sha256:6083fcb64d0efc7ddb88fc1dc487f20cd1ea2ca2bc81a5dffafecdf7e6225cee"
+      ]
+    },
+    {
+      "id": "sha256:cc8e7a4fde67bb1c9f7754dcf279fc338683826120e43b6782ff14eca59e3213",
+      "bytes": 158787279,
+      "size": "151.4 MiB",
+      "repoTags": [
+        "mcr.microsoft.com/oss/kubernetes-csi/blob-csi:v1.24.5"
+      ],
+      "repoDigests": [
+        "sha256:6c0c5e32e29451c511093dcdfa14f915b2ab114d73347aef39067a67488f36a6"
+      ]
+    },
+    {
+      "id": "sha256:186473cf0a31771a84572c2245ab61e4b1e26340ca151169868dc1c666d481a0",
+      "bytes": 9900276,
+      "size": "9.4 MiB",
+      "repoTags": [
+        "mcr.microsoft.com/oss/kubernetes/apiserver-network-proxy/agent:v0.1.6-hotfix.20240116"
+      ],
+      "repoDigests": [
+        "sha256:5e04a0beccf65b4e70a25bc95e4706d4cf7e930cf827d0278336021315cf8934"
+      ]
+    },
+    {
+      "id": "sha256:6f094fcfdee0615acc5bb6074a0089271d8ffc8f7d930e1d2240feadf96f047f",
+      "bytes": 17482039,
+      "size": "16.7 MiB",
+      "repoTags": [
+        "mcr.microsoft.com/oss/kubernetes/azure-cloud-node-manager:v1.27.20"
+      ],
+      "repoDigests": [
+        "sha256:c2fd42b67264d8b869a357fb53f3dabba8566b5278de939583f5071064b2f332"
+      ]
+    },
+    {
+      "id": "sha256:b1f09705377490a2ebdd68401f1461e8893693b2c5a2b7b98a652c34388b6949",
+      "bytes": 20977494,
+      "size": "20.0 MiB",
+      "repoTags": [
+        "mcr.microsoft.com/oss/kubernetes/azure-cloud-node-manager:v1.30.0"
+      ],
+      "repoDigests": [
+        "sha256:77130d502210db5482178e28d3d34fe12776dd6cfb6d66b75108f0e082656dca"
+      ]
+    },
+    {
+      "id": "sha256:e529f1bc3a83669d28ab8c8f725bbebc90d3d4b81396005bb94139d8c2281364",
+      "bytes": 15639848,
+      "size": "14.9 MiB",
+      "repoTags": [
+        "mcr.microsoft.com/oss/kubernetes/coredns:v1.9.4-hotfix.20240704"
+      ],
+      "repoDigests": [
+        "sha256:e39893e8d799a34bf3601d2151ed0920d7715e05ad2cb3bef297076bbd8dcda7"
+      ]
+    },
+    {
+      "id": "sha256:8e70efefd9aba0f0888da0f09bb45244efed60855ccb61494d9c4f70e0e253d7",
+      "bytes": 276248645,
+      "size": "263.5 MiB",
+      "repoTags": [
+        "mcr.microsoft.com/azuremonitor/containerinsights/ciprod:3.1.24"
+      ],
+      "repoDigests": [
+        "sha256:b0c39ad3a8cb045f104a18218a6eece31020213f4bb04f192b9aad9f75f1779f"
+      ]
+    },
+    {
+      "id": "sha256:405ec2725358017740cd40a34b0f6d98fc9d1b04a524cbf98ec834bf42f2c85f",
+      "bytes": 83928135,
+      "size": "80.0 MiB",
+      "repoTags": [
+        "mcr.microsoft.com/containernetworking/azure-cni:v1.6.7"
+      ],
+      "repoDigests": [
+        "sha256:b93f37c77f4df0c2ba8f8d208d4e482d27308627a81fe6fc152f7cdeb2750fdd"
+      ]
+    },
+    {
+      "id": "sha256:f818621acf10f23338ee77e25bca36f0bb9e14df037263ceb2af00265a86eb73",
+      "bytes": 39459245,
+      "size": "37.6 MiB",
+      "repoTags": [
+        "mcr.microsoft.com/oss/kubernetes/autoscaler/cluster-proportional-autoscaler:v1.8.9"
+      ],
+      "repoDigests": [
+        "sha256:f8d8fcddccf5f21cb2400b544b63e17ce693d879f847d1bda9be29af6cd54b2e"
+      ]
+    },
+    {
+      "id": "sha256:715da2205f1fbdb1dda2fba465c2b572724b5080a4c1302fe19460d702f02d35",
+      "bytes": 17612247,
+      "size": "16.8 MiB",
+      "repoTags": [
+        "mcr.microsoft.com/oss/kubernetes/azure-cloud-node-manager:v1.27.21"
+      ],
+      "repoDigests": [
+        "sha256:e4bc0d59696f4c9f76a3a7c7fabec7f3bcd6b3845759bfc28f43817ab149c698"
+      ]
+    },
+    {
+      "id": "sha256:ef4eeced0357719bc768d2c415ba0fb7c3a50a65142198f4b5a5017cafb77107",
+      "bytes": 41536431,
+      "size": "39.6 MiB",
+      "repoTags": [
+        "mcr.microsoft.com/oss/open-policy-agent/gatekeeper:v3.16.3"
+      ],
+      "repoDigests": [
+        "sha256:d9da6e750d31b403fe5f7f93f5d5fa6fb5b5f8f1d41d8bb44fee358ba3a11e45"
+      ]
+    },
+    {
+      "id": "sha256:2bbd67a8531539ee99753fe5630459caabf475432ca14bf803837c54ae7946e8",
+      "bytes": 84241755,
+      "size": "80.3 MiB",
+      "repoTags": [
+        "mcr.microsoft.com/oss/kubernetes/kube-proxy:v1.29.11"
+      ],
+      "repoDigests": [
+        "sha256:4967e837b2842c7f64cd99288e322991fd0498807913849da8da3177957f5f98"
+      ]
+    },
+    {
+      "id": "sha256:0deae3175d2254600b284e926dfd7a08b5341db240f73b8bd829ac29dbaedff1",
+      "bytes": 17145652,
+      "size": "16.4 MiB",
+      "repoTags": [
+        "mcr.microsoft.com/aks/ip-masq-agent-v2:v0.1.14"
+      ],
+      "repoDigests": [
+        "sha256:fda7f69a4914fe76479737c169f2aa6d7ec93546f8535838c7b9c6623a648aff"
+      ]
+    },
+    {
+      "id": "sha256:ecc498c2f8e693fa14057f549c181e0fe8f56e29d60f1d78094eea59e7bc2008",
+      "bytes": 80965499,
+      "size": "77.2 MiB",
+      "repoTags": [
+        "mcr.microsoft.com/containernetworking/azure-cni:v1.5.35"
+      ],
+      "repoDigests": [
+        "sha256:a69e900899bef0e71d240503ef07ccb0f5e85b5eb25bb9f52212a3f2c31ab63b"
+      ]
+    },
+    {
+      "id": "sha256:2e6b1fffba2c3c4aaebf36e3153189b22a5f322048d435137bdb5ade9b177e1a",
+      "bytes": 61397185,
+      "size": "58.6 MiB",
+      "repoTags": [
+        "mcr.microsoft.com/oss/kubernetes-csi/azuredisk-csi:v1.29.10"
+      ],
+      "repoDigests": [
+        "sha256:b339817d5e87dee0de5213c4c24a3eb57cb29e7a7a43fc7f8ee879171c68b482"
+      ]
+    },
+    {
+      "id": "sha256:42de643d0da998409dd704c175afe6030d2354e05d21045cff17967c52fb9c69",
+      "bytes": 66365652,
+      "size": "63.3 MiB",
+      "repoTags": [
+        "mcr.microsoft.com/oss/kubernetes-csi/azuredisk-csi:v1.30.4"
+      ],
+      "repoDigests": [
+        "sha256:3c40295531a3b9279f2ed0a6adca45832c02b362f8780f9b831c21b6101d22cd"
+      ]
+    },
+    {
+      "id": "sha256:6f807c016d9206fef899d3d19b5597a9703215aa3d91fb4c4e72c9a990e957a2",
+      "bytes": 13438588,
+      "size": "12.8 MiB",
+      "repoTags": [
+        "mcr.microsoft.com/oss/kubernetes-csi/livenessprobe:v2.12.0"
+      ],
+      "repoDigests": [
+        "sha256:c762188c45d1b9bc9144b694b85313d5e49c741935a81d5b94fd7db978a40ae1"
+      ]
+    },
+    {
+      "id": "sha256:b2325d74a9194117c30ea17a9b51a17b57b424411c9e9ee9e28c4619f69c167a",
+      "bytes": 14676308,
+      "size": "14.0 MiB",
+      "repoTags": [
+        "mcr.microsoft.com/oss/kubernetes-csi/livenessprobe:v2.14.0"
+      ],
+      "repoDigests": [
+        "sha256:d3312f8434cee03e0c5f1d4582b8d2a9b630271726ea5f83c57eead7f440e654"
+      ]
+    },
+    {
+      "id": "sha256:17c9d008f45debc00a173c70309642c5ffc924d4397141d7abf753b0cb175e6a",
+      "bytes": 81187165,
+      "size": "77.4 MiB",
+      "repoTags": [
+        "mcr.microsoft.com/oss/kubernetes/kube-proxy:v1.27.100-akslts"
+      ],
+      "repoDigests": [
+        "sha256:d95147676d7630df8460f64d3fff6127ab9e191772631011262572291975a27a"
+      ]
+    },
+    {
+      "id": "sha256:070f7dad123c53ed9ec1e2343093d076d9dc6d9b0714d7351130cb819cbca7b2",
+      "bytes": 92781917,
+      "size": "88.5 MiB",
+      "repoTags": [
+        "mcr.microsoft.com/oss/kubernetes/kube-proxy:v1.31.3"
+      ],
+      "repoDigests": [
+        "sha256:f4a9c8fce0e7b36f2be8a0a55021447b9ff5c65448e68148b2d6fb3419c2887d"
+      ]
+    },
+    {
+      "id": "sha256:6284cbe7030dfa0d79382ea3f86cf3b892d0ee17807b01d921e97a7877e27313",
+      "bytes": 28315804,
+      "size": "27.0 MiB",
+      "repoTags": [
+        "mcr.microsoft.com/aks/msi/addon-token-adapter:master.221118.2"
+      ],
+      "repoDigests": [
+        "sha256:6fee210e78756207a3a32c105847c4a27fd02bcb3a458f99716484735a1b9831"
+      ]
+    },
+    {
+      "id": "sha256:38be8d6fab1bffa00c42eed26af7c3877646a2e48a23ee0d732dba2e72c35bd4",
+      "bytes": 29461095,
+      "size": "28.1 MiB",
+      "repoTags": [
+        "mcr.microsoft.com/azure-policy/policy-kubernetes-addon-prod:1.8.0"
+      ],
+      "repoDigests": [
+        "sha256:74bbe90c0a01c1825b58e7cf4cb724fcf7e0f6701ff7fcd2ae753184a2f0c6a0"
+      ]
+    },
+    {
+      "id": "sha256:cc0d27bc984e8ce6e21fbc39c4965de5f1aa963e1277ea369182f640d80ee4cb",
+      "bytes": 200043473,
+      "size": "190.8 MiB",
+      "repoTags": [
+        "mcr.microsoft.com/containernetworking/azure-cns:v1.5.35"
+      ],
+      "repoDigests": [
+        "sha256:ac90bb442344ffe0a5c023bc1eab12d577cca16051d9e5ece14871b0c987d85c"
+      ]
+    },
+    {
+      "id": "sha256:cd294fbcd88f7de105bffc6a1602317a5634420777c3c765bd49ea29e7ce7988",
+      "bytes": 63666240,
+      "size": "60.7 MiB",
+      "repoTags": [
+        "mcr.microsoft.com/oss/kubernetes-csi/azuredisk-csi:v1.30.5"
+      ],
+      "repoDigests": [
+        "sha256:232246480a1eed41ba7f0d65d038412af7da9c6dc3fe6ebc613593c4df96c939"
+      ]
+    },
+    {
+      "id": "sha256:b95c2b36f02381ee631663a47ad2fdf06b7b8c864165d4d58fdb46b13ca57a17",
+      "bytes": 99151288,
+      "size": "94.6 MiB",
+      "repoTags": [
+        "mcr.microsoft.com/oss/kubernetes-csi/azurefile-csi:v1.29.8"
+      ],
+      "repoDigests": [
+        "sha256:0bbd5d42789eb0dfdc27e81f8eb1796a451a67b85f504200ddeebe487c6fabcd"
+      ]
+    },
+    {
+      "id": "sha256:68d78f5a6784a16e8b8a34f68a97d7daf823036ee69d53ca61bf6be241fcae42",
+      "bytes": 99755742,
+      "size": "95.1 MiB",
+      "repoTags": [
+        "mcr.microsoft.com/oss/kubernetes-csi/azurefile-csi:v1.31.0"
+      ],
+      "repoDigests": [
+        "sha256:1daa8a30a600b61e2a65dfb96750449e27bd5a5873a92c09ad7a51c899b7be5e"
+      ]
+    },
+    {
+      "id": "sha256:e049dfb0d7f1429a44aa70b78d6ce258562662fb465afa7567d60e8a00019df6",
+      "bytes": 92781917,
+      "size": "88.5 MiB",
+      "repoTags": [
+        "mcr.microsoft.com/oss/kubernetes/kube-proxy:v1.31.2"
+      ],
+      "repoDigests": [
+        "sha256:518118f09ab65efc1dc115fb94c9be0af7008dd46a9daa67449249217b0b9fbb"
+      ]
+    },
+    {
+      "id": "sha256:a890e7f6a3d02eed3cf864a62d7763a645897ec7ff5c55850843c229ab6b12a6",
+      "bytes": 25713801,
+      "size": "24.5 MiB",
+      "repoTags": [
+        "mcr.microsoft.com/azure-policy/policy-kubernetes-webhook:1.8.0"
+      ],
+      "repoDigests": [
+        "sha256:927f8260a770f92d2231f8eafc0a9956ed00dbf5faef8ce5d01977c6c3da3023"
+      ]
+    },
+    {
+      "id": "sha256:ffa47e59f45a131b3b864d44aefb053666851f2a6d8f5aa76dac508c7b2d3c76",
+      "bytes": 85554461,
+      "size": "81.6 MiB",
+      "repoTags": [
+        "mcr.microsoft.com/containernetworking/azure-cni:v1.6.13"
+      ],
+      "repoDigests": [
+        "sha256:cde4eebec2a877f44cd07df9077225f1684d5c0c25e2fd2817613eb96423f831"
+      ]
+    },
+    {
+      "id": "sha256:c41d14929e70e26fb608d01b0df08f05a910bf5b9df246dbf48c9844bc68c85a",
+      "bytes": 159111623,
+      "size": "151.7 MiB",
+      "repoTags": [
+        "mcr.microsoft.com/oss/kubernetes-csi/blob-csi:v1.25.0"
+      ],
+      "repoDigests": [
+        "sha256:c2fb2656ce89e454ba0541e425a36e62a7302ee8ae9f21093517791576b04775"
+      ]
+    },
+    {
+      "id": "sha256:f2839dc20fd2ea6c85ffde9629ead290a8f44ffac5b2802f6e992d82670e357b",
+      "bytes": 14034564,
+      "size": "13.4 MiB",
+      "repoTags": [
+        "mcr.microsoft.com/oss/kubernetes-csi/csi-node-driver-registrar:v2.12.0"
+      ],
+      "repoDigests": [
+        "sha256:8b470340c23ebac3d182d2c3cf07c46983f8c4cdf08d0907e2b780339d506dfd"
+      ]
+    },
+    {
+      "id": "sha256:52402add5c819ae82b67c0a3d7774a145cc21b98e59ebaf82e857b9403c016ae",
+      "bytes": 10601324,
+      "size": "10.1 MiB",
+      "repoTags": [
+        "mcr.microsoft.com/oss/kubernetes/apiserver-network-proxy/agent:v0.30.3-hotfix.20240819"
+      ],
+      "repoDigests": [
+        "sha256:d58bcadc0a5c54a5be409f3473be0dd5639b111c8a9a7dd1827c8f77d76945e4"
+      ]
+    },
+    {
+      "id": "sha256:19fdfa77105f14880eb1b33872ddfe7a6bb7a7501634dcc305f5720ec66d64d8",
+      "bytes": 21371149,
+      "size": "20.4 MiB",
+      "repoTags": [
+        "mcr.microsoft.com/oss/kubernetes/azure-cloud-node-manager:v1.30.7"
+      ],
+      "repoDigests": [
+        "sha256:f18feb78e36eef88f0e23d98d798476d2bf6837de11892fe118ab043afdcd497"
+      ]
+    },
+    {
       "id": "sha256:d122b6f09458d9cd87931892fcb6c076ea5945ef685ea7fb642a92eb90caa112",
       "bytes": 22093258,
       "size": "21.1 MiB",
@@ -663,405 +1025,6 @@
       "repoDigests": [
         "sha256:e9b522399e4ec6bc4ce90c173e59db135d742de7b16f0f5454b4d88ba78a98c7"
       ]
-    },
-    {
-      "id": "sha256:bdaf4ac59709c9f6580afe2f05fa23806a81a3da6e159b00d2d800244d5b9912",
-      "bytes": 22846651,
-      "size": "21.8 MiB",
-      "repoTags": [
-        "mcr.microsoft.com/oss/v2/kubernetes/coredns:v1.9.4-2"
-=======
-      "id": "sha256:c05d275106483a56d68bdc0037354f0de985809a613c98a6df66cb5f52fc12f6",
-      "bytes": 160737601,
-      "size": "153.3 MiB",
-      "repoTags": [
-        "mcr.microsoft.com/oss/kubernetes-csi/blob-csi:v1.24.3"
-      ],
-      "repoDigests": [
-        "sha256:6083fcb64d0efc7ddb88fc1dc487f20cd1ea2ca2bc81a5dffafecdf7e6225cee"
-      ]
-    },
-    {
-      "id": "sha256:cc8e7a4fde67bb1c9f7754dcf279fc338683826120e43b6782ff14eca59e3213",
-      "bytes": 158787279,
-      "size": "151.4 MiB",
-      "repoTags": [
-        "mcr.microsoft.com/oss/kubernetes-csi/blob-csi:v1.24.5"
->>>>>>> 97637de2
-      ],
-      "repoDigests": [
-        "sha256:6c0c5e32e29451c511093dcdfa14f915b2ab114d73347aef39067a67488f36a6"
-      ]
-    },
-    {
-      "id": "sha256:186473cf0a31771a84572c2245ab61e4b1e26340ca151169868dc1c666d481a0",
-      "bytes": 9900276,
-      "size": "9.4 MiB",
-      "repoTags": [
-        "mcr.microsoft.com/oss/kubernetes/apiserver-network-proxy/agent:v0.1.6-hotfix.20240116"
-      ],
-      "repoDigests": [
-        "sha256:5e04a0beccf65b4e70a25bc95e4706d4cf7e930cf827d0278336021315cf8934"
-      ]
-    },
-    {
-      "id": "sha256:6f094fcfdee0615acc5bb6074a0089271d8ffc8f7d930e1d2240feadf96f047f",
-      "bytes": 17482039,
-      "size": "16.7 MiB",
-      "repoTags": [
-        "mcr.microsoft.com/oss/kubernetes/azure-cloud-node-manager:v1.27.20"
-      ],
-      "repoDigests": [
-        "sha256:c2fd42b67264d8b869a357fb53f3dabba8566b5278de939583f5071064b2f332"
-      ]
-    },
-    {
-      "id": "sha256:b1f09705377490a2ebdd68401f1461e8893693b2c5a2b7b98a652c34388b6949",
-      "bytes": 20977494,
-      "size": "20.0 MiB",
-      "repoTags": [
-        "mcr.microsoft.com/oss/kubernetes/azure-cloud-node-manager:v1.30.0"
-      ],
-      "repoDigests": [
-        "sha256:77130d502210db5482178e28d3d34fe12776dd6cfb6d66b75108f0e082656dca"
-      ]
-    },
-    {
-      "id": "sha256:e529f1bc3a83669d28ab8c8f725bbebc90d3d4b81396005bb94139d8c2281364",
-      "bytes": 15639848,
-      "size": "14.9 MiB",
-      "repoTags": [
-        "mcr.microsoft.com/oss/kubernetes/coredns:v1.9.4-hotfix.20240704"
-      ],
-      "repoDigests": [
-        "sha256:e39893e8d799a34bf3601d2151ed0920d7715e05ad2cb3bef297076bbd8dcda7"
-      ]
-    },
-    {
-      "id": "sha256:8e70efefd9aba0f0888da0f09bb45244efed60855ccb61494d9c4f70e0e253d7",
-      "bytes": 276248645,
-      "size": "263.5 MiB",
-      "repoTags": [
-        "mcr.microsoft.com/azuremonitor/containerinsights/ciprod:3.1.24"
-      ],
-      "repoDigests": [
-        "sha256:b0c39ad3a8cb045f104a18218a6eece31020213f4bb04f192b9aad9f75f1779f"
-      ]
-    },
-    {
-      "id": "sha256:405ec2725358017740cd40a34b0f6d98fc9d1b04a524cbf98ec834bf42f2c85f",
-      "bytes": 83928135,
-      "size": "80.0 MiB",
-      "repoTags": [
-        "mcr.microsoft.com/containernetworking/azure-cni:v1.6.7"
-      ],
-      "repoDigests": [
-        "sha256:b93f37c77f4df0c2ba8f8d208d4e482d27308627a81fe6fc152f7cdeb2750fdd"
-      ]
-    },
-    {
-      "id": "sha256:f818621acf10f23338ee77e25bca36f0bb9e14df037263ceb2af00265a86eb73",
-      "bytes": 39459245,
-      "size": "37.6 MiB",
-      "repoTags": [
-        "mcr.microsoft.com/oss/kubernetes/autoscaler/cluster-proportional-autoscaler:v1.8.9"
-      ],
-      "repoDigests": [
-        "sha256:f8d8fcddccf5f21cb2400b544b63e17ce693d879f847d1bda9be29af6cd54b2e"
-      ]
-    },
-    {
-      "id": "sha256:715da2205f1fbdb1dda2fba465c2b572724b5080a4c1302fe19460d702f02d35",
-      "bytes": 17612247,
-      "size": "16.8 MiB",
-      "repoTags": [
-        "mcr.microsoft.com/oss/kubernetes/azure-cloud-node-manager:v1.27.21"
-      ],
-      "repoDigests": [
-        "sha256:e4bc0d59696f4c9f76a3a7c7fabec7f3bcd6b3845759bfc28f43817ab149c698"
-      ]
-    },
-    {
-      "id": "sha256:ef4eeced0357719bc768d2c415ba0fb7c3a50a65142198f4b5a5017cafb77107",
-      "bytes": 41536431,
-      "size": "39.6 MiB",
-      "repoTags": [
-        "mcr.microsoft.com/oss/open-policy-agent/gatekeeper:v3.16.3"
-      ],
-      "repoDigests": [
-        "sha256:d9da6e750d31b403fe5f7f93f5d5fa6fb5b5f8f1d41d8bb44fee358ba3a11e45"
-      ]
-    },
-    {
-      "id": "sha256:2bbd67a8531539ee99753fe5630459caabf475432ca14bf803837c54ae7946e8",
-      "bytes": 84241755,
-      "size": "80.3 MiB",
-      "repoTags": [
-        "mcr.microsoft.com/oss/kubernetes/kube-proxy:v1.29.11"
-      ],
-      "repoDigests": [
-        "sha256:4967e837b2842c7f64cd99288e322991fd0498807913849da8da3177957f5f98"
-      ]
-    },
-    {
-      "id": "sha256:0deae3175d2254600b284e926dfd7a08b5341db240f73b8bd829ac29dbaedff1",
-      "bytes": 17145652,
-      "size": "16.4 MiB",
-      "repoTags": [
-        "mcr.microsoft.com/aks/ip-masq-agent-v2:v0.1.14"
-      ],
-      "repoDigests": [
-        "sha256:fda7f69a4914fe76479737c169f2aa6d7ec93546f8535838c7b9c6623a648aff"
-      ]
-    },
-    {
-      "id": "sha256:ecc498c2f8e693fa14057f549c181e0fe8f56e29d60f1d78094eea59e7bc2008",
-      "bytes": 80965499,
-      "size": "77.2 MiB",
-      "repoTags": [
-        "mcr.microsoft.com/containernetworking/azure-cni:v1.5.35"
-      ],
-      "repoDigests": [
-        "sha256:a69e900899bef0e71d240503ef07ccb0f5e85b5eb25bb9f52212a3f2c31ab63b"
-      ]
-    },
-    {
-      "id": "sha256:2e6b1fffba2c3c4aaebf36e3153189b22a5f322048d435137bdb5ade9b177e1a",
-      "bytes": 61397185,
-      "size": "58.6 MiB",
-      "repoTags": [
-        "mcr.microsoft.com/oss/kubernetes-csi/azuredisk-csi:v1.29.10"
-      ],
-      "repoDigests": [
-        "sha256:b339817d5e87dee0de5213c4c24a3eb57cb29e7a7a43fc7f8ee879171c68b482"
-      ]
-    },
-    {
-      "id": "sha256:42de643d0da998409dd704c175afe6030d2354e05d21045cff17967c52fb9c69",
-      "bytes": 66365652,
-      "size": "63.3 MiB",
-      "repoTags": [
-        "mcr.microsoft.com/oss/kubernetes-csi/azuredisk-csi:v1.30.4"
-      ],
-      "repoDigests": [
-        "sha256:3c40295531a3b9279f2ed0a6adca45832c02b362f8780f9b831c21b6101d22cd"
-      ]
-    },
-    {
-      "id": "sha256:6f807c016d9206fef899d3d19b5597a9703215aa3d91fb4c4e72c9a990e957a2",
-      "bytes": 13438588,
-      "size": "12.8 MiB",
-      "repoTags": [
-        "mcr.microsoft.com/oss/kubernetes-csi/livenessprobe:v2.12.0"
-      ],
-      "repoDigests": [
-        "sha256:c762188c45d1b9bc9144b694b85313d5e49c741935a81d5b94fd7db978a40ae1"
-      ]
-    },
-    {
-      "id": "sha256:b2325d74a9194117c30ea17a9b51a17b57b424411c9e9ee9e28c4619f69c167a",
-      "bytes": 14676308,
-      "size": "14.0 MiB",
-      "repoTags": [
-        "mcr.microsoft.com/oss/kubernetes-csi/livenessprobe:v2.14.0"
-      ],
-      "repoDigests": [
-        "sha256:d3312f8434cee03e0c5f1d4582b8d2a9b630271726ea5f83c57eead7f440e654"
-      ]
-    },
-    {
-      "id": "sha256:17c9d008f45debc00a173c70309642c5ffc924d4397141d7abf753b0cb175e6a",
-      "bytes": 81187165,
-      "size": "77.4 MiB",
-      "repoTags": [
-        "mcr.microsoft.com/oss/kubernetes/kube-proxy:v1.27.100-akslts"
-      ],
-      "repoDigests": [
-        "sha256:d95147676d7630df8460f64d3fff6127ab9e191772631011262572291975a27a"
-      ]
-    },
-    {
-      "id": "sha256:070f7dad123c53ed9ec1e2343093d076d9dc6d9b0714d7351130cb819cbca7b2",
-      "bytes": 92781917,
-      "size": "88.5 MiB",
-      "repoTags": [
-        "mcr.microsoft.com/oss/kubernetes/kube-proxy:v1.31.3"
-      ],
-      "repoDigests": [
-        "sha256:f4a9c8fce0e7b36f2be8a0a55021447b9ff5c65448e68148b2d6fb3419c2887d"
-      ]
-    },
-    {
-      "id": "sha256:6284cbe7030dfa0d79382ea3f86cf3b892d0ee17807b01d921e97a7877e27313",
-      "bytes": 28315804,
-      "size": "27.0 MiB",
-      "repoTags": [
-        "mcr.microsoft.com/aks/msi/addon-token-adapter:master.221118.2"
-      ],
-      "repoDigests": [
-        "sha256:6fee210e78756207a3a32c105847c4a27fd02bcb3a458f99716484735a1b9831"
-      ]
-    },
-    {
-      "id": "sha256:38be8d6fab1bffa00c42eed26af7c3877646a2e48a23ee0d732dba2e72c35bd4",
-      "bytes": 29461095,
-      "size": "28.1 MiB",
-      "repoTags": [
-        "mcr.microsoft.com/azure-policy/policy-kubernetes-addon-prod:1.8.0"
-      ],
-      "repoDigests": [
-        "sha256:74bbe90c0a01c1825b58e7cf4cb724fcf7e0f6701ff7fcd2ae753184a2f0c6a0"
-      ]
-    },
-    {
-      "id": "sha256:cc0d27bc984e8ce6e21fbc39c4965de5f1aa963e1277ea369182f640d80ee4cb",
-      "bytes": 200043473,
-      "size": "190.8 MiB",
-      "repoTags": [
-        "mcr.microsoft.com/containernetworking/azure-cns:v1.5.35"
-      ],
-      "repoDigests": [
-        "sha256:ac90bb442344ffe0a5c023bc1eab12d577cca16051d9e5ece14871b0c987d85c"
-      ]
-    },
-    {
-      "id": "sha256:cd294fbcd88f7de105bffc6a1602317a5634420777c3c765bd49ea29e7ce7988",
-      "bytes": 63666240,
-      "size": "60.7 MiB",
-      "repoTags": [
-        "mcr.microsoft.com/oss/kubernetes-csi/azuredisk-csi:v1.30.5"
-      ],
-      "repoDigests": [
-        "sha256:232246480a1eed41ba7f0d65d038412af7da9c6dc3fe6ebc613593c4df96c939"
-      ]
-    },
-    {
-      "id": "sha256:b95c2b36f02381ee631663a47ad2fdf06b7b8c864165d4d58fdb46b13ca57a17",
-      "bytes": 99151288,
-      "size": "94.6 MiB",
-      "repoTags": [
-        "mcr.microsoft.com/oss/kubernetes-csi/azurefile-csi:v1.29.8"
-      ],
-      "repoDigests": [
-        "sha256:0bbd5d42789eb0dfdc27e81f8eb1796a451a67b85f504200ddeebe487c6fabcd"
-      ]
-    },
-    {
-      "id": "sha256:68d78f5a6784a16e8b8a34f68a97d7daf823036ee69d53ca61bf6be241fcae42",
-      "bytes": 99755742,
-      "size": "95.1 MiB",
-      "repoTags": [
-        "mcr.microsoft.com/oss/kubernetes-csi/azurefile-csi:v1.31.0"
-      ],
-      "repoDigests": [
-        "sha256:1daa8a30a600b61e2a65dfb96750449e27bd5a5873a92c09ad7a51c899b7be5e"
-      ]
-    },
-    {
-      "id": "sha256:e049dfb0d7f1429a44aa70b78d6ce258562662fb465afa7567d60e8a00019df6",
-      "bytes": 92781917,
-      "size": "88.5 MiB",
-      "repoTags": [
-<<<<<<< HEAD
-        "mcr.microsoft.com/oss/kubernetes/kube-proxy:v1.31.3"
-      ],
-      "repoDigests": [
-        "sha256:f4a9c8fce0e7b36f2be8a0a55021447b9ff5c65448e68148b2d6fb3419c2887d"
-=======
-        "mcr.microsoft.com/oss/kubernetes/kube-proxy:v1.31.2"
-      ],
-      "repoDigests": [
-        "sha256:518118f09ab65efc1dc115fb94c9be0af7008dd46a9daa67449249217b0b9fbb"
->>>>>>> 97637de2
-      ]
-    },
-    {
-      "id": "sha256:a890e7f6a3d02eed3cf864a62d7763a645897ec7ff5c55850843c229ab6b12a6",
-      "bytes": 25713801,
-      "size": "24.5 MiB",
-      "repoTags": [
-        "mcr.microsoft.com/azure-policy/policy-kubernetes-webhook:1.8.0"
-      ],
-      "repoDigests": [
-        "sha256:927f8260a770f92d2231f8eafc0a9956ed00dbf5faef8ce5d01977c6c3da3023"
-      ]
-    },
-    {
-      "id": "sha256:ffa47e59f45a131b3b864d44aefb053666851f2a6d8f5aa76dac508c7b2d3c76",
-      "bytes": 85554461,
-      "size": "81.6 MiB",
-      "repoTags": [
-        "mcr.microsoft.com/containernetworking/azure-cni:v1.6.13"
-      ],
-      "repoDigests": [
-        "sha256:cde4eebec2a877f44cd07df9077225f1684d5c0c25e2fd2817613eb96423f831"
-      ]
-    },
-    {
-      "id": "sha256:c41d14929e70e26fb608d01b0df08f05a910bf5b9df246dbf48c9844bc68c85a",
-      "bytes": 159111623,
-      "size": "151.7 MiB",
-      "repoTags": [
-        "mcr.microsoft.com/oss/kubernetes-csi/blob-csi:v1.25.0"
-      ],
-      "repoDigests": [
-        "sha256:c2fb2656ce89e454ba0541e425a36e62a7302ee8ae9f21093517791576b04775"
-      ]
-    },
-    {
-      "id": "sha256:f2839dc20fd2ea6c85ffde9629ead290a8f44ffac5b2802f6e992d82670e357b",
-      "bytes": 14034564,
-      "size": "13.4 MiB",
-      "repoTags": [
-        "mcr.microsoft.com/oss/kubernetes-csi/csi-node-driver-registrar:v2.12.0"
-      ],
-      "repoDigests": [
-        "sha256:8b470340c23ebac3d182d2c3cf07c46983f8c4cdf08d0907e2b780339d506dfd"
-      ]
-    },
-    {
-      "id": "sha256:52402add5c819ae82b67c0a3d7774a145cc21b98e59ebaf82e857b9403c016ae",
-      "bytes": 10601324,
-      "size": "10.1 MiB",
-      "repoTags": [
-        "mcr.microsoft.com/oss/kubernetes/apiserver-network-proxy/agent:v0.30.3-hotfix.20240819"
-      ],
-      "repoDigests": [
-        "sha256:d58bcadc0a5c54a5be409f3473be0dd5639b111c8a9a7dd1827c8f77d76945e4"
-      ]
-    },
-    {
-      "id": "sha256:19fdfa77105f14880eb1b33872ddfe7a6bb7a7501634dcc305f5720ec66d64d8",
-      "bytes": 21371149,
-      "size": "20.4 MiB",
-      "repoTags": [
-        "mcr.microsoft.com/oss/kubernetes/azure-cloud-node-manager:v1.30.7"
-      ],
-      "repoDigests": [
-        "sha256:f18feb78e36eef88f0e23d98d798476d2bf6837de11892fe118ab043afdcd497"
-      ]
-    },
-    {
-<<<<<<< HEAD
-      "id": "sha256:72caddef8e30b93d88227034b3db067a76110856e2b3df3ccaf3b61c6ef2c9b6",
-      "bytes": 159083682,
-      "size": "151.7 MiB",
-      "repoTags": [
-        "mcr.microsoft.com/azuremonitor/containerinsights/ciprod/prometheus-collector/images:6.10.0-main-09-16-2024-85a71678-cfg"
-      ],
-      "repoDigests": [
-        "sha256:432d3d663dbf262e6a377c20fb2b92fe382e388e2a95b1b7c65c7d73ac3cf4c9"
-=======
-      "id": "sha256:d122b6f09458d9cd87931892fcb6c076ea5945ef685ea7fb642a92eb90caa112",
-      "bytes": 22093258,
-      "size": "21.1 MiB",
-      "repoTags": [
-        "mcr.microsoft.com/oss/kubernetes/azure-cloud-node-manager:v1.31.1"
-      ],
-      "repoDigests": [
-        "sha256:e9b522399e4ec6bc4ce90c173e59db135d742de7b16f0f5454b4d88ba78a98c7"
->>>>>>> 97637de2
-      ]
     }
   ]
 }