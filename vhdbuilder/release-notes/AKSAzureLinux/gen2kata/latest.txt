Starting build on  Sun Jan 5 09:10:32 UTC 2025
Components downloaded in this VHD build (some of the below components might get deleted during cluster provisioning if they are not needed):
  - oras version 1.2.2
  - CNI plugin version 1.4.1
  - Azure CNI version 1.4.56
  - Azure CNI version 1.5.38
  - Azure CNI version 1.6.13
  - Azure CNI version 1.5.35
  - Azure CNI version 1.6.7
  - crictl version 1.31.1
  - kubernetes-binaries version 1.27.101-akslts
  - kubernetes-binaries version 1.28.15
  - kubernetes-binaries version 1.29.11
  - kubernetes-binaries version 1.30.7
  - kubernetes-binaries version 1.31.3
  - kubernetes-binaries version 1.27.100-akslts
  - kubernetes-binaries version 1.28.14
  - kubernetes-binaries version 1.29.10
  - kubernetes-binaries version 1.30.6
  - kubernetes-binaries version 1.31.2
  - azure-acr-credential-provider version 1.30.0
  - azure-acr-credential-provider version 1.29.2
  - containerd-wasm-shims version 0.3.0 0.5.1 0.8.0
  - spinkube version 0.15.1
  - runc version 1.1.9
  - bpftrace v0.16.0
containerd images pre-pulled:
  - mcr.microsoft.com/oss/kubernetes/autoscaler/addon-resizer:1.8.22
  - mcr.microsoft.com/oss/kubernetes/autoscaler/addon-resizer:1.8.20
  - mcr.microsoft.com/oss/kubernetes/pause:3.6
  - mcr.microsoft.com/oss/kubernetes/coredns:v1.9.4-hotfix.20240704
  - mcr.microsoft.com/oss/v2/kubernetes/coredns:v1.11.3-2
  - mcr.microsoft.com/oss/v2/kubernetes/coredns:v1.9.4-2
  - mcr.microsoft.com/containernetworking/azure-cni:v1.4.56
  - mcr.microsoft.com/containernetworking/azure-cni:v1.5.38
  - mcr.microsoft.com/containernetworking/azure-cni:v1.6.13
  - mcr.microsoft.com/containernetworking/azure-cni:v1.5.35
  - mcr.microsoft.com/containernetworking/azure-cni:v1.6.7
  - mcr.microsoft.com/containernetworking/azure-cns:v1.4.56
  - mcr.microsoft.com/containernetworking/azure-cns:v1.5.38
  - mcr.microsoft.com/containernetworking/azure-cns:v1.6.13
  - mcr.microsoft.com/containernetworking/azure-cns:v1.5.35
  - mcr.microsoft.com/containernetworking/azure-cns:v1.6.7
  - mcr.microsoft.com/containernetworking/azure-ipam:v0.0.7
  - mcr.microsoft.com/containernetworking/azure-ipam:v0.2.0
  - mcr.microsoft.com/containernetworking/cni-dropgz:v0.0.20
  - mcr.microsoft.com/containernetworking/azure-npm:v1.5.34
  - mcr.microsoft.com/oss/kubernetes/apiserver-network-proxy/agent:v0.1.6-hotfix.20240116
  - mcr.microsoft.com/oss/kubernetes/apiserver-network-proxy/agent:v0.30.3-hotfix.20240819
  - mcr.microsoft.com/oss/kubernetes-csi/secrets-store/driver:v1.4.5
  - mcr.microsoft.com/oss/azure/secrets-store/provider-azure:v1.5.3
  - mcr.microsoft.com/azuremonitor/containerinsights/ciprod:3.1.24
  - mcr.microsoft.com/aks/msi/addon-token-adapter:master.221118.2
  - mcr.microsoft.com/azuremonitor/containerinsights/ciprod/prometheus-collector/images:6.10.0-main-09-16-2024-85a71678
  - mcr.microsoft.com/azuremonitor/containerinsights/ciprod/prometheus-collector/images:6.10.0-main-09-16-2024-85a71678-targetallocator
  - mcr.microsoft.com/azuremonitor/containerinsights/ciprod/prometheus-collector/images:6.10.0-main-09-16-2024-85a71678-cfg
  - mcr.microsoft.com/azuremonitor/containerinsights/ciprod/prometheus-collector/images:6.9.1-main-08-28-2024-f33aacb5
  - mcr.microsoft.com/azuremonitor/containerinsights/ciprod/prometheus-collector/images:6.9.1-main-08-28-2024-f33aacb5-targetallocator
  - mcr.microsoft.com/azuremonitor/containerinsights/ciprod/prometheus-collector/images:6.9.1-main-08-28-2024-f33aacb5-cfg
  - mcr.microsoft.com/oss/kubernetes/kube-state-metrics:v2.11.0
  - mcr.microsoft.com/oss/cilium/cilium:1.13.13-4
  - mcr.microsoft.com/oss/cilium/cilium:1.14.10-2
  - mcr.microsoft.com/oss/cilium/cilium:1.13.13-3
  - mcr.microsoft.com/oss/cilium/cilium:1.14.10-1
  - mcr.microsoft.com/oss/kubernetes/azure-cloud-node-manager:v1.27.21
  - mcr.microsoft.com/oss/kubernetes/azure-cloud-node-manager:v1.28.13
  - mcr.microsoft.com/oss/kubernetes/azure-cloud-node-manager:v1.29.11
  - mcr.microsoft.com/oss/kubernetes/azure-cloud-node-manager:v1.30.7
  - mcr.microsoft.com/oss/kubernetes/azure-cloud-node-manager:v1.31.1
  - mcr.microsoft.com/oss/kubernetes/azure-cloud-node-manager:v1.27.20
  - mcr.microsoft.com/oss/kubernetes/azure-cloud-node-manager:v1.28.11
  - mcr.microsoft.com/oss/kubernetes/azure-cloud-node-manager:v1.29.9
  - mcr.microsoft.com/oss/kubernetes/azure-cloud-node-manager:v1.30.5
  - mcr.microsoft.com/oss/kubernetes/azure-cloud-node-manager:v1.30.0
  - mcr.microsoft.com/oss/kubernetes/autoscaler/cluster-proportional-autoscaler:v1.8.9
  - mcr.microsoft.com/aks/ip-masq-agent-v2:v0.1.14
  - mcr.microsoft.com/aks/ip-masq-agent-v2:v0.1.13
  - mcr.microsoft.com/oss/kubernetes-csi/azuredisk-csi:v1.28.11
  - mcr.microsoft.com/oss/kubernetes-csi/azuredisk-csi:v1.29.10
  - mcr.microsoft.com/oss/kubernetes-csi/azuredisk-csi:v1.30.5
  - mcr.microsoft.com/oss/kubernetes-csi/azuredisk-csi:v1.31.0
  - mcr.microsoft.com/oss/kubernetes-csi/azuredisk-csi:v1.28.10
  - mcr.microsoft.com/oss/kubernetes-csi/azuredisk-csi:v1.29.9
  - mcr.microsoft.com/oss/kubernetes-csi/azuredisk-csi:v1.30.4
  - mcr.microsoft.com/oss/kubernetes-csi/azurefile-csi:v1.28.13
  - mcr.microsoft.com/oss/kubernetes-csi/azurefile-csi:v1.29.9
  - mcr.microsoft.com/oss/kubernetes-csi/azurefile-csi:v1.30.6
  - mcr.microsoft.com/oss/kubernetes-csi/azurefile-csi:v1.31.0
  - mcr.microsoft.com/oss/kubernetes-csi/azurefile-csi:v1.28.12
  - mcr.microsoft.com/oss/kubernetes-csi/azurefile-csi:v1.29.8
  - mcr.microsoft.com/oss/kubernetes-csi/azurefile-csi:v1.30.5
  - mcr.microsoft.com/oss/kubernetes-csi/blob-csi:v1.23.9
  - mcr.microsoft.com/oss/kubernetes-csi/blob-csi:v1.24.5
  - mcr.microsoft.com/oss/kubernetes-csi/blob-csi:v1.25.0
  - mcr.microsoft.com/oss/kubernetes-csi/blob-csi:v1.23.7
  - mcr.microsoft.com/oss/kubernetes-csi/blob-csi:v1.24.3
  - mcr.microsoft.com/oss/kubernetes-csi/livenessprobe:v2.14.0
  - mcr.microsoft.com/oss/kubernetes-csi/livenessprobe:v2.12.0
  - mcr.microsoft.com/oss/kubernetes-csi/livenessprobe:v2.13.1
  - mcr.microsoft.com/oss/kubernetes-csi/csi-node-driver-registrar:v2.12.0
  - mcr.microsoft.com/oss/kubernetes-csi/csi-node-driver-registrar:v2.10.1
  - mcr.microsoft.com/oss/kubernetes-csi/csi-node-driver-registrar:v2.11.1
  - mcr.microsoft.com/oss/open-policy-agent/gatekeeper:v3.17.1
  - mcr.microsoft.com/oss/open-policy-agent/gatekeeper:v3.16.3
  - mcr.microsoft.com/azure-policy/policy-kubernetes-addon-prod:1.9.1
  - mcr.microsoft.com/azure-policy/policy-kubernetes-addon-prod:1.8.0
  - mcr.microsoft.com/azure-policy/policy-kubernetes-webhook:1.9.1
  - mcr.microsoft.com/azure-policy/policy-kubernetes-webhook:1.8.0
  - mcr.microsoft.com/aks/aks-node-ca-watcher:master.241021.1
  - mcr.microsoft.com/oss/kubernetes/windows-gmsa-webhook:v0.7.1
  - mcr.microsoft.com/oss/kubernetes/kube-proxy:v1.27.101-akslts
  - mcr.microsoft.com/oss/kubernetes/kube-proxy:v1.28.15
  - mcr.microsoft.com/oss/kubernetes/kube-proxy:v1.29.11
  - mcr.microsoft.com/oss/kubernetes/kube-proxy:v1.30.7
  - mcr.microsoft.com/oss/kubernetes/kube-proxy:v1.31.3
  - mcr.microsoft.com/oss/kubernetes/kube-proxy:v1.27.100-akslts
  - mcr.microsoft.com/oss/kubernetes/kube-proxy:v1.28.14
  - mcr.microsoft.com/oss/kubernetes/kube-proxy:v1.29.10
  - mcr.microsoft.com/oss/kubernetes/kube-proxy:v1.30.6
  - mcr.microsoft.com/oss/kubernetes/kube-proxy:v1.31.2
  - bcc-tools
  - libbcc-examples
kubelet/kubectl downloaded:
-rwxr-xr-x 1 root root    38693345 Aug 13 10:41 /usr/local/bin/crictl
-rwxr-xr-x 1 root root   110649604 Sep 12 23:20 /usr/local/bin/kubelet-1.28.14
-rwxr-xr-x 1 root root    49623192 Sep 12 23:20 /usr/local/bin/kubectl-1.28.14
-rwxr-xr-x 1 root root   108712196 Oct 17 06:39 /usr/local/bin/kubelet-1.27.100-akslts
-rwxr-xr-x 1 root root    49066136 Oct 17 06:39 /usr/local/bin/kubectl-1.27.100-akslts
-rwxr-xr-x 1 root root    76902744 Oct 23 15:59 /usr/local/bin/kubelet-1.31.2
-rwxr-xr-x 1 root root    56381592 Oct 23 15:59 /usr/local/bin/kubectl-1.31.2
-rwxr-xr-x 1 root root   100161976 Oct 23 16:03 /usr/local/bin/kubelet-1.30.6
-rwxr-xr-x 1 root root    51454104 Oct 23 16:03 /usr/local/bin/kubectl-1.30.6
-rwxr-xr-x 1 root root   110649604 Oct 23 16:18 /usr/local/bin/kubelet-1.28.15
-rwxr-xr-x 1 root root    49623192 Oct 23 16:18 /usr/local/bin/kubectl-1.28.15
-rwxr-xr-x 1 root root   112603396 Oct 23 16:24 /usr/local/bin/kubelet-1.29.10
-rwxr-xr-x 1 root root    50225304 Oct 23 16:24 /usr/local/bin/kubectl-1.29.10
-rwxr-xr-x 1 root root   108712196 Oct 31 21:40 /usr/local/bin/kubelet-1.27.101-akslts
-rwxr-xr-x 1 root root    49066136 Oct 31 21:40 /usr/local/bin/kubectl-1.27.101-akslts
-rwxr-xr-x 1 root root    76902744 Dec  2 23:49 /usr/local/bin/kubelet-1.31.3
-rwxr-xr-x 1 root root    56381592 Dec  2 23:49 /usr/local/bin/kubectl-1.31.3
-rwxr-xr-x 1 root root   100161976 Dec  2 23:52 /usr/local/bin/kubelet-1.30.7
-rwxr-xr-x 1 root root    51454104 Dec  2 23:52 /usr/local/bin/kubectl-1.30.7
-rwxr-xr-x 1 root root   112603396 Dec  3 00:08 /usr/local/bin/kubelet-1.29.11
-rwxr-xr-x 1 root root    50225304 Dec  3 00:08 /usr/local/bin/kubectl-1.29.11
lrwxrwxrwx 1 root root          21 Dec  3 20:17 /usr/local/bin/kata-runtime -> /usr/bin/kata-runtime
lrwxrwxrwx 1 root root          21 Dec  3 20:17 /usr/local/bin/kata-monitor -> /usr/bin/kata-monitor
lrwxrwxrwx 1 root root          32 Dec  3 20:17 /usr/local/bin/containerd-shim-kata-v2 -> /usr/bin/containerd-shim-kata-v2
-rwxr-xr-x 1 root root    49345112 Dec  3 20:19 /usr/local/bin/containerd-shim-kata-cc-v2
-rwxr-xr-x 1 1001 docker  10334343 Dec 17 09:51 /usr/local/bin/oras
-rw-r--r-- 1 1001 docker     11343 Dec 19 08:28 /usr/local/bin/LICENSE
-rwxr-xr-x 1 root root         705 Jan  5 09:11 /usr/local/bin/ci-syslog-watcher.sh
-rwxr-xr-x 1 root root    39369104 Jan  5 09:17 /usr/local/bin/containerd-shim-wws-v0-8-0-v1
-rwxr-xr-x 1 root root    36014944 Jan  5 09:17 /usr/local/bin/containerd-shim-spin-v0-3-0-v1
-rwxr-xr-x 1 root root    52232184 Jan  5 09:17 /usr/local/bin/containerd-shim-slight-v0-5-1-v1
-rwxr-xr-x 1 root root    53775024 Jan  5 09:17 /usr/local/bin/containerd-shim-spin-v0-8-0-v1
-rwxr-xr-x 1 root root    60175432 Jan  5 09:17 /usr/local/bin/containerd-shim-slight-v0-8-0-v1
-rwxr-xr-x 1 root root    47622592 Jan  5 09:17 /usr/local/bin/containerd-shim-slight-v0-3-0-v1
-rwxr-xr-x 1 root root    45334640 Jan  5 09:17 /usr/local/bin/containerd-shim-spin-v0-5-1-v1
-rwxr-xr-x 1 root root    63515504 Jan  5 09:17 /usr/local/bin/containerd-shim-spin-v2
=== Installed Packages Begin
pcre-libs-8.45-2.cm2.x86_64
xz-libs-5.2.5-1.cm2.x86_64
readline-8.1-1.cm2.x86_64
bzip2-libs-1.0.8-1.cm2.x86_64
pcre-8.45-2.cm2.x86_64
libselinux-3.2-1.cm2.x86_64
grep-3.7-2.cm2.x86_64
libsepol-3.2-2.cm2.x86_64
xz-5.2.5-1.cm2.x86_64
kernel-5.15.112.1-2.cm2.x86_64
popt-1.18-1.cm2.x86_64
slang-2.3.2-4.cm2.x86_64
p11-kit-0.24.1-1.cm2.x86_64
libtasn1-4.19.0-1.cm2.x86_64
p11-kit-trust-0.24.1-1.cm2.x86_64
libgpg-error-1.46-1.cm2.x86_64
libcap-ng-0.8.2-2.cm2.x86_64
cracklib-2.9.7-5.cm2.x86_64
cracklib-dicts-2.9.7-5.cm2.x86_64
logrotate-3.20.1-1.cm2.x86_64
e2fsprogs-libs-1.46.5-3.cm2.x86_64
libassuan-2.5.5-2.cm2.x86_64
iana-etc-20211115-2.cm2.noarch
libpwquality-1.4.4-1.cm2.x86_64
lmdb-libs-0.9.29-1.cm2.x86_64
lua-libs-5.4.4-1.cm2.x86_64
libedit-3.1.20210910-1.cm2.x86_64
pinentry-1.2.0-1.cm2.x86_64
e2fsprogs-1.46.5-3.cm2.x86_64
libmetalink-0.1.3-1.cm2.x86_64
bc-1.07.1-4.cm2.x86_64
gdbm-1.21-1.cm2.x86_64
libtool-2.4.6-8.cm2.x86_64
which-2.21-8.cm2.x86_64
libseccomp-2.5.3-1.cm2.x86_64
bzip2-1.0.8-1.cm2.x86_64
libmnl-1.0.4-6.cm2.x86_64
libaio-0.3.112-4.cm2.x86_64
pkgconf-m4-1.8.0-3.cm2.noarch
libsemanage-3.2-2.cm2.x86_64
libpkgconf-1.8.0-3.cm2.x86_64
pkgconf-1.8.0-3.cm2.x86_64
pkgconf-pkg-config-1.8.0-3.cm2.x86_64
libdb-5.3.28-7.cm2.x86_64
cyrus-sasl-lib-2.1.28-4.cm2.x86_64
libksba-1.6.3-1.cm2.x86_64
npth-1.6-4.cm2.x86_64
gnupg2-2.4.0-2.cm2.x86_64
mshv-linuxloader-0.5.0-2.3.cm2.x86_64
gc-8.0.0-4.cm2.x86_64
dtc-1.6.1-1.cm2.x86_64
daxctl-65-3.cm2.x86_64
fuse3-libs-3.10.5-2.cm2.x86_64
libbpf-1.0.1-1.cm2.x86_64
libjpeg-turbo-2.1.4-1.cm2.x86_64
libpmem-1.8-4.cm2.x86_64
libslirp-4.6.1-3.cm2.x86_64
liburing-2.0-3.cm2.x86_64
lzo-2.10-4.cm2.x86_64
pixman-0.42.2-1.cm2.x86_64
seabios-bin-1.14.0-7.cm2.noarch
seavgabios-bin-1.14.0-7.cm2.noarch
sgabios-bin-0.20180715git-8.cm2.noarch
autogen-libopts-5.18.16-8.cm2.x86_64
ipxe-1.21.1-1.cm2.x86_64
libltdl-2.4.6-8.cm2.x86_64
pciutils-libs-3.7.0-3.cm2.x86_64
pciutils-3.7.0-3.cm2.x86_64
dnf-data-4.8.0-2.cm2.noarch
popt-devel-1.18-1.cm2.x86_64
libyaml-0.2.5-3.cm2.x86_64
libmodulemd-2.13.0-2.cm2.x86_64
xz-devel-5.2.5-1.cm2.x86_64
python3-dnf-4.8.0-2.cm2.noarch
dnf-4.8.0-2.cm2.noarch
python3-six-1.16.0-2.cm2.noarch
python3-markupsafe-2.1.0-1.cm2.x86_64
python3-configobj-5.0.6-7.cm2.noarch
python3-jsonschema-2.6.0-6.cm2.noarch
python3-netifaces-0.11.0-1.cm2.x86_64
python3-oauthlib-2.1.0-7.cm2.noarch
python3-jsonpointer-2.2-1.cm2.noarch
python3-jsonpatch-1.32-1.cm2.noarch
python3-wcwidth-0.2.5-1.cm2.noarch
python3-charset-normalizer-2.0.11-2.cm2.noarch
python3-asn1crypto-1.5.1-1.cm2.noarch
python3-pyasn1-0.4.8-1.cm2.noarch
python3-pycparser-2.21-1.cm2.noarch
python3-pyparsing-3.0.7-1.cm2.noarch
python3-packaging-21.3-1.cm2.noarch
python3-pyOpenSSL-18.0.0-8.cm2.noarch
gptfdisk-1.0.8-1.cm2.x86_64
cloud-utils-growpart-0.32-3.cm2.noarch
libestr-0.1.11-1.cm2.x86_64
libfastjson-0.99.9-1.cm2.x86_64
libmpc-1.2.1-1.cm2.x86_64
liblognorm-2.0.6-2.cm2.x86_64
cyrus-sasl-2.1.28-4.cm2.x86_64
rsyslog-8.2204.1-3.cm2.x86_64
python3-distro-1.6.0-2.cm2.noarch
gpg-pubkey-3135ce90-5e6fda74
gpg-pubkey-be1229cf-5631588c
oniguruma-6.9.7.1-2.cm2.x86_64
jq-1.6-2.cm2.x86_64
inotify-tools-3.22.1.0-1.cm2.x86_64
filesystem-1.1-20.cm2.x86_64
glibc-2.35-7.cm2.x86_64
zlib-1.2.13-2.cm2.x86_64
openssl-libs-1.1.1k-35.cm2.x86_64
libgcc-11.2.0-8.cm2.x86_64
zstd-libs-1.5.4-1.cm2.x86_64
openssl-1.1.1k-35.cm2.x86_64
libcap-2.60-2.cm2.x86_64
libstdc++-11.2.0-8.cm2.x86_64
util-linux-libs-2.37.4-9.cm2.x86_64
ncurses-libs-6.4-3.cm2.x86_64
sqlite-libs-3.39.2-3.cm2.x86_64
audit-libs-3.0.6-8.cm2.x86_64
gmp-6.2.1-4.cm2.x86_64
coreutils-8.32-7.cm2.x86_64
bash-5.1.8-4.cm2.x86_64
pam-1.5.1-6.cm2.x86_64
krb5-1.19.4-3.cm2.x86_64
elfutils-libelf-0.186-2.cm2.x86_64
rpm-libs-4.18.0-4.cm2.x86_64
ncurses-6.4-3.cm2.x86_64
expat-libs-2.6.3-2.cm2.x86_64
gpgme-1.16.0-2.cm2.x86_64
shadow-utils-4.9-13.cm2.x86_64
kmod-29-2.cm2.x86_64
file-libs-5.40-3.cm2.x86_64
libffi-3.4.2-3.cm2.x86_64
glib-2.71.0-3.cm2.x86_64
util-linux-2.37.4-9.cm2.x86_64
mariner-repos-shared-2.0-9.cm2.noarch
expat-2.6.3-2.cm2.x86_64
python3-3.9.19-8.cm2.x86_64
python3-libs-3.9.19-8.cm2.x86_64
libsolv-0.7.24-1.cm2.x86_64
iproute-5.15.0-3.cm2.x86_64
openssh-clients-8.9p1-6.cm2.x86_64
libxml2-2.10.4-4.cm2.x86_64
mpfr-4.1.0-2.cm2.x86_64
json-c-0.15-2.cm2.x86_64
sed-4.8-3.cm2.x86_64
hyperv-daemons-license-5.15.173.1-1.cm2.noarch
ca-certificates-shared-2.0.0-18.cm2.noarch
PyYAML-5.4.1-1.cm2.x86_64
python3-idna-3.7-1.cm2.noarch
ca-certificates-tools-2.0.0-18.cm2.noarch
findutils-4.8.0-5.cm2.x86_64
gzip-1.12-2.cm2.x86_64
libgcrypt-1.10.3-1.cm2.x86_64
mariner-rpm-macros-2.0-25.cm2.noarch
nettle-3.7.3-3.cm2.x86_64
libstdc++-devel-11.2.0-8.cm2.x86_64
libssh2-1.9.0-4.cm2.x86_64
openldap-2.4.57-9.cm2.x86_64
sudo-1.9.15p5-1.cm2.x86_64
zchunk-libs-1.1.16-4.cm2.x86_64
cpio-2.13-5.cm2.x86_64
libgomp-11.2.0-8.cm2.x86_64
libnuma-2.0.14-2.cm2.x86_64
numactl-2.0.14-2.cm2.x86_64
lz4-1.9.4-1.cm2.x86_64
net-tools-2.10-3.cm2.x86_64
libgomp-devel-11.2.0-8.cm2.x86_64
iputils-20211215-2.cm2.x86_64
ca-certificates-base-2.0.0-18.cm2.noarch
python3-certifi-2023.05.07-1.cm2.noarch
libcomps-0.1.18-2.cm2.x86_64
python3-cffi-1.15.0-3.cm2.x86_64
python3-jinja2-3.0.3-4.cm2.noarch
python3-prettytable-3.2.0-3.cm2.noarch
python3-setuptools-3.9.19-8.cm2.noarch
python3-urllib3-1.26.19-1.cm2.noarch
python3-requests-2.27.1-7.cm2.noarch
mariner-repos-2.0-9.cm2.noarch
mariner-repos-extras-2.0-9.cm2.noarch
mariner-repos-microsoft-2.0-9.cm2.noarch
file-5.40-3.cm2.x86_64
kernel-5.15.173.1-1.cm2.x86_64
libarchive-3.6.1-4.cm2.x86_64
rpm-4.18.0-4.cm2.x86_64
ncurses-term-6.4-3.cm2.x86_64
openssh-server-8.9p1-6.cm2.x86_64
openssh-8.9p1-6.cm2.x86_64
procps-ng-3.3.17-2.cm2.x86_64
elfutils-libelf-devel-0.186-2.cm2.x86_64
zstd-1.5.4-1.cm2.x86_64
zstd-devel-1.5.4-1.cm2.x86_64
rpm-devel-4.18.0-4.cm2.x86_64
nghttp2-1.57.0-2.cm2.x86_64
curl-libs-8.8.0-3.cm2.x86_64
curl-8.8.0-3.cm2.x86_64
zchunk-1.1.16-4.cm2.x86_64
librepo-1.15.1-1.cm2.x86_64
libdnf-0.63.1-2.cm2.x86_64
python3-libdnf-0.63.1-2.cm2.x86_64
libgcc-devel-11.2.0-8.cm2.x86_64
snappy-1.1.9-3.cm2.x86_64
virtiofsd-1.8.0-2.cm2.x86_64
libgcc-atomic-11.2.0-8.cm2.x86_64
gcc-c++-11.2.0-8.cm2.x86_64
gcc-11.2.0-8.cm2.x86_64
libpng-1.6.39-1.cm2.x86_64
zlib-devel-1.2.13-2.cm2.x86_64
bridge-utils-1.7.1-2.cm2.x86_64
dhcp-libs-4.4.3.P1-2.cm2.x86_64
dhcp-client-4.4.3.P1-2.cm2.x86_64
glibc-iconv-2.35-7.cm2.x86_64
libunistring-0.9.10-6.cm2.x86_64
guile-2.0.14-5.cm2.x86_64
gnutls-3.7.11-1.cm2.x86_64
libuv-1.43.0-2.cm2.x86_64
make-4.3-3.cm2.x86_64
perl-Devel-PPPort-3.62-489.cm2.x86_64
perl-Attribute-Handlers-1.01-489.cm2.noarch
perl-AutoLoader-5.74-489.cm2.noarch
perl-autouse-1.11-489.cm2.noarch
perl-base-2.27-489.cm2.noarch
perl-Benchmark-1.23-489.cm2.noarch
perl-constant-1.33-489.cm2.noarch
perl-CPAN-Meta-Requirements-2.140-489.cm2.noarch
perl-deprecate-0.04-489.cm2.noarch
perl-encoding-warnings-0.13-489.cm2.noarch
perl-Class-Struct-0.66-489.cm2.noarch
perl-Compress-Raw-Zlib-2.101-489.cm2.x86_64
perl-Config-Extensions-0.03-489.cm2.noarch
perl-Config-Perl-V-0.33-489.cm2.noarch
perl-Dumpvalue-2.27-489.cm2.noarch
perl-Devel-Peek-1.30-489.cm2.x86_64
perl-English-1.11-489.cm2.noarch
perl-Errno-1.33-489.cm2.x86_64
perl-ExtUtils-MM-Utils-7.44-489.cm2.noarch
perl-Fcntl-1.14-489.cm2.x86_64
perl-File-Basename-2.85-489.cm2.noarch
perl-File-Compare-1.100.600-489.cm2.noarch
perl-filetest-1.03-489.cm2.noarch
perl-encoding-3.00-489.cm2.x86_64
perl-Filter-1.59-489.cm2.x86_64
perl-Getopt-Std-1.13-489.cm2.noarch
perl-I18N-Langinfo-0.19-489.cm2.x86_64
perl-I18N-LangTags-0.45-489.cm2.noarch
perl-if-0.60.900-489.cm2.noarch
perl-IPC-SysV-2.09-489.cm2.x86_64
perl-less-0.03-489.cm2.noarch
perl-lib-0.65-489.cm2.x86_64
perl-Locale-Maketext-1.29-489.cm2.noarch
perl-Locale-Maketext-Simple-0.21-489.cm2.noarch
perl-diagnostics-1.37-489.cm2.noarch
perl-meta-notation-5.34.1-489.cm2.noarch
perl-Digest-MD5-2.58-489.cm2.x86_64
perl-Digest-SHA-6.02-489.cm2.x86_64
perl-Digest-1.19-489.cm2.noarch
perl-MIME-Base64-3.16-489.cm2.x86_64
perl-Module-Loaded-0.08-489.cm2.noarch
perl-mro-1.25-489.cm2.x86_64
perl-overloading-0.02-489.cm2.noarch
perl-Params-Check-0.38-489.cm2.noarch
perl-FileCache-1.10-489.cm2.noarch
perl-parent-0.238-489.cm2.noarch
perl-perlfaq-5.20210411-489.cm2.noarch
perl-PerlIO-via-QuotedPrint-0.09-489.cm2.noarch
perl-Perl-OSType-1.010-489.cm2.noarch
perl-ph-5.34.1-489.cm2.x86_64
perl-Pod-Escapes-1.07-489.cm2.noarch
perl-Pod-Functions-1.13-489.cm2.noarch
perl-locale-1.10-489.cm2.noarch
perl-POSIX-1.97-489.cm2.x86_64
perl-CPAN-Meta-YAML-0.018-489.cm2.noarch
perl-B-1.82-489.cm2.x86_64
perl-ExtUtils-Constant-0.25-489.cm2.noarch
perl-Data-Dumper-2.179-489.cm2.x86_64
perl-fields-2.27-489.cm2.noarch
perl-Hash-Util-0.25-489.cm2.x86_64
perl-Hash-Util-FieldHash-1.21-489.cm2.x86_64
perl-I18N-Collate-1.02-489.cm2.noarch
perl-Math-BigInt-FastCalc-0.500.900-489.cm2.x86_64
perl-Math-BigInt-1.9998.18-489.cm2.noarch
perl-bignum-0.51-489.cm2.noarch
perl-Math-BigRat-0.2614-489.cm2.noarch
perl-Math-Complex-1.59-489.cm2.noarch
perl-NEXT-0.68-489.cm2.noarch
perl-overload-1.33-489.cm2.noarch
perl-blib-1.07-489.cm2.noarch
perl-ExtUtils-Embed-1.35-489.cm2.noarch
perl-File-Copy-2.35-489.cm2.noarch
perl-Encode-devel-3.08-489.cm2.noarch
perl-ExtUtils-Command-7.62-489.cm2.noarch
perl-File-Find-1.39-489.cm2.noarch
perl-AutoSplit-5.74-489.cm2.noarch
perl-ExtUtils-Manifest-1.73-489.cm2.noarch
perl-File-Path-2.18-489.cm2.noarch
perl-FindBin-1.52-489.cm2.noarch
perl-Module-Load-0.36-489.cm2.noarch
perl-Scalar-List-Utils-1.55-489.cm2.x86_64
perl-Search-Dict-1.07-489.cm2.noarch
perl-Net-1.02-489.cm2.noarch
perl-Socket-2.031-489.cm2.x86_64
perl-sort-2.04-489.cm2.noarch
perl-Safe-2.43-489.cm2.noarch
perl-Opcode-1.50-489.cm2.x86_64
perl-subs-1.04-489.cm2.noarch
perl-DirHandle-1.05-489.cm2.noarch
perl-File-stat-1.09-489.cm2.noarch
perl-FileHandle-2.03-489.cm2.noarch
perl-Compress-Raw-Bzip2-2.101-489.cm2.x86_64
perl-File-Temp-0.231.100-489.cm2.noarch
perl-IO-Socket-IP-0.41-489.cm2.noarch
perl-IPC-Open3-1.21-489.cm2.noarch
perl-Devel-SelfStubber-1.06-489.cm2.noarch
perl-SelfLoader-1.26-489.cm2.noarch
perl-Memoize-1.03-489.cm2.noarch
perl-Storable-3.23-489.cm2.x86_64
perl-IO-1.46-489.cm2.x86_64
perl-SelectSaver-1.02-489.cm2.noarch
perl-sigtrap-1.09-489.cm2.noarch
perl-Symbol-1.09-489.cm2.noarch
perl-Sys-Hostname-1.23-489.cm2.x86_64
perl-Sys-Syslog-0.36-489.cm2.x86_64
perl-Term-ANSIColor-5.01-489.cm2.noarch
perl-Term-Cap-1.17-489.cm2.noarch
perl-Term-Complete-1.403-489.cm2.noarch
perl-Term-ReadLine-1.17-489.cm2.noarch
perl-Test-1.31-489.cm2.noarch
perl-Test-Simple-1.302183-489.cm2.noarch
perl-Text-Abbrev-1.02-489.cm2.noarch
perl-Filter-Simple-0.96-489.cm2.noarch
perl-Text-Balanced-2.04-489.cm2.noarch
perl-File-DosGlob-1.12-489.cm2.x86_64
perl-Text-ParseWords-3.30-489.cm2.noarch
perl-threads-2.26-489.cm2.x86_64
perl-debugger-1.60-489.cm2.noarch
perl-Thread-3.05-489.cm2.noarch
perl-Thread-Queue-3.14-489.cm2.noarch
perl-Thread-Semaphore-2.13-489.cm2.noarch
perl-threads-shared-1.62-489.cm2.x86_64
perl-Env-1.05-489.cm2.noarch
perl-Tie-4.6-489.cm2.noarch
perl-Tie-File-1.06-489.cm2.noarch
perl-Tie-Memoize-1.1-489.cm2.noarch
perl-autodie-2.34-489.cm2.noarch
perl-Tie-RefHash-1.40-489.cm2.noarch
perl-Time-1.03-489.cm2.noarch
perl-Net-Ping-2.74-489.cm2.noarch
perl-Time-HiRes-1.9767-489.cm2.x86_64
perl-HTTP-Tiny-0.076-489.cm2.noarch
perl-libnet-3.13-489.cm2.noarch
perl-Time-Local-1.300-489.cm2.noarch
perl-Time-Piece-1.3401-489.cm2.x86_64
perl-Unicode-Collate-1.29-489.cm2.x86_64
perl-Unicode-Normalize-1.28-489.cm2.x86_64
perl-Unicode-UCD-0.75-489.cm2.noarch
perl-User-pwent-1.03-489.cm2.noarch
perl-vmsish-1.04-489.cm2.noarch
perl-open-1.12-489.cm2.noarch
perl-ExtUtils-ParseXS-3.43-489.cm2.noarch
perl-DBM_Filter-0.06-489.cm2.noarch
perl-Archive-Tar-2.38-489.cm2.noarch
perl-IO-Zlib-1.11-489.cm2.noarch
perl-IO-Compress-2.102-489.cm2.noarch
perl-CPAN-Meta-2.150010-489.cm2.noarch
perl-JSON-PP-4.06-489.cm2.noarch
perl-Pod-Html-1.27-489.cm2.noarch
perl-Test-Harness-3.43-489.cm2.noarch
perl-Getopt-Long-2.52-489.cm2.noarch
perl-Pod-Checker-1.74-489.cm2.noarch
perl-podlators-4.14-489.cm2.noarch
perl-Pod-Usage-2.01-489.cm2.noarch
perl-Pod-Simple-3.42-489.cm2.noarch
perl-Text-Tabs+Wrap-2013.0523-489.cm2.noarch
perl-utils-5.34.1-489.cm2.noarch
perl-vars-1.05-489.cm2.noarch
perl-experimental-0.024-489.cm2.noarch
perl-ExtUtils-Install-2.20-489.cm2.noarch
perl-libnetcfg-5.34.1-489.cm2.noarch
perl-ExtUtils-MakeMaker-7.62-489.cm2.noarch
perl-Module-CoreList-5.20220313-489.cm2.noarch
perl-Module-CoreList-tools-5.20220313-489.cm2.noarch
perl-CPAN-2.28-489.cm2.noarch
perl-ExtUtils-CBuilder-0.280236-489.cm2.noarch
perl-File-Fetch-1.00-489.cm2.noarch
perl-IPC-Cmd-1.04-489.cm2.noarch
perl-Module-Load-Conditional-0.74-489.cm2.noarch
perl-Module-Metadata-1.000037-489.cm2.noarch
perl-version-0.99.28-489.cm2.noarch
perl-ExtUtils-Miniperl-1.10-489.cm2.noarch
perl-devel-5.34.1-489.cm2.x86_64
perl-DynaLoader-1.50-489.cm2.x86_64
perl-Carp-1.52-489.cm2.noarch
perl-Exporter-5.76-489.cm2.noarch
perl-GDBM_File-1.19-489.cm2.x86_64
perl-NDBM_File-1.15-489.cm2.x86_64
perl-ODBM_File-1.17-489.cm2.x86_64
perl-PathTools-3.80-489.cm2.x86_64
perl-Encode-3.08-489.cm2.x86_64
perl-Pod-Perldoc-3.28.01-489.cm2.noarch
perl-5.34.1-489.cm2.x86_64
perl-libs-5.34.1-489.cm2.x86_64
perl-doc-5.34.1-489.cm2.noarch
perl-macros-5.34.1-489.cm2.noarch
perl-interpreter-5.34.1-489.cm2.x86_64
newt-0.52.21-5.cm2.x86_64
tar-1.34-3.cm2.x86_64
tdnf-cli-libs-3.5.2-4.cm2.x86_64
tdnf-3.5.2-4.cm2.x86_64
tdnf-plugin-repogpgcheck-3.5.2-4.cm2.x86_64
tzdata-2024a-1.cm2.noarch
systemd-rpm-macros-250.3-21.cm2.noarch
cryptsetup-libs-2.4.3-4.cm2.x86_64
systemd-250.3-21.cm2.x86_64
device-mapper-libs-2.03.15-3.cm2.x86_64
device-mapper-2.03.15-3.cm2.x86_64
device-mapper-event-libs-2.03.15-3.cm2.x86_64
dbus-1.15.6-1.cm2.x86_64
libnl3-3.5.0-4.cm2.x86_64
rdma-core-39.0-2.cm2.x86_64
libibverbs-39.0-2.cm2.x86_64
iptables-1.8.7-4.cm2.x86_64
qemu-common-6.2.0-20.cm2.x86_64
qemu-ipxe-6.2.0-20.cm2.x86_64
librdmacm-39.0-2.cm2.x86_64
qemu-system-x86-core-6.2.0-20.cm2.x86_64
wpa_supplicant-2.10-2.cm2.x86_64
device-mapper-event-2.03.15-3.cm2.x86_64
lvm2-2.03.15-3.cm2.x86_64
cloud-init-23.3-5.cm2.noarch
cronie-1.5.7-3.cm2.x86_64
dracut-055-9.cm2.x86_64
elfutils-default-yama-scope-0.186-2.cm2.noarch
elfutils-devel-0.186-2.cm2.x86_64
elfutils-0.186-2.cm2.x86_64
rpm-build-libs-4.18.0-4.cm2.x86_64
hypervfcopyd-5.15.173.1-1.cm2.x86_64
hypervkvpd-5.15.173.1-1.cm2.x86_64
hypervvssd-5.15.173.1-1.cm2.x86_64
irqbalance-1.8.0-4.cm2.x86_64
cryptsetup-2.4.3-4.cm2.x86_64
mariner-release-2.0-69.cm2.noarch
core-packages-container-2.0-8.cm2.x86_64
busybox-1.35.0-12.cm2.x86_64
bind-license-9.16.50-1.cm2.noarch
bind-libs-9.16.50-1.cm2.x86_64
bind-utils-9.16.50-1.cm2.x86_64
chrony-4.1-3.cm2.x86_64
core-packages-base-image-2.0-8.cm2.x86_64
kata-containers-3.2.0.azl2-5.cm2.x86_64
hyperv-daemons-5.15.173.1-1.cm2.x86_64
python3-rpm-4.18.0-4.cm2.x86_64
initramfs-2.0-14.cm2.x86_64
cronie-anacron-1.5.7-3.cm2.x86_64
cloud-init-azure-kvp-23.3-5.cm2.noarch
netplan-0.95-2.cm2.x86_64
qemu-kvm-core-6.2.0-20.cm2.x86_64
WALinuxAgent-2.3.1.1-4.cm2.noarch
chkconfig-1.20-4.cm2.x86_64
net-snmp-libs-5.9.4-1.cm2.x86_64
librelp-1.10.0-2.cm2.x86_64
python3-hawkey-0.63.1-2.cm2.x86_64
python3-cryptography-3.3.2-7.cm2.x86_64
python3-libcomps-0.1.18-2.cm2.x86_64
postgresql-libs-14.14-1.cm2.x86_64
ca-certificates-2.0.0-18.cm2.noarch
gawk-5.1.1-1.cm2.x86_64
python3-curses-3.9.19-8.cm2.x86_64
python3-gpg-1.16.0-2.cm2.x86_64
qemu-virtiofsd-6.2.0-20.cm2.x86_64
wget-1.21.2-4.cm2.x86_64
librdkafka1-1.8.2-2.cm2.x86_64
shim-15.8-1.cm2.x86_64
hvloader-1.0.1-6.cm2.x86_64
grub2-efi-binary-2.06-13.cm2.x86_64
mshv-bootloader-25905.1000.230707-1739.1.cm2.x86_64
python3-dbus-1.2.16-3.cm2.x86_64
python3-dateutil-2.7.3-5.cm2.noarch
python3-dnf-plugins-core-4.0.24-3.cm2.noarch
dnf-plugins-core-4.0.24-3.cm2.noarch
dnf-utils-4.0.24-3.cm2.noarch
check-restart-1.0.0-2.cm2.x86_64
keyutils-1.6.3-1.cm2.x86_64
cifs-utils-6.14-2.cm2.x86_64
libnfnetlink-1.0.1-6.cm2.x86_64
libnetfilter_conntrack-1.0.9-1.cm2.x86_64
libnetfilter_queue-1.0.5-1.cm2.x86_64
libnetfilter_cttimeout-1.0.0-6.cm2.x86_64
libnetfilter_cthelper-1.0.0-5.cm2.x86_64
conntrack-tools-1.4.8-1.cm2.x86_64
dnf-automatic-4.8.0-2.cm2.noarch
ebtables-legacy-2.0.11-6.cm2.x86_64
ethtool-5.16-2.cm2.x86_64
fuse-2.9.7-10.cm2.x86_64
apr-1.7.5-1.cm2.x86_64
apr-util-1.6.3-1.cm2.x86_64
utf8proc-2.6.1-2.cm2.x86_64
libserf-1.3.9-8.cm2.x86_64
subversion-1.14.2-1.cm2.x86_64
subversion-perl-1.14.2-1.cm2.x86_64
perl-YAML-1.30-2.cm2.noarch
perl-DBI-1.643-2.cm2.x86_64
perl-CGI-4.54-3.cm2.noarch
less-590-4.cm2.x86_64
git-2.39.4-1.cm2.x86_64
iotop-0.6-10.cm2.noarch
ipset-7.15-2.cm2.x86_64
kernel-devel-5.15.173.1-1.cm2.x86_64
libtirpc-1.3.3-1.cm2.x86_64
lsof-4.94.0-1.cm2.x86_64
libpcap-1.10.1-4.cm2.x86_64
nmap-ncat-7.93-3.cm2.x86_64
rpcbind-1.2.5-6.cm2.x86_64
libnfsidmap-2.5.4-5.cm2.x86_64
libevent-2.1.12-1.cm2.x86_64
nfs-utils-2.5.4-5.cm2.x86_64
pigz-2.6-2.cm2.x86_64
psmisc-23.4-1.cm2.x86_64
socat-1.7.4.3-1.cm2.x86_64
sysstat-12.7.6-1.cm2.x86_64
traceroute-2.1.3-1.cm2.x86_64
zip-3.0-5.cm2.x86_64
fuse-common-3.10.5-2.cm2.x86_64
fuse3-3.10.5-2.cm2.x86_64
blobfuse2-2.4.0-1.x86_64
libnftnl-1.2.1-2.cm2.x86_64
jansson-2.14-1.cm2.x86_64
nftables-1.0.1-2.cm2.x86_64
isns-utils-libs-0.101-2.cm2.x86_64
isns-utils-0.101-2.cm2.x86_64
iscsi-initiator-utils-iscsiuio-6.2.1.4+20210729.2a8f9d8-3.cm2.x86_64
iscsi-initiator-utils-6.2.1.4+20210729.2a8f9d8-3.cm2.x86_64
libapparmor-3.0.4-4.cm2.x86_64
apparmor-parser-3.0.4-4.cm2.x86_64
boost-1.76.0-4.cm2.x86_64
blobfuse-1.4.5-16.cm2.x86_64
kernel-uvm-6.1.0.mshv16-2.cm2.x86_64
mshv-bootloader-lx-25941.1000.230825-1352.1.x86_64
mshv-25941.1000.230825-1352.1.x86_64
moby-runc-1.1.9-7.cm2.x86_64
moby-containerd-cc-1.7.7-8.cm2.x86_64
kata-containers-cc-3.2.0.azl2-5.cm2.x86_64
grub2-configuration-2.06-13.cm2.x86_64
kernel-mshv-5.15.126.mshv9-3.cm2.x86_64
cloud-hypervisor-cvm-32.0.314-2000.geb595874.cm2.x86_64
cloud-hypervisor-32.0-3.cm2.x86_64
kata-packages-host-1.0.0-3.cm2.x86_64
acr-mirror-0.2.10-1.x86_64
llvm-12.0.1-7.cm2.x86_64
binutils-devel-2.37-10.cm2.x86_64
binutils-2.37-10.cm2.x86_64
compiler-rt-12.0.1-1.cm2.x86_64
clang-libs-12.0.1-4.cm2.x86_64
bcc-0.27.0-2.cm2.x86_64
clang-12.0.1-4.cm2.x86_64
bpftrace-0.16.0-2.cm2.x86_64
python3-bcc-0.27.0-2.cm2.x86_64
bcc-tools-0.27.0-2.cm2.x86_64
bcc-examples-0.27.0-2.cm2.x86_64
=== Installed Packages End
Disk usage:
Filesystem      Size  Used Avail Use% Mounted on
devtmpfs        4.0M     0  4.0M   0% /dev
tmpfs            32G     0   32G   0% /dev/shm
<<<<<<< HEAD
tmpfs            13G  668K   13G   1% /run
/dev/sda3        29G   25G  2.8G  91% /
=======
tmpfs            13G  672K   13G   1% /run
/dev/sda3        29G   25G  2.9G  90% /
>>>>>>> 97637de2
tmpfs            32G  4.0K   32G   1% /tmp
/dev/sda2       474M  103M  343M  24% /boot
/dev/sda1        64M   37M   28M  58% /boot/efi
/dev/sdb1       590G   40K  560G   1% /mnt
tmpfs           6.3G     0  6.3G   0% /run/user/1000
=== os-release Begin
NAME="Common Base Linux Mariner"
VERSION="2.0.20241208"
ID=mariner
VERSION_ID="2.0"
PRETTY_NAME="CBL-Mariner/Linux"
ANSI_COLOR="1;34"
HOME_URL="https://aka.ms/cbl-mariner"
BUG_REPORT_URL="https://aka.ms/cbl-mariner"
SUPPORT_URL="https://aka.ms/cbl-mariner"
=== os-release End
Using kernel:
Linux version 5.15.126.mshv9-3.cm2 (root@CBL-Mariner) (gcc (GCC) 11.2.0, GNU ld (GNU Binutils) 2.37) #1 SMP Wed Apr 3 16:46:56 UTC 2024
Install completed successfully on  Sun Jan 5 09:25:10 UTC 2025
VSTS Build NUMBER: 20250105.1_master_111733188
VSTS Build ID: 111733188
Commit: 0f6b0c86649e6a5a8e7a4c2cd646aae80449b7ff
Ubuntu version: 
Hyperv generation: V2
Feature flags: kata
Container runtime: containerd
FIPS enabled: false<|MERGE_RESOLUTION|>--- conflicted
+++ resolved
@@ -720,13 +720,8 @@
 Filesystem      Size  Used Avail Use% Mounted on
 devtmpfs        4.0M     0  4.0M   0% /dev
 tmpfs            32G     0   32G   0% /dev/shm
-<<<<<<< HEAD
-tmpfs            13G  668K   13G   1% /run
-/dev/sda3        29G   25G  2.8G  91% /
-=======
 tmpfs            13G  672K   13G   1% /run
 /dev/sda3        29G   25G  2.9G  90% /
->>>>>>> 97637de2
 tmpfs            32G  4.0K   32G   1% /tmp
 /dev/sda2       474M  103M  343M  24% /boot
 /dev/sda1        64M   37M   28M  58% /boot/efi
