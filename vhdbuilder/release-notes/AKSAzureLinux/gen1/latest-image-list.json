{
  "sku": "V2",
  "imageVersion": "202501.05.0",
  "imageBom": [
    {
      "id": "sha256:8e70efefd9aba0f0888da0f09bb45244efed60855ccb61494d9c4f70e0e253d7",
      "bytes": 276248645,
      "size": "263.5 MiB",
      "repoTags": [
        "mcr.microsoft.com/azuremonitor/containerinsights/ciprod:3.1.24"
      ],
      "repoDigests": [
        "sha256:b0c39ad3a8cb045f104a18218a6eece31020213f4bb04f192b9aad9f75f1779f"
      ]
    },
    {
      "id": "sha256:7185271784f42a852104d3eb8b5b4f9d275a64c187d4a95447fd26afefb47254",
      "bytes": 63921516,
      "size": "61.0 MiB",
      "repoTags": [
        "mcr.microsoft.com/oss/kubernetes-csi/azuredisk-csi:v1.31.0"
      ],
      "repoDigests": [
        "sha256:75e94bd636a41b22a682c5f8d0de5f2d9e4e302517a037cd9e4340406a0dfbfa"
      ]
    },
    {
      "id": "sha256:0d1d675e12d418dc6bc16f1fef421a3502e531bf28dc130483e2508241c0066b",
      "bytes": 98438729,
      "size": "93.9 MiB",
      "repoTags": [
        "mcr.microsoft.com/oss/kubernetes-csi/azurefile-csi:v1.28.12"
      ],
      "repoDigests": [
        "sha256:db138d893ec8198a71c60f260945e4b4a444c238ff007385546bf6d08e21650e"
      ]
    },
    {
      "id": "sha256:6f807c016d9206fef899d3d19b5597a9703215aa3d91fb4c4e72c9a990e957a2",
      "bytes": 13438588,
      "size": "12.8 MiB",
      "repoTags": [
        "mcr.microsoft.com/oss/kubernetes-csi/livenessprobe:v2.12.0"
      ],
      "repoDigests": [
        "sha256:c762188c45d1b9bc9144b694b85313d5e49c741935a81d5b94fd7db978a40ae1"
      ]
    },
    {
      "id": "sha256:52402add5c819ae82b67c0a3d7774a145cc21b98e59ebaf82e857b9403c016ae",
      "bytes": 10601324,
      "size": "10.1 MiB",
      "repoTags": [
        "mcr.microsoft.com/oss/kubernetes/apiserver-network-proxy/agent:v0.30.3-hotfix.20240819"
      ],
      "repoDigests": [
        "sha256:d58bcadc0a5c54a5be409f3473be0dd5639b111c8a9a7dd1827c8f77d76945e4"
      ]
    },
    {
      "id": "sha256:59b45cc19af0c9adcbfaf480e7f2f46efc7b288cd0c4f0287e34c56c167a9d6b",
      "bytes": 81187165,
      "size": "77.4 MiB",
      "repoTags": [
        "mcr.microsoft.com/oss/kubernetes/kube-proxy:v1.27.101-akslts"
      ],
      "repoDigests": [
        "sha256:bea5300268f89a202e60d6fa420859f643d3cd859bf90301bca4c4ec4c667690"
      ]
    },
    {
      "id": "sha256:bb66f4dbb1fb95ea519e4cf45150e7860130c7d3c6c77b6e4d1c4f51da2a2c85",
      "bytes": 40801154,
      "size": "38.9 MiB",
      "repoTags": [
        "mcr.microsoft.com/azuremonitor/containerinsights/ciprod/prometheus-collector/images:6.10.0-main-09-16-2024-85a71678-targetallocator"
      ],
      "repoDigests": [
        "sha256:98f3f2eb8ebfdcabcb9fe22bda0d1198edac4ef620d2fe98682aeaee55305f0a"
      ]
    },
    {
      "id": "sha256:952ef95e220d6f5f1f924724406c2ba8632fe569181f293ee2bee19813198cd8",
      "bytes": 210876979,
      "size": "201.1 MiB",
      "repoTags": [
        "mcr.microsoft.com/oss/cilium/cilium:1.14.10-1"
      ],
      "repoDigests": [
        "sha256:54cf5b778baf88059fd468468eb0235af4feec9beb68627d0c8282c53745ec76"
      ]
    },
    {
      "id": "sha256:ea171780292bf2f4dff0b54ca3878a2a0b94059cd673535a31107a45c4a62566",
      "bytes": 210876677,
      "size": "201.1 MiB",
      "repoTags": [
        "mcr.microsoft.com/oss/cilium/cilium:1.14.10-2"
      ],
      "repoDigests": [
        "sha256:2fd5c5b15adaabaf0e0ed792cb8030a2ec0e5c63ffaa8ef762fa15f3fd4d5639"
      ]
    },
    {
      "id": "sha256:f8e9524209139a6b10df0c13e17e5a3e39c2447a7938065c04903b1f5a112e30",
      "bytes": 58014500,
      "size": "55.3 MiB",
      "repoTags": [
        "mcr.microsoft.com/oss/kubernetes-csi/secrets-store/driver:v1.4.5"
      ],
      "repoDigests": [
        "sha256:eb6a7a499cc4aa47d4af72c6ad72b3122a257b97f5100dc4b693b180a2c11b6d"
      ]
    },
    {
      "id": "sha256:cc0d27bc984e8ce6e21fbc39c4965de5f1aa963e1277ea369182f640d80ee4cb",
      "bytes": 200043473,
      "size": "190.8 MiB",
      "repoTags": [
        "mcr.microsoft.com/containernetworking/azure-cns:v1.5.35"
      ],
      "repoDigests": [
        "sha256:ac90bb442344ffe0a5c023bc1eab12d577cca16051d9e5ece14871b0c987d85c"
      ]
    },
    {
      "id": "sha256:a890e7f6a3d02eed3cf864a62d7763a645897ec7ff5c55850843c229ab6b12a6",
      "bytes": 25713801,
      "size": "24.5 MiB",
      "repoTags": [
        "mcr.microsoft.com/azure-policy/policy-kubernetes-webhook:1.8.0"
      ],
      "repoDigests": [
        "sha256:927f8260a770f92d2231f8eafc0a9956ed00dbf5faef8ce5d01977c6c3da3023"
      ]
    },
    {
      "id": "sha256:2e6b1fffba2c3c4aaebf36e3153189b22a5f322048d435137bdb5ade9b177e1a",
      "bytes": 61397185,
      "size": "58.6 MiB",
      "repoTags": [
        "mcr.microsoft.com/oss/kubernetes-csi/azuredisk-csi:v1.29.10"
      ],
      "repoDigests": [
        "sha256:b339817d5e87dee0de5213c4c24a3eb57cb29e7a7a43fc7f8ee879171c68b482"
      ]
    },
    {
      "id": "sha256:d296fde30ce2e2c74a84c1e9ade19ed3c191366e4e475481ed1c812ec3b617ab",
      "bytes": 13646300,
      "size": "13.0 MiB",
      "repoTags": [
        "mcr.microsoft.com/oss/kubernetes-csi/livenessprobe:v2.13.1"
      ],
      "repoDigests": [
        "sha256:20fd8754d36efc52ff0a837e646909102be5d47600a8656804aecd4eff52b7c7"
      ]
    },
    {
      "id": "sha256:715da2205f1fbdb1dda2fba465c2b572724b5080a4c1302fe19460d702f02d35",
      "bytes": 17612247,
      "size": "16.8 MiB",
      "repoTags": [
        "mcr.microsoft.com/oss/kubernetes/azure-cloud-node-manager:v1.27.21"
      ],
      "repoDigests": [
        "sha256:e4bc0d59696f4c9f76a3a7c7fabec7f3bcd6b3845759bfc28f43817ab149c698"
      ]
    },
    {
      "id": "sha256:0deae3175d2254600b284e926dfd7a08b5341db240f73b8bd829ac29dbaedff1",
      "bytes": 17145652,
      "size": "16.4 MiB",
      "repoTags": [
        "mcr.microsoft.com/aks/ip-masq-agent-v2:v0.1.14"
      ],
      "repoDigests": [
        "sha256:fda7f69a4914fe76479737c169f2aa6d7ec93546f8535838c7b9c6623a648aff"
      ]
    },
    {
      "id": "sha256:feefd695f024d59665f83d8b3c76fa3018bd0ead5e3bd8b406a9bd6a5d849738",
      "bytes": 204142234,
      "size": "194.7 MiB",
      "repoTags": [
        "mcr.microsoft.com/containernetworking/azure-cns:v1.5.38"
      ],
      "repoDigests": [
        "sha256:63388d258cf3e2a6aff0e18f1baeae0c302258ef113d6f528e189f11b4a98878"
      ]
    },
    {
      "id": "sha256:1a3d5fc736a77d47d89694290a9831aedf3e68e1c796227faab12ec874911fce",
      "bytes": 62908626,
      "size": "60.0 MiB",
      "repoTags": [
        "mcr.microsoft.com/containernetworking/azure-cns:v1.6.13"
      ],
      "repoDigests": [
        "sha256:1c99a46a136fac00b31a6c3c1d2dc4f1ec6394e095c3559dda5c959767f33225"
      ]
    },
    {
      "id": "sha256:6d3705b3127976c13d63a73a78ad977cd240cb7acfbef4264cc41213c139cb25",
      "bytes": 60938870,
      "size": "58.1 MiB",
      "repoTags": [
        "mcr.microsoft.com/oss/kubernetes-csi/azuredisk-csi:v1.29.9"
      ],
      "repoDigests": [
        "sha256:8126f16439568fc4ef2aad95554d1518c99d10040ced3e459825d90d463309e5"
      ]
    },
    {
      "id": "sha256:f2839dc20fd2ea6c85ffde9629ead290a8f44ffac5b2802f6e992d82670e357b",
      "bytes": 14034564,
      "size": "13.4 MiB",
      "repoTags": [
        "mcr.microsoft.com/oss/kubernetes-csi/csi-node-driver-registrar:v2.12.0"
      ],
      "repoDigests": [
        "sha256:8b470340c23ebac3d182d2c3cf07c46983f8c4cdf08d0907e2b780339d506dfd"
      ]
    },
    {
      "id": "sha256:186473cf0a31771a84572c2245ab61e4b1e26340ca151169868dc1c666d481a0",
      "bytes": 9900276,
      "size": "9.4 MiB",
      "repoTags": [
        "mcr.microsoft.com/oss/kubernetes/apiserver-network-proxy/agent:v0.1.6-hotfix.20240116"
      ],
      "repoDigests": [
        "sha256:5e04a0beccf65b4e70a25bc95e4706d4cf7e930cf827d0278336021315cf8934"
      ]
    },
    {
      "id": "sha256:f818621acf10f23338ee77e25bca36f0bb9e14df037263ceb2af00265a86eb73",
      "bytes": 39459245,
      "size": "37.6 MiB",
      "repoTags": [
        "mcr.microsoft.com/oss/kubernetes/autoscaler/cluster-proportional-autoscaler:v1.8.9"
      ],
      "repoDigests": [
        "sha256:f8d8fcddccf5f21cb2400b544b63e17ce693d879f847d1bda9be29af6cd54b2e"
      ]
    },
    {
      "id": "sha256:ccf9910230ab74515c7e8ff2f02cbb12d1acd4d811036486ae405e9e8c8f8159",
      "bytes": 86003037,
      "size": "82.0 MiB",
      "repoTags": [
        "mcr.microsoft.com/oss/kubernetes/kube-proxy:v1.30.6"
      ],
      "repoDigests": [
        "sha256:b890caca55fd466f87298260fa57dc8717114cef61d174feb3a0d77af5412342"
      ]
    },
    {
      "id": "sha256:6284cbe7030dfa0d79382ea3f86cf3b892d0ee17807b01d921e97a7877e27313",
      "bytes": 28315804,
      "size": "27.0 MiB",
      "repoTags": [
        "mcr.microsoft.com/aks/msi/addon-token-adapter:master.221118.2"
      ],
      "repoDigests": [
        "sha256:6fee210e78756207a3a32c105847c4a27fd02bcb3a458f99716484735a1b9831"
      ]
    },
    {
      "id": "sha256:08d8c8e8293a1dfef634a0d1ab8a8582968981af3b3e6e56f8b02694192f319e",
      "bytes": 99868850,
      "size": "95.2 MiB",
      "repoTags": [
        "mcr.microsoft.com/containernetworking/azure-npm:v1.5.34"
      ],
      "repoDigests": [
        "sha256:390cb421bf1d5b6d0e30608edefb8faef5e3a6ced59f5a657f40c683c53e6d18"
      ]
    },
    {
      "id": "sha256:961d3421107108c3b08fe2b7851924447e45e336811565d5a466475b0bb5b9da",
      "bytes": 12944687,
      "size": "12.3 MiB",
      "repoTags": [
        "mcr.microsoft.com/oss/azure/secrets-store/provider-azure:v1.5.3"
      ],
      "repoDigests": [
        "sha256:b3b267c7bead172914736eef094c0de452b88baa75aef3139b095237c31311be"
      ]
    },
    {
      "id": "sha256:892dffa64624c748bdc05c82c244789209d6995d785a660cb8072c86a08f10ec",
      "bytes": 83041629,
      "size": "79.2 MiB",
      "repoTags": [
        "mcr.microsoft.com/oss/kubernetes/kube-proxy:v1.28.15"
      ],
      "repoDigests": [
        "sha256:1c9be7105a138cf7581c8c6f0a19ffeced4eba1540bc27d6a0ac687a26e0eae7"
      ]
    },
    {
      "id": "sha256:2bbd67a8531539ee99753fe5630459caabf475432ca14bf803837c54ae7946e8",
      "bytes": 84241755,
      "size": "80.3 MiB",
      "repoTags": [
        "mcr.microsoft.com/oss/kubernetes/kube-proxy:v1.29.11"
      ],
      "repoDigests": [
        "sha256:4967e837b2842c7f64cd99288e322991fd0498807913849da8da3177957f5f98"
      ]
    },
    {
      "id": "sha256:ffa47e59f45a131b3b864d44aefb053666851f2a6d8f5aa76dac508c7b2d3c76",
      "bytes": 85554461,
      "size": "81.6 MiB",
      "repoTags": [
        "mcr.microsoft.com/containernetworking/azure-cni:v1.6.13"
      ],
      "repoDigests": [
        "sha256:cde4eebec2a877f44cd07df9077225f1684d5c0c25e2fd2817613eb96423f831"
      ]
    },
    {
      "id": "sha256:eb5c9e8266025d01c5916e904062c540f2458504bb08bd40a4297f91d19a3c1e",
      "bytes": 292435924,
      "size": "278.9 MiB",
      "repoTags": [
        "mcr.microsoft.com/azuremonitor/containerinsights/ciprod/prometheus-collector/images:6.9.1-main-08-28-2024-f33aacb5"
      ],
      "repoDigests": [
        "sha256:91769520e04b290bfc7efe49a76f2792ade0f3862c07fd089c208e68fd76eea8"
      ]
    },
    {
      "id": "sha256:b95c2b36f02381ee631663a47ad2fdf06b7b8c864165d4d58fdb46b13ca57a17",
      "bytes": 99151288,
      "size": "94.6 MiB",
      "repoTags": [
        "mcr.microsoft.com/oss/kubernetes-csi/azurefile-csi:v1.29.8"
      ],
      "repoDigests": [
        "sha256:0bbd5d42789eb0dfdc27e81f8eb1796a451a67b85f504200ddeebe487c6fabcd"
      ]
    },
    {
      "id": "sha256:d122b6f09458d9cd87931892fcb6c076ea5945ef685ea7fb642a92eb90caa112",
      "bytes": 22093258,
      "size": "21.1 MiB",
      "repoTags": [
        "mcr.microsoft.com/oss/kubernetes/azure-cloud-node-manager:v1.31.1"
      ],
      "repoDigests": [
        "sha256:e9b522399e4ec6bc4ce90c173e59db135d742de7b16f0f5454b4d88ba78a98c7"
      ]
    },
    {
      "id": "sha256:c303ce4aca7e8d71122189ca0b04b182cf8b204da4fdd252abbbe8d1814756a0",
      "bytes": 86003037,
      "size": "82.0 MiB",
      "repoTags": [
        "mcr.microsoft.com/oss/kubernetes/kube-proxy:v1.30.7"
      ],
      "repoDigests": [
        "sha256:0f43277371f1e7c7ff48455d17c67f5b814d4fcc522aad9b271c4d54d3a992c7"
      ]
    },
    {
      "id": "sha256:5c5c7fa933a3d8663d0b88ef04f9fb19919556e24643c7cfbbbc4dd75e27302c",
      "bytes": 16759047,
      "size": "16.0 MiB",
      "repoTags": [
        "mcr.microsoft.com/aks/ip-masq-agent-v2:v0.1.13"
      ],
      "repoDigests": [
        "sha256:10dc32d786b63e881cb00be48184cc7824c519fcebea5a16cb5a71ccbcfa8107"
      ]
    },
    {
      "id": "sha256:316c827e5690efd3392b57916175ce1739cd7067d4bb259217a74fcf0602c2a3",
      "bytes": 27662618,
      "size": "26.4 MiB",
      "repoTags": [
        "mcr.microsoft.com/azure-policy/policy-kubernetes-webhook:1.9.1"
      ],
      "repoDigests": [
        "sha256:a888ac7d41f36e6d6df82812c46887be9a7aa1811bda5180d5825260ca0d45e5"
      ]
    },
    {
      "id": "sha256:21578c0ba82e4fb791ff134969ee62a3276fca587c8b64829e140d2a54f650dd",
      "bytes": 159030918,
      "size": "151.7 MiB",
      "repoTags": [
        "mcr.microsoft.com/azuremonitor/containerinsights/ciprod/prometheus-collector/images:6.9.1-main-08-28-2024-f33aacb5-cfg"
      ],
      "repoDigests": [
        "sha256:c72ce5b551cb7c059d43ff7ed30dcfc0f2bc85f907e5f5edb0af5516a2b1045c"
      ]
    },
    {
      "id": "sha256:7bbfb9164f1ed111ff3160d9f15f1a85a050d30529acc966bf4f03cf1ed34b4a",
      "bytes": 202382742,
      "size": "193.0 MiB",
      "repoTags": [
        "mcr.microsoft.com/containernetworking/azure-cns:v1.4.56"
      ],
      "repoDigests": [
        "sha256:7eaf6d3c753c28c170ae6d724a42441ab14620979a82d003a6b5cb2891c32270"
      ]
    },
    {
      "id": "sha256:d0712c8269b917f76cf7c10b4d1894b93f02743503152e1a6c6acf8ce1609c41",
      "bytes": 26330144,
      "size": "25.1 MiB",
      "repoTags": [
        "mcr.microsoft.com/containernetworking/azure-ipam:v0.2.0"
      ],
      "repoDigests": [
        "sha256:e349cb26e795e2f697a663bcfa44c2377551b3aa1a150ecade1ca48ae8e04aec"
      ]
    },
    {
      "id": "sha256:0ae0ee505c8520e5f845ac1ef8e2397193b89fd3487a27379c078e8397d5fe0f",
      "bytes": 202610732,
      "size": "193.2 MiB",
      "repoTags": [
        "mcr.microsoft.com/oss/cilium/cilium:1.13.13-4"
      ],
      "repoDigests": [
        "sha256:05a7fc6b0f803422d7e001cc2a24b6bf8fead5cc1be43407638d702457d6e808"
      ]
    },
    {
      "id": "sha256:5b096872ce3f460fb80a6a565d5f444c4e5e41664c52dd1737aa0baa761ae1e4",
      "bytes": 18005055,
      "size": "17.2 MiB",
      "repoTags": [
        "mcr.microsoft.com/oss/kubernetes/azure-cloud-node-manager:v1.28.11"
      ],
      "repoDigests": [
        "sha256:0d50766bd56f20812073d00a973d64fb49cc6f7b4a23484b521c3e34abe31984"
      ]
    },
    {
      "id": "sha256:38be8d6fab1bffa00c42eed26af7c3877646a2e48a23ee0d732dba2e72c35bd4",
      "bytes": 29461095,
      "size": "28.1 MiB",
      "repoTags": [
        "mcr.microsoft.com/azure-policy/policy-kubernetes-addon-prod:1.8.0"
      ],
      "repoDigests": [
        "sha256:74bbe90c0a01c1825b58e7cf4cb724fcf7e0f6701ff7fcd2ae753184a2f0c6a0"
      ]
    },
    {
      "id": "sha256:405ec2725358017740cd40a34b0f6d98fc9d1b04a524cbf98ec834bf42f2c85f",
      "bytes": 83928135,
      "size": "80.0 MiB",
      "repoTags": [
        "mcr.microsoft.com/containernetworking/azure-cni:v1.6.7"
      ],
      "repoDigests": [
        "sha256:b93f37c77f4df0c2ba8f8d208d4e482d27308627a81fe6fc152f7cdeb2750fdd"
      ]
    },
    {
      "id": "sha256:96b278a19ffe27bd026c5048ad13f2841efe4b22b5e91a16539813149630daf4",
      "bytes": 59956860,
      "size": "57.2 MiB",
      "repoTags": [
        "mcr.microsoft.com/oss/kubernetes-csi/azuredisk-csi:v1.28.10"
      ],
      "repoDigests": [
        "sha256:27d9cbfe411a38cee217f22d7276e10f23fb72790cb2407db7a66b04c6adeda7"
      ]
    },
    {
      "id": "sha256:a3bd8971f2e3044326130cc850365406a6192d5f36741ece7a7091a6727afc34",
      "bytes": 96560529,
      "size": "92.1 MiB",
      "repoTags": [
        "mcr.microsoft.com/oss/kubernetes-csi/azurefile-csi:v1.28.13"
      ],
      "repoDigests": [
        "sha256:a8a8f788d70da4755c9eff598a9c7e16ad1cd995f2356683b06a9de42c6e3936"
      ]
    },
    {
      "id": "sha256:8e0d37f66394e8df3c8d01ef2a1edd8dbbcd20ac41b5ed86d691ab7d02fb5165",
      "bytes": 99150372,
      "size": "94.6 MiB",
      "repoTags": [
        "mcr.microsoft.com/oss/kubernetes-csi/azurefile-csi:v1.29.9"
      ],
      "repoDigests": [
        "sha256:543b4eedbeca474aebdff1aae6d92d8294d1d193c2376cc3d6e3a0e6da455898"
      ]
    },
    {
      "id": "sha256:c86106db53841ca61618704ec3761f2e70202df74e7bd01db95c03843f3bf775",
      "bytes": 99426403,
      "size": "94.8 MiB",
      "repoTags": [
        "mcr.microsoft.com/oss/kubernetes-csi/azurefile-csi:v1.30.6"
      ],
      "repoDigests": [
        "sha256:0a8027ba74b355f09ba62d9cfe61258d31695be35dd165a9779e0046f63d1fa2"
      ]
    },
    {
      "id": "sha256:b2325d74a9194117c30ea17a9b51a17b57b424411c9e9ee9e28c4619f69c167a",
      "bytes": 14676308,
      "size": "14.0 MiB",
      "repoTags": [
        "mcr.microsoft.com/oss/kubernetes-csi/livenessprobe:v2.14.0"
      ],
      "repoDigests": [
        "sha256:d3312f8434cee03e0c5f1d4582b8d2a9b630271726ea5f83c57eead7f440e654"
      ]
    },
    {
      "id": "sha256:f42c335b2115c25551323f1cc26b08f0ace008c99d645561985c12fb92060d60",
      "bytes": 83028829,
      "size": "79.2 MiB",
      "repoTags": [
        "mcr.microsoft.com/oss/kubernetes/kube-proxy:v1.28.14"
      ],
      "repoDigests": [
        "sha256:69b6c37b56b8eeabc2f49f47d78830ac55703d5af0d173a9ed5369e490b6c8eb"
      ]
    },
    {
      "id": "sha256:f6f4bac2c31fd7a4824211574cab8045b12f49fab93633529a73226f4b478338",
      "bytes": 82295317,
      "size": "78.5 MiB",
      "repoTags": [
        "mcr.microsoft.com/containernetworking/azure-cni:v1.5.38"
      ],
      "repoDigests": [
        "sha256:71ec4ef3ff95487b3f956034d464f1b5ece556022af6b5b351b0f7d2cad95316"
      ]
    },
    {
      "id": "sha256:9c3b000e3613eaff6a2bb89f7d9f1171bb82282828da23501f7732429d150981",
      "bytes": 44388499,
      "size": "42.3 MiB",
      "repoTags": [
        "mcr.microsoft.com/oss/kubernetes/kube-state-metrics:v2.11.0"
      ],
      "repoDigests": [
        "sha256:66b9dcb966f97ecc314d9670067de0ea096b982e1c9ec459a74d0b70a50c91bb"
      ]
    },
    {
      "id": "sha256:94cffee7ae8e4eb248f80a76b671ddac5e85f6c6cc8552766355b9c1775a3d0c",
      "bytes": 40772666,
      "size": "38.9 MiB",
      "repoTags": [
        "mcr.microsoft.com/azuremonitor/containerinsights/ciprod/prometheus-collector/images:6.9.1-main-08-28-2024-f33aacb5-targetallocator"
      ],
      "repoDigests": [
        "sha256:4b96fc1b8801ca31f0a5a4cab6cc84852e7f77951a9b21b2b406586df5a56e19"
      ]
    },
    {
      "id": "sha256:a140d8fed00db6daeca2297f82e0cae438756516980a65d110b9a952377a1c58",
      "bytes": 62677931,
      "size": "59.8 MiB",
      "repoTags": [
        "mcr.microsoft.com/containernetworking/azure-cns:v1.6.7"
      ],
      "repoDigests": [
        "sha256:25b049c18dfdddb5bf1326af1632b0fc845d3a9614bcdeffe30ef6c9e3aecf86"
      ]
    },
    {
      "id": "sha256:cd294fbcd88f7de105bffc6a1602317a5634420777c3c765bd49ea29e7ce7988",
      "bytes": 63666240,
      "size": "60.7 MiB",
      "repoTags": [
        "mcr.microsoft.com/oss/kubernetes-csi/azuredisk-csi:v1.30.5"
      ],
      "repoDigests": [
        "sha256:232246480a1eed41ba7f0d65d038412af7da9c6dc3fe6ebc613593c4df96c939"
      ]
    },
    {
      "id": "sha256:abee33b448d19df1975513c858226cdf2ac5b6cdd3f0181e0919c8c38160bfba",
      "bytes": 158634784,
      "size": "151.3 MiB",
      "repoTags": [
        "mcr.microsoft.com/oss/kubernetes-csi/blob-csi:v1.23.9"
      ],
      "repoDigests": [
        "sha256:14cd059fa2ef80b9169a73e539b4c78bd76dc0468603b1200bb9ae775d80936a"
      ]
    },
    {
      "id": "sha256:085e8d3ecac62638c0b8890ffff9fdb23203666af824f60297d56b1aa89a843b",
      "bytes": 11207872,
      "size": "10.7 MiB",
      "repoTags": [
        "mcr.microsoft.com/oss/kubernetes-csi/csi-node-driver-registrar:v2.10.1"
      ],
      "repoDigests": [
        "sha256:b3bbd7a6171bff15eeefd137316fa16415aa6a4c817e5ec609662793093b3526"
      ]
    },
    {
      "id": "sha256:17c9d008f45debc00a173c70309642c5ffc924d4397141d7abf753b0cb175e6a",
      "bytes": 81187165,
      "size": "77.4 MiB",
      "repoTags": [
        "mcr.microsoft.com/oss/kubernetes/kube-proxy:v1.27.100-akslts"
      ],
      "repoDigests": [
        "sha256:d95147676d7630df8460f64d3fff6127ab9e191772631011262572291975a27a"
      ]
    },
    {
      "id": "sha256:e049dfb0d7f1429a44aa70b78d6ce258562662fb465afa7567d60e8a00019df6",
      "bytes": 92781917,
      "size": "88.5 MiB",
      "repoTags": [
        "mcr.microsoft.com/oss/kubernetes/kube-proxy:v1.31.2"
      ],
      "repoDigests": [
        "sha256:518118f09ab65efc1dc115fb94c9be0af7008dd46a9daa67449249217b0b9fbb"
      ]
    },
    {
      "id": "sha256:72caddef8e30b93d88227034b3db067a76110856e2b3df3ccaf3b61c6ef2c9b6",
      "bytes": 159083682,
      "size": "151.7 MiB",
      "repoTags": [
        "mcr.microsoft.com/azuremonitor/containerinsights/ciprod/prometheus-collector/images:6.10.0-main-09-16-2024-85a71678-cfg"
      ],
      "repoDigests": [
        "sha256:432d3d663dbf262e6a377c20fb2b92fe382e388e2a95b1b7c65c7d73ac3cf4c9"
      ]
    },
    {
      "id": "sha256:8b4c5d52f6fba917ef23bc3c41613ffd336f8473c444081196030fe08f7f2b64",
      "bytes": 42760884,
      "size": "40.8 MiB",
      "repoTags": [
        "mcr.microsoft.com/oss/open-policy-agent/gatekeeper:v3.17.1"
      ],
      "repoDigests": [
        "sha256:753298ef2c3555bc7617423d2e314b593f149494c17c71a2a6acdac4519468c2"
      ]
    },
    {
      "id": "sha256:42de643d0da998409dd704c175afe6030d2354e05d21045cff17967c52fb9c69",
      "bytes": 66365652,
      "size": "63.3 MiB",
      "repoTags": [
        "mcr.microsoft.com/oss/kubernetes-csi/azuredisk-csi:v1.30.4"
      ],
      "repoDigests": [
        "sha256:3c40295531a3b9279f2ed0a6adca45832c02b362f8780f9b831c21b6101d22cd"
      ]
    },
    {
      "id": "sha256:c41d14929e70e26fb608d01b0df08f05a910bf5b9df246dbf48c9844bc68c85a",
      "bytes": 159111623,
      "size": "151.7 MiB",
      "repoTags": [
        "mcr.microsoft.com/oss/kubernetes-csi/blob-csi:v1.25.0"
      ],
      "repoDigests": [
        "sha256:c2fb2656ce89e454ba0541e425a36e62a7302ee8ae9f21093517791576b04775"
      ]
    },
    {
      "id": "sha256:5a35adb36da915f659ebc2bed9dc0a3e79fcf1750a61adfe40efde03e4a73f11",
      "bytes": 10932551,
      "size": "10.4 MiB",
      "repoTags": [
        "mcr.microsoft.com/oss/kubernetes/autoscaler/addon-resizer:1.8.20"
      ],
      "repoDigests": [
        "sha256:5f6148e852e1cce336ca7776c6b93bbf3bd12a4169f8a5d32afc9a118c0bd9d8"
      ]
    },
    {
      "id": "sha256:e529f1bc3a83669d28ab8c8f725bbebc90d3d4b81396005bb94139d8c2281364",
      "bytes": 15639848,
      "size": "14.9 MiB",
      "repoTags": [
        "mcr.microsoft.com/oss/kubernetes/coredns:v1.9.4-hotfix.20240704"
      ],
      "repoDigests": [
        "sha256:e39893e8d799a34bf3601d2151ed0920d7715e05ad2cb3bef297076bbd8dcda7"
      ]
    },
    {
      "id": "sha256:8a9e6d1541e7be24324881d0cbcd8a0292c56d53e884e806b9dd6e5cc04fca3f",
      "bytes": 60412229,
      "size": "57.6 MiB",
      "repoTags": [
        "mcr.microsoft.com/oss/kubernetes-csi/azuredisk-csi:v1.28.11"
      ],
      "repoDigests": [
        "sha256:95bbca5ab28f1a81d8a9ec0b6e74ead74519ce0c4c67a49a43d9c47d537cfa15"
      ]
    },
    {
      "id": "sha256:051bf5603bcf8eca0e9108ff45e18d0116bdff9ead3398fd4299bf1b48c60097",
      "bytes": 31339652,
      "size": "29.9 MiB",
<<<<<<< HEAD
      "repoTags": [
        "mcr.microsoft.com/azure-policy/policy-kubernetes-addon-prod:1.9.1"
      ],
      "repoDigests": [
        "sha256:9a631466f83c3f48a846ff0810e6334b2ba3876f688806332f0b47c1521190ba"
      ]
    },
    {
      "id": "sha256:96b278a19ffe27bd026c5048ad13f2841efe4b22b5e91a16539813149630daf4",
      "bytes": 59956860,
      "size": "57.2 MiB",
      "repoTags": [
        "mcr.microsoft.com/oss/kubernetes-csi/azuredisk-csi:v1.28.10"
      ],
      "repoDigests": [
        "sha256:27d9cbfe411a38cee217f22d7276e10f23fb72790cb2407db7a66b04c6adeda7"
      ]
    },
    {
      "id": "sha256:8f2fb5a07b56ea57b0a32f6dfd387e9eb637d861e12ef938dc2d4fd18535c76a",
      "bytes": 101209176,
      "size": "96.5 MiB",
      "repoTags": [
        "mcr.microsoft.com/oss/kubernetes-csi/azurefile-csi:v1.30.5"
      ],
      "repoDigests": [
        "sha256:f44180bbeb14b08571f2858f1fdedfbbcff5600c6d6e34ec430c11d62400c153"
      ]
    },
    {
      "id": "sha256:cb244a5e6b006c0413ebe8add95d06636f7974b1114ff16b8d78d7f1de706d08",
      "bytes": 21021112,
      "size": "20.0 MiB",
      "repoTags": [
        "mcr.microsoft.com/oss/kubernetes/azure-cloud-node-manager:v1.29.11"
      ],
      "repoDigests": [
        "sha256:17888b0ebaec6735214b85d20bdcc8062f051bc27e835454e9ef89734d34aa4b"
      ]
    },
    {
      "id": "sha256:72caddef8e30b93d88227034b3db067a76110856e2b3df3ccaf3b61c6ef2c9b6",
      "bytes": 159083682,
      "size": "151.7 MiB",
      "repoTags": [
        "mcr.microsoft.com/azuremonitor/containerinsights/ciprod/prometheus-collector/images:6.10.0-main-09-16-2024-85a71678-cfg"
      ],
      "repoDigests": [
        "sha256:432d3d663dbf262e6a377c20fb2b92fe382e388e2a95b1b7c65c7d73ac3cf4c9"
      ]
    },
    {
      "id": "sha256:f6f4bac2c31fd7a4824211574cab8045b12f49fab93633529a73226f4b478338",
      "bytes": 82295317,
      "size": "78.5 MiB",
      "repoTags": [
        "mcr.microsoft.com/containernetworking/azure-cni:v1.5.38"
      ],
      "repoDigests": [
        "sha256:71ec4ef3ff95487b3f956034d464f1b5ece556022af6b5b351b0f7d2cad95316"
=======
      "repoTags": [
        "mcr.microsoft.com/azure-policy/policy-kubernetes-addon-prod:1.9.1"
      ],
      "repoDigests": [
        "sha256:9a631466f83c3f48a846ff0810e6334b2ba3876f688806332f0b47c1521190ba"
      ]
    },
    {
      "id": "sha256:b0961656d5bf764f629de5d05cfd7ca853f5b6a9cc2ee2cd387bef5c546953c8",
      "bytes": 202611344,
      "size": "193.2 MiB",
      "repoTags": [
        "mcr.microsoft.com/oss/cilium/cilium:1.13.13-3"
      ],
      "repoDigests": [
        "sha256:3b121f6860ec191371c4a34797e5842980af12289764e3ad32844bf2947537d9"
      ]
    },
    {
      "id": "sha256:8f2fb5a07b56ea57b0a32f6dfd387e9eb637d861e12ef938dc2d4fd18535c76a",
      "bytes": 101209176,
      "size": "96.5 MiB",
      "repoTags": [
        "mcr.microsoft.com/oss/kubernetes-csi/azurefile-csi:v1.30.5"
      ],
      "repoDigests": [
        "sha256:f44180bbeb14b08571f2858f1fdedfbbcff5600c6d6e34ec430c11d62400c153"
>>>>>>> 97637de2
      ]
    },
    {
      "id": "sha256:cb244a5e6b006c0413ebe8add95d06636f7974b1114ff16b8d78d7f1de706d08",
      "bytes": 21021112,
      "size": "20.0 MiB",
      "repoTags": [
        "mcr.microsoft.com/oss/kubernetes/azure-cloud-node-manager:v1.29.11"
      ],
      "repoDigests": [
        "sha256:17888b0ebaec6735214b85d20bdcc8062f051bc27e835454e9ef89734d34aa4b"
      ]
    },
    {
<<<<<<< HEAD
      "id": "sha256:a3bd8971f2e3044326130cc850365406a6192d5f36741ece7a7091a6727afc34",
      "bytes": 96560529,
      "size": "92.1 MiB",
      "repoTags": [
        "mcr.microsoft.com/oss/kubernetes-csi/azurefile-csi:v1.28.13"
      ],
      "repoDigests": [
        "sha256:a8a8f788d70da4755c9eff598a9c7e16ad1cd995f2356683b06a9de42c6e3936"
      ]
    },
    {
      "id": "sha256:5b096872ce3f460fb80a6a565d5f444c4e5e41664c52dd1737aa0baa761ae1e4",
      "bytes": 18005055,
      "size": "17.2 MiB",
      "repoTags": [
        "mcr.microsoft.com/oss/kubernetes/azure-cloud-node-manager:v1.28.11"
      ],
      "repoDigests": [
        "sha256:0d50766bd56f20812073d00a973d64fb49cc6f7b4a23484b521c3e34abe31984"
      ]
    },
    {
      "id": "sha256:892dffa64624c748bdc05c82c244789209d6995d785a660cb8072c86a08f10ec",
      "bytes": 83041629,
      "size": "79.2 MiB",
      "repoTags": [
        "mcr.microsoft.com/oss/kubernetes/kube-proxy:v1.28.15"
      ],
      "repoDigests": [
        "sha256:1c9be7105a138cf7581c8c6f0a19ffeced4eba1540bc27d6a0ac687a26e0eae7"
      ]
    },
    {
      "id": "sha256:9c3b000e3613eaff6a2bb89f7d9f1171bb82282828da23501f7732429d150981",
      "bytes": 44388499,
      "size": "42.3 MiB",
      "repoTags": [
        "mcr.microsoft.com/oss/kubernetes/kube-state-metrics:v2.11.0"
      ],
      "repoDigests": [
        "sha256:66b9dcb966f97ecc314d9670067de0ea096b982e1c9ec459a74d0b70a50c91bb"
      ]
    },
    {
      "id": "sha256:0deae3175d2254600b284e926dfd7a08b5341db240f73b8bd829ac29dbaedff1",
      "bytes": 17145652,
      "size": "16.4 MiB",
      "repoTags": [
        "mcr.microsoft.com/aks/ip-masq-agent-v2:v0.1.14"
      ],
      "repoDigests": [
        "sha256:fda7f69a4914fe76479737c169f2aa6d7ec93546f8535838c7b9c6623a648aff"
      ]
    },
    {
      "id": "sha256:7860c676bbdf81896be8eee675dc047454f0a90be343629187cc7b19e3b815fe",
      "bytes": 73005201,
      "size": "69.6 MiB",
      "repoTags": [
        "mcr.microsoft.com/containernetworking/cni-dropgz:v0.0.20"
      ],
      "repoDigests": [
        "sha256:017badca5a13c0e30fdf0615ce0b685a9fe84da663ae1b7127ccb1cd8ef5ed63"
      ]
    },
    {
      "id": "sha256:b0961656d5bf764f629de5d05cfd7ca853f5b6a9cc2ee2cd387bef5c546953c8",
      "bytes": 202611344,
      "size": "193.2 MiB",
      "repoTags": [
        "mcr.microsoft.com/oss/cilium/cilium:1.13.13-3"
      ],
      "repoDigests": [
        "sha256:3b121f6860ec191371c4a34797e5842980af12289764e3ad32844bf2947537d9"
      ]
    },
    {
      "id": "sha256:44bc7e65983df56e1c8c9c1538c41d983d4b3b87e9d0b7f495ae64890daba669",
      "bytes": 13701892,
      "size": "13.1 MiB",
      "repoTags": [
        "mcr.microsoft.com/oss/kubernetes-csi/csi-node-driver-registrar:v2.11.1"
      ],
      "repoDigests": [
        "sha256:27a7a7ebd0f4b6d4a4cd56d9c96d27288a7b223b4feacee3b7fcf5be3c2ec63a"
      ]
    },
    {
      "id": "sha256:715da2205f1fbdb1dda2fba465c2b572724b5080a4c1302fe19460d702f02d35",
      "bytes": 17612247,
      "size": "16.8 MiB",
      "repoTags": [
        "mcr.microsoft.com/oss/kubernetes/azure-cloud-node-manager:v1.27.21"
      ],
      "repoDigests": [
        "sha256:e4bc0d59696f4c9f76a3a7c7fabec7f3bcd6b3845759bfc28f43817ab149c698"
      ]
    },
    {
      "id": "sha256:a890e7f6a3d02eed3cf864a62d7763a645897ec7ff5c55850843c229ab6b12a6",
      "bytes": 25713801,
      "size": "24.5 MiB",
      "repoTags": [
        "mcr.microsoft.com/azure-policy/policy-kubernetes-webhook:1.8.0"
      ],
      "repoDigests": [
        "sha256:927f8260a770f92d2231f8eafc0a9956ed00dbf5faef8ce5d01977c6c3da3023"
      ]
    },
    {
      "id": "sha256:fc2b48ff2221950de2569a2a854a55717f73a24bdca12649bea38920f5b746eb",
      "bytes": 25688274,
      "size": "24.5 MiB",
      "repoTags": [
        "mcr.microsoft.com/oss/v2/kubernetes/coredns:v1.11.3-2"
      ],
      "repoDigests": [
        "sha256:bd0695a8d9e39a1eaf103f113c5102ace89c2345113c9c06dc0b6c8c259c1730"
      ]
    },
    {
      "id": "sha256:22c9fbb4302597b615dc069c16caebae58d25b466e073f352d0b84d08d6b9804",
      "bytes": 3513016,
      "size": "3.4 MiB",
      "repoTags": [
        "mcr.microsoft.com/aks/aks-node-ca-watcher:master.241021.1",
        "mcr.microsoft.com/aks/aks-node-ca-watcher:static"
      ],
      "repoDigests": [
        "sha256:5dda7066cc23852e18aa4a9531adfae56dcbf1631e49580b5f8917d47ed17f02"
      ]
    },
    {
      "id": "sha256:3540656f36da85a7e9959967fff4878f1cc3177af0900bae6a130499e2614d64",
      "bytes": 84241245,
      "size": "80.3 MiB",
      "repoTags": [
        "mcr.microsoft.com/oss/kubernetes/kube-proxy:v1.29.10"
      ],
      "repoDigests": [
        "sha256:e3492db8acd5c16ea15c3da7d0545f47255313d9ae898adcbdfd8402b4190d3c"
=======
      "id": "sha256:070f7dad123c53ed9ec1e2343093d076d9dc6d9b0714d7351130cb819cbca7b2",
      "bytes": 92781917,
      "size": "88.5 MiB",
      "repoTags": [
        "mcr.microsoft.com/oss/kubernetes/kube-proxy:v1.31.3"
      ],
      "repoDigests": [
        "sha256:f4a9c8fce0e7b36f2be8a0a55021447b9ff5c65448e68148b2d6fb3419c2887d"
      ]
    },
    {
      "id": "sha256:fc2b48ff2221950de2569a2a854a55717f73a24bdca12649bea38920f5b746eb",
      "bytes": 25688274,
      "size": "24.5 MiB",
      "repoTags": [
        "mcr.microsoft.com/oss/v2/kubernetes/coredns:v1.11.3-2"
      ],
      "repoDigests": [
        "sha256:bd0695a8d9e39a1eaf103f113c5102ace89c2345113c9c06dc0b6c8c259c1730"
      ]
    },
    {
      "id": "sha256:22c9fbb4302597b615dc069c16caebae58d25b466e073f352d0b84d08d6b9804",
      "bytes": 3513016,
      "size": "3.4 MiB",
      "repoTags": [
        "mcr.microsoft.com/aks/aks-node-ca-watcher:master.241021.1",
        "mcr.microsoft.com/aks/aks-node-ca-watcher:static"
      ],
      "repoDigests": [
        "sha256:5dda7066cc23852e18aa4a9531adfae56dcbf1631e49580b5f8917d47ed17f02"
      ]
    },
    {
      "id": "sha256:3540656f36da85a7e9959967fff4878f1cc3177af0900bae6a130499e2614d64",
      "bytes": 84241245,
      "size": "80.3 MiB",
      "repoTags": [
        "mcr.microsoft.com/oss/kubernetes/kube-proxy:v1.29.10"
      ],
      "repoDigests": [
        "sha256:e3492db8acd5c16ea15c3da7d0545f47255313d9ae898adcbdfd8402b4190d3c"
      ]
    },
    {
      "id": "sha256:ef4eeced0357719bc768d2c415ba0fb7c3a50a65142198f4b5a5017cafb77107",
      "bytes": 41536431,
      "size": "39.6 MiB",
      "repoTags": [
        "mcr.microsoft.com/oss/open-policy-agent/gatekeeper:v3.16.3"
      ],
      "repoDigests": [
        "sha256:d9da6e750d31b403fe5f7f93f5d5fa6fb5b5f8f1d41d8bb44fee358ba3a11e45"
      ]
    },
    {
      "id": "sha256:ba50fd85ab00f70363d4ef319d7b95dc65b9b7826bf9a2a77be604298b09fdcd",
      "bytes": 20622995,
      "size": "19.7 MiB",
      "repoTags": [
        "mcr.microsoft.com/oss/kubernetes/azure-cloud-node-manager:v1.29.9"
      ],
      "repoDigests": [
        "sha256:175d52f1d48d1b947823974166bcdd403c0644c5bca6f7275a3087d29fe8f36d"
      ]
    },
    {
      "id": "sha256:64e5b3a566f8463f9eb99d3d47079e9689ef4233eed03c43ed640d319192ee0d",
      "bytes": 13147946,
      "size": "12.5 MiB",
      "repoTags": [
        "mcr.microsoft.com/oss/kubernetes/autoscaler/addon-resizer:1.8.22"
      ],
      "repoDigests": [
        "sha256:2209b7830a5ae09eff36b3d150b3e743ed0bac094da9c7dc74288a2572f7dfb1"
      ]
    },
    {
      "id": "sha256:6f094fcfdee0615acc5bb6074a0089271d8ffc8f7d930e1d2240feadf96f047f",
      "bytes": 17482039,
      "size": "16.7 MiB",
      "repoTags": [
        "mcr.microsoft.com/oss/kubernetes/azure-cloud-node-manager:v1.27.20"
      ],
      "repoDigests": [
        "sha256:c2fd42b67264d8b869a357fb53f3dabba8566b5278de939583f5071064b2f332"
      ]
    },
    {
      "id": "sha256:b1f09705377490a2ebdd68401f1461e8893693b2c5a2b7b98a652c34388b6949",
      "bytes": 20977494,
      "size": "20.0 MiB",
      "repoTags": [
        "mcr.microsoft.com/oss/kubernetes/azure-cloud-node-manager:v1.30.0"
      ],
      "repoDigests": [
        "sha256:77130d502210db5482178e28d3d34fe12776dd6cfb6d66b75108f0e082656dca"
      ]
    },
    {
      "id": "sha256:7b178dc69474dd40a6471673c620079746e086c341b373fa723c09e043a5b911",
      "bytes": 300833,
      "size": "293.8 KiB",
      "repoTags": [
        "mcr.microsoft.com/oss/kubernetes/pause:3.6"
      ],
      "repoDigests": [
        "sha256:b4b669f27933146227c9180398f99d8b3100637e4a0a1ccf804f8b12f4b9b8df"
      ]
    },
    {
      "id": "sha256:5639190cb1a51ca3bcfac1975f6725e2aff2902b4a7c0710776b62e2ce4214fc",
      "bytes": 160577936,
      "size": "153.1 MiB",
      "repoTags": [
        "mcr.microsoft.com/oss/kubernetes-csi/blob-csi:v1.23.7"
      ],
      "repoDigests": [
        "sha256:effbb32afe340ef957f4f158b46caf7743e2779e9f5e35bc87b8feead181b2e6"
      ]
    },
    {
      "id": "sha256:02ae07e3509f283458ac5780a024e50fffad7b588f7bd4e1ab07fa914e3f10d9",
      "bytes": 54973080,
      "size": "52.4 MiB",
      "repoTags": [
        "mcr.microsoft.com/containernetworking/azure-cni:v1.4.56"
      ],
      "repoDigests": [
        "sha256:251f03bbd5075a1461094c975df2777e459f974be19757726a2223135b9cb2e3"
      ]
    },
    {
      "id": "sha256:ecc498c2f8e693fa14057f549c181e0fe8f56e29d60f1d78094eea59e7bc2008",
      "bytes": 80965499,
      "size": "77.2 MiB",
      "repoTags": [
        "mcr.microsoft.com/containernetworking/azure-cni:v1.5.35"
      ],
      "repoDigests": [
        "sha256:a69e900899bef0e71d240503ef07ccb0f5e85b5eb25bb9f52212a3f2c31ab63b"
>>>>>>> 97637de2
      ]
    },
    {
      "id": "sha256:dbb7d998378436b3965205747633b498102cc48fc831187ae4a17e43d3f54c8e",
      "bytes": 25846128,
      "size": "24.6 MiB",
      "repoTags": [
        "mcr.microsoft.com/containernetworking/azure-ipam:v0.0.7"
      ],
      "repoDigests": [
        "sha256:49ff3d67f3b4adcaf3808783858be2460c1b7921ff5e67a87ba9f9fcb051e1e0"
      ]
    },
    {
<<<<<<< HEAD
      "id": "sha256:ba50fd85ab00f70363d4ef319d7b95dc65b9b7826bf9a2a77be604298b09fdcd",
      "bytes": 20622995,
      "size": "19.7 MiB",
      "repoTags": [
        "mcr.microsoft.com/oss/kubernetes/azure-cloud-node-manager:v1.29.9"
      ],
      "repoDigests": [
        "sha256:175d52f1d48d1b947823974166bcdd403c0644c5bca6f7275a3087d29fe8f36d"
      ]
    },
    {
      "id": "sha256:64e5b3a566f8463f9eb99d3d47079e9689ef4233eed03c43ed640d319192ee0d",
      "bytes": 13147946,
      "size": "12.5 MiB",
      "repoTags": [
        "mcr.microsoft.com/oss/kubernetes/autoscaler/addon-resizer:1.8.22"
      ],
      "repoDigests": [
        "sha256:2209b7830a5ae09eff36b3d150b3e743ed0bac094da9c7dc74288a2572f7dfb1"
      ]
    },
    {
      "id": "sha256:6f094fcfdee0615acc5bb6074a0089271d8ffc8f7d930e1d2240feadf96f047f",
      "bytes": 17482039,
      "size": "16.7 MiB",
      "repoTags": [
        "mcr.microsoft.com/oss/kubernetes/azure-cloud-node-manager:v1.27.20"
      ],
      "repoDigests": [
        "sha256:c2fd42b67264d8b869a357fb53f3dabba8566b5278de939583f5071064b2f332"
      ]
    },
    {
      "id": "sha256:b1f09705377490a2ebdd68401f1461e8893693b2c5a2b7b98a652c34388b6949",
      "bytes": 20977494,
      "size": "20.0 MiB",
      "repoTags": [
        "mcr.microsoft.com/oss/kubernetes/azure-cloud-node-manager:v1.30.0"
      ],
      "repoDigests": [
        "sha256:77130d502210db5482178e28d3d34fe12776dd6cfb6d66b75108f0e082656dca"
      ]
    },
    {
      "id": "sha256:7b178dc69474dd40a6471673c620079746e086c341b373fa723c09e043a5b911",
      "bytes": 300833,
      "size": "293.8 KiB",
      "repoTags": [
        "mcr.microsoft.com/oss/kubernetes/pause:3.6"
      ],
      "repoDigests": [
        "sha256:b4b669f27933146227c9180398f99d8b3100637e4a0a1ccf804f8b12f4b9b8df"
      ]
    },
    {
      "id": "sha256:5639190cb1a51ca3bcfac1975f6725e2aff2902b4a7c0710776b62e2ce4214fc",
      "bytes": 160577936,
      "size": "153.1 MiB",
      "repoTags": [
        "mcr.microsoft.com/oss/kubernetes-csi/blob-csi:v1.23.7"
      ],
      "repoDigests": [
        "sha256:effbb32afe340ef957f4f158b46caf7743e2779e9f5e35bc87b8feead181b2e6"
      ]
    },
    {
      "id": "sha256:02ae07e3509f283458ac5780a024e50fffad7b588f7bd4e1ab07fa914e3f10d9",
      "bytes": 54973080,
      "size": "52.4 MiB",
      "repoTags": [
        "mcr.microsoft.com/containernetworking/azure-cni:v1.4.56"
      ],
      "repoDigests": [
        "sha256:251f03bbd5075a1461094c975df2777e459f974be19757726a2223135b9cb2e3"
      ]
    },
    {
      "id": "sha256:ecc498c2f8e693fa14057f549c181e0fe8f56e29d60f1d78094eea59e7bc2008",
      "bytes": 80965499,
      "size": "77.2 MiB",
      "repoTags": [
        "mcr.microsoft.com/containernetworking/azure-cni:v1.5.35"
      ],
      "repoDigests": [
        "sha256:a69e900899bef0e71d240503ef07ccb0f5e85b5eb25bb9f52212a3f2c31ab63b"
      ]
    },
    {
      "id": "sha256:dbb7d998378436b3965205747633b498102cc48fc831187ae4a17e43d3f54c8e",
      "bytes": 25846128,
      "size": "24.6 MiB",
      "repoTags": [
        "mcr.microsoft.com/containernetworking/azure-ipam:v0.0.7"
      ],
      "repoDigests": [
        "sha256:49ff3d67f3b4adcaf3808783858be2460c1b7921ff5e67a87ba9f9fcb051e1e0"
      ]
    },
    {
      "id": "sha256:cc8e7a4fde67bb1c9f7754dcf279fc338683826120e43b6782ff14eca59e3213",
      "bytes": 158787279,
      "size": "151.4 MiB",
      "repoTags": [
        "mcr.microsoft.com/oss/kubernetes-csi/blob-csi:v1.24.5"
      ],
      "repoDigests": [
        "sha256:6c0c5e32e29451c511093dcdfa14f915b2ab114d73347aef39067a67488f36a6"
      ]
    },
    {
      "id": "sha256:e219da8f86f29ce280ed13b0d892851fbbcc4e919e579990c9c8fd9015a4b4c5",
      "bytes": 21001148,
      "size": "20.0 MiB",
      "repoTags": [
        "mcr.microsoft.com/oss/kubernetes/azure-cloud-node-manager:v1.30.5"
      ],
      "repoDigests": [
        "sha256:16203c47820604328950e7b7bbf6fd103aec51e1c13c2a3689546e0ba6119b2c"
      ]
    },
    {
      "id": "sha256:19fdfa77105f14880eb1b33872ddfe7a6bb7a7501634dcc305f5720ec66d64d8",
      "bytes": 21371149,
      "size": "20.4 MiB",
      "repoTags": [
        "mcr.microsoft.com/oss/kubernetes/azure-cloud-node-manager:v1.30.7"
      ],
      "repoDigests": [
        "sha256:f18feb78e36eef88f0e23d98d798476d2bf6837de11892fe118ab043afdcd497"
      ]
    },
    {
      "id": "sha256:81ba48e19ff47fba73c9485ec60b28888563f769b6399cc74dc9a79f931bf5c3",
      "bytes": 292698937,
      "size": "279.1 MiB",
      "repoTags": [
        "mcr.microsoft.com/azuremonitor/containerinsights/ciprod/prometheus-collector/images:6.10.0-main-09-16-2024-85a71678"
      ],
      "repoDigests": [
        "sha256:a414de81d6976fc96a97d9e5c79781ed3a7691a4cbbf29733cfc52a737c79c3d"
=======
      "id": "sha256:cc8e7a4fde67bb1c9f7754dcf279fc338683826120e43b6782ff14eca59e3213",
      "bytes": 158787279,
      "size": "151.4 MiB",
      "repoTags": [
        "mcr.microsoft.com/oss/kubernetes-csi/blob-csi:v1.24.5"
      ],
      "repoDigests": [
        "sha256:6c0c5e32e29451c511093dcdfa14f915b2ab114d73347aef39067a67488f36a6"
      ]
    },
    {
      "id": "sha256:e219da8f86f29ce280ed13b0d892851fbbcc4e919e579990c9c8fd9015a4b4c5",
      "bytes": 21001148,
      "size": "20.0 MiB",
      "repoTags": [
        "mcr.microsoft.com/oss/kubernetes/azure-cloud-node-manager:v1.30.5"
      ],
      "repoDigests": [
        "sha256:16203c47820604328950e7b7bbf6fd103aec51e1c13c2a3689546e0ba6119b2c"
      ]
    },
    {
      "id": "sha256:19fdfa77105f14880eb1b33872ddfe7a6bb7a7501634dcc305f5720ec66d64d8",
      "bytes": 21371149,
      "size": "20.4 MiB",
      "repoTags": [
        "mcr.microsoft.com/oss/kubernetes/azure-cloud-node-manager:v1.30.7"
      ],
      "repoDigests": [
        "sha256:f18feb78e36eef88f0e23d98d798476d2bf6837de11892fe118ab043afdcd497"
      ]
    },
    {
      "id": "sha256:81ba48e19ff47fba73c9485ec60b28888563f769b6399cc74dc9a79f931bf5c3",
      "bytes": 292698937,
      "size": "279.1 MiB",
      "repoTags": [
        "mcr.microsoft.com/azuremonitor/containerinsights/ciprod/prometheus-collector/images:6.10.0-main-09-16-2024-85a71678"
      ],
      "repoDigests": [
        "sha256:a414de81d6976fc96a97d9e5c79781ed3a7691a4cbbf29733cfc52a737c79c3d"
      ]
    },
    {
      "id": "sha256:68d78f5a6784a16e8b8a34f68a97d7daf823036ee69d53ca61bf6be241fcae42",
      "bytes": 99755742,
      "size": "95.1 MiB",
      "repoTags": [
        "mcr.microsoft.com/oss/kubernetes-csi/azurefile-csi:v1.31.0"
      ],
      "repoDigests": [
        "sha256:1daa8a30a600b61e2a65dfb96750449e27bd5a5873a92c09ad7a51c899b7be5e"
      ]
    },
    {
      "id": "sha256:44bc7e65983df56e1c8c9c1538c41d983d4b3b87e9d0b7f495ae64890daba669",
      "bytes": 13701892,
      "size": "13.1 MiB",
      "repoTags": [
        "mcr.microsoft.com/oss/kubernetes-csi/csi-node-driver-registrar:v2.11.1"
      ],
      "repoDigests": [
        "sha256:27a7a7ebd0f4b6d4a4cd56d9c96d27288a7b223b4feacee3b7fcf5be3c2ec63a"
      ]
    },
    {
      "id": "sha256:6d31c7045f600007ed9629a112e7478291304d3ca7d66b29ac97cb81e61cadb4",
      "bytes": 18139034,
      "size": "17.3 MiB",
      "repoTags": [
        "mcr.microsoft.com/oss/kubernetes/azure-cloud-node-manager:v1.28.13"
      ],
      "repoDigests": [
        "sha256:525ca9c8a44bbdfa9acc0a417776bb822a1bbdaaf27d9776b8dcf5b3519c346a"
>>>>>>> 97637de2
      ]
    },
    {
      "id": "sha256:7860c676bbdf81896be8eee675dc047454f0a90be343629187cc7b19e3b815fe",
      "bytes": 73005201,
      "size": "69.6 MiB",
      "repoTags": [
        "mcr.microsoft.com/containernetworking/cni-dropgz:v0.0.20"
      ],
      "repoDigests": [
        "sha256:017badca5a13c0e30fdf0615ce0b685a9fe84da663ae1b7127ccb1cd8ef5ed63"
      ]
    },
    {
<<<<<<< HEAD
      "id": "sha256:44bc7e65983df56e1c8c9c1538c41d983d4b3b87e9d0b7f495ae64890daba669",
      "bytes": 13701892,
      "size": "13.1 MiB",
      "repoTags": [
        "mcr.microsoft.com/oss/kubernetes-csi/csi-node-driver-registrar:v2.11.1"
      ],
      "repoDigests": [
        "sha256:27a7a7ebd0f4b6d4a4cd56d9c96d27288a7b223b4feacee3b7fcf5be3c2ec63a"
      ]
    },
    {
      "id": "sha256:6d31c7045f600007ed9629a112e7478291304d3ca7d66b29ac97cb81e61cadb4",
      "bytes": 18139034,
      "size": "17.3 MiB",
      "repoTags": [
        "mcr.microsoft.com/oss/kubernetes/azure-cloud-node-manager:v1.28.13"
      ],
      "repoDigests": [
        "sha256:525ca9c8a44bbdfa9acc0a417776bb822a1bbdaaf27d9776b8dcf5b3519c346a"
      ]
    },
    {
      "id": "sha256:7860c676bbdf81896be8eee675dc047454f0a90be343629187cc7b19e3b815fe",
      "bytes": 73005201,
      "size": "69.6 MiB",
      "repoTags": [
        "mcr.microsoft.com/containernetworking/cni-dropgz:v0.0.20"
      ],
      "repoDigests": [
        "sha256:017badca5a13c0e30fdf0615ce0b685a9fe84da663ae1b7127ccb1cd8ef5ed63"
      ]
    },
    {
      "id": "sha256:a50447fed2b56b4f2ec3fba27a2c925d194dbebe100bc587ecf275ee10560fc2",
      "bytes": 10801191,
      "size": "10.3 MiB",
      "repoTags": [
        "mcr.microsoft.com/oss/kubernetes/windows-gmsa-webhook:v0.7.1"
      ],
      "repoDigests": [
        "sha256:d4265ec6de06c0e5280be1594c87820d19dc2737085f164bf269097f0dad2979"
      ]
    },
    {
      "id": "sha256:bdaf4ac59709c9f6580afe2f05fa23806a81a3da6e159b00d2d800244d5b9912",
      "bytes": 22846651,
      "size": "21.8 MiB",
      "repoTags": [
        "mcr.microsoft.com/oss/v2/kubernetes/coredns:v1.9.4-2"
      ],
      "repoDigests": [
=======
      "id": "sha256:a50447fed2b56b4f2ec3fba27a2c925d194dbebe100bc587ecf275ee10560fc2",
      "bytes": 10801191,
      "size": "10.3 MiB",
      "repoTags": [
        "mcr.microsoft.com/oss/kubernetes/windows-gmsa-webhook:v0.7.1"
      ],
      "repoDigests": [
        "sha256:d4265ec6de06c0e5280be1594c87820d19dc2737085f164bf269097f0dad2979"
      ]
    },
    {
      "id": "sha256:bdaf4ac59709c9f6580afe2f05fa23806a81a3da6e159b00d2d800244d5b9912",
      "bytes": 22846651,
      "size": "21.8 MiB",
      "repoTags": [
        "mcr.microsoft.com/oss/v2/kubernetes/coredns:v1.9.4-2"
      ],
      "repoDigests": [
>>>>>>> 97637de2
        "sha256:3cf214841e9db74b9a33db416ab2fa8b8879d9572c1130499afd2f88e8ceefc2"
      ]
    },
    {
      "id": "sha256:c05d275106483a56d68bdc0037354f0de985809a613c98a6df66cb5f52fc12f6",
      "bytes": 160737601,
      "size": "153.3 MiB",
      "repoTags": [
        "mcr.microsoft.com/oss/kubernetes-csi/blob-csi:v1.24.3"
      ],
      "repoDigests": [
        "sha256:6083fcb64d0efc7ddb88fc1dc487f20cd1ea2ca2bc81a5dffafecdf7e6225cee"
      ]
    }
  ]
}<|MERGE_RESOLUTION|>--- conflicted
+++ resolved
@@ -179,14 +179,14 @@
       ]
     },
     {
-      "id": "sha256:feefd695f024d59665f83d8b3c76fa3018bd0ead5e3bd8b406a9bd6a5d849738",
-      "bytes": 204142234,
-      "size": "194.7 MiB",
-      "repoTags": [
-        "mcr.microsoft.com/containernetworking/azure-cns:v1.5.38"
-      ],
-      "repoDigests": [
-        "sha256:63388d258cf3e2a6aff0e18f1baeae0c302258ef113d6f528e189f11b4a98878"
+      "id": "sha256:ea171780292bf2f4dff0b54ca3878a2a0b94059cd673535a31107a45c4a62566",
+      "bytes": 210876677,
+      "size": "201.1 MiB",
+      "repoTags": [
+        "mcr.microsoft.com/oss/cilium/cilium:1.14.10-2"
+      ],
+      "repoDigests": [
+        "sha256:2fd5c5b15adaabaf0e0ed792cb8030a2ec0e5c63ffaa8ef762fa15f3fd4d5639"
       ]
     },
     {
@@ -223,11 +223,11 @@
       ]
     },
     {
-      "id": "sha256:186473cf0a31771a84572c2245ab61e4b1e26340ca151169868dc1c666d481a0",
-      "bytes": 9900276,
-      "size": "9.4 MiB",
-      "repoTags": [
-        "mcr.microsoft.com/oss/kubernetes/apiserver-network-proxy/agent:v0.1.6-hotfix.20240116"
+      "id": "sha256:cc0d27bc984e8ce6e21fbc39c4965de5f1aa963e1277ea369182f640d80ee4cb",
+      "bytes": 200043473,
+      "size": "190.8 MiB",
+      "repoTags": [
+        "mcr.microsoft.com/containernetworking/azure-cns:v1.5.35"
       ],
       "repoDigests": [
         "sha256:5e04a0beccf65b4e70a25bc95e4706d4cf7e930cf827d0278336021315cf8934"
@@ -710,7 +710,6 @@
       "id": "sha256:051bf5603bcf8eca0e9108ff45e18d0116bdff9ead3398fd4299bf1b48c60097",
       "bytes": 31339652,
       "size": "29.9 MiB",
-<<<<<<< HEAD
       "repoTags": [
         "mcr.microsoft.com/azure-policy/policy-kubernetes-addon-prod:1.9.1"
       ],
@@ -719,14 +718,14 @@
       ]
     },
     {
-      "id": "sha256:96b278a19ffe27bd026c5048ad13f2841efe4b22b5e91a16539813149630daf4",
-      "bytes": 59956860,
-      "size": "57.2 MiB",
-      "repoTags": [
-        "mcr.microsoft.com/oss/kubernetes-csi/azuredisk-csi:v1.28.10"
-      ],
-      "repoDigests": [
-        "sha256:27d9cbfe411a38cee217f22d7276e10f23fb72790cb2407db7a66b04c6adeda7"
+      "id": "sha256:b0961656d5bf764f629de5d05cfd7ca853f5b6a9cc2ee2cd387bef5c546953c8",
+      "bytes": 202611344,
+      "size": "193.2 MiB",
+      "repoTags": [
+        "mcr.microsoft.com/oss/cilium/cilium:1.13.13-3"
+      ],
+      "repoDigests": [
+        "sha256:3b121f6860ec191371c4a34797e5842980af12289764e3ad32844bf2947537d9"
       ]
     },
     {
@@ -752,83 +751,208 @@
       ]
     },
     {
-      "id": "sha256:72caddef8e30b93d88227034b3db067a76110856e2b3df3ccaf3b61c6ef2c9b6",
-      "bytes": 159083682,
-      "size": "151.7 MiB",
-      "repoTags": [
-        "mcr.microsoft.com/azuremonitor/containerinsights/ciprod/prometheus-collector/images:6.10.0-main-09-16-2024-85a71678-cfg"
-      ],
-      "repoDigests": [
-        "sha256:432d3d663dbf262e6a377c20fb2b92fe382e388e2a95b1b7c65c7d73ac3cf4c9"
-      ]
-    },
-    {
-      "id": "sha256:f6f4bac2c31fd7a4824211574cab8045b12f49fab93633529a73226f4b478338",
-      "bytes": 82295317,
-      "size": "78.5 MiB",
-      "repoTags": [
-        "mcr.microsoft.com/containernetworking/azure-cni:v1.5.38"
-      ],
-      "repoDigests": [
-        "sha256:71ec4ef3ff95487b3f956034d464f1b5ece556022af6b5b351b0f7d2cad95316"
-=======
-      "repoTags": [
-        "mcr.microsoft.com/azure-policy/policy-kubernetes-addon-prod:1.9.1"
-      ],
-      "repoDigests": [
-        "sha256:9a631466f83c3f48a846ff0810e6334b2ba3876f688806332f0b47c1521190ba"
-      ]
-    },
-    {
-      "id": "sha256:b0961656d5bf764f629de5d05cfd7ca853f5b6a9cc2ee2cd387bef5c546953c8",
-      "bytes": 202611344,
-      "size": "193.2 MiB",
-      "repoTags": [
-        "mcr.microsoft.com/oss/cilium/cilium:1.13.13-3"
-      ],
-      "repoDigests": [
-        "sha256:3b121f6860ec191371c4a34797e5842980af12289764e3ad32844bf2947537d9"
-      ]
-    },
-    {
-      "id": "sha256:8f2fb5a07b56ea57b0a32f6dfd387e9eb637d861e12ef938dc2d4fd18535c76a",
-      "bytes": 101209176,
-      "size": "96.5 MiB",
-      "repoTags": [
-        "mcr.microsoft.com/oss/kubernetes-csi/azurefile-csi:v1.30.5"
-      ],
-      "repoDigests": [
-        "sha256:f44180bbeb14b08571f2858f1fdedfbbcff5600c6d6e34ec430c11d62400c153"
->>>>>>> 97637de2
-      ]
-    },
-    {
-      "id": "sha256:cb244a5e6b006c0413ebe8add95d06636f7974b1114ff16b8d78d7f1de706d08",
-      "bytes": 21021112,
+      "id": "sha256:070f7dad123c53ed9ec1e2343093d076d9dc6d9b0714d7351130cb819cbca7b2",
+      "bytes": 92781917,
+      "size": "88.5 MiB",
+      "repoTags": [
+        "mcr.microsoft.com/oss/kubernetes/kube-proxy:v1.31.3"
+      ],
+      "repoDigests": [
+        "sha256:f4a9c8fce0e7b36f2be8a0a55021447b9ff5c65448e68148b2d6fb3419c2887d"
+      ]
+    },
+    {
+      "id": "sha256:fc2b48ff2221950de2569a2a854a55717f73a24bdca12649bea38920f5b746eb",
+      "bytes": 25688274,
+      "size": "24.5 MiB",
+      "repoTags": [
+        "mcr.microsoft.com/oss/v2/kubernetes/coredns:v1.11.3-2"
+      ],
+      "repoDigests": [
+        "sha256:bd0695a8d9e39a1eaf103f113c5102ace89c2345113c9c06dc0b6c8c259c1730"
+      ]
+    },
+    {
+      "id": "sha256:22c9fbb4302597b615dc069c16caebae58d25b466e073f352d0b84d08d6b9804",
+      "bytes": 3513016,
+      "size": "3.4 MiB",
+      "repoTags": [
+        "mcr.microsoft.com/aks/aks-node-ca-watcher:master.241021.1",
+        "mcr.microsoft.com/aks/aks-node-ca-watcher:static"
+      ],
+      "repoDigests": [
+        "sha256:5dda7066cc23852e18aa4a9531adfae56dcbf1631e49580b5f8917d47ed17f02"
+      ]
+    },
+    {
+      "id": "sha256:3540656f36da85a7e9959967fff4878f1cc3177af0900bae6a130499e2614d64",
+      "bytes": 84241245,
+      "size": "80.3 MiB",
+      "repoTags": [
+        "mcr.microsoft.com/oss/kubernetes/kube-proxy:v1.29.10"
+      ],
+      "repoDigests": [
+        "sha256:e3492db8acd5c16ea15c3da7d0545f47255313d9ae898adcbdfd8402b4190d3c"
+      ]
+    },
+    {
+      "id": "sha256:ef4eeced0357719bc768d2c415ba0fb7c3a50a65142198f4b5a5017cafb77107",
+      "bytes": 41536431,
+      "size": "39.6 MiB",
+      "repoTags": [
+        "mcr.microsoft.com/oss/open-policy-agent/gatekeeper:v3.16.3"
+      ],
+      "repoDigests": [
+        "sha256:d9da6e750d31b403fe5f7f93f5d5fa6fb5b5f8f1d41d8bb44fee358ba3a11e45"
+      ]
+    },
+    {
+      "id": "sha256:ba50fd85ab00f70363d4ef319d7b95dc65b9b7826bf9a2a77be604298b09fdcd",
+      "bytes": 20622995,
+      "size": "19.7 MiB",
+      "repoTags": [
+        "mcr.microsoft.com/oss/kubernetes/azure-cloud-node-manager:v1.29.9"
+      ],
+      "repoDigests": [
+        "sha256:175d52f1d48d1b947823974166bcdd403c0644c5bca6f7275a3087d29fe8f36d"
+      ]
+    },
+    {
+      "id": "sha256:64e5b3a566f8463f9eb99d3d47079e9689ef4233eed03c43ed640d319192ee0d",
+      "bytes": 13147946,
+      "size": "12.5 MiB",
+      "repoTags": [
+        "mcr.microsoft.com/oss/kubernetes/autoscaler/addon-resizer:1.8.22"
+      ],
+      "repoDigests": [
+        "sha256:2209b7830a5ae09eff36b3d150b3e743ed0bac094da9c7dc74288a2572f7dfb1"
+      ]
+    },
+    {
+      "id": "sha256:6f094fcfdee0615acc5bb6074a0089271d8ffc8f7d930e1d2240feadf96f047f",
+      "bytes": 17482039,
+      "size": "16.7 MiB",
+      "repoTags": [
+        "mcr.microsoft.com/oss/kubernetes/azure-cloud-node-manager:v1.27.20"
+      ],
+      "repoDigests": [
+        "sha256:c2fd42b67264d8b869a357fb53f3dabba8566b5278de939583f5071064b2f332"
+      ]
+    },
+    {
+      "id": "sha256:b1f09705377490a2ebdd68401f1461e8893693b2c5a2b7b98a652c34388b6949",
+      "bytes": 20977494,
       "size": "20.0 MiB",
       "repoTags": [
-        "mcr.microsoft.com/oss/kubernetes/azure-cloud-node-manager:v1.29.11"
-      ],
-      "repoDigests": [
-        "sha256:17888b0ebaec6735214b85d20bdcc8062f051bc27e835454e9ef89734d34aa4b"
-      ]
-    },
-    {
-<<<<<<< HEAD
-      "id": "sha256:a3bd8971f2e3044326130cc850365406a6192d5f36741ece7a7091a6727afc34",
-      "bytes": 96560529,
-      "size": "92.1 MiB",
-      "repoTags": [
-        "mcr.microsoft.com/oss/kubernetes-csi/azurefile-csi:v1.28.13"
-      ],
-      "repoDigests": [
-        "sha256:a8a8f788d70da4755c9eff598a9c7e16ad1cd995f2356683b06a9de42c6e3936"
-      ]
-    },
-    {
-      "id": "sha256:5b096872ce3f460fb80a6a565d5f444c4e5e41664c52dd1737aa0baa761ae1e4",
-      "bytes": 18005055,
-      "size": "17.2 MiB",
+        "mcr.microsoft.com/oss/kubernetes/azure-cloud-node-manager:v1.30.0"
+      ],
+      "repoDigests": [
+        "sha256:77130d502210db5482178e28d3d34fe12776dd6cfb6d66b75108f0e082656dca"
+      ]
+    },
+    {
+      "id": "sha256:7b178dc69474dd40a6471673c620079746e086c341b373fa723c09e043a5b911",
+      "bytes": 300833,
+      "size": "293.8 KiB",
+      "repoTags": [
+        "mcr.microsoft.com/oss/kubernetes/pause:3.6"
+      ],
+      "repoDigests": [
+        "sha256:b4b669f27933146227c9180398f99d8b3100637e4a0a1ccf804f8b12f4b9b8df"
+      ]
+    },
+    {
+      "id": "sha256:5639190cb1a51ca3bcfac1975f6725e2aff2902b4a7c0710776b62e2ce4214fc",
+      "bytes": 160577936,
+      "size": "153.1 MiB",
+      "repoTags": [
+        "mcr.microsoft.com/oss/kubernetes-csi/blob-csi:v1.23.7"
+      ],
+      "repoDigests": [
+        "sha256:effbb32afe340ef957f4f158b46caf7743e2779e9f5e35bc87b8feead181b2e6"
+      ]
+    },
+    {
+      "id": "sha256:02ae07e3509f283458ac5780a024e50fffad7b588f7bd4e1ab07fa914e3f10d9",
+      "bytes": 54973080,
+      "size": "52.4 MiB",
+      "repoTags": [
+        "mcr.microsoft.com/containernetworking/azure-cni:v1.4.56"
+      ],
+      "repoDigests": [
+        "sha256:251f03bbd5075a1461094c975df2777e459f974be19757726a2223135b9cb2e3"
+      ]
+    },
+    {
+      "id": "sha256:ecc498c2f8e693fa14057f549c181e0fe8f56e29d60f1d78094eea59e7bc2008",
+      "bytes": 80965499,
+      "size": "77.2 MiB",
+      "repoTags": [
+        "mcr.microsoft.com/containernetworking/azure-cni:v1.5.35"
+      ],
+      "repoDigests": [
+        "sha256:a69e900899bef0e71d240503ef07ccb0f5e85b5eb25bb9f52212a3f2c31ab63b"
+      ]
+    },
+    {
+      "id": "sha256:dbb7d998378436b3965205747633b498102cc48fc831187ae4a17e43d3f54c8e",
+      "bytes": 25846128,
+      "size": "24.6 MiB",
+      "repoTags": [
+        "mcr.microsoft.com/containernetworking/azure-ipam:v0.0.7"
+      ],
+      "repoDigests": [
+        "sha256:49ff3d67f3b4adcaf3808783858be2460c1b7921ff5e67a87ba9f9fcb051e1e0"
+      ]
+    },
+    {
+      "id": "sha256:cc8e7a4fde67bb1c9f7754dcf279fc338683826120e43b6782ff14eca59e3213",
+      "bytes": 158787279,
+      "size": "151.4 MiB",
+      "repoTags": [
+        "mcr.microsoft.com/oss/kubernetes-csi/blob-csi:v1.24.5"
+      ],
+      "repoDigests": [
+        "sha256:6c0c5e32e29451c511093dcdfa14f915b2ab114d73347aef39067a67488f36a6"
+      ]
+    },
+    {
+      "id": "sha256:e219da8f86f29ce280ed13b0d892851fbbcc4e919e579990c9c8fd9015a4b4c5",
+      "bytes": 21001148,
+      "size": "20.0 MiB",
+      "repoTags": [
+        "mcr.microsoft.com/oss/kubernetes/azure-cloud-node-manager:v1.30.5"
+      ],
+      "repoDigests": [
+        "sha256:16203c47820604328950e7b7bbf6fd103aec51e1c13c2a3689546e0ba6119b2c"
+      ]
+    },
+    {
+      "id": "sha256:19fdfa77105f14880eb1b33872ddfe7a6bb7a7501634dcc305f5720ec66d64d8",
+      "bytes": 21371149,
+      "size": "20.4 MiB",
+      "repoTags": [
+        "mcr.microsoft.com/oss/kubernetes/azure-cloud-node-manager:v1.30.7"
+      ],
+      "repoDigests": [
+        "sha256:f18feb78e36eef88f0e23d98d798476d2bf6837de11892fe118ab043afdcd497"
+      ]
+    },
+    {
+      "id": "sha256:81ba48e19ff47fba73c9485ec60b28888563f769b6399cc74dc9a79f931bf5c3",
+      "bytes": 292698937,
+      "size": "279.1 MiB",
+      "repoTags": [
+        "mcr.microsoft.com/azuremonitor/containerinsights/ciprod/prometheus-collector/images:6.10.0-main-09-16-2024-85a71678"
+      ],
+      "repoDigests": [
+        "sha256:a414de81d6976fc96a97d9e5c79781ed3a7691a4cbbf29733cfc52a737c79c3d"
+      ]
+    },
+    {
+      "id": "sha256:68d78f5a6784a16e8b8a34f68a97d7daf823036ee69d53ca61bf6be241fcae42",
+      "bytes": 99755742,
+      "size": "95.1 MiB",
       "repoTags": [
         "mcr.microsoft.com/oss/kubernetes/azure-cloud-node-manager:v1.28.11"
       ],
@@ -837,36 +961,25 @@
       ]
     },
     {
-      "id": "sha256:892dffa64624c748bdc05c82c244789209d6995d785a660cb8072c86a08f10ec",
-      "bytes": 83041629,
-      "size": "79.2 MiB",
-      "repoTags": [
-        "mcr.microsoft.com/oss/kubernetes/kube-proxy:v1.28.15"
-      ],
-      "repoDigests": [
-        "sha256:1c9be7105a138cf7581c8c6f0a19ffeced4eba1540bc27d6a0ac687a26e0eae7"
-      ]
-    },
-    {
-      "id": "sha256:9c3b000e3613eaff6a2bb89f7d9f1171bb82282828da23501f7732429d150981",
-      "bytes": 44388499,
-      "size": "42.3 MiB",
-      "repoTags": [
-        "mcr.microsoft.com/oss/kubernetes/kube-state-metrics:v2.11.0"
-      ],
-      "repoDigests": [
-        "sha256:66b9dcb966f97ecc314d9670067de0ea096b982e1c9ec459a74d0b70a50c91bb"
-      ]
-    },
-    {
-      "id": "sha256:0deae3175d2254600b284e926dfd7a08b5341db240f73b8bd829ac29dbaedff1",
-      "bytes": 17145652,
-      "size": "16.4 MiB",
-      "repoTags": [
-        "mcr.microsoft.com/aks/ip-masq-agent-v2:v0.1.14"
-      ],
-      "repoDigests": [
-        "sha256:fda7f69a4914fe76479737c169f2aa6d7ec93546f8535838c7b9c6623a648aff"
+      "id": "sha256:44bc7e65983df56e1c8c9c1538c41d983d4b3b87e9d0b7f495ae64890daba669",
+      "bytes": 13701892,
+      "size": "13.1 MiB",
+      "repoTags": [
+        "mcr.microsoft.com/oss/kubernetes-csi/csi-node-driver-registrar:v2.11.1"
+      ],
+      "repoDigests": [
+        "sha256:27a7a7ebd0f4b6d4a4cd56d9c96d27288a7b223b4feacee3b7fcf5be3c2ec63a"
+      ]
+    },
+    {
+      "id": "sha256:6d31c7045f600007ed9629a112e7478291304d3ca7d66b29ac97cb81e61cadb4",
+      "bytes": 18139034,
+      "size": "17.3 MiB",
+      "repoTags": [
+        "mcr.microsoft.com/oss/kubernetes/azure-cloud-node-manager:v1.28.13"
+      ],
+      "repoDigests": [
+        "sha256:525ca9c8a44bbdfa9acc0a417776bb822a1bbdaaf27d9776b8dcf5b3519c346a"
       ]
     },
     {
@@ -881,14 +994,135 @@
       ]
     },
     {
-      "id": "sha256:b0961656d5bf764f629de5d05cfd7ca853f5b6a9cc2ee2cd387bef5c546953c8",
-      "bytes": 202611344,
-      "size": "193.2 MiB",
-      "repoTags": [
-        "mcr.microsoft.com/oss/cilium/cilium:1.13.13-3"
-      ],
-      "repoDigests": [
-        "sha256:3b121f6860ec191371c4a34797e5842980af12289764e3ad32844bf2947537d9"
+      "id": "sha256:a50447fed2b56b4f2ec3fba27a2c925d194dbebe100bc587ecf275ee10560fc2",
+      "bytes": 10801191,
+      "size": "10.3 MiB",
+      "repoTags": [
+        "mcr.microsoft.com/oss/kubernetes/windows-gmsa-webhook:v0.7.1"
+      ],
+      "repoDigests": [
+        "sha256:d4265ec6de06c0e5280be1594c87820d19dc2737085f164bf269097f0dad2979"
+      ]
+    },
+    {
+      "id": "sha256:bdaf4ac59709c9f6580afe2f05fa23806a81a3da6e159b00d2d800244d5b9912",
+      "bytes": 22846651,
+      "size": "21.8 MiB",
+      "repoTags": [
+        "mcr.microsoft.com/oss/v2/kubernetes/coredns:v1.9.4-2"
+      ],
+      "repoDigests": [
+        "sha256:3cf214841e9db74b9a33db416ab2fa8b8879d9572c1130499afd2f88e8ceefc2"
+      ]
+    },
+    {
+      "id": "sha256:c05d275106483a56d68bdc0037354f0de985809a613c98a6df66cb5f52fc12f6",
+      "bytes": 160737601,
+      "size": "153.3 MiB",
+      "repoTags": [
+        "mcr.microsoft.com/oss/kubernetes-csi/blob-csi:v1.24.3"
+      ],
+      "repoDigests": [
+        "sha256:6083fcb64d0efc7ddb88fc1dc487f20cd1ea2ca2bc81a5dffafecdf7e6225cee"
+      ]
+    },
+    {
+      "id": "sha256:5639190cb1a51ca3bcfac1975f6725e2aff2902b4a7c0710776b62e2ce4214fc",
+      "bytes": 160577936,
+      "size": "153.1 MiB",
+      "repoTags": [
+        "mcr.microsoft.com/oss/kubernetes-csi/blob-csi:v1.23.7"
+      ],
+      "repoDigests": [
+        "sha256:effbb32afe340ef957f4f158b46caf7743e2779e9f5e35bc87b8feead181b2e6"
+      ]
+    },
+    {
+      "id": "sha256:02ae07e3509f283458ac5780a024e50fffad7b588f7bd4e1ab07fa914e3f10d9",
+      "bytes": 54973080,
+      "size": "52.4 MiB",
+      "repoTags": [
+        "mcr.microsoft.com/containernetworking/azure-cni:v1.4.56"
+      ],
+      "repoDigests": [
+        "sha256:251f03bbd5075a1461094c975df2777e459f974be19757726a2223135b9cb2e3"
+      ]
+    },
+    {
+      "id": "sha256:ecc498c2f8e693fa14057f549c181e0fe8f56e29d60f1d78094eea59e7bc2008",
+      "bytes": 80965499,
+      "size": "77.2 MiB",
+      "repoTags": [
+        "mcr.microsoft.com/containernetworking/azure-cni:v1.5.35"
+      ],
+      "repoDigests": [
+        "sha256:a69e900899bef0e71d240503ef07ccb0f5e85b5eb25bb9f52212a3f2c31ab63b"
+      ]
+    },
+    {
+      "id": "sha256:dbb7d998378436b3965205747633b498102cc48fc831187ae4a17e43d3f54c8e",
+      "bytes": 25846128,
+      "size": "24.6 MiB",
+      "repoTags": [
+        "mcr.microsoft.com/containernetworking/azure-ipam:v0.0.7"
+      ],
+      "repoDigests": [
+        "sha256:49ff3d67f3b4adcaf3808783858be2460c1b7921ff5e67a87ba9f9fcb051e1e0"
+      ]
+    },
+    {
+      "id": "sha256:cc8e7a4fde67bb1c9f7754dcf279fc338683826120e43b6782ff14eca59e3213",
+      "bytes": 158787279,
+      "size": "151.4 MiB",
+      "repoTags": [
+        "mcr.microsoft.com/oss/kubernetes-csi/blob-csi:v1.24.5"
+      ],
+      "repoDigests": [
+        "sha256:6c0c5e32e29451c511093dcdfa14f915b2ab114d73347aef39067a67488f36a6"
+      ]
+    },
+    {
+      "id": "sha256:e219da8f86f29ce280ed13b0d892851fbbcc4e919e579990c9c8fd9015a4b4c5",
+      "bytes": 21001148,
+      "size": "20.0 MiB",
+      "repoTags": [
+        "mcr.microsoft.com/oss/kubernetes/azure-cloud-node-manager:v1.30.5"
+      ],
+      "repoDigests": [
+        "sha256:16203c47820604328950e7b7bbf6fd103aec51e1c13c2a3689546e0ba6119b2c"
+      ]
+    },
+    {
+      "id": "sha256:19fdfa77105f14880eb1b33872ddfe7a6bb7a7501634dcc305f5720ec66d64d8",
+      "bytes": 21371149,
+      "size": "20.4 MiB",
+      "repoTags": [
+        "mcr.microsoft.com/oss/kubernetes/azure-cloud-node-manager:v1.30.7"
+      ],
+      "repoDigests": [
+        "sha256:f18feb78e36eef88f0e23d98d798476d2bf6837de11892fe118ab043afdcd497"
+      ]
+    },
+    {
+      "id": "sha256:81ba48e19ff47fba73c9485ec60b28888563f769b6399cc74dc9a79f931bf5c3",
+      "bytes": 292698937,
+      "size": "279.1 MiB",
+      "repoTags": [
+        "mcr.microsoft.com/azuremonitor/containerinsights/ciprod/prometheus-collector/images:6.10.0-main-09-16-2024-85a71678"
+      ],
+      "repoDigests": [
+        "sha256:a414de81d6976fc96a97d9e5c79781ed3a7691a4cbbf29733cfc52a737c79c3d"
+      ]
+    },
+    {
+      "id": "sha256:68d78f5a6784a16e8b8a34f68a97d7daf823036ee69d53ca61bf6be241fcae42",
+      "bytes": 99755742,
+      "size": "95.1 MiB",
+      "repoTags": [
+        "mcr.microsoft.com/oss/kubernetes-csi/azurefile-csi:v1.31.0"
+      ],
+      "repoDigests": [
+        "sha256:1daa8a30a600b61e2a65dfb96750449e27bd5a5873a92c09ad7a51c899b7be5e"
       ]
     },
     {
@@ -903,424 +1137,6 @@
       ]
     },
     {
-      "id": "sha256:715da2205f1fbdb1dda2fba465c2b572724b5080a4c1302fe19460d702f02d35",
-      "bytes": 17612247,
-      "size": "16.8 MiB",
-      "repoTags": [
-        "mcr.microsoft.com/oss/kubernetes/azure-cloud-node-manager:v1.27.21"
-      ],
-      "repoDigests": [
-        "sha256:e4bc0d59696f4c9f76a3a7c7fabec7f3bcd6b3845759bfc28f43817ab149c698"
-      ]
-    },
-    {
-      "id": "sha256:a890e7f6a3d02eed3cf864a62d7763a645897ec7ff5c55850843c229ab6b12a6",
-      "bytes": 25713801,
-      "size": "24.5 MiB",
-      "repoTags": [
-        "mcr.microsoft.com/azure-policy/policy-kubernetes-webhook:1.8.0"
-      ],
-      "repoDigests": [
-        "sha256:927f8260a770f92d2231f8eafc0a9956ed00dbf5faef8ce5d01977c6c3da3023"
-      ]
-    },
-    {
-      "id": "sha256:fc2b48ff2221950de2569a2a854a55717f73a24bdca12649bea38920f5b746eb",
-      "bytes": 25688274,
-      "size": "24.5 MiB",
-      "repoTags": [
-        "mcr.microsoft.com/oss/v2/kubernetes/coredns:v1.11.3-2"
-      ],
-      "repoDigests": [
-        "sha256:bd0695a8d9e39a1eaf103f113c5102ace89c2345113c9c06dc0b6c8c259c1730"
-      ]
-    },
-    {
-      "id": "sha256:22c9fbb4302597b615dc069c16caebae58d25b466e073f352d0b84d08d6b9804",
-      "bytes": 3513016,
-      "size": "3.4 MiB",
-      "repoTags": [
-        "mcr.microsoft.com/aks/aks-node-ca-watcher:master.241021.1",
-        "mcr.microsoft.com/aks/aks-node-ca-watcher:static"
-      ],
-      "repoDigests": [
-        "sha256:5dda7066cc23852e18aa4a9531adfae56dcbf1631e49580b5f8917d47ed17f02"
-      ]
-    },
-    {
-      "id": "sha256:3540656f36da85a7e9959967fff4878f1cc3177af0900bae6a130499e2614d64",
-      "bytes": 84241245,
-      "size": "80.3 MiB",
-      "repoTags": [
-        "mcr.microsoft.com/oss/kubernetes/kube-proxy:v1.29.10"
-      ],
-      "repoDigests": [
-        "sha256:e3492db8acd5c16ea15c3da7d0545f47255313d9ae898adcbdfd8402b4190d3c"
-=======
-      "id": "sha256:070f7dad123c53ed9ec1e2343093d076d9dc6d9b0714d7351130cb819cbca7b2",
-      "bytes": 92781917,
-      "size": "88.5 MiB",
-      "repoTags": [
-        "mcr.microsoft.com/oss/kubernetes/kube-proxy:v1.31.3"
-      ],
-      "repoDigests": [
-        "sha256:f4a9c8fce0e7b36f2be8a0a55021447b9ff5c65448e68148b2d6fb3419c2887d"
-      ]
-    },
-    {
-      "id": "sha256:fc2b48ff2221950de2569a2a854a55717f73a24bdca12649bea38920f5b746eb",
-      "bytes": 25688274,
-      "size": "24.5 MiB",
-      "repoTags": [
-        "mcr.microsoft.com/oss/v2/kubernetes/coredns:v1.11.3-2"
-      ],
-      "repoDigests": [
-        "sha256:bd0695a8d9e39a1eaf103f113c5102ace89c2345113c9c06dc0b6c8c259c1730"
-      ]
-    },
-    {
-      "id": "sha256:22c9fbb4302597b615dc069c16caebae58d25b466e073f352d0b84d08d6b9804",
-      "bytes": 3513016,
-      "size": "3.4 MiB",
-      "repoTags": [
-        "mcr.microsoft.com/aks/aks-node-ca-watcher:master.241021.1",
-        "mcr.microsoft.com/aks/aks-node-ca-watcher:static"
-      ],
-      "repoDigests": [
-        "sha256:5dda7066cc23852e18aa4a9531adfae56dcbf1631e49580b5f8917d47ed17f02"
-      ]
-    },
-    {
-      "id": "sha256:3540656f36da85a7e9959967fff4878f1cc3177af0900bae6a130499e2614d64",
-      "bytes": 84241245,
-      "size": "80.3 MiB",
-      "repoTags": [
-        "mcr.microsoft.com/oss/kubernetes/kube-proxy:v1.29.10"
-      ],
-      "repoDigests": [
-        "sha256:e3492db8acd5c16ea15c3da7d0545f47255313d9ae898adcbdfd8402b4190d3c"
-      ]
-    },
-    {
-      "id": "sha256:ef4eeced0357719bc768d2c415ba0fb7c3a50a65142198f4b5a5017cafb77107",
-      "bytes": 41536431,
-      "size": "39.6 MiB",
-      "repoTags": [
-        "mcr.microsoft.com/oss/open-policy-agent/gatekeeper:v3.16.3"
-      ],
-      "repoDigests": [
-        "sha256:d9da6e750d31b403fe5f7f93f5d5fa6fb5b5f8f1d41d8bb44fee358ba3a11e45"
-      ]
-    },
-    {
-      "id": "sha256:ba50fd85ab00f70363d4ef319d7b95dc65b9b7826bf9a2a77be604298b09fdcd",
-      "bytes": 20622995,
-      "size": "19.7 MiB",
-      "repoTags": [
-        "mcr.microsoft.com/oss/kubernetes/azure-cloud-node-manager:v1.29.9"
-      ],
-      "repoDigests": [
-        "sha256:175d52f1d48d1b947823974166bcdd403c0644c5bca6f7275a3087d29fe8f36d"
-      ]
-    },
-    {
-      "id": "sha256:64e5b3a566f8463f9eb99d3d47079e9689ef4233eed03c43ed640d319192ee0d",
-      "bytes": 13147946,
-      "size": "12.5 MiB",
-      "repoTags": [
-        "mcr.microsoft.com/oss/kubernetes/autoscaler/addon-resizer:1.8.22"
-      ],
-      "repoDigests": [
-        "sha256:2209b7830a5ae09eff36b3d150b3e743ed0bac094da9c7dc74288a2572f7dfb1"
-      ]
-    },
-    {
-      "id": "sha256:6f094fcfdee0615acc5bb6074a0089271d8ffc8f7d930e1d2240feadf96f047f",
-      "bytes": 17482039,
-      "size": "16.7 MiB",
-      "repoTags": [
-        "mcr.microsoft.com/oss/kubernetes/azure-cloud-node-manager:v1.27.20"
-      ],
-      "repoDigests": [
-        "sha256:c2fd42b67264d8b869a357fb53f3dabba8566b5278de939583f5071064b2f332"
-      ]
-    },
-    {
-      "id": "sha256:b1f09705377490a2ebdd68401f1461e8893693b2c5a2b7b98a652c34388b6949",
-      "bytes": 20977494,
-      "size": "20.0 MiB",
-      "repoTags": [
-        "mcr.microsoft.com/oss/kubernetes/azure-cloud-node-manager:v1.30.0"
-      ],
-      "repoDigests": [
-        "sha256:77130d502210db5482178e28d3d34fe12776dd6cfb6d66b75108f0e082656dca"
-      ]
-    },
-    {
-      "id": "sha256:7b178dc69474dd40a6471673c620079746e086c341b373fa723c09e043a5b911",
-      "bytes": 300833,
-      "size": "293.8 KiB",
-      "repoTags": [
-        "mcr.microsoft.com/oss/kubernetes/pause:3.6"
-      ],
-      "repoDigests": [
-        "sha256:b4b669f27933146227c9180398f99d8b3100637e4a0a1ccf804f8b12f4b9b8df"
-      ]
-    },
-    {
-      "id": "sha256:5639190cb1a51ca3bcfac1975f6725e2aff2902b4a7c0710776b62e2ce4214fc",
-      "bytes": 160577936,
-      "size": "153.1 MiB",
-      "repoTags": [
-        "mcr.microsoft.com/oss/kubernetes-csi/blob-csi:v1.23.7"
-      ],
-      "repoDigests": [
-        "sha256:effbb32afe340ef957f4f158b46caf7743e2779e9f5e35bc87b8feead181b2e6"
-      ]
-    },
-    {
-      "id": "sha256:02ae07e3509f283458ac5780a024e50fffad7b588f7bd4e1ab07fa914e3f10d9",
-      "bytes": 54973080,
-      "size": "52.4 MiB",
-      "repoTags": [
-        "mcr.microsoft.com/containernetworking/azure-cni:v1.4.56"
-      ],
-      "repoDigests": [
-        "sha256:251f03bbd5075a1461094c975df2777e459f974be19757726a2223135b9cb2e3"
-      ]
-    },
-    {
-      "id": "sha256:ecc498c2f8e693fa14057f549c181e0fe8f56e29d60f1d78094eea59e7bc2008",
-      "bytes": 80965499,
-      "size": "77.2 MiB",
-      "repoTags": [
-        "mcr.microsoft.com/containernetworking/azure-cni:v1.5.35"
-      ],
-      "repoDigests": [
-        "sha256:a69e900899bef0e71d240503ef07ccb0f5e85b5eb25bb9f52212a3f2c31ab63b"
->>>>>>> 97637de2
-      ]
-    },
-    {
-      "id": "sha256:dbb7d998378436b3965205747633b498102cc48fc831187ae4a17e43d3f54c8e",
-      "bytes": 25846128,
-      "size": "24.6 MiB",
-      "repoTags": [
-        "mcr.microsoft.com/containernetworking/azure-ipam:v0.0.7"
-      ],
-      "repoDigests": [
-        "sha256:49ff3d67f3b4adcaf3808783858be2460c1b7921ff5e67a87ba9f9fcb051e1e0"
-      ]
-    },
-    {
-<<<<<<< HEAD
-      "id": "sha256:ba50fd85ab00f70363d4ef319d7b95dc65b9b7826bf9a2a77be604298b09fdcd",
-      "bytes": 20622995,
-      "size": "19.7 MiB",
-      "repoTags": [
-        "mcr.microsoft.com/oss/kubernetes/azure-cloud-node-manager:v1.29.9"
-      ],
-      "repoDigests": [
-        "sha256:175d52f1d48d1b947823974166bcdd403c0644c5bca6f7275a3087d29fe8f36d"
-      ]
-    },
-    {
-      "id": "sha256:64e5b3a566f8463f9eb99d3d47079e9689ef4233eed03c43ed640d319192ee0d",
-      "bytes": 13147946,
-      "size": "12.5 MiB",
-      "repoTags": [
-        "mcr.microsoft.com/oss/kubernetes/autoscaler/addon-resizer:1.8.22"
-      ],
-      "repoDigests": [
-        "sha256:2209b7830a5ae09eff36b3d150b3e743ed0bac094da9c7dc74288a2572f7dfb1"
-      ]
-    },
-    {
-      "id": "sha256:6f094fcfdee0615acc5bb6074a0089271d8ffc8f7d930e1d2240feadf96f047f",
-      "bytes": 17482039,
-      "size": "16.7 MiB",
-      "repoTags": [
-        "mcr.microsoft.com/oss/kubernetes/azure-cloud-node-manager:v1.27.20"
-      ],
-      "repoDigests": [
-        "sha256:c2fd42b67264d8b869a357fb53f3dabba8566b5278de939583f5071064b2f332"
-      ]
-    },
-    {
-      "id": "sha256:b1f09705377490a2ebdd68401f1461e8893693b2c5a2b7b98a652c34388b6949",
-      "bytes": 20977494,
-      "size": "20.0 MiB",
-      "repoTags": [
-        "mcr.microsoft.com/oss/kubernetes/azure-cloud-node-manager:v1.30.0"
-      ],
-      "repoDigests": [
-        "sha256:77130d502210db5482178e28d3d34fe12776dd6cfb6d66b75108f0e082656dca"
-      ]
-    },
-    {
-      "id": "sha256:7b178dc69474dd40a6471673c620079746e086c341b373fa723c09e043a5b911",
-      "bytes": 300833,
-      "size": "293.8 KiB",
-      "repoTags": [
-        "mcr.microsoft.com/oss/kubernetes/pause:3.6"
-      ],
-      "repoDigests": [
-        "sha256:b4b669f27933146227c9180398f99d8b3100637e4a0a1ccf804f8b12f4b9b8df"
-      ]
-    },
-    {
-      "id": "sha256:5639190cb1a51ca3bcfac1975f6725e2aff2902b4a7c0710776b62e2ce4214fc",
-      "bytes": 160577936,
-      "size": "153.1 MiB",
-      "repoTags": [
-        "mcr.microsoft.com/oss/kubernetes-csi/blob-csi:v1.23.7"
-      ],
-      "repoDigests": [
-        "sha256:effbb32afe340ef957f4f158b46caf7743e2779e9f5e35bc87b8feead181b2e6"
-      ]
-    },
-    {
-      "id": "sha256:02ae07e3509f283458ac5780a024e50fffad7b588f7bd4e1ab07fa914e3f10d9",
-      "bytes": 54973080,
-      "size": "52.4 MiB",
-      "repoTags": [
-        "mcr.microsoft.com/containernetworking/azure-cni:v1.4.56"
-      ],
-      "repoDigests": [
-        "sha256:251f03bbd5075a1461094c975df2777e459f974be19757726a2223135b9cb2e3"
-      ]
-    },
-    {
-      "id": "sha256:ecc498c2f8e693fa14057f549c181e0fe8f56e29d60f1d78094eea59e7bc2008",
-      "bytes": 80965499,
-      "size": "77.2 MiB",
-      "repoTags": [
-        "mcr.microsoft.com/containernetworking/azure-cni:v1.5.35"
-      ],
-      "repoDigests": [
-        "sha256:a69e900899bef0e71d240503ef07ccb0f5e85b5eb25bb9f52212a3f2c31ab63b"
-      ]
-    },
-    {
-      "id": "sha256:dbb7d998378436b3965205747633b498102cc48fc831187ae4a17e43d3f54c8e",
-      "bytes": 25846128,
-      "size": "24.6 MiB",
-      "repoTags": [
-        "mcr.microsoft.com/containernetworking/azure-ipam:v0.0.7"
-      ],
-      "repoDigests": [
-        "sha256:49ff3d67f3b4adcaf3808783858be2460c1b7921ff5e67a87ba9f9fcb051e1e0"
-      ]
-    },
-    {
-      "id": "sha256:cc8e7a4fde67bb1c9f7754dcf279fc338683826120e43b6782ff14eca59e3213",
-      "bytes": 158787279,
-      "size": "151.4 MiB",
-      "repoTags": [
-        "mcr.microsoft.com/oss/kubernetes-csi/blob-csi:v1.24.5"
-      ],
-      "repoDigests": [
-        "sha256:6c0c5e32e29451c511093dcdfa14f915b2ab114d73347aef39067a67488f36a6"
-      ]
-    },
-    {
-      "id": "sha256:e219da8f86f29ce280ed13b0d892851fbbcc4e919e579990c9c8fd9015a4b4c5",
-      "bytes": 21001148,
-      "size": "20.0 MiB",
-      "repoTags": [
-        "mcr.microsoft.com/oss/kubernetes/azure-cloud-node-manager:v1.30.5"
-      ],
-      "repoDigests": [
-        "sha256:16203c47820604328950e7b7bbf6fd103aec51e1c13c2a3689546e0ba6119b2c"
-      ]
-    },
-    {
-      "id": "sha256:19fdfa77105f14880eb1b33872ddfe7a6bb7a7501634dcc305f5720ec66d64d8",
-      "bytes": 21371149,
-      "size": "20.4 MiB",
-      "repoTags": [
-        "mcr.microsoft.com/oss/kubernetes/azure-cloud-node-manager:v1.30.7"
-      ],
-      "repoDigests": [
-        "sha256:f18feb78e36eef88f0e23d98d798476d2bf6837de11892fe118ab043afdcd497"
-      ]
-    },
-    {
-      "id": "sha256:81ba48e19ff47fba73c9485ec60b28888563f769b6399cc74dc9a79f931bf5c3",
-      "bytes": 292698937,
-      "size": "279.1 MiB",
-      "repoTags": [
-        "mcr.microsoft.com/azuremonitor/containerinsights/ciprod/prometheus-collector/images:6.10.0-main-09-16-2024-85a71678"
-      ],
-      "repoDigests": [
-        "sha256:a414de81d6976fc96a97d9e5c79781ed3a7691a4cbbf29733cfc52a737c79c3d"
-=======
-      "id": "sha256:cc8e7a4fde67bb1c9f7754dcf279fc338683826120e43b6782ff14eca59e3213",
-      "bytes": 158787279,
-      "size": "151.4 MiB",
-      "repoTags": [
-        "mcr.microsoft.com/oss/kubernetes-csi/blob-csi:v1.24.5"
-      ],
-      "repoDigests": [
-        "sha256:6c0c5e32e29451c511093dcdfa14f915b2ab114d73347aef39067a67488f36a6"
-      ]
-    },
-    {
-      "id": "sha256:e219da8f86f29ce280ed13b0d892851fbbcc4e919e579990c9c8fd9015a4b4c5",
-      "bytes": 21001148,
-      "size": "20.0 MiB",
-      "repoTags": [
-        "mcr.microsoft.com/oss/kubernetes/azure-cloud-node-manager:v1.30.5"
-      ],
-      "repoDigests": [
-        "sha256:16203c47820604328950e7b7bbf6fd103aec51e1c13c2a3689546e0ba6119b2c"
-      ]
-    },
-    {
-      "id": "sha256:19fdfa77105f14880eb1b33872ddfe7a6bb7a7501634dcc305f5720ec66d64d8",
-      "bytes": 21371149,
-      "size": "20.4 MiB",
-      "repoTags": [
-        "mcr.microsoft.com/oss/kubernetes/azure-cloud-node-manager:v1.30.7"
-      ],
-      "repoDigests": [
-        "sha256:f18feb78e36eef88f0e23d98d798476d2bf6837de11892fe118ab043afdcd497"
-      ]
-    },
-    {
-      "id": "sha256:81ba48e19ff47fba73c9485ec60b28888563f769b6399cc74dc9a79f931bf5c3",
-      "bytes": 292698937,
-      "size": "279.1 MiB",
-      "repoTags": [
-        "mcr.microsoft.com/azuremonitor/containerinsights/ciprod/prometheus-collector/images:6.10.0-main-09-16-2024-85a71678"
-      ],
-      "repoDigests": [
-        "sha256:a414de81d6976fc96a97d9e5c79781ed3a7691a4cbbf29733cfc52a737c79c3d"
-      ]
-    },
-    {
-      "id": "sha256:68d78f5a6784a16e8b8a34f68a97d7daf823036ee69d53ca61bf6be241fcae42",
-      "bytes": 99755742,
-      "size": "95.1 MiB",
-      "repoTags": [
-        "mcr.microsoft.com/oss/kubernetes-csi/azurefile-csi:v1.31.0"
-      ],
-      "repoDigests": [
-        "sha256:1daa8a30a600b61e2a65dfb96750449e27bd5a5873a92c09ad7a51c899b7be5e"
-      ]
-    },
-    {
-      "id": "sha256:44bc7e65983df56e1c8c9c1538c41d983d4b3b87e9d0b7f495ae64890daba669",
-      "bytes": 13701892,
-      "size": "13.1 MiB",
-      "repoTags": [
-        "mcr.microsoft.com/oss/kubernetes-csi/csi-node-driver-registrar:v2.11.1"
-      ],
-      "repoDigests": [
-        "sha256:27a7a7ebd0f4b6d4a4cd56d9c96d27288a7b223b4feacee3b7fcf5be3c2ec63a"
-      ]
-    },
-    {
       "id": "sha256:6d31c7045f600007ed9629a112e7478291304d3ca7d66b29ac97cb81e61cadb4",
       "bytes": 18139034,
       "size": "17.3 MiB",
@@ -1329,7 +1145,6 @@
       ],
       "repoDigests": [
         "sha256:525ca9c8a44bbdfa9acc0a417776bb822a1bbdaaf27d9776b8dcf5b3519c346a"
->>>>>>> 97637de2
       ]
     },
     {
@@ -1344,40 +1159,6 @@
       ]
     },
     {
-<<<<<<< HEAD
-      "id": "sha256:44bc7e65983df56e1c8c9c1538c41d983d4b3b87e9d0b7f495ae64890daba669",
-      "bytes": 13701892,
-      "size": "13.1 MiB",
-      "repoTags": [
-        "mcr.microsoft.com/oss/kubernetes-csi/csi-node-driver-registrar:v2.11.1"
-      ],
-      "repoDigests": [
-        "sha256:27a7a7ebd0f4b6d4a4cd56d9c96d27288a7b223b4feacee3b7fcf5be3c2ec63a"
-      ]
-    },
-    {
-      "id": "sha256:6d31c7045f600007ed9629a112e7478291304d3ca7d66b29ac97cb81e61cadb4",
-      "bytes": 18139034,
-      "size": "17.3 MiB",
-      "repoTags": [
-        "mcr.microsoft.com/oss/kubernetes/azure-cloud-node-manager:v1.28.13"
-      ],
-      "repoDigests": [
-        "sha256:525ca9c8a44bbdfa9acc0a417776bb822a1bbdaaf27d9776b8dcf5b3519c346a"
-      ]
-    },
-    {
-      "id": "sha256:7860c676bbdf81896be8eee675dc047454f0a90be343629187cc7b19e3b815fe",
-      "bytes": 73005201,
-      "size": "69.6 MiB",
-      "repoTags": [
-        "mcr.microsoft.com/containernetworking/cni-dropgz:v0.0.20"
-      ],
-      "repoDigests": [
-        "sha256:017badca5a13c0e30fdf0615ce0b685a9fe84da663ae1b7127ccb1cd8ef5ed63"
-      ]
-    },
-    {
       "id": "sha256:a50447fed2b56b4f2ec3fba27a2c925d194dbebe100bc587ecf275ee10560fc2",
       "bytes": 10801191,
       "size": "10.3 MiB",
@@ -1396,26 +1177,6 @@
         "mcr.microsoft.com/oss/v2/kubernetes/coredns:v1.9.4-2"
       ],
       "repoDigests": [
-=======
-      "id": "sha256:a50447fed2b56b4f2ec3fba27a2c925d194dbebe100bc587ecf275ee10560fc2",
-      "bytes": 10801191,
-      "size": "10.3 MiB",
-      "repoTags": [
-        "mcr.microsoft.com/oss/kubernetes/windows-gmsa-webhook:v0.7.1"
-      ],
-      "repoDigests": [
-        "sha256:d4265ec6de06c0e5280be1594c87820d19dc2737085f164bf269097f0dad2979"
-      ]
-    },
-    {
-      "id": "sha256:bdaf4ac59709c9f6580afe2f05fa23806a81a3da6e159b00d2d800244d5b9912",
-      "bytes": 22846651,
-      "size": "21.8 MiB",
-      "repoTags": [
-        "mcr.microsoft.com/oss/v2/kubernetes/coredns:v1.9.4-2"
-      ],
-      "repoDigests": [
->>>>>>> 97637de2
         "sha256:3cf214841e9db74b9a33db416ab2fa8b8879d9572c1130499afd2f88e8ceefc2"
       ]
     },
