<<<<<<< HEAD
Starting build on  Tue Nov 12 21:30:32 UTC 2024
=======
Starting build on  Sun Nov 3 08:10:35 UTC 2024
>>>>>>> 686a986e
Components downloaded in this VHD build (some of the below components might get deleted during cluster provisioning if they are not needed):
  - oras version 1.2.0
  - containerd version 1.6.26-5.cm2
  - CNI plugin version 1.4.1
  - Azure CNI version 1.4.56
  - Azure CNI version 1.5.38
  - Azure CNI version 1.6.13
  - Azure CNI version 1.5.35
  - Azure CNI version 1.6.7
  - crictl version 1.31.1
  - kubernetes-binaries version 1.27.101-akslts
  - kubernetes-binaries version 1.28.15
  - kubernetes-binaries version 1.29.10
  - kubernetes-binaries version 1.30.6
  - kubernetes-binaries version 1.31.2
  - kubernetes-binaries version 1.27.100-akslts
  - kubernetes-binaries version 1.28.14
  - kubernetes-binaries version 1.29.9
  - kubernetes-binaries version 1.30.5
  - kubernetes-binaries version 1.31.1
  - azure-acr-credential-provider version 1.30.0
  - azure-acr-credential-provider version 1.29.2
  - containerd-wasm-shims version 0.3.0 0.5.1 0.8.0
  - spinkube version 0.15.1
  - runc version 1.1.9
  - bpftrace v0.16.0
containerd images pre-pulled:
  - mcr.microsoft.com/oss/kubernetes/autoscaler/addon-resizer:1.8.22
  - mcr.microsoft.com/oss/kubernetes/autoscaler/addon-resizer:1.8.20
  - mcr.microsoft.com/oss/kubernetes/pause:3.6
  - mcr.microsoft.com/oss/kubernetes/coredns:v1.9.4-hotfix.20240704
  - mcr.microsoft.com/oss/v2/kubernetes/coredns:v1.11.3-2
  - mcr.microsoft.com/oss/v2/kubernetes/coredns:v1.9.4-2
  - mcr.microsoft.com/containernetworking/azure-cni:v1.4.56
  - mcr.microsoft.com/containernetworking/azure-cni:v1.5.38
  - mcr.microsoft.com/containernetworking/azure-cni:v1.6.13
  - mcr.microsoft.com/containernetworking/azure-cni:v1.5.35
  - mcr.microsoft.com/containernetworking/azure-cni:v1.6.7
  - mcr.microsoft.com/containernetworking/azure-cns:v1.4.56
  - mcr.microsoft.com/containernetworking/azure-cns:v1.5.38
  - mcr.microsoft.com/containernetworking/azure-cns:v1.6.13
  - mcr.microsoft.com/containernetworking/azure-cns:v1.5.35
  - mcr.microsoft.com/containernetworking/azure-cns:v1.6.7
  - mcr.microsoft.com/containernetworking/azure-ipam:v0.0.7
  - mcr.microsoft.com/containernetworking/azure-ipam:v0.2.0
  - mcr.microsoft.com/containernetworking/cni-dropgz:v0.0.20
  - mcr.microsoft.com/containernetworking/azure-npm:v1.5.34
  - mcr.microsoft.com/oss/kubernetes/apiserver-network-proxy/agent:v0.1.6-hotfix.20240116
  - mcr.microsoft.com/oss/kubernetes/apiserver-network-proxy/agent:v0.30.3-hotfix.20240819
  - mcr.microsoft.com/oss/kubernetes-csi/secrets-store/driver:v1.4.5
  - mcr.microsoft.com/oss/azure/secrets-store/provider-azure:v1.5.3
  - mcr.microsoft.com/azuremonitor/containerinsights/ciprod:3.1.24
  - mcr.microsoft.com/aks/msi/addon-token-adapter:master.221118.2
  - mcr.microsoft.com/azuremonitor/containerinsights/ciprod/prometheus-collector/images:6.10.0-main-09-16-2024-85a71678
  - mcr.microsoft.com/azuremonitor/containerinsights/ciprod/prometheus-collector/images:6.10.0-main-09-16-2024-85a71678-targetallocator
  - mcr.microsoft.com/azuremonitor/containerinsights/ciprod/prometheus-collector/images:6.10.0-main-09-16-2024-85a71678-cfg
  - mcr.microsoft.com/azuremonitor/containerinsights/ciprod/prometheus-collector/images:6.9.1-main-08-28-2024-f33aacb5
  - mcr.microsoft.com/azuremonitor/containerinsights/ciprod/prometheus-collector/images:6.9.1-main-08-28-2024-f33aacb5-targetallocator
  - mcr.microsoft.com/azuremonitor/containerinsights/ciprod/prometheus-collector/images:6.9.1-main-08-28-2024-f33aacb5-cfg
  - mcr.microsoft.com/oss/kubernetes/kube-state-metrics:v2.11.0
  - mcr.microsoft.com/oss/cilium/cilium:1.13.13-4
  - mcr.microsoft.com/oss/cilium/cilium:1.14.10-2
  - mcr.microsoft.com/oss/cilium/cilium:1.13.13-3
  - mcr.microsoft.com/oss/cilium/cilium:1.14.10-1
  - mcr.microsoft.com/oss/kubernetes/azure-cloud-node-manager:v1.27.21
  - mcr.microsoft.com/oss/kubernetes/azure-cloud-node-manager:v1.28.13
  - mcr.microsoft.com/oss/kubernetes/azure-cloud-node-manager:v1.29.11
  - mcr.microsoft.com/oss/kubernetes/azure-cloud-node-manager:v1.30.7
  - mcr.microsoft.com/oss/kubernetes/azure-cloud-node-manager:v1.31.1
  - mcr.microsoft.com/oss/kubernetes/azure-cloud-node-manager:v1.27.20
  - mcr.microsoft.com/oss/kubernetes/azure-cloud-node-manager:v1.28.11
  - mcr.microsoft.com/oss/kubernetes/azure-cloud-node-manager:v1.29.9
  - mcr.microsoft.com/oss/kubernetes/azure-cloud-node-manager:v1.30.5
  - mcr.microsoft.com/oss/kubernetes/azure-cloud-node-manager:v1.30.0
  - mcr.microsoft.com/oss/kubernetes/autoscaler/cluster-proportional-autoscaler:v1.8.9
  - mcr.microsoft.com/aks/ip-masq-agent-v2:v0.1.14
  - mcr.microsoft.com/aks/ip-masq-agent-v2:v0.1.13
  - mcr.microsoft.com/oss/kubernetes-csi/azuredisk-csi:v1.28.11
  - mcr.microsoft.com/oss/kubernetes-csi/azuredisk-csi:v1.29.10
  - mcr.microsoft.com/oss/kubernetes-csi/azuredisk-csi:v1.30.5
  - mcr.microsoft.com/oss/kubernetes-csi/azuredisk-csi:v1.31.0
  - mcr.microsoft.com/oss/kubernetes-csi/azuredisk-csi:v1.28.10
  - mcr.microsoft.com/oss/kubernetes-csi/azuredisk-csi:v1.29.9
  - mcr.microsoft.com/oss/kubernetes-csi/azuredisk-csi:v1.30.4
  - mcr.microsoft.com/oss/kubernetes-csi/azurefile-csi:v1.28.13
  - mcr.microsoft.com/oss/kubernetes-csi/azurefile-csi:v1.29.9
  - mcr.microsoft.com/oss/kubernetes-csi/azurefile-csi:v1.30.6
  - mcr.microsoft.com/oss/kubernetes-csi/azurefile-csi:v1.31.0
  - mcr.microsoft.com/oss/kubernetes-csi/azurefile-csi:v1.28.12
  - mcr.microsoft.com/oss/kubernetes-csi/azurefile-csi:v1.29.8
  - mcr.microsoft.com/oss/kubernetes-csi/azurefile-csi:v1.30.5
  - mcr.microsoft.com/oss/kubernetes-csi/blob-csi:v1.23.9
  - mcr.microsoft.com/oss/kubernetes-csi/blob-csi:v1.24.5
  - mcr.microsoft.com/oss/kubernetes-csi/blob-csi:v1.25.0
  - mcr.microsoft.com/oss/kubernetes-csi/blob-csi:v1.23.7
  - mcr.microsoft.com/oss/kubernetes-csi/blob-csi:v1.24.3
  - mcr.microsoft.com/oss/kubernetes-csi/livenessprobe:v2.14.0
  - mcr.microsoft.com/oss/kubernetes-csi/livenessprobe:v2.12.0
  - mcr.microsoft.com/oss/kubernetes-csi/livenessprobe:v2.13.1
  - mcr.microsoft.com/oss/kubernetes-csi/csi-node-driver-registrar:v2.12.0
  - mcr.microsoft.com/oss/kubernetes-csi/csi-node-driver-registrar:v2.10.1
  - mcr.microsoft.com/oss/kubernetes-csi/csi-node-driver-registrar:v2.11.1
  - mcr.microsoft.com/oss/open-policy-agent/gatekeeper:v3.17.1
  - mcr.microsoft.com/oss/open-policy-agent/gatekeeper:v3.16.3
  - mcr.microsoft.com/azure-policy/policy-kubernetes-addon-prod:1.8.0
  - mcr.microsoft.com/azure-policy/policy-kubernetes-addon-prod:1.7.1
  - mcr.microsoft.com/azure-policy/policy-kubernetes-webhook:1.8.0
  - mcr.microsoft.com/azure-policy/policy-kubernetes-webhook:1.7.1
  - mcr.microsoft.com/aks/aks-node-ca-watcher:master.241021.1
  - mcr.microsoft.com/oss/kubernetes/windows-gmsa-webhook:v0.7.1
  - mcr.microsoft.com/oss/kubernetes/kube-proxy:v1.27.101-akslts
  - mcr.microsoft.com/oss/kubernetes/kube-proxy:v1.28.15
  - mcr.microsoft.com/oss/kubernetes/kube-proxy:v1.29.10
  - mcr.microsoft.com/oss/kubernetes/kube-proxy:v1.30.6
  - mcr.microsoft.com/oss/kubernetes/kube-proxy:v1.31.2
  - mcr.microsoft.com/oss/kubernetes/kube-proxy:v1.27.100-akslts
  - mcr.microsoft.com/oss/kubernetes/kube-proxy:v1.28.14
  - mcr.microsoft.com/oss/kubernetes/kube-proxy:v1.29.9
  - mcr.microsoft.com/oss/kubernetes/kube-proxy:v1.30.5
  - mcr.microsoft.com/oss/kubernetes/kube-proxy:v1.31.1
  - bcc-tools
  - libbcc-examples
kubelet/kubectl downloaded:
-rwxr-xr-x 1 1001 docker   9863303 May 28 07:33 /usr/local/bin/oras
-rw-r--r-- 1 1001 docker     11343 May 30 07:11 /usr/local/bin/LICENSE
-rwxr-xr-x 1 root root    38693345 Aug 13 10:41 /usr/local/bin/crictl
-rwxr-xr-x 1 root root   100129176 Sep 12 23:04 /usr/local/bin/kubelet-1.30.5
-rwxr-xr-x 1 root root    51454104 Sep 12 23:04 /usr/local/bin/kubectl-1.30.5
-rwxr-xr-x 1 root root    76869944 Sep 12 23:05 /usr/local/bin/kubelet-1.31.1
-rwxr-xr-x 1 root root    56381592 Sep 12 23:05 /usr/local/bin/kubectl-1.31.1
-rwxr-xr-x 1 root root   110649604 Sep 12 23:20 /usr/local/bin/kubelet-1.28.14
-rwxr-xr-x 1 root root    49623192 Sep 12 23:20 /usr/local/bin/kubectl-1.28.14
-rwxr-xr-x 1 root root   112574724 Sep 12 23:22 /usr/local/bin/kubelet-1.29.9
-rwxr-xr-x 1 root root    50225304 Sep 12 23:22 /usr/local/bin/kubectl-1.29.9
-rwxr-xr-x 1 root root   108712196 Oct 17 06:39 /usr/local/bin/kubelet-1.27.100-akslts
-rwxr-xr-x 1 root root    49066136 Oct 17 06:39 /usr/local/bin/kubectl-1.27.100-akslts
-rwxr-xr-x 1 root root    76902744 Oct 23 15:59 /usr/local/bin/kubelet-1.31.2
-rwxr-xr-x 1 root root    56381592 Oct 23 15:59 /usr/local/bin/kubectl-1.31.2
-rwxr-xr-x 1 root root   100161976 Oct 23 16:03 /usr/local/bin/kubelet-1.30.6
-rwxr-xr-x 1 root root    51454104 Oct 23 16:03 /usr/local/bin/kubectl-1.30.6
-rwxr-xr-x 1 root root   110649604 Oct 23 16:18 /usr/local/bin/kubelet-1.28.15
-rwxr-xr-x 1 root root    49623192 Oct 23 16:18 /usr/local/bin/kubectl-1.28.15
-rwxr-xr-x 1 root root   112603396 Oct 23 16:24 /usr/local/bin/kubelet-1.29.10
-rwxr-xr-x 1 root root    50225304 Oct 23 16:24 /usr/local/bin/kubectl-1.29.10
<<<<<<< HEAD
-rwxr-xr-x 1 root root   108712196 Oct 31 21:40 /usr/local/bin/kubelet-1.27.101-akslts
-rwxr-xr-x 1 root root    49066136 Oct 31 21:40 /usr/local/bin/kubectl-1.27.101-akslts
-rwxr-xr-x 1 root root         705 Nov 12 21:31 /usr/local/bin/ci-syslog-watcher.sh
-rwxr-xr-x 1 root root    39369104 Nov 12 21:35 /usr/local/bin/containerd-shim-wws-v0-8-0-v1
-rwxr-xr-x 1 root root    52232184 Nov 12 21:35 /usr/local/bin/containerd-shim-slight-v0-5-1-v1
-rwxr-xr-x 1 root root    45334640 Nov 12 21:35 /usr/local/bin/containerd-shim-spin-v0-5-1-v1
-rwxr-xr-x 1 root root    47622592 Nov 12 21:35 /usr/local/bin/containerd-shim-slight-v0-3-0-v1
-rwxr-xr-x 1 root root    36014944 Nov 12 21:35 /usr/local/bin/containerd-shim-spin-v0-3-0-v1
-rwxr-xr-x 1 root root    53775024 Nov 12 21:35 /usr/local/bin/containerd-shim-spin-v0-8-0-v1
-rwxr-xr-x 1 root root    60175432 Nov 12 21:35 /usr/local/bin/containerd-shim-slight-v0-8-0-v1
-rwxr-xr-x 1 root root    63515504 Nov 12 21:35 /usr/local/bin/containerd-shim-spin-v2
=======
-rwxr-xr-x 1 root root         705 Nov  3 08:11 /usr/local/bin/ci-syslog-watcher.sh
-rwxr-xr-x 1 root root    45334640 Nov  3 08:17 /usr/local/bin/containerd-shim-spin-v0-5-1-v1
-rwxr-xr-x 1 root root    47622592 Nov  3 08:17 /usr/local/bin/containerd-shim-slight-v0-3-0-v1
-rwxr-xr-x 1 root root    39369104 Nov  3 08:17 /usr/local/bin/containerd-shim-wws-v0-8-0-v1
-rwxr-xr-x 1 root root    52232184 Nov  3 08:17 /usr/local/bin/containerd-shim-slight-v0-5-1-v1
-rwxr-xr-x 1 root root    53775024 Nov  3 08:17 /usr/local/bin/containerd-shim-spin-v0-8-0-v1
-rwxr-xr-x 1 root root    36014944 Nov  3 08:17 /usr/local/bin/containerd-shim-spin-v0-3-0-v1
-rwxr-xr-x 1 root root    60175432 Nov  3 08:17 /usr/local/bin/containerd-shim-slight-v0-8-0-v1
-rwxr-xr-x 1 root root    63515504 Nov  3 08:17 /usr/local/bin/containerd-shim-spin-v2
>>>>>>> 686a986e
=== Installed Packages Begin
filesystem-1.1-20.cm2.x86_64
glibc-2.35-7.cm2.x86_64
libgcc-11.2.0-8.cm2.x86_64
pcre-libs-8.45-2.cm2.x86_64
libstdc++-11.2.0-8.cm2.x86_64
zlib-1.2.13-2.cm2.x86_64
xz-libs-5.2.5-1.cm2.x86_64
ncurses-libs-6.4-2.cm2.x86_64
readline-8.1-1.cm2.x86_64
libcap-2.60-2.cm2.x86_64
bzip2-libs-1.0.8-1.cm2.x86_64
pcre-8.45-2.cm2.x86_64
gmp-6.2.1-4.cm2.x86_64
libselinux-3.2-1.cm2.x86_64
coreutils-8.32-7.cm2.x86_64
grep-3.7-2.cm2.x86_64
bash-5.1.8-4.cm2.x86_64
libsepol-3.2-2.cm2.x86_64
xz-5.2.5-1.cm2.x86_64
kmod-29-2.cm2.x86_64
kernel-5.15.167.1-1.cm2.x86_64
shim-15.8-1.cm2.x86_64
grub2-efi-binary-2.06-13.cm2.x86_64
popt-1.18-1.cm2.x86_64
slang-2.3.2-4.cm2.x86_64
newt-0.52.21-5.cm2.x86_64
chkconfig-1.20-4.cm2.x86_64
ca-certificates-shared-2.0.0-18.cm2.noarch
libffi-3.4.2-3.cm2.x86_64
p11-kit-0.24.1-1.cm2.x86_64
libtasn1-4.19.0-1.cm2.x86_64
p11-kit-trust-0.24.1-1.cm2.x86_64
ca-certificates-tools-2.0.0-18.cm2.noarch
ca-certificates-2.0.0-18.cm2.noarch
util-linux-libs-2.37.4-9.cm2.x86_64
libgpg-error-1.46-1.cm2.x86_64
openssl-libs-1.1.1k-35.cm2.x86_64
libgcrypt-1.10.3-1.cm2.x86_64
glib-2.71.0-2.cm2.x86_64
lz4-1.9.4-1.cm2.x86_64
systemd-rpm-macros-250.3-21.cm2.noarch
zstd-libs-1.5.4-1.cm2.x86_64
libcap-ng-0.8.2-2.cm2.x86_64
audit-libs-3.0.6-8.cm2.x86_64
json-c-0.15-2.cm2.x86_64
cracklib-2.9.7-5.cm2.x86_64
cracklib-dicts-2.9.7-5.cm2.x86_64
pam-1.5.1-6.cm2.x86_64
cryptsetup-libs-2.4.3-4.cm2.x86_64
systemd-250.3-21.cm2.x86_64
device-mapper-libs-2.03.15-3.cm2.x86_64
cronie-1.5.7-3.cm2.x86_64
cronie-anacron-1.5.7-3.cm2.x86_64
logrotate-3.20.1-1.cm2.x86_64
openssl-1.1.1k-35.cm2.x86_64
sqlite-libs-3.39.2-3.cm2.x86_64
expat-libs-2.6.3-1.cm2.x86_64
elfutils-libelf-0.186-2.cm2.x86_64
e2fsprogs-libs-1.46.5-3.cm2.x86_64
krb5-1.19.4-3.cm2.x86_64
libassuan-2.5.5-2.cm2.x86_64
expat-2.6.3-1.cm2.x86_64
libssh2-1.9.0-4.cm2.x86_64
iana-etc-20211115-2.cm2.noarch
libpwquality-1.4.4-1.cm2.x86_64
file-libs-5.40-2.cm2.x86_64
device-mapper-2.03.15-3.cm2.x86_64
device-mapper-event-libs-2.03.15-3.cm2.x86_64
ncurses-6.4-2.cm2.x86_64
lmdb-libs-0.9.29-1.cm2.x86_64
lua-libs-5.4.4-1.cm2.x86_64
rpm-libs-4.18.0-4.cm2.x86_64
libsolv-0.7.24-1.cm2.x86_64
libedit-3.1.20210910-1.cm2.x86_64
procps-ng-3.3.17-2.cm2.x86_64
device-mapper-event-2.03.15-3.cm2.x86_64
util-linux-2.37.4-9.cm2.x86_64
file-5.40-2.cm2.x86_64
cryptsetup-2.4.3-4.cm2.x86_64
iptables-1.8.7-4.cm2.x86_64
dbus-1.15.6-1.cm2.x86_64
pinentry-1.2.0-1.cm2.x86_64
openssh-clients-8.9p1-6.cm2.x86_64
e2fsprogs-1.46.5-3.cm2.x86_64
rpm-4.18.0-4.cm2.x86_64
bc-1.07.1-4.cm2.x86_64
bridge-utils-1.7.1-2.cm2.x86_64
cpio-2.13-5.cm2.x86_64
gdbm-1.21-1.cm2.x86_64
iputils-20211215-2.cm2.x86_64
irqbalance-1.8.0-4.cm2.x86_64
libtool-2.4.6-8.cm2.x86_64
mariner-rpm-macros-2.0-25.cm2.noarch
net-tools-2.10-3.cm2.x86_64
tar-1.34-2.cm2.x86_64
tzdata-2024a-1.cm2.noarch
which-2.21-8.cm2.x86_64
libseccomp-2.5.3-1.cm2.x86_64
nettle-3.7.3-3.cm2.x86_64
bzip2-1.0.8-1.cm2.x86_64
ca-certificates-base-2.0.0-18.cm2.noarch
findutils-4.8.0-5.cm2.x86_64
gzip-1.12-2.cm2.x86_64
sed-4.8-3.cm2.x86_64
libmnl-1.0.4-6.cm2.x86_64
iproute-5.15.0-3.cm2.x86_64
libaio-0.3.112-4.cm2.x86_64
lvm2-2.03.15-3.cm2.x86_64
pkgconf-m4-1.8.0-3.cm2.noarch
libsemanage-3.2-2.cm2.x86_64
shadow-utils-4.9-13.cm2.x86_64
tdnf-cli-libs-3.5.2-4.cm2.x86_64
libpkgconf-1.8.0-3.cm2.x86_64
pkgconf-1.8.0-3.cm2.x86_64
pkgconf-pkg-config-1.8.0-3.cm2.x86_64
bind-license-9.16.50-1.cm2.noarch
libuv-1.43.0-2.cm2.x86_64
libxml2-2.10.4-4.cm2.x86_64
bind-libs-9.16.50-1.cm2.x86_64
bind-utils-9.16.50-1.cm2.x86_64
chrony-4.1-3.cm2.x86_64
tdnf-3.5.2-4.cm2.x86_64
libdb-5.3.28-7.cm2.x86_64
cyrus-sasl-lib-2.1.28-4.cm2.x86_64
openldap-2.4.57-9.cm2.x86_64
sudo-1.9.15p5-1.cm2.x86_64
libksba-1.6.3-1.cm2.x86_64
npth-1.6-4.cm2.x86_64
gnupg2-2.4.0-2.cm2.x86_64
gpgme-1.16.0-2.cm2.x86_64
mariner-repos-shared-2.0-9.cm2.noarch
mariner-repos-microsoft-2.0-9.cm2.noarch
mariner-repos-extras-2.0-9.cm2.noarch
mariner-repos-2.0-9.cm2.noarch
tdnf-plugin-repogpgcheck-3.5.2-4.cm2.x86_64
core-packages-container-2.0-8.cm2.x86_64
core-packages-base-image-2.0-8.cm2.x86_64
dracut-055-9.cm2.x86_64
initramfs-2.0-14.cm2.x86_64
python3-3.9.19-6.cm2.x86_64
python3-libs-3.9.19-6.cm2.x86_64
zchunk-libs-1.1.16-4.cm2.x86_64
zchunk-1.1.16-4.cm2.x86_64
librepo-1.15.1-1.cm2.x86_64
python3-curses-3.9.19-6.cm2.x86_64
python3-gpg-1.16.0-2.cm2.x86_64
dnf-data-4.8.0-2.cm2.noarch
libcomps-0.1.18-2.cm2.x86_64
python3-libcomps-0.1.18-2.cm2.x86_64
elfutils-default-yama-scope-0.186-2.cm2.noarch
libgomp-11.2.0-8.cm2.x86_64
popt-devel-1.18-1.cm2.x86_64
libyaml-0.2.5-3.cm2.x86_64
libmodulemd-2.13.0-2.cm2.x86_64
libdnf-0.63.1-2.cm2.x86_64
python3-libdnf-0.63.1-2.cm2.x86_64
python3-hawkey-0.63.1-2.cm2.x86_64
elfutils-libelf-devel-0.186-2.cm2.x86_64
xz-devel-5.2.5-1.cm2.x86_64
zlib-devel-1.2.13-2.cm2.x86_64
zstd-1.5.4-1.cm2.x86_64
zstd-devel-1.5.4-1.cm2.x86_64
elfutils-0.186-2.cm2.x86_64
elfutils-devel-0.186-2.cm2.x86_64
rpm-build-libs-4.18.0-4.cm2.x86_64
rpm-devel-4.18.0-4.cm2.x86_64
python3-rpm-4.18.0-4.cm2.x86_64
python3-dnf-4.8.0-2.cm2.noarch
dnf-4.8.0-2.cm2.noarch
wget-1.21.2-3.cm2.x86_64
python3-six-1.16.0-2.cm2.noarch
python3-markupsafe-2.1.0-1.cm2.x86_64
python3-idna-3.7-1.cm2.noarch
python3-jinja2-3.0.3-4.cm2.noarch
python3-configobj-5.0.6-7.cm2.noarch
PyYAML-5.4.1-1.cm2.x86_64
python3-jsonschema-2.6.0-6.cm2.noarch
python3-netifaces-0.11.0-1.cm2.x86_64
python3-oauthlib-2.1.0-7.cm2.noarch
python3-setuptools-3.9.19-6.cm2.noarch
dhcp-libs-4.4.3.P1-2.cm2.x86_64
dhcp-client-4.4.3.P1-2.cm2.x86_64
python3-jsonpointer-2.2-1.cm2.noarch
python3-jsonpatch-1.32-1.cm2.noarch
python3-wcwidth-0.2.5-1.cm2.noarch
python3-prettytable-3.2.0-3.cm2.noarch
python3-certifi-2023.05.07-1.cm2.noarch
python3-charset-normalizer-2.0.11-2.cm2.noarch
python3-urllib3-1.26.19-1.cm2.noarch
python3-asn1crypto-1.5.1-1.cm2.noarch
python3-pyasn1-0.4.8-1.cm2.noarch
python3-pycparser-2.21-1.cm2.noarch
python3-cffi-1.15.0-3.cm2.x86_64
python3-pyparsing-3.0.7-1.cm2.noarch
python3-packaging-21.3-1.cm2.noarch
python3-cryptography-3.3.2-7.cm2.x86_64
python3-pyOpenSSL-18.0.0-8.cm2.noarch
python3-requests-2.27.1-7.cm2.noarch
cloud-init-23.3-5.cm2.noarch
cloud-init-azure-kvp-23.3-5.cm2.noarch
gptfdisk-1.0.8-1.cm2.x86_64
mpfr-4.1.0-2.cm2.x86_64
gawk-5.1.1-1.cm2.x86_64
cloud-utils-growpart-0.32-3.cm2.noarch
grub2-2.06-13.cm2.x86_64
installkernel-1.0.0-2.cm2.noarch
grubby-8.40-46.cm2.x86_64
hyperv-daemons-license-5.15.167.1-1.cm2.noarch
hypervvssd-5.15.167.1-1.cm2.x86_64
hypervkvpd-5.15.167.1-1.cm2.x86_64
hypervfcopyd-5.15.167.1-1.cm2.x86_64
hyperv-daemons-5.15.167.1-1.cm2.x86_64
lzo-2.10-4.cm2.x86_64
squashfs-tools-4.5.1-2.cm2.x86_64
ethtool-5.16-2.cm2.x86_64
snappy-1.1.9-3.cm2.x86_64
kexec-tools-2.0.23-4.cm2.x86_64
libnl3-3.5.0-4.cm2.x86_64
wpa_supplicant-2.10-2.cm2.x86_64
netplan-0.95-2.cm2.x86_64
ncurses-term-6.4-2.cm2.x86_64
openssh-server-8.9p1-6.cm2.x86_64
libestr-0.1.11-1.cm2.x86_64
libfastjson-0.99.9-1.cm2.x86_64
gc-8.0.0-4.cm2.x86_64
libmpc-1.2.1-1.cm2.x86_64
libstdc++-devel-11.2.0-8.cm2.x86_64
liblognorm-2.0.6-2.cm2.x86_64
postgresql-libs-14.13-1.cm2.x86_64
autogen-libopts-5.18.16-8.cm2.x86_64
cyrus-sasl-2.1.28-4.cm2.x86_64
librdkafka1-1.8.2-2.cm2.x86_64
glibc-iconv-2.35-7.cm2.x86_64
libltdl-2.4.6-8.cm2.x86_64
libunistring-0.9.10-6.cm2.x86_64
guile-2.0.14-5.cm2.x86_64
librelp-1.10.0-2.cm2.x86_64
make-4.3-3.cm2.x86_64
libgcc-atomic-11.2.0-8.cm2.x86_64
libgcc-devel-11.2.0-8.cm2.x86_64
libgomp-devel-11.2.0-8.cm2.x86_64
gcc-c++-11.2.0-8.cm2.x86_64
gcc-11.2.0-8.cm2.x86_64
perl-vmsish-1.04-489.cm2.noarch
perl-version-0.99.28-489.cm2.noarch
perl-subs-1.04-489.cm2.noarch
perl-ph-5.34.1-489.cm2.x86_64
perl-perlfaq-5.20210411-489.cm2.noarch
perl-parent-0.238-489.cm2.noarch
perl-mro-1.25-489.cm2.x86_64
perl-meta-notation-5.34.1-489.cm2.noarch
perl-less-0.03-489.cm2.noarch
perl-if-0.60.900-489.cm2.noarch
perl-filetest-1.03-489.cm2.noarch
perl-ExtUtils-MM-Utils-7.44-489.cm2.noarch
perl-Devel-PPPort-3.62-489.cm2.x86_64
perl-vars-1.05-489.cm2.noarch
perl-sort-2.04-489.cm2.noarch
perl-overloading-0.02-489.cm2.noarch
perl-lib-0.65-489.cm2.x86_64
perl-experimental-0.024-489.cm2.noarch
perl-encoding-warnings-0.13-489.cm2.noarch
perl-deprecate-0.04-489.cm2.noarch
perl-constant-1.33-489.cm2.noarch
perl-base-2.27-489.cm2.noarch
perl-autouse-1.11-489.cm2.noarch
perl-Tie-Memoize-1.1-489.cm2.noarch
perl-Env-1.05-489.cm2.noarch
perl-Tie-4.6-489.cm2.noarch
perl-Term-ReadLine-1.17-489.cm2.noarch
perl-Term-Cap-1.17-489.cm2.noarch
perl-Module-Loaded-0.08-489.cm2.noarch
perl-CPAN-Meta-Requirements-2.140-489.cm2.noarch
perl-AutoLoader-5.74-489.cm2.noarch
perl-Attribute-Handlers-1.01-489.cm2.noarch
perl-Unicode-Normalize-1.28-489.cm2.x86_64
perl-Time-Local-1.300-489.cm2.noarch
perl-Time-HiRes-1.9767-489.cm2.x86_64
perl-Text-Tabs+Wrap-2013.0523-489.cm2.noarch
perl-File-DosGlob-1.12-489.cm2.x86_64
perl-Text-ParseWords-3.30-489.cm2.noarch
perl-Text-Abbrev-1.02-489.cm2.noarch
perl-Term-Complete-1.403-489.cm2.noarch
perl-Term-ANSIColor-5.01-489.cm2.noarch
perl-sigtrap-1.09-489.cm2.noarch
perl-SelectSaver-1.02-489.cm2.noarch
perl-DirHandle-1.05-489.cm2.noarch
perl-Symbol-1.09-489.cm2.noarch
perl-Socket-2.031-489.cm2.x86_64
perl-Search-Dict-1.07-489.cm2.noarch
perl-threads-shared-1.62-489.cm2.x86_64
perl-Thread-3.05-489.cm2.noarch
perl-threads-2.26-489.cm2.x86_64
perl-Text-Balanced-2.04-489.cm2.noarch
perl-NEXT-0.68-489.cm2.noarch
perl-overload-1.33-489.cm2.noarch
perl-Time-Piece-1.3401-489.cm2.x86_64
perl-Tie-RefHash-1.40-489.cm2.noarch
perl-Thread-Semaphore-2.13-489.cm2.noarch
perl-Thread-Queue-3.14-489.cm2.noarch
perl-Module-CoreList-5.20220313-489.cm2.noarch
perl-Scalar-List-Utils-1.55-489.cm2.x86_64
perl-Pod-Functions-1.13-489.cm2.noarch
perl-Pod-Escapes-1.07-489.cm2.noarch
perl-Perl-OSType-1.010-489.cm2.noarch
perl-Opcode-1.50-489.cm2.x86_64
perl-Math-Complex-1.59-489.cm2.noarch
perl-bignum-0.51-489.cm2.noarch
perl-Math-BigRat-0.2614-489.cm2.noarch
perl-Math-BigInt-FastCalc-0.500.900-489.cm2.x86_64
perl-Math-BigInt-1.9998.18-489.cm2.noarch
perl-PerlIO-via-QuotedPrint-0.09-489.cm2.noarch
perl-MIME-Base64-3.16-489.cm2.x86_64
perl-I18N-Langinfo-0.19-489.cm2.x86_64
perl-Params-Check-0.38-489.cm2.noarch
perl-Locale-Maketext-Simple-0.21-489.cm2.noarch
perl-Locale-Maketext-1.29-489.cm2.noarch
perl-I18N-LangTags-0.45-489.cm2.noarch
perl-Hash-Util-FieldHash-1.21-489.cm2.x86_64
perl-fields-2.27-489.cm2.noarch
perl-Hash-Util-0.25-489.cm2.x86_64
perl-Getopt-Std-1.13-489.cm2.noarch
perl-Filter-Simple-0.96-489.cm2.noarch
perl-Filter-1.59-489.cm2.x86_64
perl-FileCache-1.10-489.cm2.noarch
perl-File-Compare-1.100.600-489.cm2.noarch
perl-File-Basename-2.85-489.cm2.noarch
perl-locale-1.10-489.cm2.noarch
perl-Tie-File-1.06-489.cm2.noarch
perl-Sys-Syslog-0.36-489.cm2.x86_64
perl-Sys-Hostname-1.23-489.cm2.x86_64
perl-I18N-Collate-1.02-489.cm2.noarch
perl-POSIX-1.97-489.cm2.x86_64
perl-Fcntl-1.14-489.cm2.x86_64
perl-Errno-1.33-489.cm2.x86_64
perl-English-1.11-489.cm2.noarch
perl-Digest-MD5-2.58-489.cm2.x86_64
perl-Digest-1.19-489.cm2.noarch
perl-Dumpvalue-2.27-489.cm2.noarch
perl-Devel-Peek-1.30-489.cm2.x86_64
perl-Config-Perl-V-0.33-489.cm2.noarch
perl-Config-Extensions-0.03-489.cm2.noarch
perl-Compress-Raw-Zlib-2.101-489.cm2.x86_64
perl-User-pwent-1.03-489.cm2.noarch
perl-Time-1.03-489.cm2.noarch
perl-Net-1.02-489.cm2.noarch
perl-File-stat-1.09-489.cm2.noarch
perl-Class-Struct-0.66-489.cm2.noarch
perl-Benchmark-1.23-489.cm2.noarch
perl-autodie-2.34-489.cm2.noarch
perl-Safe-2.43-489.cm2.noarch
perl-ExtUtils-Constant-0.25-489.cm2.noarch
perl-Data-Dumper-2.179-489.cm2.x86_64
perl-CPAN-Meta-YAML-0.018-489.cm2.noarch
perl-B-1.82-489.cm2.x86_64
perl-blib-1.07-489.cm2.noarch
perl-Unicode-Collate-1.29-489.cm2.x86_64
perl-Module-Load-0.36-489.cm2.noarch
perl-Unicode-UCD-0.75-489.cm2.noarch
perl-Memoize-1.03-489.cm2.noarch
perl-Storable-3.23-489.cm2.x86_64
perl-SelfLoader-1.26-489.cm2.noarch
perl-IPC-Open3-1.21-489.cm2.noarch
perl-IO-Socket-IP-0.41-489.cm2.noarch
perl-HTTP-Tiny-0.076-489.cm2.noarch
perl-libnet-3.13-489.cm2.noarch
perl-Net-Ping-2.74-489.cm2.noarch
perl-FileHandle-2.03-489.cm2.noarch
perl-IO-1.46-489.cm2.x86_64
perl-FindBin-1.52-489.cm2.noarch
perl-debugger-1.60-489.cm2.noarch
perl-Test-Simple-1.302183-489.cm2.noarch
perl-Test-1.31-489.cm2.noarch
perl-Compress-Raw-Bzip2-2.101-489.cm2.x86_64
perl-File-Temp-0.231.100-489.cm2.noarch
perl-File-Path-2.18-489.cm2.noarch
perl-IPC-Cmd-1.04-489.cm2.noarch
perl-Module-Load-Conditional-0.74-489.cm2.noarch
perl-Module-Metadata-1.000037-489.cm2.noarch
perl-ExtUtils-Command-7.62-489.cm2.noarch
perl-File-Find-1.39-489.cm2.noarch
perl-File-Fetch-1.00-489.cm2.noarch
perl-File-Copy-2.35-489.cm2.noarch
perl-ExtUtils-Manifest-1.73-489.cm2.noarch
perl-Devel-SelfStubber-1.06-489.cm2.noarch
perl-AutoSplit-5.74-489.cm2.noarch
perl-open-1.12-489.cm2.noarch
perl-encoding-3.00-489.cm2.x86_64
perl-utils-5.34.1-489.cm2.noarch
perl-diagnostics-1.37-489.cm2.noarch
perl-Test-Harness-3.43-489.cm2.noarch
perl-podlators-4.14-489.cm2.noarch
perl-Pod-Simple-3.42-489.cm2.noarch
perl-Pod-Html-1.27-489.cm2.noarch
perl-Pod-Checker-1.74-489.cm2.noarch
perl-Module-CoreList-tools-5.20220313-489.cm2.noarch
perl-ExtUtils-ParseXS-3.43-489.cm2.noarch
perl-Digest-SHA-6.02-489.cm2.x86_64
perl-Getopt-Long-2.52-489.cm2.noarch
perl-Pod-Usage-2.01-489.cm2.noarch
perl-JSON-PP-4.06-489.cm2.noarch
perl-IO-Zlib-1.11-489.cm2.noarch
perl-Archive-Tar-2.38-489.cm2.noarch
perl-IO-Compress-2.102-489.cm2.noarch
perl-DBM_Filter-0.06-489.cm2.noarch
perl-CPAN-Meta-2.150010-489.cm2.noarch
perl-IPC-SysV-2.09-489.cm2.x86_64
perl-libnetcfg-5.34.1-489.cm2.noarch
perl-ExtUtils-Miniperl-1.10-489.cm2.noarch
perl-ExtUtils-Embed-1.35-489.cm2.noarch
perl-Encode-devel-3.08-489.cm2.noarch
perl-devel-5.34.1-489.cm2.x86_64
perl-ExtUtils-Install-2.20-489.cm2.noarch
perl-CPAN-2.28-489.cm2.noarch
perl-ExtUtils-MakeMaker-7.62-489.cm2.noarch
perl-ExtUtils-CBuilder-0.280236-489.cm2.noarch
perl-ODBM_File-1.17-489.cm2.x86_64
perl-NDBM_File-1.15-489.cm2.x86_64
perl-GDBM_File-1.19-489.cm2.x86_64
perl-PathTools-3.80-489.cm2.x86_64
perl-Exporter-5.76-489.cm2.noarch
perl-Pod-Perldoc-3.28.01-489.cm2.noarch
perl-Encode-3.08-489.cm2.x86_64
perl-DynaLoader-1.50-489.cm2.x86_64
perl-Carp-1.52-489.cm2.noarch
perl-5.34.1-489.cm2.x86_64
perl-libs-5.34.1-489.cm2.x86_64
perl-doc-5.34.1-489.cm2.noarch
perl-macros-5.34.1-489.cm2.noarch
perl-interpreter-5.34.1-489.cm2.x86_64
net-snmp-libs-5.9.4-1.cm2.x86_64
rsyslog-8.2204.1-3.cm2.x86_64
sgx-backwards-compatability-1.0.0-1.cm2.x86_64
openssh-8.9p1-6.cm2.x86_64
python3-distro-1.6.0-2.cm2.noarch
WALinuxAgent-2.3.1.1-4.cm2.noarch
iw-5.9-1.cm2.x86_64
wireless-regdb-2022.08.12-1.cm2.noarch
gpg-pubkey-3135ce90-5e6fda74
gpg-pubkey-be1229cf-5631588c
oniguruma-6.9.7.1-2.cm2.x86_64
jq-1.6-2.cm2.x86_64
inotify-tools-3.22.1.0-1.cm2.x86_64
nghttp2-1.57.0-2.cm2.x86_64
curl-libs-8.8.0-3.cm2.x86_64
curl-8.8.0-3.cm2.x86_64
mariner-release-2.0-68.cm2.noarch
libarchive-3.6.1-4.cm2.x86_64
gnutls-3.7.11-1.cm2.x86_64
kernel-5.15.167.1-2.cm2.x86_64
python3-dbus-1.2.16-3.cm2.x86_64
python3-dateutil-2.7.3-5.cm2.noarch
python3-dnf-plugins-core-4.0.24-3.cm2.noarch
dnf-plugins-core-4.0.24-3.cm2.noarch
dnf-utils-4.0.24-3.cm2.noarch
check-restart-1.0.0-2.cm2.x86_64
keyutils-1.6.3-1.cm2.x86_64
cifs-utils-6.14-2.cm2.x86_64
libnfnetlink-1.0.1-6.cm2.x86_64
libnetfilter_conntrack-1.0.9-1.cm2.x86_64
libnetfilter_queue-1.0.5-1.cm2.x86_64
libnetfilter_cttimeout-1.0.0-6.cm2.x86_64
libnetfilter_cthelper-1.0.0-5.cm2.x86_64
conntrack-tools-1.4.8-1.cm2.x86_64
dnf-automatic-4.8.0-2.cm2.noarch
ebtables-legacy-2.0.11-6.cm2.x86_64
fuse-2.9.7-10.cm2.x86_64
apr-1.7.5-1.cm2.x86_64
apr-util-1.6.3-1.cm2.x86_64
utf8proc-2.6.1-2.cm2.x86_64
libserf-1.3.9-8.cm2.x86_64
subversion-1.14.2-1.cm2.x86_64
subversion-perl-1.14.2-1.cm2.x86_64
perl-YAML-1.30-2.cm2.noarch
perl-DBI-1.643-2.cm2.x86_64
perl-CGI-4.54-3.cm2.noarch
less-590-4.cm2.x86_64
git-2.39.4-1.cm2.x86_64
iotop-0.6-10.cm2.noarch
ipset-7.15-2.cm2.x86_64
kernel-devel-5.15.167.1-2.cm2.x86_64
libtirpc-1.3.3-1.cm2.x86_64
lsof-4.94.0-1.cm2.x86_64
libpcap-1.10.1-3.cm2.x86_64
nmap-ncat-7.93-2.cm2.x86_64
rpcbind-1.2.5-6.cm2.x86_64
libnfsidmap-2.5.4-5.cm2.x86_64
libevent-2.1.12-1.cm2.x86_64
nfs-utils-2.5.4-5.cm2.x86_64
pigz-2.6-2.cm2.x86_64
psmisc-23.4-1.cm2.x86_64
socat-1.7.4.3-1.cm2.x86_64
sysstat-12.7.6-1.cm2.x86_64
traceroute-2.1.3-1.cm2.x86_64
zip-3.0-5.cm2.x86_64
fuse-common-3.10.5-2.cm2.x86_64
fuse3-libs-3.10.5-2.cm2.x86_64
fuse3-3.10.5-2.cm2.x86_64
blobfuse2-2.3.2-1.x86_64
libnftnl-1.2.1-2.cm2.x86_64
jansson-2.14-1.cm2.x86_64
nftables-1.0.1-2.cm2.x86_64
isns-utils-libs-0.101-2.cm2.x86_64
isns-utils-0.101-2.cm2.x86_64
iscsi-initiator-utils-iscsiuio-6.2.1.4+20210729.2a8f9d8-3.cm2.x86_64
iscsi-initiator-utils-6.2.1.4+20210729.2a8f9d8-3.cm2.x86_64
libapparmor-3.0.4-4.cm2.x86_64
apparmor-parser-3.0.4-4.cm2.x86_64
boost-1.76.0-4.cm2.x86_64
blobfuse-1.4.5-16.cm2.x86_64
moby-runc-1.1.9-7.cm2.x86_64
moby-containerd-1.6.26-5.cm2.x86_64
acr-mirror-0.2.10-1.x86_64
llvm-12.0.1-7.cm2.x86_64
binutils-devel-2.37-8.cm2.x86_64
binutils-2.37-8.cm2.x86_64
compiler-rt-12.0.1-1.cm2.x86_64
clang-libs-12.0.1-4.cm2.x86_64
bcc-0.27.0-2.cm2.x86_64
clang-12.0.1-4.cm2.x86_64
libbpf-1.0.1-1.cm2.x86_64
bpftrace-0.16.0-2.cm2.x86_64
python3-bcc-0.27.0-2.cm2.x86_64
bcc-tools-0.27.0-2.cm2.x86_64
bcc-examples-0.27.0-2.cm2.x86_64
=== Installed Packages End
Disk usage:
Filesystem      Size  Used Avail Use% Mounted on
devtmpfs        4.0M     0  4.0M   0% /dev
tmpfs            32G     0   32G   0% /dev/shm
<<<<<<< HEAD
tmpfs            13G  8.9M   13G   1% /run
/dev/sda3        29G   24G  4.4G  85% /
=======
tmpfs            13G  828K   13G   1% /run
/dev/sda3        29G   24G  4.7G  84% /
>>>>>>> 686a986e
tmpfs            32G  4.0K   32G   1% /tmp
/dev/sda2       452M   67M  351M  17% /boot
/dev/sdb1       590G   32K  560G   1% /mnt
tmpfs           6.3G     0  6.3G   0% /run/user/1000
=== os-release Begin
NAME="Common Base Linux Mariner"
VERSION="2.0.20241029"
ID=mariner
VERSION_ID="2.0"
PRETTY_NAME="CBL-Mariner/Linux"
ANSI_COLOR="1;34"
HOME_URL="https://aka.ms/cbl-mariner"
BUG_REPORT_URL="https://aka.ms/cbl-mariner"
SUPPORT_URL="https://aka.ms/cbl-mariner"
=== os-release End
Using kernel:
Linux version 5.15.167.1-2.cm2 (root@CBL-Mariner) (gcc (GCC) 11.2.0, GNU ld (GNU Binutils) 2.37) #1 SMP Tue Oct 29 03:13:52 UTC 2024
<<<<<<< HEAD
Install completed successfully on  Tue Nov 12 21:46:12 UTC 2024
VSTS Build NUMBER: 20241112.1_master_108007764
VSTS Build ID: 108007764
Commit: 2e71a96fd5b4a73fe54ad0a218b5fd5e0c375eb6
=======
Install completed successfully on  Sun Nov 3 08:26:53 UTC 2024
VSTS Build NUMBER: 20241103.1_master_107292267
VSTS Build ID: 107292267
Commit: 10746473b99cb5ff926964dba528844ba3ecb6ea
>>>>>>> 686a986e
Ubuntu version: 
Hyperv generation: V1
Feature flags: None
Container runtime: containerd
FIPS enabled: false<|MERGE_RESOLUTION|>--- conflicted
+++ resolved
@@ -1,8 +1,4 @@
-<<<<<<< HEAD
 Starting build on  Tue Nov 12 21:30:32 UTC 2024
-=======
-Starting build on  Sun Nov 3 08:10:35 UTC 2024
->>>>>>> 686a986e
 Components downloaded in this VHD build (some of the below components might get deleted during cluster provisioning if they are not needed):
   - oras version 1.2.0
   - containerd version 1.6.26-5.cm2
@@ -147,7 +143,6 @@
 -rwxr-xr-x 1 root root    49623192 Oct 23 16:18 /usr/local/bin/kubectl-1.28.15
 -rwxr-xr-x 1 root root   112603396 Oct 23 16:24 /usr/local/bin/kubelet-1.29.10
 -rwxr-xr-x 1 root root    50225304 Oct 23 16:24 /usr/local/bin/kubectl-1.29.10
-<<<<<<< HEAD
 -rwxr-xr-x 1 root root   108712196 Oct 31 21:40 /usr/local/bin/kubelet-1.27.101-akslts
 -rwxr-xr-x 1 root root    49066136 Oct 31 21:40 /usr/local/bin/kubectl-1.27.101-akslts
 -rwxr-xr-x 1 root root         705 Nov 12 21:31 /usr/local/bin/ci-syslog-watcher.sh
@@ -159,17 +154,6 @@
 -rwxr-xr-x 1 root root    53775024 Nov 12 21:35 /usr/local/bin/containerd-shim-spin-v0-8-0-v1
 -rwxr-xr-x 1 root root    60175432 Nov 12 21:35 /usr/local/bin/containerd-shim-slight-v0-8-0-v1
 -rwxr-xr-x 1 root root    63515504 Nov 12 21:35 /usr/local/bin/containerd-shim-spin-v2
-=======
--rwxr-xr-x 1 root root         705 Nov  3 08:11 /usr/local/bin/ci-syslog-watcher.sh
--rwxr-xr-x 1 root root    45334640 Nov  3 08:17 /usr/local/bin/containerd-shim-spin-v0-5-1-v1
--rwxr-xr-x 1 root root    47622592 Nov  3 08:17 /usr/local/bin/containerd-shim-slight-v0-3-0-v1
--rwxr-xr-x 1 root root    39369104 Nov  3 08:17 /usr/local/bin/containerd-shim-wws-v0-8-0-v1
--rwxr-xr-x 1 root root    52232184 Nov  3 08:17 /usr/local/bin/containerd-shim-slight-v0-5-1-v1
--rwxr-xr-x 1 root root    53775024 Nov  3 08:17 /usr/local/bin/containerd-shim-spin-v0-8-0-v1
--rwxr-xr-x 1 root root    36014944 Nov  3 08:17 /usr/local/bin/containerd-shim-spin-v0-3-0-v1
--rwxr-xr-x 1 root root    60175432 Nov  3 08:17 /usr/local/bin/containerd-shim-slight-v0-8-0-v1
--rwxr-xr-x 1 root root    63515504 Nov  3 08:17 /usr/local/bin/containerd-shim-spin-v2
->>>>>>> 686a986e
 === Installed Packages Begin
 filesystem-1.1-20.cm2.x86_64
 glibc-2.35-7.cm2.x86_64
@@ -701,13 +685,8 @@
 Filesystem      Size  Used Avail Use% Mounted on
 devtmpfs        4.0M     0  4.0M   0% /dev
 tmpfs            32G     0   32G   0% /dev/shm
-<<<<<<< HEAD
 tmpfs            13G  8.9M   13G   1% /run
 /dev/sda3        29G   24G  4.4G  85% /
-=======
-tmpfs            13G  828K   13G   1% /run
-/dev/sda3        29G   24G  4.7G  84% /
->>>>>>> 686a986e
 tmpfs            32G  4.0K   32G   1% /tmp
 /dev/sda2       452M   67M  351M  17% /boot
 /dev/sdb1       590G   32K  560G   1% /mnt
@@ -725,17 +704,10 @@
 === os-release End
 Using kernel:
 Linux version 5.15.167.1-2.cm2 (root@CBL-Mariner) (gcc (GCC) 11.2.0, GNU ld (GNU Binutils) 2.37) #1 SMP Tue Oct 29 03:13:52 UTC 2024
-<<<<<<< HEAD
 Install completed successfully on  Tue Nov 12 21:46:12 UTC 2024
 VSTS Build NUMBER: 20241112.1_master_108007764
 VSTS Build ID: 108007764
 Commit: 2e71a96fd5b4a73fe54ad0a218b5fd5e0c375eb6
-=======
-Install completed successfully on  Sun Nov 3 08:26:53 UTC 2024
-VSTS Build NUMBER: 20241103.1_master_107292267
-VSTS Build ID: 107292267
-Commit: 10746473b99cb5ff926964dba528844ba3ecb6ea
->>>>>>> 686a986e
 Ubuntu version: 
 Hyperv generation: V1
 Feature flags: None
