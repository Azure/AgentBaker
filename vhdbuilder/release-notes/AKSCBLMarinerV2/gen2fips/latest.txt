--- conflicted
+++ resolved
@@ -1,14 +1,7 @@
-<<<<<<< HEAD
-Starting build on  Thu Oct 23 19:46:59 UTC 2025
-Components downloaded in this VHD build (some of the below components might get deleted during cluster provisioning if they are not needed):
-  - oras version 1.2.2
-  - aks-secure-tls-bootstrap-client version 1.0.0
-=======
 Starting build on  Wed Oct 29 02:20:45 UTC 2025
 Components downloaded in this VHD build (some of the below components might get deleted during cluster provisioning if they are not needed):
   - oras version 1.2.2
   - aks-secure-tls-bootstrap-client version 1.0.1
->>>>>>> 910bbdf5
   - containerd version 1.6.26-12.cm2
   - CNI plugin version 1.6.2
   - Azure CNI version 1.5.38
@@ -38,11 +31,7 @@
   - runc version 1.1.9
   - bpftrace v0.16.0
 images pre-pulled:
-<<<<<<< HEAD
-  - mcr.microsoft.com/oss/v2/kubernetes/autoscaler/addon-resizer:v1.8.23-5
-=======
   - mcr.microsoft.com/oss/v2/kubernetes/autoscaler/addon-resizer:v1.8.23-6
->>>>>>> 910bbdf5
   - mcr.microsoft.com/oss/kubernetes/pause:3.6
   - mcr.microsoft.com/oss/v2/kubernetes/coredns:v1.13.1-1
   - mcr.microsoft.com/oss/v2/kubernetes/coredns:v1.12.1-6
@@ -60,15 +49,6 @@
   - mcr.microsoft.com/containernetworking/cilium/cilium:v1.17.7-250927
   - mcr.microsoft.com/containernetworking/cilium/cilium:v1.16.10-250610
   - mcr.microsoft.com/containernetworking/cilium/cilium:v1.17.7-250821
-<<<<<<< HEAD
-  - mcr.microsoft.com/oss/v2/kubernetes/apiserver-network-proxy/agent:v0.31.4-1
-  - mcr.microsoft.com/oss/v2/kubernetes-csi/secrets-store/driver:v1.5.4
-  - mcr.microsoft.com/oss/v2/azure/secrets-store/provider-azure:v1.7.1
-  - mcr.microsoft.com/azuremonitor/containerinsights/ciprod:3.1.29
-  - mcr.microsoft.com/azuremonitor/containerinsights/ciprod/prometheus-collector/images:6.23.0-main-09-29-2025-f7d29698
-  - mcr.microsoft.com/azuremonitor/containerinsights/ciprod/prometheus-collector/images:6.23.0-main-09-29-2025-f7d29698-targetallocator
-  - mcr.microsoft.com/azuremonitor/containerinsights/ciprod/prometheus-collector/images:6.23.0-main-09-29-2025-f7d29698-cfg
-=======
   - mcr.microsoft.com/oss/v2/kubernetes/apiserver-network-proxy/agent:v0.31.4-3
   - mcr.microsoft.com/oss/v2/kubernetes-csi/secrets-store/driver:v1.5.4
   - mcr.microsoft.com/oss/v2/azure/secrets-store/provider-azure:v1.7.2
@@ -76,7 +56,6 @@
   - mcr.microsoft.com/azuremonitor/containerinsights/ciprod/prometheus-collector/images:6.24.0-main-10-20-2025-fe8f6d51
   - mcr.microsoft.com/azuremonitor/containerinsights/ciprod/prometheus-collector/images:6.24.0-main-10-20-2025-fe8f6d51-targetallocator
   - mcr.microsoft.com/azuremonitor/containerinsights/ciprod/prometheus-collector/images:6.24.0-main-10-20-2025-fe8f6d51-cfg
->>>>>>> 910bbdf5
   - mcr.microsoft.com/oss/v2/kubernetes/kube-state-metrics:v2.15.0-4
   - mcr.microsoft.com/oss/kubernetes/azure-cloud-node-manager:v1.29.15
   - mcr.microsoft.com/oss/kubernetes/azure-cloud-node-manager:v1.30.13
@@ -113,11 +92,7 @@
   - mcr.microsoft.com/azure-policy/policy-kubernetes-webhook:1.14.2
   - mcr.microsoft.com/azure-policy/policy-kubernetes-webhook:1.13.1
   - mcr.microsoft.com/aks/aks-node-ca-watcher:master.241021.1
-<<<<<<< HEAD
-  - mcr.microsoft.com/oss/v2/kubernetes/windows-gmsa-webhook:v0.12.1-5
-=======
   - mcr.microsoft.com/oss/v2/kubernetes/windows-gmsa-webhook:v0.12.1-6
->>>>>>> 910bbdf5
   - mcr.microsoft.com/oss/kubernetes/kube-proxy:v1.28.102-akslts
   - mcr.microsoft.com/oss/kubernetes/kube-proxy:v1.29.100-akslts
   - mcr.microsoft.com/oss/kubernetes/kube-proxy:v1.30.100-akslts
@@ -173,13 +148,8 @@
 -rwxr-xr-x 1 root root  60133560 Sep 26 20:23 /usr/local/bin/kubectl-1.33.5
 -rwxr-xr-x 1 root root  77320472 Sep 26 20:54 /usr/local/bin/kubelet-1.31.13
 -rwxr-xr-x 1 root root  56934552 Sep 26 20:54 /usr/local/bin/kubectl-1.31.13
-<<<<<<< HEAD
--rwxr-xr-x 1 root root  57174026 Oct  2 20:21 /usr/local/bin/aks-secure-tls-bootstrap-client
--rwxr-xr-x 1 root root       699 Oct 23 19:47 /usr/local/bin/ci-syslog-watcher.sh
-=======
 -rwxr-xr-x 1 root root  57152250 Oct 28 20:26 /usr/local/bin/aks-secure-tls-bootstrap-client
 -rwxr-xr-x 1 root root       699 Oct 29 02:21 /usr/local/bin/ci-syslog-watcher.sh
->>>>>>> 910bbdf5
 === Installed Packages Begin
 filesystem-1.1-20.cm2.x86_64
 glibc-2.35-7.cm2.x86_64
@@ -713,11 +683,7 @@
 tmpfs            32G     0   32G   0% /dev/shm
 tmpfs            13G  688K   13G   1% /run
 tmpfs           4.0M     0  4.0M   0% /sys/fs/cgroup
-<<<<<<< HEAD
-/dev/sda3        29G   23G  5.3G  81% /
-=======
 /dev/sda3        29G   23G  5.1G  82% /
->>>>>>> 910bbdf5
 tmpfs            32G  4.0K   32G   1% /tmp
 /dev/sda2       452M   32M  386M   8% /boot
 /dev/sda1        64M  2.4M   62M   4% /boot/efi
@@ -736,17 +702,10 @@
 === os-release End
 Using kernel:
 Linux version 5.15.186.1-1.cm2 (root@CBL-Mariner) (gcc (GCC) 11.2.0, GNU ld (GNU Binutils) 2.37) #1 SMP Tue Jul 29 02:54:43 UTC 2025
-<<<<<<< HEAD
-Install completed successfully on  Thu Oct 23 19:58:57 UTC 2025
-VSTS Build NUMBER: 20251023.1_v20251019_141376060
-VSTS Build ID: 141376060
-Commit: 0e51e48dc639aaefb28e134e29a2158c24dac584
-=======
 Install completed successfully on  Wed Oct 29 02:38:30 UTC 2025
 VSTS Build NUMBER: 20251029.1_master_141907851
 VSTS Build ID: 141907851
 Commit: d29b5d4eec733e23701c570c7d5a9bf038eb6f27
->>>>>>> 910bbdf5
 Ubuntu version: 
 Hyperv generation: V2
 Feature flags: None
