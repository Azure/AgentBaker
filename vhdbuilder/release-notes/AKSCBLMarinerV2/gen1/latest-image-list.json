--- conflicted
+++ resolved
@@ -1,6 +1,5 @@
 {
   "sku": "V2",
-<<<<<<< HEAD
   "imageVersion": "202509.11.0",
   "imageBom": [
     {
@@ -41,10 +40,10 @@
       "bytes": 28441945,
       "size": "27.1 MiB",
       "repoTags": [
-        "mcr.microsoft.com/oss/v2/azure/ip-masq-agent-v2:v0.1.15-2"
-      ],
-      "repoDigests": [
-        "sha256:80911ffa1b37d58c556431b759ebcb75ab1856e97b55157bb09a737f4940c9ae"
+        "mcr.microsoft.com/oss/kubernetes/kube-proxy:v1.27.103-akslts"
+      ],
+      "repoDigests": [
+        "sha256:5e7b2610debc9c31ea59596dcb07dc8395b0745ee306d8cb465fbb904877a0c6"
       ]
     },
     {
@@ -419,9 +418,250 @@
       ],
       "repoDigests": [
         "sha256:6fc0519411906188b649a53ff8f14853648f8620b0c2e2db1c0ea4d64c89b3f2"
-=======
-  "imageVersion": "202508.20.0",
-  "imageBom": [
+      ]
+    },
+    {
+      "id": "sha256:4c6cd5ed2a771e651af70c2277e718a6b7769090943cb16e7f787cc111597d78",
+      "bytes": 21100101,
+      "size": "20.1 MiB",
+      "repoTags": [
+        "mcr.microsoft.com/oss/v2/kubernetes/autoscaler/cluster-proportional-autoscaler:v1.9.0-1"
+      ],
+      "repoDigests": [
+        "sha256:e66858fc65b664e1eca992d7ded45784d08f47c29e872b128be1b5a97ec1db9e"
+      ]
+    },
+    {
+      "id": "sha256:e35ee4eaabe42f0624f322dbf977305cf9748d9050ca73394d1ca5c0fe9c7b7d",
+      "bytes": 112099523,
+      "size": "106.9 MiB",
+      "repoTags": [
+        "mcr.microsoft.com/oss/kubernetes-csi/azurefile-csi:v1.33.3"
+      ],
+      "repoDigests": [
+        "sha256:ea31a0826fffd0284159e49d0281c7403541a7ef581d2e077df200bc95a1bca4"
+      ]
+    },
+    {
+      "id": "sha256:84d8a1c401e1d4016c6c10e75581a700d5c2477d7b822cd3377b18c44d21adea",
+      "bytes": 21528233,
+      "size": "20.5 MiB",
+      "repoTags": [
+        "mcr.microsoft.com/oss/kubernetes/azure-cloud-node-manager:v1.29.13"
+      ],
+      "repoDigests": [
+        "sha256:fd8aa37ecaf8e8075555be84a98aff28527ffddbcd084f4e3b3cd31c80748253"
+      ]
+    },
+    {
+      "id": "sha256:3b8eb0e2edce97dc3b04ab2ee3cdf563b07d8120b88f0aa98186ac00432ff868",
+      "bytes": 30615656,
+      "size": "29.2 MiB",
+      "repoTags": [
+        "mcr.microsoft.com/oss/kubernetes/azure-cloud-node-manager:v1.32.6"
+      ],
+      "repoDigests": [
+        "sha256:8eeb8e7dbeaf4456f91ce0b5e4b2e53ff4be48b4c6cf3b62eebb673dc71630b2"
+      ]
+    },
+    {
+      "id": "sha256:00d9c184f995928c209d32f3d937a5000b4da8b8fdf8f193979d89543c9cfacd",
+      "bytes": 17677932,
+      "size": "16.9 MiB",
+      "repoTags": [
+        "mcr.microsoft.com/oss/v2/azure/secrets-store/provider-azure:v1.7.1"
+      ],
+      "repoDigests": [
+        "sha256:f2ddf1d699e00e39fe98fb7544b53e7d7fefbb8529139a33f40c254e6384b173"
+      ]
+    },
+    {
+      "id": "sha256:0fff3aa3cfab58a9d24163be900d6fe2fdc2a4191b776ad2ef5463328c138b4e",
+      "bytes": 118522535,
+      "size": "113.0 MiB",
+      "repoTags": [
+        "mcr.microsoft.com/oss/v2/kubernetes-csi/azurefile-csi:v1.33.4-2"
+      ],
+      "repoDigests": [
+        "sha256:5d1e0217c0aba773d34ebb4d4df94a5aaa454226570f0fdfbc64ca131115f712"
+      ]
+    },
+    {
+      "id": "sha256:10b383df7062f81c22504cb22a513d6ff99ab6c695af20dd25dafe967a619747",
+      "bytes": 35596531,
+      "size": "33.9 MiB",
+      "repoTags": [
+        "mcr.microsoft.com/oss/v2/open-policy-agent/gatekeeper:v3.19.3-1"
+      ],
+      "repoDigests": [
+        "sha256:eeaa529523b67b018f4f305a2f8758ebcef6bcc16c92d2d8ba0f788b631d786e"
+      ]
+    },
+    {
+      "id": "sha256:26ef95fc28cda0c2d0db3d1a5911478575e49e59a0b17d2e9e0827d316821ca8",
+      "bytes": 236745020,
+      "size": "225.8 MiB",
+      "repoTags": [
+        "mcr.microsoft.com/containernetworking/cilium/cilium:v1.16.10-250610"
+      ],
+      "repoDigests": [
+        "sha256:0643f5e4480444985b5e4cc62f6bd5c2505088714d72740ef68e3ade2e320bd8"
+      ]
+    },
+    {
+      "id": "sha256:2838397bb8dea6f1de5e66fe575f88997d2f6e854da87dfeab6e19604ee6d1c6",
+      "bytes": 106893396,
+      "size": "101.9 MiB",
+      "repoTags": [
+        "mcr.microsoft.com/oss/kubernetes-csi/azurefile-csi:v1.31.7"
+      ],
+      "repoDigests": [
+        "sha256:8054f802880d1abc61849372c1a64b78ee011b670d7a02b737a781cdef4bdebb"
+      ]
+    },
+    {
+      "id": "sha256:66e32ac57ec5067a077ec575b575c8ea82b27dba61d3ef103ab7f62268f6d4d5",
+      "bytes": 93299549,
+      "size": "89.0 MiB",
+      "repoTags": [
+        "mcr.microsoft.com/oss/kubernetes/kube-proxy:v1.31.11"
+      ],
+      "repoDigests": [
+        "sha256:1be29cd912a046c60f3cd2317913a4d09433c99af3f488cb0f2997cfc8a85f42"
+      ]
+    },
+    {
+      "id": "sha256:cb9fdfbc07a672b5b219dc1b66a1cff3221bd9ecd140a0751cc270af48ceed72",
+      "bytes": 134458880,
+      "size": "128.2 MiB",
+      "repoTags": [
+        "mcr.microsoft.com/azuremonitor/containerinsights/ciprod/prometheus-collector/images:6.22.0-main-09-05-2025-e40947f3-cfg"
+      ],
+      "repoDigests": [
+        "sha256:61afeb0ed403f821164c8cd8d7511719e061cfa59aeb9f4cf73d3c5199d7fc6b"
+      ]
+    },
+    {
+      "id": "sha256:68a6f10bb24e8af61f59f7270958a3540de32b7669ee64c5ed3e97881a4d192f",
+      "bytes": 84648797,
+      "size": "80.7 MiB",
+      "repoTags": [
+        "mcr.microsoft.com/oss/kubernetes/kube-proxy:v1.29.15"
+      ],
+      "repoDigests": [
+        "sha256:4b0ac56116edb354a4dcb5e12c76221d0a1cf2ffd4a1230f4433a25b0c5c994c"
+      ]
+    },
+    {
+      "id": "sha256:1f8d52e2ce54ce8fff93dabef45c76181546e9368349e874a232e31fde4e70a0",
+      "bytes": 19326143,
+      "size": "18.4 MiB",
+      "repoTags": [
+        "mcr.microsoft.com/oss/v2/kubernetes-csi/csi-node-driver-registrar:v2.14.0"
+      ],
+      "repoDigests": [
+        "sha256:7ce8ccda2088210cf29366bcdf8ed04209fe1019fedde77746a40ae48f2f5595"
+      ]
+    },
+    {
+      "id": "sha256:616445ccfdcd9e5b0b9e3b90b6f4a70a75da7a6beb717e768fd25753011042f0",
+      "bytes": 226534040,
+      "size": "216.0 MiB",
+      "repoTags": [
+        "mcr.microsoft.com/containernetworking/azure-cns:v1.5.49"
+      ],
+      "repoDigests": [
+        "sha256:d5c72688ea45c5c474f5063d6e84ffbc28a1996893717b3edd28d4d1643a035a"
+      ]
+    },
+    {
+      "id": "sha256:338b4b424363a0ac5f9d8feb398bd55591d3312b57d10d5164fd4edf0605df33",
+      "bytes": 107764649,
+      "size": "102.8 MiB",
+      "repoTags": [
+        "mcr.microsoft.com/oss/kubernetes-csi/azuredisk-csi:v1.32.9"
+      ],
+      "repoDigests": [
+        "sha256:91edc3540e10d5f63cd471e14b4bd4eeb0366a2ad3b0b865f53702a385a3b247"
+      ]
+    },
+    {
+      "id": "sha256:4bebbbeec61b81d9b0f349387b5148de1d1d7539aacd106d69eb8312852043d5",
+      "bytes": 86393693,
+      "size": "82.4 MiB",
+      "repoTags": [
+        "mcr.microsoft.com/oss/kubernetes/kube-proxy:v1.30.13"
+      ],
+      "repoDigests": [
+        "sha256:b8f912d34d6bc1fe8b2e41e156008eec7f795da2a1f9de11a6c52c5a4889c3c4"
+      ]
+    },
+    {
+      "id": "sha256:a6d546c54804a29bcd378da84635178da4ca6b133e86e030e87582eb91ad99c3",
+      "bytes": 95351133,
+      "size": "90.9 MiB",
+      "repoTags": [
+        "mcr.microsoft.com/oss/kubernetes/kube-proxy:v1.32.6"
+      ],
+      "repoDigests": [
+        "sha256:bc6ec83b2e3ffa811dc49ff5b405ee7983cb47ddbe851b0de99335aec47db60d"
+      ]
+    },
+    {
+      "id": "sha256:115ecee820a8204bc9bd3161ed4ce431a980c611d2718a18237097735f80e5bb",
+      "bytes": 99155290,
+      "size": "94.6 MiB",
+      "repoTags": [
+        "mcr.microsoft.com/oss/kubernetes/kube-proxy:v1.33.4"
+      ],
+      "repoDigests": [
+        "sha256:8644d99b525f5da839e63ef9b83b5aa9c6f550a7b475cc81938da5832af86e96"
+      ]
+    },
+    {
+      "id": "sha256:7b178dc69474dd40a6471673c620079746e086c341b373fa723c09e043a5b911",
+      "bytes": 300833,
+      "size": "293.8 KiB",
+      "repoTags": [
+        "mcr.microsoft.com/oss/kubernetes/pause:3.6"
+      ],
+      "repoDigests": [
+        "sha256:b4b669f27933146227c9180398f99d8b3100637e4a0a1ccf804f8b12f4b9b8df"
+      ]
+    },
+    {
+      "id": "sha256:a05218f58772de343cdfacd29eb853d9338a12156b4cd03c2d4c32e985758957",
+      "bytes": 27397337,
+      "size": "26.1 MiB",
+      "repoTags": [
+        "mcr.microsoft.com/oss/v2/kubernetes/coredns:v1.9.4-6"
+      ],
+      "repoDigests": [
+        "sha256:caa08ed18e6aee1e0ed1713c61c7efaf143178f3bfa4572b0ca029308f3e43e2"
+      ]
+    },
+    {
+      "id": "sha256:a811f11a728f78e28d8e278823bab8936ad92110e9b1641b0be0941bcb236f5d",
+      "bytes": 21768115,
+      "size": "20.8 MiB",
+      "repoTags": [
+        "mcr.microsoft.com/aks/ip-masq-agent-v2:v0.1.15"
+      ],
+      "repoDigests": [
+        "sha256:9e77250ea09fbbb4d463757ec28a2a70bf30baf612ed4d4c225ee06d55744ff0"
+      ]
+    },
+    {
+      "id": "sha256:84fe534295e15a4623b14c90455dc4e044e0eacef46e12f1c3629871c23efdcd",
+      "bytes": 29342964,
+      "size": "28.0 MiB",
+      "repoTags": [
+        "mcr.microsoft.com/azure-policy/policy-kubernetes-webhook:1.13.1"
+      ],
+      "repoDigests": [
+        "sha256:321c353a72261f78eeb7b8a7424d2529fb90c0a316b2c339ac8159785164f881"
+      ]
+    },
     {
       "id": "sha256:c9b34e1bd7ae78fe4fb60c1584b1f95e7649e4ccc11fb0b3b32b55d56a3c9986",
       "bytes": 19729981,
@@ -434,91 +674,124 @@
       ]
     },
     {
-      "id": "sha256:147e803e49e1842077ae3420c18d958c047bc5d79dcd7c902ce347b98d2e7ee0",
-      "bytes": 35634941,
-      "size": "34.0 MiB",
-      "repoTags": [
-        "mcr.microsoft.com/oss/v2/open-policy-agent/gatekeeper:v3.19.1-1"
-      ],
-      "repoDigests": [
-        "sha256:9d13e438eccd68ae79d754a27c86652c1a07eb4fe1a1d21309331cd71e00b24c"
-      ]
-    },
-    {
-      "id": "sha256:2ffbfb63ab96eef1c8ae97b16cd554158fdf3f598113a15db4792f0984515be0",
-      "bytes": 272784669,
-      "size": "260.1 MiB",
-      "repoTags": [
-        "mcr.microsoft.com/azuremonitor/containerinsights/ciprod:3.1.28"
-      ],
-      "repoDigests": [
-        "sha256:47a892deced08cfd08282dce626d574ba900c2f6b1400926443c906fec294d38"
-      ]
-    },
-    {
-      "id": "sha256:4ac042945d270b38260cd5215a71f60fd8a6a31b2c2af0e06fec5093ed40ba46",
-      "bytes": 84243293,
-      "size": "80.3 MiB",
-      "repoTags": [
-        "mcr.microsoft.com/oss/kubernetes/kube-proxy:v1.29.14"
-      ],
-      "repoDigests": [
-        "sha256:8a27e99a5db60be03ea986776da1311d2fccb07c364e6f324f155d992becdf5f"
-      ]
-    },
-    {
-      "id": "sha256:ae77e6bb4891bbf77c28827f432d6dce4cd5418a66957b2456cf67a976fefcc1",
-      "bytes": 19296132,
-      "size": "18.4 MiB",
-      "repoTags": [
-        "mcr.microsoft.com/oss/v2/kubernetes-csi/livenessprobe:v2.16.0"
-      ],
-      "repoDigests": [
-        "sha256:16caeb33be36d0b3e00da45b1c8c7cbf0cf11cea6cfa36c2c1219df1d37c6e72"
-      ]
-    },
-    {
-      "id": "sha256:f0d91eb983b0c564c42c340014176703b85e868c21e56573427d0109b0684e73",
-      "bytes": 22469602,
-      "size": "21.4 MiB",
-      "repoTags": [
-        "mcr.microsoft.com/oss/v2/kubernetes/autoscaler/addon-resizer:v1.8.23-2"
-      ],
-      "repoDigests": [
-        "sha256:125fd6db5aee9b76540e0ce7c60b70f4d029697d1b369a2036a0760355a775a2"
-      ]
-    },
-    {
-      "id": "sha256:3dda6de725d54a6d8e9ac01b5cce2fd9d09c5d16cdd90594910eae780aea6851",
-      "bytes": 86102033,
-      "size": "82.1 MiB",
-      "repoTags": [
-        "mcr.microsoft.com/containernetworking/azure-cni:v1.6.20"
-      ],
-      "repoDigests": [
-        "sha256:d3af1567ed9fecc080d85c591c926d2081a6abcbd690646693fdfd1b014f9783"
-      ]
-    },
-    {
-      "id": "sha256:984d9ea36e98d633f211245eeeb947f116d6a1cd101b0faa67cd390939fbfd20",
-      "bytes": 207697715,
-      "size": "198.1 MiB",
-      "repoTags": [
-        "mcr.microsoft.com/containernetworking/azure-cns:v1.4.59"
-      ],
-      "repoDigests": [
-        "sha256:cd23e64701c6a6e7f0fcee939f282e085a60bba40dd35508ecfd26d4e2eb65e8"
-      ]
-    },
-    {
-      "id": "sha256:8c6a480624f04be9e8b10f5b080775425166cbb17542bcbc29d9ab5dc1c2b378",
-      "bytes": 120577350,
-      "size": "115.0 MiB",
-      "repoTags": [
-        "mcr.microsoft.com/oss/kubernetes-csi/azurefile-csi:v1.30.10"
-      ],
-      "repoDigests": [
-        "sha256:e678cd7b0e362a551ad7eda9621d56e15800ce03e7472c97701ae6a705fcace0"
+      "id": "sha256:c40450d8451046b88c121953a34725670bceb6d451cd839c64ec1938595330c2",
+      "bytes": 43845289,
+      "size": "41.8 MiB",
+      "repoTags": [
+        "mcr.microsoft.com/containernetworking/azure-cns:v1.7.3-0"
+      ],
+      "repoDigests": [
+        "sha256:5e8f7d53d982285b24bd6512d345193958c19c383564792f2fb6273de6b00205"
+      ]
+    },
+    {
+      "id": "sha256:0de157d19366d8054779c05e10e0b3eacf107dcc06086412f9f9101c617bce00",
+      "bytes": 26830903,
+      "size": "25.6 MiB",
+      "repoTags": [
+        "mcr.microsoft.com/containernetworking/azure-ipam:v0.2.1"
+      ],
+      "repoDigests": [
+        "sha256:d7426123f00d93a0d09edea68498730fc289087bcb1c2cfbea3d1b081b44c6a5"
+      ]
+    },
+    {
+      "id": "sha256:8ffeea52f0204c02159a373623961f66442fa9ad2e8138dfdb034d15d5f7bb47",
+      "bytes": 101515988,
+      "size": "96.8 MiB",
+      "repoTags": [
+        "mcr.microsoft.com/containernetworking/azure-npm:v1.6.29"
+      ],
+      "repoDigests": [
+        "sha256:806d2adb1563ba5d3bb00d681f1ce512225c850b5bba7fa2369f595a1974032b"
+      ]
+    },
+    {
+      "id": "sha256:5483d3e8362af4d740fe368d040747f7fa36e71ce1783811058764ecc3144ba9",
+      "bytes": 86507869,
+      "size": "82.5 MiB",
+      "repoTags": [
+        "mcr.microsoft.com/oss/kubernetes/kube-proxy:v1.30.14"
+      ],
+      "repoDigests": [
+        "sha256:c6f731458f7a873dd36fdbc9ada85f7c87e5a4d42a80231bd1539b9527ffedc3"
+      ]
+    },
+    {
+      "id": "sha256:cfed1fb3a877db6a78fbc9c002a09485046a4b0f0504acc9ed3acde1056fa9b8",
+      "bytes": 152356279,
+      "size": "145.3 MiB",
+      "repoTags": [
+        "mcr.microsoft.com/oss/v2/kubernetes-csi/blob-csi:v1.26.7"
+      ],
+      "repoDigests": [
+        "sha256:ebec49d0d112dc50e838c777400740ee554eff137bda81ac2d9c98a4d8df9976"
+      ]
+    },
+    {
+      "id": "sha256:c9ec7e067f8513949ef847fc662ce583d842da8c5f9d9bcfca51d8bbdd94de41",
+      "bytes": 95351133,
+      "size": "90.9 MiB",
+      "repoTags": [
+        "mcr.microsoft.com/oss/kubernetes/kube-proxy:v1.32.7"
+      ],
+      "repoDigests": [
+        "sha256:3530ecf8ccf669090cd71c99aee38a961d5592b66357dcf51a470e60ce22529b"
+      ]
+    },
+    {
+      "id": "sha256:6f31e6ab1dc31ba8fc8b13a44ad699b9dbdf98ab08633d08c4e065b947b9bb0d",
+      "bytes": 84666530,
+      "size": "80.7 MiB",
+      "repoTags": [
+        "mcr.microsoft.com/containernetworking/azure-cni:v1.5.44"
+      ],
+      "repoDigests": [
+        "sha256:853e5afdadebbb54ee1a5f6db480053f80aa1b7c70a8f13ba45f6f80d5dda872"
+      ]
+    },
+    {
+      "id": "sha256:bcbb27e4e19cb253fdc7975a2a4dc1e8a762876bb3228a3f09943d33b0c731ae",
+      "bytes": 228758055,
+      "size": "218.2 MiB",
+      "repoTags": [
+        "mcr.microsoft.com/containernetworking/cilium/cilium:v1.16.8-250514"
+      ],
+      "repoDigests": [
+        "sha256:9969a07bc9664789c4fe2937f8c9cab52d15661f8723bb1fdb100c40925aface"
+      ]
+    },
+    {
+      "id": "sha256:7f1371b3b25032aaae405e5f2da47fe9de9bb9475009a16f06e219262824ce8e",
+      "bytes": 272816271,
+      "size": "260.2 MiB",
+      "repoTags": [
+        "mcr.microsoft.com/containernetworking/cilium/cilium:v1.17.4-250610"
+      ],
+      "repoDigests": [
+        "sha256:8209b95bec0d423dee63e7bce01b92a02c87e5cf17c84c348181ab123134137c"
+      ]
+    },
+    {
+      "id": "sha256:06147e3733a6513a270961c88ef5a9db428a1f7f5074445a9b6fcf4edfe834ca",
+      "bytes": 105978369,
+      "size": "101.1 MiB",
+      "repoTags": [
+        "mcr.microsoft.com/oss/kubernetes-csi/azuredisk-csi:v1.31.11"
+      ],
+      "repoDigests": [
+        "sha256:c80f815b9a1393aeb4cbd6edb93a8e6a6b283e635a50eeec3b51f2291ce67c98"
+      ]
+    },
+    {
+      "id": "sha256:d6601a5bce2fe880e2315f3a5c86998afb85dccc165ae170727a07d64dfb2ae5",
+      "bytes": 31370792,
+      "size": "29.9 MiB",
+      "repoTags": [
+        "mcr.microsoft.com/oss/kubernetes/azure-cloud-node-manager:v1.33.0"
+      ],
+      "repoDigests": [
+        "sha256:798ad1d72fb8a35e5860b8d05fafca7768f6b181b49127a879bd69c5f66db860"
       ]
     },
     {
@@ -533,6 +806,51 @@
       ]
     },
     {
+      "id": "sha256:22c9fbb4302597b615dc069c16caebae58d25b466e073f352d0b84d08d6b9804",
+      "bytes": 3513016,
+      "size": "3.4 MiB",
+      "repoTags": [
+        "mcr.microsoft.com/aks/aks-node-ca-watcher:static",
+        "mcr.microsoft.com/aks/aks-node-ca-watcher:master.241021.1"
+      ],
+      "repoDigests": [
+        "sha256:5dda7066cc23852e18aa4a9531adfae56dcbf1631e49580b5f8917d47ed17f02"
+      ]
+    },
+    {
+      "id": "sha256:2dd9084cca27f3d010f76fa8f0bafe34f28e406ca828fc6f12a975dbe3febfbb",
+      "bytes": 33738918,
+      "size": "32.2 MiB",
+      "repoTags": [
+        "mcr.microsoft.com/azure-policy/policy-kubernetes-addon-prod:1.13.0"
+      ],
+      "repoDigests": [
+        "sha256:c16e3dffea66f425e16e608c26fc4f7d9eb50a48e46bd8edcb065419627f85ea"
+      ]
+    },
+    {
+      "id": "sha256:312b5041ef50b80e6bdecc7a36fce1ef4250cbb213373691f9ab8f4b1eb0a9ef",
+      "bytes": 300690786,
+      "size": "286.8 MiB",
+      "repoTags": [
+        "mcr.microsoft.com/azuremonitor/containerinsights/ciprod/prometheus-collector/images:6.22.0-main-09-05-2025-e40947f3"
+      ],
+      "repoDigests": [
+        "sha256:c02062f170795b244a7edf571a62b22b8c89a107ef58480b429b2265a44e0c75"
+      ]
+    },
+    {
+      "id": "sha256:36d7b51905972e9344587e53702442dc092bbc43daf6d6e7967bf8f35f49896f",
+      "bytes": 15000110,
+      "size": "14.3 MiB",
+      "repoTags": [
+        "mcr.microsoft.com/oss/kubernetes-csi/livenessprobe:v2.15.0"
+      ],
+      "repoDigests": [
+        "sha256:6f67315daa29faa7f75408a5bc5cbd404457997734386b6fb2f35fe54ae11368"
+      ]
+    },
+    {
       "id": "sha256:9fa3724a80429b48f35880b39594155703e289c639a0ad156f79e6782f7897c0",
       "bytes": 22491360,
       "size": "21.4 MiB",
@@ -542,1164 +860,6 @@
       "repoDigests": [
         "sha256:b1201e7ce23e574f8b7e391ff061bc00f2d82e1b0b943f3770924b1f88db887e"
       ]
-    },
-    {
-      "id": "sha256:b5265c46e6a4aeb9e3ff421ea607360c758372e9a5296a71ec930e86d06539d4",
-      "bytes": 224395607,
-      "size": "214.0 MiB",
-      "repoTags": [
-        "mcr.microsoft.com/containernetworking/cilium/cilium:v1.16.6-250129"
-      ],
-      "repoDigests": [
-        "sha256:506a4b61ffc701a0d055f1bc842750e95926583093f181cd27376c454a1a21bb"
-      ]
-    },
-    {
-      "id": "sha256:22c9fbb4302597b615dc069c16caebae58d25b466e073f352d0b84d08d6b9804",
-      "bytes": 3513016,
-      "size": "3.4 MiB",
-      "repoTags": [
-        "mcr.microsoft.com/aks/aks-node-ca-watcher:static",
-        "mcr.microsoft.com/aks/aks-node-ca-watcher:master.241021.1"
-      ],
-      "repoDigests": [
-        "sha256:5dda7066cc23852e18aa4a9531adfae56dcbf1631e49580b5f8917d47ed17f02"
-      ]
-    },
-    {
-      "id": "sha256:bbe7dabba5e9c8c133d393311564eb4b5af6c5e7931922b3fc79dd63bb32c1a5",
-      "bytes": 86108791,
-      "size": "82.1 MiB",
-      "repoTags": [
-        "mcr.microsoft.com/containernetworking/azure-cni:v1.6.21"
-      ],
-      "repoDigests": [
-        "sha256:429f689fa9a3332f31546e1d3053baafaf83657f447cc08e0f4936516640c9fb"
-      ]
-    },
-    {
-      "id": "sha256:06147e3733a6513a270961c88ef5a9db428a1f7f5074445a9b6fcf4edfe834ca",
-      "bytes": 105978369,
-      "size": "101.1 MiB",
-      "repoTags": [
-        "mcr.microsoft.com/oss/kubernetes-csi/azuredisk-csi:v1.31.11"
-      ],
-      "repoDigests": [
-        "sha256:c80f815b9a1393aeb4cbd6edb93a8e6a6b283e635a50eeec3b51f2291ce67c98"
-      ]
-    },
-    {
-      "id": "sha256:e35ee4eaabe42f0624f322dbf977305cf9748d9050ca73394d1ca5c0fe9c7b7d",
-      "bytes": 112099523,
-      "size": "106.9 MiB",
-      "repoTags": [
-        "mcr.microsoft.com/oss/kubernetes-csi/azurefile-csi:v1.33.3"
-      ],
-      "repoDigests": [
-        "sha256:ea31a0826fffd0284159e49d0281c7403541a7ef581d2e077df200bc95a1bca4"
-      ]
-    },
-    {
-      "id": "sha256:c9ec7e067f8513949ef847fc662ce583d842da8c5f9d9bcfca51d8bbdd94de41",
-      "bytes": 95351133,
-      "size": "90.9 MiB",
-      "repoTags": [
-        "mcr.microsoft.com/oss/kubernetes/kube-proxy:v1.32.7"
-      ],
-      "repoDigests": [
-        "sha256:3530ecf8ccf669090cd71c99aee38a961d5592b66357dcf51a470e60ce22529b"
-      ]
-    },
-    {
-      "id": "sha256:d843f89d938b8ddb4bb6574eb7a56fc36ebc59365c718877f48ac00e1e2eff72",
-      "bytes": 16011269,
-      "size": "15.3 MiB",
-      "repoTags": [
-        "mcr.microsoft.com/oss/v2/kubernetes/apiserver-network-proxy/agent:v0.30.3-5"
-      ],
-      "repoDigests": [
-        "sha256:6fc0519411906188b649a53ff8f14853648f8620b0c2e2db1c0ea4d64c89b3f2"
-      ]
-    },
-    {
-      "id": "sha256:8ffeea52f0204c02159a373623961f66442fa9ad2e8138dfdb034d15d5f7bb47",
-      "bytes": 101515988,
-      "size": "96.8 MiB",
-      "repoTags": [
-        "mcr.microsoft.com/containernetworking/azure-npm:v1.6.29"
-      ],
-      "repoDigests": [
-        "sha256:806d2adb1563ba5d3bb00d681f1ce512225c850b5bba7fa2369f595a1974032b"
-      ]
-    },
-    {
-      "id": "sha256:354d6cd96d8b6888f5c72767c24d176bb0ed6ff9a6cd8d277c0e73969bdb2056",
-      "bytes": 173210422,
-      "size": "165.2 MiB",
-      "repoTags": [
-        "mcr.microsoft.com/oss/kubernetes-csi/blob-csi:v1.25.9"
-      ],
-      "repoDigests": [
-        "sha256:1bc6369bc88bc4614ee76dff35d2e35f7160494eddc5caa210b5508da04d47ad"
-      ]
-    },
-    {
-      "id": "sha256:512a01dffb8dbe4b7a46ee89d130b3183ffbb4ceceb67ccdd49f69830d7460b8",
-      "bytes": 29452567,
-      "size": "28.1 MiB",
-      "repoTags": [
-        "mcr.microsoft.com/oss/v2/kubernetes/coredns:v1.11.3-8"
-      ],
-      "repoDigests": [
-        "sha256:8c08f25bcc86575ef22e1c8caf4f92ea22b55eb26c27600e29e2fe2f8dfdf824"
-      ]
-    },
-    {
-      "id": "sha256:9571fc7b84c3bfc3c4d4ce42aeb8085ef5813b27179d0bfe186bfa2c0d595a67",
-      "bytes": 195584094,
-      "size": "186.5 MiB",
-      "repoTags": [
-        "mcr.microsoft.com/containernetworking/cilium/cilium:v1.14.18-250107"
-      ],
-      "repoDigests": [
-        "sha256:382cf52fa559d60f540aabd21f1281b98619dd6f04df2c6325f35fa46dc89726"
-      ]
-    },
-    {
-      "id": "sha256:7e2c0e10386a147d9eec8133037f90fb6945ce8c9e81fe716c568ae7565b3280",
-      "bytes": 107057920,
-      "size": "102.1 MiB",
-      "repoTags": [
-        "mcr.microsoft.com/oss/kubernetes-csi/azurefile-csi:v1.32.5"
-      ],
-      "repoDigests": [
-        "sha256:ce7e72b0d52a99ba1c6576488865a70659a83e16cf0ca046580d03335216ad37"
-      ]
-    },
-    {
-      "id": "sha256:639b85a0c934640ca69dd2c562224796b3af6d3c7f1c8f72e13bafa19108bdf5",
-      "bytes": 31377067,
-      "size": "29.9 MiB",
-      "repoTags": [
-        "mcr.microsoft.com/oss/kubernetes/azure-cloud-node-manager:v1.33.1"
-      ],
-      "repoDigests": [
-        "sha256:6a722e20afb038a364a22a368dc9778b2e195c36b53b9561d209ce26400181a2"
-      ]
-    },
-    {
-      "id": "sha256:f35f94c1e40b3765b7e1011841b95cde5885804d4c6005760c720e787d950ce2",
-      "bytes": 93299037,
-      "size": "89.0 MiB",
-      "repoTags": [
-        "mcr.microsoft.com/oss/kubernetes/kube-proxy:v1.31.10"
-      ],
-      "repoDigests": [
-        "sha256:6706e10c77fadb1227f30fc894768521ed6c2b8ef6cd3a1d04d11cf2b337a10f"
-      ]
-    },
-    {
-      "id": "sha256:a05218f58772de343cdfacd29eb853d9338a12156b4cd03c2d4c32e985758957",
-      "bytes": 27397337,
-      "size": "26.1 MiB",
-      "repoTags": [
-        "mcr.microsoft.com/oss/v2/kubernetes/coredns:v1.9.4-6"
-      ],
-      "repoDigests": [
-        "sha256:caa08ed18e6aee1e0ed1713c61c7efaf143178f3bfa4572b0ca029308f3e43e2"
-      ]
-    },
-    {
-      "id": "sha256:10b383df7062f81c22504cb22a513d6ff99ab6c695af20dd25dafe967a619747",
-      "bytes": 35596531,
-      "size": "33.9 MiB",
-      "repoTags": [
-        "mcr.microsoft.com/oss/v2/open-policy-agent/gatekeeper:v3.19.3-1"
-      ],
-      "repoDigests": [
-        "sha256:eeaa529523b67b018f4f305a2f8758ebcef6bcc16c92d2d8ba0f788b631d786e"
-      ]
-    },
-    {
-      "id": "sha256:2c712698044e6826c54e619e1a6c7eb435f849fe982b6570fab09d347cafaca4",
-      "bytes": 83041629,
-      "size": "79.2 MiB",
-      "repoTags": [
-        "mcr.microsoft.com/oss/kubernetes/kube-proxy:v1.28.100-akslts"
-      ],
-      "repoDigests": [
-        "sha256:97c8a5f87535498371c0fbab2944125d3cfa099421958d834c82fc3216434eb6"
-      ]
-    },
-    {
-      "id": "sha256:ca04eb435eee4c671c4437063f33065c0f939733afe47d68f672afdfc22a7cd2",
-      "bytes": 83041629,
-      "size": "79.2 MiB",
-      "repoTags": [
-        "mcr.microsoft.com/oss/kubernetes/kube-proxy:v1.28.101-akslts"
-      ],
-      "repoDigests": [
-        "sha256:f03cbb5f0eaf90e0211204e913b0386cb34769809f45b8c1f58a2a753ed365ac"
-      ]
-    },
-    {
-      "id": "sha256:e71d8ee589c2de1eecd56dea758ced272e30c8772b1a9244e61264e4867d0410",
-      "bytes": 20968953,
-      "size": "20.0 MiB",
-      "repoTags": [
-        "mcr.microsoft.com/oss/v2/kubernetes/windows-gmsa-webhook:v0.12.1-2"
-      ],
-      "repoDigests": [
-        "sha256:9d19f343a97643c68d9e8b0a0db1eb2347855b2e800d7d702f5bf090eb52811e"
-      ]
-    },
-    {
-      "id": "sha256:d0712c8269b917f76cf7c10b4d1894b93f02743503152e1a6c6acf8ce1609c41",
-      "bytes": 26330144,
-      "size": "25.1 MiB",
-      "repoTags": [
-        "mcr.microsoft.com/containernetworking/azure-ipam:v0.2.0"
-      ],
-      "repoDigests": [
-        "sha256:e349cb26e795e2f697a663bcfa44c2377551b3aa1a150ecade1ca48ae8e04aec"
-      ]
-    },
-    {
-      "id": "sha256:99caee4bf067b5fc5d7c1abc50c2d93d7f3b7dcc36c145d64e998003edab0b2e",
-      "bytes": 195911020,
-      "size": "186.8 MiB",
-      "repoTags": [
-        "mcr.microsoft.com/containernetworking/cilium/cilium:v1.14.19-250129"
-      ],
-      "repoDigests": [
-        "sha256:c20c7e430bd21ad1233061d49510b2c5ca5aee1da0d042b6ba3027dc1e24cabd"
-      ]
-    },
-    {
-      "id": "sha256:7a7a14972b82af483b4182594cbfe2d889dee8f401b6f24ca1d4e45c5a1f7ee7",
-      "bytes": 33739268,
-      "size": "32.2 MiB",
-      "repoTags": [
-        "mcr.microsoft.com/azure-policy/policy-kubernetes-addon-prod:1.12.4"
-      ],
-      "repoDigests": [
-        "sha256:748133b3fd7b87133864a28484bd14225154b2581841bebeda0c847338ab7fb2"
-      ]
-    },
-    {
-      "id": "sha256:3c3452d4140550452fc3d477f91be73d05027186ea91950c1b7b8754303d453b",
-      "bytes": 131284084,
-      "size": "125.2 MiB",
-      "repoTags": [
-        "mcr.microsoft.com/azuremonitor/containerinsights/ciprod/prometheus-collector/images:6.20.0-main-07-24-2025-756981f2-cfg"
-      ],
-      "repoDigests": [
-        "sha256:e5c70bb600955d42c5ad2c18718efd967715c138a99d964ebeac812e0072cecd"
-      ]
-    },
-    {
-      "id": "sha256:36d7b51905972e9344587e53702442dc092bbc43daf6d6e7967bf8f35f49896f",
-      "bytes": 15000110,
-      "size": "14.3 MiB",
-      "repoTags": [
-        "mcr.microsoft.com/oss/kubernetes-csi/livenessprobe:v2.15.0"
-      ],
-      "repoDigests": [
-        "sha256:6f67315daa29faa7f75408a5bc5cbd404457997734386b6fb2f35fe54ae11368"
-      ]
-    },
-    {
-      "id": "sha256:1d471a89c4ac4ba26b5d303b9d0c97f82a0d44d48b7b2e7d9512361df1b64a08",
-      "bytes": 28441945,
-      "size": "27.1 MiB",
-      "repoTags": [
-        "mcr.microsoft.com/oss/v2/azure/ip-masq-agent-v2:v0.1.15-2"
-      ],
-      "repoDigests": [
-        "sha256:80911ffa1b37d58c556431b759ebcb75ab1856e97b55157bb09a737f4940c9ae"
-      ]
-    },
-    {
-      "id": "sha256:4c6cd5ed2a771e651af70c2277e718a6b7769090943cb16e7f787cc111597d78",
-      "bytes": 21100101,
-      "size": "20.1 MiB",
-      "repoTags": [
-        "mcr.microsoft.com/oss/v2/kubernetes/autoscaler/cluster-proportional-autoscaler:v1.9.0-1"
-      ],
-      "repoDigests": [
-        "sha256:e66858fc65b664e1eca992d7ded45784d08f47c29e872b128be1b5a97ec1db9e"
-      ]
-    },
-    {
-      "id": "sha256:a21c9749171b0743a4c96b2417ca3c8b2aa8cc16f300c43c0966893a82fc9415",
-      "bytes": 224340974,
-      "size": "213.9 MiB",
-      "repoTags": [
-        "mcr.microsoft.com/containernetworking/cilium/cilium:v1.16.5-250110"
-      ],
-      "repoDigests": [
-        "sha256:89e8dcda47149efbd4664f1ac864ee870da6bc5257092a140cd66f5bdcc218b4"
-      ]
-    },
-    {
-      "id": "sha256:68a6f10bb24e8af61f59f7270958a3540de32b7669ee64c5ed3e97881a4d192f",
-      "bytes": 84648797,
-      "size": "80.7 MiB",
-      "repoTags": [
-        "mcr.microsoft.com/oss/kubernetes/kube-proxy:v1.29.15"
-      ],
-      "repoDigests": [
-        "sha256:4b0ac56116edb354a4dcb5e12c76221d0a1cf2ffd4a1230f4433a25b0c5c994c"
->>>>>>> abe7bef5
-      ]
-    },
-    {
-      "id": "sha256:4c6cd5ed2a771e651af70c2277e718a6b7769090943cb16e7f787cc111597d78",
-      "bytes": 21100101,
-      "size": "20.1 MiB",
-      "repoTags": [
-        "mcr.microsoft.com/oss/v2/kubernetes/autoscaler/cluster-proportional-autoscaler:v1.9.0-1"
-      ],
-      "repoDigests": [
-        "sha256:e66858fc65b664e1eca992d7ded45784d08f47c29e872b128be1b5a97ec1db9e"
-      ]
-    },
-    {
-<<<<<<< HEAD
-      "id": "sha256:e35ee4eaabe42f0624f322dbf977305cf9748d9050ca73394d1ca5c0fe9c7b7d",
-      "bytes": 112099523,
-      "size": "106.9 MiB",
-      "repoTags": [
-        "mcr.microsoft.com/oss/kubernetes-csi/azurefile-csi:v1.33.3"
-      ],
-      "repoDigests": [
-        "sha256:ea31a0826fffd0284159e49d0281c7403541a7ef581d2e077df200bc95a1bca4"
-      ]
-    },
-    {
-      "id": "sha256:84d8a1c401e1d4016c6c10e75581a700d5c2477d7b822cd3377b18c44d21adea",
-      "bytes": 21528233,
-      "size": "20.5 MiB",
-      "repoTags": [
-        "mcr.microsoft.com/oss/kubernetes/azure-cloud-node-manager:v1.29.13"
-      ],
-      "repoDigests": [
-        "sha256:fd8aa37ecaf8e8075555be84a98aff28527ffddbcd084f4e3b3cd31c80748253"
-      ]
-    },
-    {
-      "id": "sha256:3b8eb0e2edce97dc3b04ab2ee3cdf563b07d8120b88f0aa98186ac00432ff868",
-      "bytes": 30615656,
-      "size": "29.2 MiB",
-      "repoTags": [
-        "mcr.microsoft.com/oss/kubernetes/azure-cloud-node-manager:v1.32.6"
-      ],
-      "repoDigests": [
-        "sha256:8eeb8e7dbeaf4456f91ce0b5e4b2e53ff4be48b4c6cf3b62eebb673dc71630b2"
-      ]
-    },
-    {
-      "id": "sha256:00d9c184f995928c209d32f3d937a5000b4da8b8fdf8f193979d89543c9cfacd",
-      "bytes": 17677932,
-      "size": "16.9 MiB",
-      "repoTags": [
-        "mcr.microsoft.com/oss/v2/azure/secrets-store/provider-azure:v1.7.1"
-      ],
-      "repoDigests": [
-        "sha256:f2ddf1d699e00e39fe98fb7544b53e7d7fefbb8529139a33f40c254e6384b173"
-      ]
-    },
-    {
-      "id": "sha256:0fff3aa3cfab58a9d24163be900d6fe2fdc2a4191b776ad2ef5463328c138b4e",
-      "bytes": 118522535,
-      "size": "113.0 MiB",
-      "repoTags": [
-        "mcr.microsoft.com/oss/v2/kubernetes-csi/azurefile-csi:v1.33.4-2"
-      ],
-      "repoDigests": [
-        "sha256:5d1e0217c0aba773d34ebb4d4df94a5aaa454226570f0fdfbc64ca131115f712"
-      ]
-    },
-    {
-      "id": "sha256:10b383df7062f81c22504cb22a513d6ff99ab6c695af20dd25dafe967a619747",
-      "bytes": 35596531,
-      "size": "33.9 MiB",
-      "repoTags": [
-        "mcr.microsoft.com/oss/v2/open-policy-agent/gatekeeper:v3.19.3-1"
-      ],
-      "repoDigests": [
-        "sha256:eeaa529523b67b018f4f305a2f8758ebcef6bcc16c92d2d8ba0f788b631d786e"
-      ]
-    },
-    {
-      "id": "sha256:26ef95fc28cda0c2d0db3d1a5911478575e49e59a0b17d2e9e0827d316821ca8",
-      "bytes": 236745020,
-      "size": "225.8 MiB",
-      "repoTags": [
-        "mcr.microsoft.com/containernetworking/cilium/cilium:v1.16.10-250610"
-      ],
-      "repoDigests": [
-        "sha256:0643f5e4480444985b5e4cc62f6bd5c2505088714d72740ef68e3ade2e320bd8"
-=======
-      "id": "sha256:b0f2ff07e46913ba62d9a69efbd740cd069d803151709049c8baf0e3027e77cf",
-      "bytes": 81187165,
-      "size": "77.4 MiB",
-      "repoTags": [
-        "mcr.microsoft.com/oss/kubernetes/kube-proxy:v1.27.102-akslts"
-      ],
-      "repoDigests": [
-        "sha256:83bf46f239adb409c66a5635b6d73497899c911034f551d035ceec7060b88912"
-      ]
-    },
-    {
-      "id": "sha256:d7a0c223d64d442134c00b566d3a9c8a4b4c98fc170e673f8a9489a72d549b46",
-      "bytes": 286117192,
-      "size": "272.9 MiB",
-      "repoTags": [
-        "mcr.microsoft.com/azuremonitor/containerinsights/ciprod/prometheus-collector/images:6.20.0-main-07-24-2025-756981f2"
-      ],
-      "repoDigests": [
-        "sha256:7007403f777dc95ab56d0101a3eb680baddb6bdff77c183f8494ad289f3066b0"
-      ]
-    },
-    {
-      "id": "sha256:7ea61aa06e015b7026072eb6dd0aad69ed3108f47019df8fe31be1f6d41c597c",
-      "bytes": 74320505,
-      "size": "70.9 MiB",
-      "repoTags": [
-        "mcr.microsoft.com/containernetworking/azure-cns:v1.6.30"
-      ],
-      "repoDigests": [
-        "sha256:e38177129d69b44b146d5078e6cc476178599d5c48d68004339263c0e22ba7f6"
-      ]
-    },
-    {
-      "id": "sha256:515bd5b4aa18fb2a2a1fd38ecac060df8772427647a4b4abcb397d5fd73abf26",
-      "bytes": 173140320,
-      "size": "165.1 MiB",
-      "repoTags": [
-        "mcr.microsoft.com/oss/kubernetes-csi/blob-csi:v1.26.6"
-      ],
-      "repoDigests": [
-        "sha256:9059e3c108ad32b433febc2aea9f17bba100dba0aa3c8d491200de5729cfd4af"
-      ]
-    },
-    {
-      "id": "sha256:d6601a5bce2fe880e2315f3a5c86998afb85dccc165ae170727a07d64dfb2ae5",
-      "bytes": 31370792,
-      "size": "29.9 MiB",
-      "repoTags": [
-        "mcr.microsoft.com/oss/kubernetes/azure-cloud-node-manager:v1.33.0"
-      ],
-      "repoDigests": [
-        "sha256:798ad1d72fb8a35e5860b8d05fafca7768f6b181b49127a879bd69c5f66db860"
-      ]
-    },
-    {
-      "id": "sha256:5483d3e8362af4d740fe368d040747f7fa36e71ce1783811058764ecc3144ba9",
-      "bytes": 86507869,
-      "size": "82.5 MiB",
-      "repoTags": [
-        "mcr.microsoft.com/oss/kubernetes/kube-proxy:v1.30.14"
-      ],
-      "repoDigests": [
-        "sha256:c6f731458f7a873dd36fdbc9ada85f7c87e5a4d42a80231bd1539b9527ffedc3"
-      ]
-    },
-    {
-      "id": "sha256:df70bbe9b40314b998ca324f45673854ef60bbac518c0f60d84d97aa67902404",
-      "bytes": 99152221,
-      "size": "94.6 MiB",
-      "repoTags": [
-        "mcr.microsoft.com/oss/kubernetes/kube-proxy:v1.33.2"
-      ],
-      "repoDigests": [
-        "sha256:d070a21a3e2c2a0faad2f52704355852bd6ebde99ab472d38b3ab3c1d85e4d57"
->>>>>>> abe7bef5
-      ]
-    },
-    {
-      "id": "sha256:2838397bb8dea6f1de5e66fe575f88997d2f6e854da87dfeab6e19604ee6d1c6",
-      "bytes": 106893396,
-      "size": "101.9 MiB",
-      "repoTags": [
-        "mcr.microsoft.com/oss/kubernetes-csi/azurefile-csi:v1.31.7"
-      ],
-      "repoDigests": [
-        "sha256:8054f802880d1abc61849372c1a64b78ee011b670d7a02b737a781cdef4bdebb"
-      ]
-    },
-    {
-<<<<<<< HEAD
-      "id": "sha256:66e32ac57ec5067a077ec575b575c8ea82b27dba61d3ef103ab7f62268f6d4d5",
-      "bytes": 93299549,
-      "size": "89.0 MiB",
-      "repoTags": [
-        "mcr.microsoft.com/oss/kubernetes/kube-proxy:v1.31.11"
-      ],
-      "repoDigests": [
-        "sha256:1be29cd912a046c60f3cd2317913a4d09433c99af3f488cb0f2997cfc8a85f42"
-      ]
-    },
-    {
-      "id": "sha256:cb9fdfbc07a672b5b219dc1b66a1cff3221bd9ecd140a0751cc270af48ceed72",
-      "bytes": 134458880,
-      "size": "128.2 MiB",
-      "repoTags": [
-        "mcr.microsoft.com/azuremonitor/containerinsights/ciprod/prometheus-collector/images:6.22.0-main-09-05-2025-e40947f3-cfg"
-      ],
-      "repoDigests": [
-        "sha256:61afeb0ed403f821164c8cd8d7511719e061cfa59aeb9f4cf73d3c5199d7fc6b"
-      ]
-    },
-    {
-      "id": "sha256:68a6f10bb24e8af61f59f7270958a3540de32b7669ee64c5ed3e97881a4d192f",
-      "bytes": 84648797,
-      "size": "80.7 MiB",
-      "repoTags": [
-        "mcr.microsoft.com/oss/kubernetes/kube-proxy:v1.29.15"
-      ],
-      "repoDigests": [
-        "sha256:4b0ac56116edb354a4dcb5e12c76221d0a1cf2ffd4a1230f4433a25b0c5c994c"
-      ]
-    },
-    {
-      "id": "sha256:1f8d52e2ce54ce8fff93dabef45c76181546e9368349e874a232e31fde4e70a0",
-      "bytes": 19326143,
-      "size": "18.4 MiB",
-      "repoTags": [
-        "mcr.microsoft.com/oss/v2/kubernetes-csi/csi-node-driver-registrar:v2.14.0"
-      ],
-      "repoDigests": [
-        "sha256:7ce8ccda2088210cf29366bcdf8ed04209fe1019fedde77746a40ae48f2f5595"
-      ]
-    },
-    {
-      "id": "sha256:616445ccfdcd9e5b0b9e3b90b6f4a70a75da7a6beb717e768fd25753011042f0",
-      "bytes": 226534040,
-      "size": "216.0 MiB",
-      "repoTags": [
-        "mcr.microsoft.com/containernetworking/azure-cns:v1.5.49"
-      ],
-      "repoDigests": [
-        "sha256:d5c72688ea45c5c474f5063d6e84ffbc28a1996893717b3edd28d4d1643a035a"
-      ]
-    },
-    {
-      "id": "sha256:338b4b424363a0ac5f9d8feb398bd55591d3312b57d10d5164fd4edf0605df33",
-      "bytes": 107764649,
-      "size": "102.8 MiB",
-      "repoTags": [
-        "mcr.microsoft.com/oss/kubernetes-csi/azuredisk-csi:v1.32.9"
-      ],
-      "repoDigests": [
-        "sha256:91edc3540e10d5f63cd471e14b4bd4eeb0366a2ad3b0b865f53702a385a3b247"
-=======
-      "id": "sha256:f6574bdfd0b553e3862a17b299b6f28d7397e8990c769d2fc75c3b892c62a2c1",
-      "bytes": 170480481,
-      "size": "162.6 MiB",
-      "repoTags": [
-        "mcr.microsoft.com/oss/kubernetes-csi/blob-csi:v1.24.11"
-      ],
-      "repoDigests": [
-        "sha256:30a6a9b766cccf20b352ed4c4089ff297dd54d894566edfefbb7d69618700a0d"
-      ]
-    },
-    {
-      "id": "sha256:8d75c6bbf9fffa820adba88479b79aad9b1754a9331b57de3d7ec25956f2da09",
-      "bytes": 21914742,
-      "size": "20.9 MiB",
-      "repoTags": [
-        "mcr.microsoft.com/oss/kubernetes/azure-cloud-node-manager:v1.30.13"
-      ],
-      "repoDigests": [
-        "sha256:8a95c28ce40eab15b74d32ddc9959d9ec549e4d76014df6d19ab776e327a282f"
-      ]
-    },
-    {
-      "id": "sha256:12f495085ca86ca20c70b48d1058c243f9b3fda1f14b6d4667ba09c006d1fab5",
-      "bytes": 22494044,
-      "size": "21.5 MiB",
-      "repoTags": [
-        "mcr.microsoft.com/oss/kubernetes/azure-cloud-node-manager:v1.31.7"
-      ],
-      "repoDigests": [
-        "sha256:3a7ce77b58bfed3c3ff6197c84fbb52630b600c600367a324df821b4ddb983f3"
-      ]
-    },
-    {
-      "id": "sha256:0296cea9d4befc0e53a490ac706b4e3ec62d0f8532b6a0f5b2cfc99f12d7536b",
-      "bytes": 219344837,
-      "size": "209.2 MiB",
-      "repoTags": [
-        "mcr.microsoft.com/containernetworking/azure-cns:v1.5.48"
-      ],
-      "repoDigests": [
-        "sha256:c78f2103d8eb1c65fd006dde10e13b4c1a28166b0067fd20b807e6fa302ea657"
-      ]
-    },
-    {
-      "id": "sha256:6e62666cbcc824a0542cc0cf1e4fd0b8c44ec5d0252dffb090b1d2464a5f010f",
-      "bytes": 33736879,
-      "size": "32.2 MiB",
-      "repoTags": [
-        "mcr.microsoft.com/azure-policy/policy-kubernetes-addon-prod:1.12.3"
-      ],
-      "repoDigests": [
-        "sha256:f85a1408d3af898c65ff34c8862e7edc772de27be7bc47fc073adb7041ed6d68"
-      ]
-    },
-    {
-      "id": "sha256:c6e6ad41a95d177fd0c554be7fb21faeef176cbceb284f6b4ee5bb9ba9270856",
-      "bytes": 57122749,
-      "size": "54.5 MiB",
-      "repoTags": [
-        "mcr.microsoft.com/containernetworking/azure-cni:v1.4.59"
-      ],
-      "repoDigests": [
-        "sha256:f900013e1946bd4dee015a524678851944777b73bdcc6eaaecc27d45144ec26d"
->>>>>>> abe7bef5
-      ]
-    },
-    {
-      "id": "sha256:4bebbbeec61b81d9b0f349387b5148de1d1d7539aacd106d69eb8312852043d5",
-      "bytes": 86393693,
-      "size": "82.4 MiB",
-      "repoTags": [
-        "mcr.microsoft.com/oss/kubernetes/kube-proxy:v1.30.13"
-      ],
-      "repoDigests": [
-        "sha256:b8f912d34d6bc1fe8b2e41e156008eec7f795da2a1f9de11a6c52c5a4889c3c4"
-      ]
-    },
-    {
-<<<<<<< HEAD
-      "id": "sha256:a6d546c54804a29bcd378da84635178da4ca6b133e86e030e87582eb91ad99c3",
-      "bytes": 95351133,
-      "size": "90.9 MiB",
-      "repoTags": [
-        "mcr.microsoft.com/oss/kubernetes/kube-proxy:v1.32.6"
-      ],
-      "repoDigests": [
-        "sha256:bc6ec83b2e3ffa811dc49ff5b405ee7983cb47ddbe851b0de99335aec47db60d"
-      ]
-    },
-    {
-      "id": "sha256:115ecee820a8204bc9bd3161ed4ce431a980c611d2718a18237097735f80e5bb",
-      "bytes": 99155290,
-      "size": "94.6 MiB",
-      "repoTags": [
-        "mcr.microsoft.com/oss/kubernetes/kube-proxy:v1.33.4"
-      ],
-      "repoDigests": [
-        "sha256:8644d99b525f5da839e63ef9b83b5aa9c6f550a7b475cc81938da5832af86e96"
-      ]
-    },
-    {
-      "id": "sha256:7b178dc69474dd40a6471673c620079746e086c341b373fa723c09e043a5b911",
-      "bytes": 300833,
-      "size": "293.8 KiB",
-      "repoTags": [
-        "mcr.microsoft.com/oss/kubernetes/pause:3.6"
-      ],
-      "repoDigests": [
-        "sha256:b4b669f27933146227c9180398f99d8b3100637e4a0a1ccf804f8b12f4b9b8df"
-      ]
-    },
-    {
-      "id": "sha256:a05218f58772de343cdfacd29eb853d9338a12156b4cd03c2d4c32e985758957",
-      "bytes": 27397337,
-      "size": "26.1 MiB",
-      "repoTags": [
-        "mcr.microsoft.com/oss/v2/kubernetes/coredns:v1.9.4-6"
-      ],
-      "repoDigests": [
-        "sha256:caa08ed18e6aee1e0ed1713c61c7efaf143178f3bfa4572b0ca029308f3e43e2"
-      ]
-    },
-    {
-      "id": "sha256:a811f11a728f78e28d8e278823bab8936ad92110e9b1641b0be0941bcb236f5d",
-      "bytes": 21768115,
-      "size": "20.8 MiB",
-      "repoTags": [
-        "mcr.microsoft.com/aks/ip-masq-agent-v2:v0.1.15"
-      ],
-      "repoDigests": [
-        "sha256:9e77250ea09fbbb4d463757ec28a2a70bf30baf612ed4d4c225ee06d55744ff0"
-      ]
-    },
-    {
-      "id": "sha256:84fe534295e15a4623b14c90455dc4e044e0eacef46e12f1c3629871c23efdcd",
-      "bytes": 29342964,
-      "size": "28.0 MiB",
-      "repoTags": [
-        "mcr.microsoft.com/azure-policy/policy-kubernetes-webhook:1.13.1"
-      ],
-      "repoDigests": [
-        "sha256:321c353a72261f78eeb7b8a7424d2529fb90c0a316b2c339ac8159785164f881"
-      ]
-    },
-    {
-      "id": "sha256:c9b34e1bd7ae78fe4fb60c1584b1f95e7649e4ccc11fb0b3b32b55d56a3c9986",
-      "bytes": 19729981,
-      "size": "18.8 MiB",
-      "repoTags": [
-        "mcr.microsoft.com/oss/v2/kubernetes/autoscaler/cluster-proportional-autoscaler:v1.8.11-5"
-      ],
-      "repoDigests": [
-        "sha256:a3c026f5dc0cc4d4be987bc0a4c858b01921655123a1044759744cbd3218d0f8"
-      ]
-    },
-    {
-      "id": "sha256:c40450d8451046b88c121953a34725670bceb6d451cd839c64ec1938595330c2",
-      "bytes": 43845289,
-      "size": "41.8 MiB",
-      "repoTags": [
-        "mcr.microsoft.com/containernetworking/azure-cns:v1.7.3-0"
-      ],
-      "repoDigests": [
-        "sha256:5e8f7d53d982285b24bd6512d345193958c19c383564792f2fb6273de6b00205"
-      ]
-    },
-    {
-      "id": "sha256:0de157d19366d8054779c05e10e0b3eacf107dcc06086412f9f9101c617bce00",
-      "bytes": 26830903,
-      "size": "25.6 MiB",
-      "repoTags": [
-        "mcr.microsoft.com/containernetworking/azure-ipam:v0.2.1"
-      ],
-      "repoDigests": [
-        "sha256:d7426123f00d93a0d09edea68498730fc289087bcb1c2cfbea3d1b081b44c6a5"
-=======
-      "id": "sha256:1b26431092bb247181cf7f84c724e9ced87635e905fd97379a76e5adfd34d5a2",
-      "bytes": 26248010,
-      "size": "25.0 MiB",
-      "repoTags": [
-        "mcr.microsoft.com/oss/v2/kubernetes/kube-state-metrics:v2.15.0-4"
-      ],
-      "repoDigests": [
-        "sha256:0738ce4c55e88e7abb873a32170bf580f75eddb7156eb00fb5c2d04510f93c64"
-      ]
-    },
-    {
-      "id": "sha256:b08b560792d08fec36d5f90eb6a020ebb492b922ef97c2f6901560f4e457246a",
-      "bytes": 29336197,
-      "size": "28.0 MiB",
-      "repoTags": [
-        "mcr.microsoft.com/azure-policy/policy-kubernetes-webhook:1.12.3"
-      ],
-      "repoDigests": [
-        "sha256:a648affb2f9817158e9f5031b17ee8eb933d39b6ee2095026855d45688d2b4c9"
-      ]
-    },
-    {
-      "id": "sha256:60cc1c9118d2968a9d2acc1eef8d1131524aef584c1024baa98fbbce1a178ff6",
-      "bytes": 84680442,
-      "size": "80.8 MiB",
-      "repoTags": [
-        "mcr.microsoft.com/containernetworking/azure-cni:v1.5.42"
-      ],
-      "repoDigests": [
-        "sha256:ee1936bf011b519075cc000e2f3fb865d2d7c042fc09e9492897635e5384edd7"
-      ]
-    },
-    {
-      "id": "sha256:3b8eb0e2edce97dc3b04ab2ee3cdf563b07d8120b88f0aa98186ac00432ff868",
-      "bytes": 30615656,
-      "size": "29.2 MiB",
-      "repoTags": [
-        "mcr.microsoft.com/oss/kubernetes/azure-cloud-node-manager:v1.32.6"
-      ],
-      "repoDigests": [
-        "sha256:8eeb8e7dbeaf4456f91ce0b5e4b2e53ff4be48b4c6cf3b62eebb673dc71630b2"
-      ]
-    },
-    {
-      "id": "sha256:a6d546c54804a29bcd378da84635178da4ca6b133e86e030e87582eb91ad99c3",
-      "bytes": 95351133,
-      "size": "90.9 MiB",
-      "repoTags": [
-        "mcr.microsoft.com/oss/kubernetes/kube-proxy:v1.32.6"
-      ],
-      "repoDigests": [
-        "sha256:bc6ec83b2e3ffa811dc49ff5b405ee7983cb47ddbe851b0de99335aec47db60d"
-      ]
-    },
-    {
-      "id": "sha256:7b178dc69474dd40a6471673c620079746e086c341b373fa723c09e043a5b911",
-      "bytes": 300833,
-      "size": "293.8 KiB",
-      "repoTags": [
-        "mcr.microsoft.com/oss/kubernetes/pause:3.6"
-      ],
-      "repoDigests": [
-        "sha256:b4b669f27933146227c9180398f99d8b3100637e4a0a1ccf804f8b12f4b9b8df"
-      ]
-    },
-    {
-      "id": "sha256:a811f11a728f78e28d8e278823bab8936ad92110e9b1641b0be0941bcb236f5d",
-      "bytes": 21768115,
-      "size": "20.8 MiB",
-      "repoTags": [
-        "mcr.microsoft.com/aks/ip-masq-agent-v2:v0.1.15"
-      ],
-      "repoDigests": [
-        "sha256:9e77250ea09fbbb4d463757ec28a2a70bf30baf612ed4d4c225ee06d55744ff0"
-      ]
-    },
-    {
-      "id": "sha256:6f31e6ab1dc31ba8fc8b13a44ad699b9dbdf98ab08633d08c4e065b947b9bb0d",
-      "bytes": 84666530,
-      "size": "80.7 MiB",
-      "repoTags": [
-        "mcr.microsoft.com/containernetworking/azure-cni:v1.5.44"
-      ],
-      "repoDigests": [
-        "sha256:853e5afdadebbb54ee1a5f6db480053f80aa1b7c70a8f13ba45f6f80d5dda872"
-      ]
-    },
-    {
-      "id": "sha256:dbb7d998378436b3965205747633b498102cc48fc831187ae4a17e43d3f54c8e",
-      "bytes": 25846128,
-      "size": "24.6 MiB",
-      "repoTags": [
-        "mcr.microsoft.com/containernetworking/azure-ipam:v0.0.7"
-      ],
-      "repoDigests": [
-        "sha256:49ff3d67f3b4adcaf3808783858be2460c1b7921ff5e67a87ba9f9fcb051e1e0"
-      ]
-    },
-    {
-      "id": "sha256:3c4a8407c9e8c98077809a9de3ddd423873e1d72f876f0926deb6958a891b551",
-      "bytes": 107788986,
-      "size": "102.8 MiB",
-      "repoTags": [
-        "mcr.microsoft.com/oss/kubernetes-csi/azuredisk-csi:v1.33.3"
-      ],
-      "repoDigests": [
-        "sha256:639de038151dc7024074a47e76907cae007f1eea3cffc6563f5700204cfee3ae"
->>>>>>> abe7bef5
-      ]
-    },
-    {
-      "id": "sha256:2838397bb8dea6f1de5e66fe575f88997d2f6e854da87dfeab6e19604ee6d1c6",
-      "bytes": 106893396,
-      "size": "101.9 MiB",
-      "repoTags": [
-        "mcr.microsoft.com/oss/kubernetes-csi/azurefile-csi:v1.31.7"
-      ],
-      "repoDigests": [
-        "sha256:8054f802880d1abc61849372c1a64b78ee011b670d7a02b737a781cdef4bdebb"
-      ]
-    },
-    {
-<<<<<<< HEAD
-      "id": "sha256:5483d3e8362af4d740fe368d040747f7fa36e71ce1783811058764ecc3144ba9",
-      "bytes": 86507869,
-      "size": "82.5 MiB",
-      "repoTags": [
-        "mcr.microsoft.com/oss/kubernetes/kube-proxy:v1.30.14"
-      ],
-      "repoDigests": [
-        "sha256:c6f731458f7a873dd36fdbc9ada85f7c87e5a4d42a80231bd1539b9527ffedc3"
-      ]
-    },
-    {
-      "id": "sha256:cfed1fb3a877db6a78fbc9c002a09485046a4b0f0504acc9ed3acde1056fa9b8",
-      "bytes": 152356279,
-      "size": "145.3 MiB",
-      "repoTags": [
-        "mcr.microsoft.com/oss/v2/kubernetes-csi/blob-csi:v1.26.7"
-      ],
-      "repoDigests": [
-        "sha256:ebec49d0d112dc50e838c777400740ee554eff137bda81ac2d9c98a4d8df9976"
-      ]
-    },
-    {
-      "id": "sha256:c9ec7e067f8513949ef847fc662ce583d842da8c5f9d9bcfca51d8bbdd94de41",
-      "bytes": 95351133,
-      "size": "90.9 MiB",
-      "repoTags": [
-        "mcr.microsoft.com/oss/kubernetes/kube-proxy:v1.32.7"
-      ],
-      "repoDigests": [
-        "sha256:3530ecf8ccf669090cd71c99aee38a961d5592b66357dcf51a470e60ce22529b"
-      ]
-    },
-    {
-      "id": "sha256:6f31e6ab1dc31ba8fc8b13a44ad699b9dbdf98ab08633d08c4e065b947b9bb0d",
-      "bytes": 84666530,
-      "size": "80.7 MiB",
-      "repoTags": [
-        "mcr.microsoft.com/containernetworking/azure-cni:v1.5.44"
-      ],
-      "repoDigests": [
-        "sha256:853e5afdadebbb54ee1a5f6db480053f80aa1b7c70a8f13ba45f6f80d5dda872"
-      ]
-    },
-    {
-      "id": "sha256:bcbb27e4e19cb253fdc7975a2a4dc1e8a762876bb3228a3f09943d33b0c731ae",
-      "bytes": 228758055,
-      "size": "218.2 MiB",
-      "repoTags": [
-        "mcr.microsoft.com/containernetworking/cilium/cilium:v1.16.8-250514"
-      ],
-      "repoDigests": [
-        "sha256:9969a07bc9664789c4fe2937f8c9cab52d15661f8723bb1fdb100c40925aface"
-      ]
-    },
-    {
-      "id": "sha256:7f1371b3b25032aaae405e5f2da47fe9de9bb9475009a16f06e219262824ce8e",
-      "bytes": 272816271,
-      "size": "260.2 MiB",
-      "repoTags": [
-        "mcr.microsoft.com/containernetworking/cilium/cilium:v1.17.4-250610"
-      ],
-      "repoDigests": [
-        "sha256:8209b95bec0d423dee63e7bce01b92a02c87e5cf17c84c348181ab123134137c"
-      ]
-    },
-    {
-      "id": "sha256:06147e3733a6513a270961c88ef5a9db428a1f7f5074445a9b6fcf4edfe834ca",
-      "bytes": 105978369,
-      "size": "101.1 MiB",
-      "repoTags": [
-        "mcr.microsoft.com/oss/kubernetes-csi/azuredisk-csi:v1.31.11"
-      ],
-      "repoDigests": [
-        "sha256:c80f815b9a1393aeb4cbd6edb93a8e6a6b283e635a50eeec3b51f2291ce67c98"
-      ]
-    },
-    {
-      "id": "sha256:d6601a5bce2fe880e2315f3a5c86998afb85dccc165ae170727a07d64dfb2ae5",
-      "bytes": 31370792,
-      "size": "29.9 MiB",
-      "repoTags": [
-        "mcr.microsoft.com/oss/kubernetes/azure-cloud-node-manager:v1.33.0"
-      ],
-      "repoDigests": [
-        "sha256:798ad1d72fb8a35e5860b8d05fafca7768f6b181b49127a879bd69c5f66db860"
-      ]
-    },
-    {
-      "id": "sha256:7fe377a69d83ad67a0341f211ab90000635100701a688d7b182e2eef23b7a4a1",
-      "bytes": 33049679,
-      "size": "31.5 MiB",
-      "repoTags": [
-        "mcr.microsoft.com/oss/v2/kubernetes/coredns:v1.12.1-2"
-      ],
-      "repoDigests": [
-        "sha256:1e8ee65a3d6348904be2e7dbbd2976fed8ebbacdbe53de79d1986bac46f0c4e1"
-      ]
-    },
-    {
-      "id": "sha256:22c9fbb4302597b615dc069c16caebae58d25b466e073f352d0b84d08d6b9804",
-      "bytes": 3513016,
-      "size": "3.4 MiB",
-      "repoTags": [
-        "mcr.microsoft.com/aks/aks-node-ca-watcher:static",
-        "mcr.microsoft.com/aks/aks-node-ca-watcher:master.241021.1"
-      ],
-      "repoDigests": [
-        "sha256:5dda7066cc23852e18aa4a9531adfae56dcbf1631e49580b5f8917d47ed17f02"
-      ]
-    },
-    {
-      "id": "sha256:2dd9084cca27f3d010f76fa8f0bafe34f28e406ca828fc6f12a975dbe3febfbb",
-      "bytes": 33738918,
-      "size": "32.2 MiB",
-      "repoTags": [
-        "mcr.microsoft.com/azure-policy/policy-kubernetes-addon-prod:1.13.0"
-      ],
-      "repoDigests": [
-        "sha256:c16e3dffea66f425e16e608c26fc4f7d9eb50a48e46bd8edcb065419627f85ea"
-=======
-      "id": "sha256:03a0bf5a23a8a437f8719e4accf8e28782135f110e8be90b2189d5c819140417",
-      "bytes": 14780503,
-      "size": "14.1 MiB",
-      "repoTags": [
-        "mcr.microsoft.com/oss/kubernetes-csi/csi-node-driver-registrar:v2.13.0"
-      ],
-      "repoDigests": [
-        "sha256:b0a002edfcabc6ebd2745359f7b77fe269e6a24c5be31816ddae9208c5d94b69"
-      ]
-    },
-    {
-      "id": "sha256:84d8a1c401e1d4016c6c10e75581a700d5c2477d7b822cd3377b18c44d21adea",
-      "bytes": 21528233,
-      "size": "20.5 MiB",
-      "repoTags": [
-        "mcr.microsoft.com/oss/kubernetes/azure-cloud-node-manager:v1.29.13"
-      ],
-      "repoDigests": [
-        "sha256:fd8aa37ecaf8e8075555be84a98aff28527ffddbcd084f4e3b3cd31c80748253"
-      ]
-    },
-    {
-      "id": "sha256:3e8dc0330528538cfde33e567968c4863ed3a8ec8bef86391eec263732516792",
-      "bytes": 21539650,
-      "size": "20.5 MiB",
-      "repoTags": [
-        "mcr.microsoft.com/oss/kubernetes/azure-cloud-node-manager:v1.29.15"
-      ],
-      "repoDigests": [
-        "sha256:049bf87e7df4653c191b31228b3868627ce2268328158ef39270ca25f3e55b39"
-      ]
-    },
-    {
-      "id": "sha256:aa9f64cc19ae42d71f64fa08d5b8f63c5f804c9c05a9b29935e24c01fc47a201",
-      "bytes": 45146930,
-      "size": "43.1 MiB",
-      "repoTags": [
-        "mcr.microsoft.com/azuremonitor/containerinsights/ciprod/prometheus-collector/images:6.20.0-main-07-24-2025-756981f2-targetallocator"
-      ],
-      "repoDigests": [
-        "sha256:0200d22ccf78ce4d7f922092d9e03d1db7fb9d8923f2b5004cc8e8719b8c18c8"
-      ]
-    },
-    {
-      "id": "sha256:efcf9b97ad58ea2fdc952cc9b8ddfca32a129cd959fb0a96c693f672baa3112d",
-      "bytes": 74355879,
-      "size": "70.9 MiB",
-      "repoTags": [
-        "mcr.microsoft.com/containernetworking/azure-cns:v1.6.31"
-      ],
-      "repoDigests": [
-        "sha256:ff162e465f016b0132a57357984573faff700ff359dade54d7f1b5e33af14b79"
-      ]
-    },
-    {
-      "id": "sha256:bebdae9199424786f27fd49dec7dc5edbf718790f079019f80ddadc468aa7e7e",
-      "bytes": 21913011,
-      "size": "20.9 MiB",
-      "repoTags": [
-        "mcr.microsoft.com/oss/kubernetes/azure-cloud-node-manager:v1.30.12"
-      ],
-      "repoDigests": [
-        "sha256:5725b02ca72e3d8204e2f12b50845a261772db87ab722621bc9f1aba9c5197c7"
-      ]
-    },
-    {
-      "id": "sha256:a758ab09722664919b1e92928f2fe0320f989fde43284e9a60dbc8bd06a1275f",
-      "bytes": 30614078,
-      "size": "29.2 MiB",
-      "repoTags": [
-        "mcr.microsoft.com/oss/kubernetes/azure-cloud-node-manager:v1.32.5"
-      ],
-      "repoDigests": [
-        "sha256:3371131c0c0c7b30b0f26d057479aead1969826cb69d08417438b38b7abffea2"
-      ]
-    },
-    {
-      "id": "sha256:c2184f44cee88acf266383ce90a20b2f45dca30fe1a0441cc95617c84f8c727d",
-      "bytes": 81187677,
-      "size": "77.4 MiB",
-      "repoTags": [
-        "mcr.microsoft.com/oss/kubernetes/kube-proxy:v1.27.103-akslts"
-      ],
-      "repoDigests": [
-        "sha256:5e7b2610debc9c31ea59596dcb07dc8395b0745ee306d8cb465fbb904877a0c6"
-      ]
-    },
-    {
-      "id": "sha256:00d9c184f995928c209d32f3d937a5000b4da8b8fdf8f193979d89543c9cfacd",
-      "bytes": 17677932,
-      "size": "16.9 MiB",
-      "repoTags": [
-        "mcr.microsoft.com/oss/v2/azure/secrets-store/provider-azure:v1.7.1"
-      ],
-      "repoDigests": [
-        "sha256:f2ddf1d699e00e39fe98fb7544b53e7d7fefbb8529139a33f40c254e6384b173"
-      ]
-    },
-    {
-      "id": "sha256:1f8d52e2ce54ce8fff93dabef45c76181546e9368349e874a232e31fde4e70a0",
-      "bytes": 19326143,
-      "size": "18.4 MiB",
-      "repoTags": [
-        "mcr.microsoft.com/oss/v2/kubernetes-csi/csi-node-driver-registrar:v2.14.0"
-      ],
-      "repoDigests": [
-        "sha256:7ce8ccda2088210cf29366bcdf8ed04209fe1019fedde77746a40ae48f2f5595"
-      ]
-    },
-    {
-      "id": "sha256:a0150ea130887d35180aed68f9667f1def9a566fad0dcdd4cdfa0979e4d8749c",
-      "bytes": 44050665,
-      "size": "42.0 MiB",
-      "repoTags": [
-        "mcr.microsoft.com/oss/v2/kubernetes-csi/secrets-store/driver:v1.5.3"
-      ],
-      "repoDigests": [
-        "sha256:68e420da41954be7c0cde35655474b0592f1f7894119f1b802e4b65800ab0378"
-      ]
-    },
-    {
-      "id": "sha256:0de157d19366d8054779c05e10e0b3eacf107dcc06086412f9f9101c617bce00",
-      "bytes": 26830903,
-      "size": "25.6 MiB",
-      "repoTags": [
-        "mcr.microsoft.com/containernetworking/azure-ipam:v0.2.1"
-      ],
-      "repoDigests": [
-        "sha256:d7426123f00d93a0d09edea68498730fc289087bcb1c2cfbea3d1b081b44c6a5"
-      ]
-    },
-    {
-      "id": "sha256:a55d8fa11caafd1ddb77de8cf023d1deace18cc53f02e73898ea1713f30a5418",
-      "bytes": 29336185,
-      "size": "28.0 MiB",
-      "repoTags": [
-        "mcr.microsoft.com/azure-policy/policy-kubernetes-webhook:1.12.4"
-      ],
-      "repoDigests": [
-        "sha256:6334e69a849fd0342629bd819a87f770d67ed116f54c6e10876845000fb7af44"
->>>>>>> abe7bef5
-      ]
-    },
-    {
-      "id": "sha256:312b5041ef50b80e6bdecc7a36fce1ef4250cbb213373691f9ab8f4b1eb0a9ef",
-      "bytes": 300690786,
-      "size": "286.8 MiB",
-      "repoTags": [
-        "mcr.microsoft.com/azuremonitor/containerinsights/ciprod/prometheus-collector/images:6.22.0-main-09-05-2025-e40947f3"
-      ],
-      "repoDigests": [
-        "sha256:c02062f170795b244a7edf571a62b22b8c89a107ef58480b429b2265a44e0c75"
-      ]
-    },
-    {
-<<<<<<< HEAD
-      "id": "sha256:36d7b51905972e9344587e53702442dc092bbc43daf6d6e7967bf8f35f49896f",
-      "bytes": 15000110,
-      "size": "14.3 MiB",
-      "repoTags": [
-        "mcr.microsoft.com/oss/kubernetes-csi/livenessprobe:v2.15.0"
-      ],
-      "repoDigests": [
-        "sha256:6f67315daa29faa7f75408a5bc5cbd404457997734386b6fb2f35fe54ae11368"
-      ]
-    },
-    {
-      "id": "sha256:9fa3724a80429b48f35880b39594155703e289c639a0ad156f79e6782f7897c0",
-      "bytes": 22491360,
-      "size": "21.4 MiB",
-      "repoTags": [
-        "mcr.microsoft.com/oss/kubernetes/azure-cloud-node-manager:v1.31.6"
-      ],
-      "repoDigests": [
-        "sha256:b1201e7ce23e574f8b7e391ff061bc00f2d82e1b0b943f3770924b1f88db887e"
-=======
-      "id": "sha256:338b4b424363a0ac5f9d8feb398bd55591d3312b57d10d5164fd4edf0605df33",
-      "bytes": 107764649,
-      "size": "102.8 MiB",
-      "repoTags": [
-        "mcr.microsoft.com/oss/kubernetes-csi/azuredisk-csi:v1.32.9"
-      ],
-      "repoDigests": [
-        "sha256:91edc3540e10d5f63cd471e14b4bd4eeb0366a2ad3b0b865f53702a385a3b247"
->>>>>>> abe7bef5
-      ]
     }
   ]
 }