<<<<<<< HEAD
Starting build on  Thu Sep 11 03:41:17 UTC 2025
=======
Starting build on  Wed Aug 20 02:41:54 UTC 2025
>>>>>>> abe7bef5
Components downloaded in this VHD build (some of the below components might get deleted during cluster provisioning if they are not needed):
  - oras version 1.2.2
  - aks-secure-tls-bootstrap-client version 0.1.0-alpha.10
  - containerd version 1.6.26-11.cm2
  - CNI plugin version 1.6.2
  - Azure CNI version 1.5.38
  - Azure CNI version 1.6.21
  - kubernetes-binaries version v1.27.103-akslts
  - kubernetes-binaries version v1.28.101-akslts
  - kubernetes-binaries version v1.29.15
  - kubernetes-binaries version v1.30.14
  - kubernetes-binaries version v1.31.11
  - kubernetes-binaries version v1.32.7
<<<<<<< HEAD
  - kubernetes-binaries version v1.33.4
  - kubernetes-binaries version v1.34.0
=======
  - kubernetes-binaries version v1.33.3
>>>>>>> abe7bef5
  - kubernetes-binaries version v1.27.102-akslts
  - kubernetes-binaries version v1.28.100-akslts
  - kubernetes-binaries version v1.29.14
  - kubernetes-binaries version v1.30.13
  - kubernetes-binaries version v1.31.10
  - kubernetes-binaries version v1.32.6
<<<<<<< HEAD
  - kubernetes-binaries version v1.33.3
  - kubernetes-binaries version v1.34.0
  - azure-acr-credential-provider version v1.30.14
  - azure-acr-credential-provider version v1.31.8
  - azure-acr-credential-provider version v1.32.7
=======
  - kubernetes-binaries version v1.33.2
  - azure-acr-credential-provider version v1.30.13
  - azure-acr-credential-provider version v1.31.7
  - azure-acr-credential-provider version v1.32.6
>>>>>>> abe7bef5
  - azure-acr-credential-provider version v1.33.2
  - runc version 1.1.9
  - bpftrace v0.16.0
containerd images pre-pulled:
  - mcr.microsoft.com/oss/v2/kubernetes/autoscaler/addon-resizer:v1.8.23-2
  - mcr.microsoft.com/oss/kubernetes/pause:3.6
  - mcr.microsoft.com/oss/v2/kubernetes/coredns:v1.11.3-8
  - mcr.microsoft.com/oss/v2/kubernetes/coredns:v1.12.1-2
  - mcr.microsoft.com/oss/v2/kubernetes/coredns:v1.9.4-6
  - mcr.microsoft.com/containernetworking/azure-cni:v1.5.44
  - mcr.microsoft.com/containernetworking/azure-cni:v1.6.32
  - mcr.microsoft.com/containernetworking/azure-cni:v1.7.3-0
  - mcr.microsoft.com/containernetworking/azure-cns:v1.5.49
  - mcr.microsoft.com/containernetworking/azure-cns:v1.6.33
  - mcr.microsoft.com/containernetworking/azure-cns:v1.7.3-0
  - mcr.microsoft.com/containernetworking/azure-ipam:v0.2.1
  - mcr.microsoft.com/containernetworking/azure-ipam:v0.2.0
  - mcr.microsoft.com/containernetworking/azure-npm:v1.6.29
  - mcr.microsoft.com/containernetworking/cilium/cilium:v1.14.19-250129
  - mcr.microsoft.com/containernetworking/cilium/cilium:v1.16.6-250129
  - mcr.microsoft.com/containernetworking/cilium/cilium:v1.14.18-250107
  - mcr.microsoft.com/containernetworking/cilium/cilium:v1.16.5-250110
  - mcr.microsoft.com/oss/v2/kubernetes/apiserver-network-proxy/agent:v0.30.3-5
  - mcr.microsoft.com/oss/v2/kubernetes-csi/secrets-store/driver:v1.5.3
  - mcr.microsoft.com/oss/v2/azure/secrets-store/provider-azure:v1.7.1
<<<<<<< HEAD
  - mcr.microsoft.com/azuremonitor/containerinsights/ciprod:3.1.29
  - mcr.microsoft.com/azuremonitor/containerinsights/ciprod/prometheus-collector/images:6.22.0-main-09-05-2025-e40947f3
  - mcr.microsoft.com/azuremonitor/containerinsights/ciprod/prometheus-collector/images:6.22.0-main-09-05-2025-e40947f3-targetallocator
  - mcr.microsoft.com/azuremonitor/containerinsights/ciprod/prometheus-collector/images:6.22.0-main-09-05-2025-e40947f3-cfg
=======
  - mcr.microsoft.com/azuremonitor/containerinsights/ciprod:3.1.28
  - mcr.microsoft.com/azuremonitor/containerinsights/ciprod/prometheus-collector/images:6.20.0-main-07-24-2025-756981f2
  - mcr.microsoft.com/azuremonitor/containerinsights/ciprod/prometheus-collector/images:6.20.0-main-07-24-2025-756981f2-targetallocator
  - mcr.microsoft.com/azuremonitor/containerinsights/ciprod/prometheus-collector/images:6.20.0-main-07-24-2025-756981f2-cfg
>>>>>>> abe7bef5
  - mcr.microsoft.com/oss/v2/kubernetes/kube-state-metrics:v2.15.0-4
  - mcr.microsoft.com/oss/kubernetes/azure-cloud-node-manager:v1.29.15
  - mcr.microsoft.com/oss/kubernetes/azure-cloud-node-manager:v1.30.13
  - mcr.microsoft.com/oss/kubernetes/azure-cloud-node-manager:v1.31.7
  - mcr.microsoft.com/oss/kubernetes/azure-cloud-node-manager:v1.32.6
  - mcr.microsoft.com/oss/kubernetes/azure-cloud-node-manager:v1.33.1
  - mcr.microsoft.com/oss/kubernetes/azure-cloud-node-manager:v1.29.13
  - mcr.microsoft.com/oss/kubernetes/azure-cloud-node-manager:v1.30.12
  - mcr.microsoft.com/oss/kubernetes/azure-cloud-node-manager:v1.31.6
  - mcr.microsoft.com/oss/kubernetes/azure-cloud-node-manager:v1.32.5
  - mcr.microsoft.com/oss/kubernetes/azure-cloud-node-manager:v1.33.0
  - mcr.microsoft.com/oss/v2/kubernetes/autoscaler/cluster-proportional-autoscaler:v1.9.0-1
  - mcr.microsoft.com/oss/v2/kubernetes/autoscaler/cluster-proportional-autoscaler:v1.8.11-5
  - mcr.microsoft.com/aks/ip-masq-agent-v2:v0.1.15
  - mcr.microsoft.com/oss/v2/azure/ip-masq-agent-v2:v0.1.15-2
  - mcr.microsoft.com/oss/kubernetes-csi/azuredisk-csi:v1.31.11
  - mcr.microsoft.com/oss/kubernetes-csi/azuredisk-csi:v1.32.9
  - mcr.microsoft.com/oss/kubernetes-csi/azuredisk-csi:v1.33.3
  - mcr.microsoft.com/oss/kubernetes-csi/azurefile-csi:v1.30.10
  - mcr.microsoft.com/oss/kubernetes-csi/azurefile-csi:v1.31.7
  - mcr.microsoft.com/oss/kubernetes-csi/azurefile-csi:v1.33.3
<<<<<<< HEAD
  - mcr.microsoft.com/oss/v2/kubernetes-csi/azurefile-csi:v1.32.6-3
  - mcr.microsoft.com/oss/v2/kubernetes-csi/azurefile-csi:v1.33.4-2
=======
  - mcr.microsoft.com/oss/kubernetes-csi/blob-csi:v1.24.11
>>>>>>> abe7bef5
  - mcr.microsoft.com/oss/kubernetes-csi/blob-csi:v1.25.9
  - mcr.microsoft.com/oss/v2/kubernetes-csi/blob-csi:v1.26.7
  - mcr.microsoft.com/oss/v2/kubernetes-csi/blob-csi:v1.27.0
  - mcr.microsoft.com/oss/kubernetes-csi/livenessprobe:v2.15.0
  - mcr.microsoft.com/oss/v2/kubernetes-csi/livenessprobe:v2.16.0
  - mcr.microsoft.com/oss/kubernetes-csi/csi-node-driver-registrar:v2.13.0
  - mcr.microsoft.com/oss/v2/kubernetes-csi/csi-node-driver-registrar:v2.14.0
  - mcr.microsoft.com/oss/v2/open-policy-agent/gatekeeper:v3.20.0-1
  - mcr.microsoft.com/oss/v2/open-policy-agent/gatekeeper:v3.19.3-1
  - mcr.microsoft.com/azure-policy/policy-kubernetes-addon-prod:1.13.1
  - mcr.microsoft.com/azure-policy/policy-kubernetes-addon-prod:1.13.0
  - mcr.microsoft.com/azure-policy/policy-kubernetes-webhook:1.13.1
  - mcr.microsoft.com/azure-policy/policy-kubernetes-webhook:1.13.0
  - mcr.microsoft.com/aks/aks-node-ca-watcher:master.241021.1
  - mcr.microsoft.com/oss/v2/kubernetes/windows-gmsa-webhook:v0.12.1-2
  - mcr.microsoft.com/oss/kubernetes/kube-proxy:v1.27.103-akslts
  - mcr.microsoft.com/oss/kubernetes/kube-proxy:v1.28.101-akslts
  - mcr.microsoft.com/oss/kubernetes/kube-proxy:v1.29.15
  - mcr.microsoft.com/oss/kubernetes/kube-proxy:v1.30.14
  - mcr.microsoft.com/oss/kubernetes/kube-proxy:v1.31.11
  - mcr.microsoft.com/oss/kubernetes/kube-proxy:v1.32.7
  - mcr.microsoft.com/oss/kubernetes/kube-proxy:v1.33.3
  - mcr.microsoft.com/oss/kubernetes/kube-proxy:v1.27.102-akslts
  - mcr.microsoft.com/oss/kubernetes/kube-proxy:v1.28.100-akslts
  - mcr.microsoft.com/oss/kubernetes/kube-proxy:v1.29.14
  - mcr.microsoft.com/oss/kubernetes/kube-proxy:v1.30.13
  - mcr.microsoft.com/oss/kubernetes/kube-proxy:v1.31.10
  - mcr.microsoft.com/oss/kubernetes/kube-proxy:v1.32.6
  - mcr.microsoft.com/oss/kubernetes/kube-proxy:v1.33.2
  - bcc-tools
  - libbcc-examples
Successfully copied coredns binary of v1.11.3-8
kubelet/kubectl downloaded:
-rwxr-xr-x 1 root root  10334343 Dec 17  2024 /usr/local/bin/oras
-rw-r--r-- 1 root root     11343 Dec 19  2024 /usr/local/bin/LICENSE
-rwxr-xr-x 1 root root 108712196 Jan 28  2025 /usr/local/bin/kubelet-1.27.102-akslts
-rwxr-xr-x 1 root root  49066136 Jan 28  2025 /usr/local/bin/kubectl-1.27.102-akslts
-rwxr-xr-x 1 root root 110649604 Jan 29  2025 /usr/local/bin/kubelet-1.28.100-akslts
-rwxr-xr-x 1 root root  49623192 Jan 29  2025 /usr/local/bin/kubectl-1.28.100-akslts
-rwxr-xr-x 1 root root 112615684 Feb 25 00:12 /usr/local/bin/kubelet-1.29.14
-rwxr-xr-x 1 root root  50229400 Feb 25 00:12 /usr/local/bin/kubectl-1.29.14
-rwxr-xr-x 1 root root 113107204 Mar 12 15:08 /usr/local/bin/kubelet-1.29.15
-rwxr-xr-x 1 root root  50765976 Mar 12 15:08 /usr/local/bin/kubectl-1.29.15
-rwxr-xr-x 1 root root 108712196 Apr 11 02:46 /usr/local/bin/kubelet-1.27.103-akslts
-rwxr-xr-x 1 root root  49066136 Apr 11 02:46 /usr/local/bin/kubectl-1.27.103-akslts
-rwxr-xr-x 1 root root 110649604 Apr 11 03:58 /usr/local/bin/kubelet-1.28.101-akslts
-rwxr-xr-x 1 root root  49623192 Apr 11 03:58 /usr/local/bin/kubectl-1.28.101-akslts
-rwxr-xr-x 1 root root 100530648 Jun 30 16:33 /usr/local/bin/kubelet-1.30.14
-rwxr-xr-x 1 root root  51994776 Jun 30 16:33 /usr/local/bin/kubectl-1.30.14
-rwxr-xr-x 1 root root  81703204 Jun 30 16:36 /usr/local/bin/kubelet-1.33.2
-rwxr-xr-x 1 root root  60129464 Jun 30 16:36 /usr/local/bin/kubectl-1.33.2
-rwxr-xr-x 1 root root  77435140 Jun 30 17:06 /usr/local/bin/kubelet-1.32.6
-rwxr-xr-x 1 root root  57352344 Jun 30 17:06 /usr/local/bin/kubectl-1.32.6
-rwxr-xr-x 1 root root  77312440 Jun 30 17:07 /usr/local/bin/kubelet-1.31.10
-rwxr-xr-x 1 root root  56930456 Jun 30 17:07 /usr/local/bin/kubectl-1.31.10
-rwxr-xr-x 1 root root 100526552 Jul  1 19:56 /usr/local/bin/kubelet-1.30.13
-rwxr-xr-x 1 root root  51994776 Jul  1 19:56 /usr/local/bin/kubectl-1.30.13
-rwxr-xr-x 1 root root  81703204 Jul 17 00:30 /usr/local/bin/kubelet-1.33.3
-rwxr-xr-x 1 root root  60129464 Jul 17 00:30 /usr/local/bin/kubectl-1.33.3
-rwxr-xr-x 1 root root  77312440 Jul 22 16:43 /usr/local/bin/kubelet-1.31.11
-rwxr-xr-x 1 root root  56930456 Jul 22 16:43 /usr/local/bin/kubectl-1.31.11
-rwxr-xr-x 1 root root  77435140 Jul 22 16:46 /usr/local/bin/kubelet-1.32.7
-rwxr-xr-x 1 root root  57352344 Jul 22 16:46 /usr/local/bin/kubectl-1.32.7
<<<<<<< HEAD
-rwxr-xr-x 1 root root  81703204 Aug 13 22:12 /usr/local/bin/kubelet-1.33.4
-rwxr-xr-x 1 root root  60129464 Aug 13 22:12 /usr/local/bin/kubectl-1.33.4
-rwxr-xr-x 1 root root  56294938 Aug 20 20:53 /usr/local/bin/aks-secure-tls-bootstrap-client
-rwxr-xr-x 1 root root 110649604 Aug 25 22:07 /usr/local/bin/kubelet-1.28.102-akslts
-rwxr-xr-x 1 root root  49623192 Aug 25 22:07 /usr/local/bin/kubectl-1.28.102-akslts
-rwxr-xr-x 1 root root  59195684 Aug 27 19:33 /usr/local/bin/kubelet-1.34.0
-rwxr-xr-x 1 root root  60559544 Aug 27 19:33 /usr/local/bin/kubectl-1.34.0
-rwxr-xr-x 1 root root       699 Sep 11 03:41 /usr/local/bin/ci-syslog-watcher.sh
=======
-rwxr-xr-x 1 root root  56296634 Aug 15 17:43 /usr/local/bin/aks-secure-tls-bootstrap-client
-rwxr-xr-x 1 root root       699 Aug 20 02:42 /usr/local/bin/ci-syslog-watcher.sh
>>>>>>> abe7bef5
=== Installed Packages Begin
filesystem-1.1-20.cm2.x86_64
glibc-2.35-7.cm2.x86_64
libgcc-11.2.0-8.cm2.x86_64
pcre-libs-8.45-2.cm2.x86_64
libstdc++-11.2.0-8.cm2.x86_64
zlib-1.2.13-2.cm2.x86_64
xz-libs-5.2.5-1.cm2.x86_64
ncurses-libs-6.4-3.cm2.x86_64
readline-8.1-1.cm2.x86_64
libcap-2.60-4.cm2.x86_64
bzip2-libs-1.0.8-1.cm2.x86_64
pcre-8.45-2.cm2.x86_64
gmp-6.2.1-4.cm2.x86_64
libselinux-3.2-1.cm2.x86_64
coreutils-8.32-7.cm2.x86_64
grep-3.7-2.cm2.x86_64
bash-5.1.8-4.cm2.x86_64
libsepol-3.2-2.cm2.x86_64
xz-5.2.5-1.cm2.x86_64
kmod-29-2.cm2.x86_64
kernel-5.15.186.1-1.cm2.x86_64
mariner-release-2.0-77.cm2.noarch
shim-15.8-1.cm2.x86_64
grub2-efi-binary-2.06-14.cm2.x86_64
popt-1.18-1.cm2.x86_64
slang-2.3.2-4.cm2.x86_64
newt-0.52.21-5.cm2.x86_64
chkconfig-1.20-4.cm2.x86_64
ca-certificates-shared-2.0.0-19.cm2.noarch
libffi-3.4.2-3.cm2.x86_64
p11-kit-0.24.1-1.cm2.x86_64
libtasn1-4.19.0-2.cm2.x86_64
p11-kit-trust-0.24.1-1.cm2.x86_64
ca-certificates-tools-2.0.0-19.cm2.noarch
ca-certificates-2.0.0-19.cm2.noarch
util-linux-libs-2.37.4-9.cm2.x86_64
libgpg-error-1.46-1.cm2.x86_64
openssl-libs-1.1.1k-36.cm2.x86_64
libgcrypt-1.10.3-1.cm2.x86_64
glib-2.71.0-5.cm2.x86_64
lz4-1.9.4-1.cm2.x86_64
systemd-rpm-macros-250.3-22.cm2.noarch
zstd-libs-1.5.4-1.cm2.x86_64
libcap-ng-0.8.2-2.cm2.x86_64
audit-libs-3.0.6-8.cm2.x86_64
json-c-0.15-2.cm2.x86_64
cracklib-2.9.7-5.cm2.x86_64
cracklib-dicts-2.9.7-5.cm2.x86_64
pam-1.5.1-8.cm2.x86_64
cryptsetup-libs-2.4.3-4.cm2.x86_64
systemd-250.3-22.cm2.x86_64
device-mapper-libs-2.03.15-3.cm2.x86_64
cronie-1.5.7-3.cm2.x86_64
cronie-anacron-1.5.7-3.cm2.x86_64
logrotate-3.20.1-1.cm2.x86_64
openssl-1.1.1k-36.cm2.x86_64
expat-libs-2.6.4-1.cm2.x86_64
elfutils-libelf-0.186-2.cm2.x86_64
e2fsprogs-libs-1.46.5-3.cm2.x86_64
krb5-1.19.4-3.cm2.x86_64
libassuan-2.5.5-2.cm2.x86_64
expat-2.6.4-1.cm2.x86_64
libssh2-1.9.0-4.cm2.x86_64
iana-etc-20211115-2.cm2.noarch
libpwquality-1.4.4-1.cm2.x86_64
file-libs-5.40-3.cm2.x86_64
device-mapper-2.03.15-3.cm2.x86_64
device-mapper-event-libs-2.03.15-3.cm2.x86_64
ncurses-6.4-3.cm2.x86_64
lmdb-libs-0.9.29-1.cm2.x86_64
lua-libs-5.4.4-1.cm2.x86_64
rpm-libs-4.18.0-4.cm2.x86_64
libsolv-0.7.24-1.cm2.x86_64
libedit-3.1.20210910-1.cm2.x86_64
procps-ng-3.3.17-2.cm2.x86_64
device-mapper-event-2.03.15-3.cm2.x86_64
util-linux-2.37.4-9.cm2.x86_64
file-5.40-3.cm2.x86_64
cryptsetup-2.4.3-4.cm2.x86_64
iptables-1.8.7-4.cm2.x86_64
dbus-1.15.6-2.cm2.x86_64
pinentry-1.2.0-1.cm2.x86_64
openssh-clients-8.9p1-8.cm2.x86_64
e2fsprogs-1.46.5-3.cm2.x86_64
libarchive-3.6.1-6.cm2.x86_64
rpm-4.18.0-4.cm2.x86_64
bc-1.07.1-4.cm2.x86_64
bridge-utils-1.7.1-2.cm2.x86_64
cpio-2.13-5.cm2.x86_64
gdbm-1.21-1.cm2.x86_64
iputils-20211215-3.cm2.x86_64
irqbalance-1.8.0-4.cm2.x86_64
libtool-2.4.6-8.cm2.x86_64
mariner-rpm-macros-2.0-25.cm2.noarch
net-tools-2.10-4.cm2.x86_64
tar-1.34-3.cm2.x86_64
tzdata-2025a-1.cm2.noarch
which-2.21-8.cm2.x86_64
libseccomp-2.5.3-1.cm2.x86_64
nettle-3.7.3-3.cm2.x86_64
bzip2-1.0.8-1.cm2.x86_64
ca-certificates-base-2.0.0-19.cm2.noarch
findutils-4.8.0-5.cm2.x86_64
gzip-1.12-2.cm2.x86_64
sed-4.8-3.cm2.x86_64
libmnl-1.0.4-6.cm2.x86_64
iproute-5.15.0-3.cm2.x86_64
libaio-0.3.112-4.cm2.x86_64
lvm2-2.03.15-3.cm2.x86_64
pkgconf-m4-1.8.0-3.cm2.noarch
libsemanage-3.2-2.cm2.x86_64
shadow-utils-4.9-14.cm2.x86_64
tdnf-cli-libs-3.5.2-4.cm2.x86_64
libpkgconf-1.8.0-3.cm2.x86_64
pkgconf-1.8.0-3.cm2.x86_64
pkgconf-pkg-config-1.8.0-3.cm2.x86_64
bind-license-9.16.50-2.cm2.noarch
libuv-1.43.0-2.cm2.x86_64
libxml2-2.10.4-8.cm2.x86_64
bind-libs-9.16.50-2.cm2.x86_64
bind-utils-9.16.50-2.cm2.x86_64
chrony-4.1-3.cm2.x86_64
nghttp2-1.57.0-2.cm2.x86_64
curl-libs-8.8.0-6.cm2.x86_64
tdnf-3.5.2-4.cm2.x86_64
curl-8.8.0-6.cm2.x86_64
libdb-5.3.28-7.cm2.x86_64
cyrus-sasl-lib-2.1.28-4.cm2.x86_64
openldap-2.4.57-9.cm2.x86_64
sudo-1.9.17-1.cm2.x86_64
libksba-1.6.3-1.cm2.x86_64
npth-1.6-4.cm2.x86_64
gnupg2-2.4.0-2.cm2.x86_64
gpgme-1.16.0-2.cm2.x86_64
mariner-repos-shared-2.0-9.cm2.noarch
mariner-repos-microsoft-2.0-9.cm2.noarch
mariner-repos-extras-2.0-9.cm2.noarch
mariner-repos-2.0-9.cm2.noarch
tdnf-plugin-repogpgcheck-3.5.2-4.cm2.x86_64
core-packages-container-2.0-8.cm2.x86_64
core-packages-base-image-2.0-8.cm2.x86_64
dracut-055-9.cm2.x86_64
initramfs-2.0-14.cm2.x86_64
python3-3.9.19-14.cm2.x86_64
python3-libs-3.9.19-14.cm2.x86_64
zchunk-libs-1.1.16-4.cm2.x86_64
zchunk-1.1.16-4.cm2.x86_64
librepo-1.15.1-1.cm2.x86_64
python3-curses-3.9.19-14.cm2.x86_64
python3-gpg-1.16.0-2.cm2.x86_64
dnf-data-4.8.0-2.cm2.noarch
libcomps-0.1.18-2.cm2.x86_64
python3-libcomps-0.1.18-2.cm2.x86_64
elfutils-default-yama-scope-0.186-2.cm2.noarch
libgomp-11.2.0-8.cm2.x86_64
popt-devel-1.18-1.cm2.x86_64
libyaml-0.2.5-3.cm2.x86_64
libmodulemd-2.13.0-2.cm2.x86_64
libdnf-0.63.1-2.cm2.x86_64
python3-libdnf-0.63.1-2.cm2.x86_64
python3-hawkey-0.63.1-2.cm2.x86_64
elfutils-libelf-devel-0.186-2.cm2.x86_64
xz-devel-5.2.5-1.cm2.x86_64
zlib-devel-1.2.13-2.cm2.x86_64
zstd-1.5.4-1.cm2.x86_64
zstd-devel-1.5.4-1.cm2.x86_64
elfutils-0.186-2.cm2.x86_64
elfutils-devel-0.186-2.cm2.x86_64
rpm-build-libs-4.18.0-4.cm2.x86_64
rpm-devel-4.18.0-4.cm2.x86_64
python3-rpm-4.18.0-4.cm2.x86_64
python3-dnf-4.8.0-2.cm2.noarch
dnf-4.8.0-2.cm2.noarch
wget-1.21.2-4.cm2.x86_64
python3-six-1.16.0-2.cm2.noarch
python3-markupsafe-2.1.0-1.cm2.x86_64
python3-idna-3.7-1.cm2.noarch
python3-jinja2-3.0.3-7.cm2.noarch
python3-configobj-5.0.6-7.cm2.noarch
PyYAML-5.4.1-1.cm2.x86_64
python3-jsonschema-2.6.0-6.cm2.noarch
python3-netifaces-0.11.0-1.cm2.x86_64
python3-oauthlib-2.1.0-7.cm2.noarch
python3-setuptools-3.9.19-14.cm2.noarch
dhcp-libs-4.4.3.P1-2.cm2.x86_64
dhcp-client-4.4.3.P1-2.cm2.x86_64
python3-jsonpointer-2.2-1.cm2.noarch
python3-jsonpatch-1.32-1.cm2.noarch
python3-wcwidth-0.2.5-1.cm2.noarch
python3-prettytable-3.2.0-3.cm2.noarch
python3-certifi-2023.05.07-1.cm2.noarch
python3-charset-normalizer-2.0.11-2.cm2.noarch
python3-urllib3-1.26.19-1.cm2.noarch
python3-asn1crypto-1.5.1-1.cm2.noarch
python3-pyasn1-0.4.8-1.cm2.noarch
python3-pycparser-2.21-1.cm2.noarch
python3-cffi-1.15.0-3.cm2.x86_64
python3-pyparsing-3.0.7-1.cm2.noarch
python3-packaging-21.3-1.cm2.noarch
python3-cryptography-3.3.2-7.cm2.x86_64
python3-pyOpenSSL-18.0.0-8.cm2.noarch
python3-requests-2.27.1-8.cm2.noarch
cloud-init-23.3-7.cm2.noarch
cloud-init-azure-kvp-23.3-7.cm2.noarch
gptfdisk-1.0.8-1.cm2.x86_64
mpfr-4.1.0-2.cm2.x86_64
gawk-5.1.1-1.cm2.x86_64
cloud-utils-growpart-0.32-3.cm2.noarch
grub2-2.06-14.cm2.x86_64
installkernel-1.0.0-2.cm2.noarch
grubby-8.40-46.cm2.x86_64
hyperv-daemons-license-5.15.186.1-1.cm2.noarch
hypervvssd-5.15.186.1-1.cm2.x86_64
hypervkvpd-5.15.186.1-1.cm2.x86_64
hypervfcopyd-5.15.186.1-1.cm2.x86_64
hyperv-daemons-5.15.186.1-1.cm2.x86_64
lzo-2.10-4.cm2.x86_64
squashfs-tools-4.5.1-2.cm2.x86_64
ethtool-5.16-2.cm2.x86_64
snappy-1.1.9-3.cm2.x86_64
kexec-tools-2.0.23-4.cm2.x86_64
libnl3-3.5.0-4.cm2.x86_64
wpa_supplicant-2.10-3.cm2.x86_64
netplan-0.95-3.cm2.x86_64
ncurses-term-6.4-3.cm2.x86_64
openssh-server-8.9p1-8.cm2.x86_64
libestr-0.1.11-1.cm2.x86_64
libfastjson-0.99.9-1.cm2.x86_64
gc-8.0.0-4.cm2.x86_64
libmpc-1.2.1-1.cm2.x86_64
libstdc++-devel-11.2.0-8.cm2.x86_64
liblognorm-2.0.6-2.cm2.x86_64
postgresql-libs-14.18-1.cm2.x86_64
autogen-libopts-5.18.16-8.cm2.x86_64
cyrus-sasl-2.1.28-4.cm2.x86_64
librdkafka1-1.8.2-2.cm2.x86_64
glibc-iconv-2.35-7.cm2.x86_64
libltdl-2.4.6-8.cm2.x86_64
libunistring-0.9.10-6.cm2.x86_64
guile-2.0.14-5.cm2.x86_64
gnutls-3.7.11-4.cm2.x86_64
librelp-1.10.0-2.cm2.x86_64
make-4.3-3.cm2.x86_64
libgcc-atomic-11.2.0-8.cm2.x86_64
libgcc-devel-11.2.0-8.cm2.x86_64
libgomp-devel-11.2.0-8.cm2.x86_64
gcc-c++-11.2.0-8.cm2.x86_64
gcc-11.2.0-8.cm2.x86_64
perl-vmsish-1.04-491.cm2.noarch
perl-version-0.99.28-491.cm2.noarch
perl-subs-1.04-491.cm2.noarch
perl-ph-5.34.1-491.cm2.x86_64
perl-perlfaq-5.20210411-491.cm2.noarch
perl-parent-0.238-491.cm2.noarch
perl-mro-1.25-491.cm2.x86_64
perl-meta-notation-5.34.1-491.cm2.noarch
perl-less-0.03-491.cm2.noarch
perl-if-0.60.900-491.cm2.noarch
perl-filetest-1.03-491.cm2.noarch
perl-ExtUtils-MM-Utils-7.44-491.cm2.noarch
perl-Devel-PPPort-3.62-491.cm2.x86_64
perl-vars-1.05-491.cm2.noarch
perl-sort-2.04-491.cm2.noarch
perl-overloading-0.02-491.cm2.noarch
perl-lib-0.65-491.cm2.x86_64
perl-experimental-0.024-491.cm2.noarch
perl-encoding-warnings-0.13-491.cm2.noarch
perl-deprecate-0.04-491.cm2.noarch
perl-constant-1.33-491.cm2.noarch
perl-base-2.27-491.cm2.noarch
perl-autouse-1.11-491.cm2.noarch
perl-Tie-Memoize-1.1-491.cm2.noarch
perl-Env-1.05-491.cm2.noarch
perl-Tie-4.6-491.cm2.noarch
perl-Term-ReadLine-1.17-491.cm2.noarch
perl-Term-Cap-1.17-491.cm2.noarch
perl-Module-Loaded-0.08-491.cm2.noarch
perl-CPAN-Meta-Requirements-2.140-491.cm2.noarch
perl-AutoLoader-5.74-491.cm2.noarch
perl-Attribute-Handlers-1.01-491.cm2.noarch
perl-Unicode-Normalize-1.28-491.cm2.x86_64
perl-Time-Local-1.300-491.cm2.noarch
perl-Time-HiRes-1.9767-491.cm2.x86_64
perl-Text-Tabs+Wrap-2013.0523-491.cm2.noarch
perl-File-DosGlob-1.12-491.cm2.x86_64
perl-Text-ParseWords-3.30-491.cm2.noarch
perl-Text-Abbrev-1.02-491.cm2.noarch
perl-Term-Complete-1.403-491.cm2.noarch
perl-Term-ANSIColor-5.01-491.cm2.noarch
perl-sigtrap-1.09-491.cm2.noarch
perl-SelectSaver-1.02-491.cm2.noarch
perl-DirHandle-1.05-491.cm2.noarch
perl-Symbol-1.09-491.cm2.noarch
perl-Socket-2.031-491.cm2.x86_64
perl-Search-Dict-1.07-491.cm2.noarch
perl-threads-shared-1.62-491.cm2.x86_64
perl-Thread-3.05-491.cm2.noarch
perl-threads-2.26-491.cm2.x86_64
perl-Text-Balanced-2.04-491.cm2.noarch
perl-NEXT-0.68-491.cm2.noarch
perl-overload-1.33-491.cm2.noarch
perl-Time-Piece-1.3401-491.cm2.x86_64
perl-Tie-RefHash-1.40-491.cm2.noarch
perl-Thread-Semaphore-2.13-491.cm2.noarch
perl-Thread-Queue-3.14-491.cm2.noarch
perl-Module-CoreList-5.20220313-491.cm2.noarch
perl-Scalar-List-Utils-1.55-491.cm2.x86_64
perl-Pod-Functions-1.13-491.cm2.noarch
perl-Pod-Escapes-1.07-491.cm2.noarch
perl-Perl-OSType-1.010-491.cm2.noarch
perl-Opcode-1.50-491.cm2.x86_64
perl-Math-Complex-1.59-491.cm2.noarch
perl-bignum-0.51-491.cm2.noarch
perl-Math-BigRat-0.2614-491.cm2.noarch
perl-Math-BigInt-FastCalc-0.500.900-491.cm2.x86_64
perl-Math-BigInt-1.9998.18-491.cm2.noarch
perl-PerlIO-via-QuotedPrint-0.09-491.cm2.noarch
perl-MIME-Base64-3.16-491.cm2.x86_64
perl-I18N-Langinfo-0.19-491.cm2.x86_64
perl-Params-Check-0.38-491.cm2.noarch
perl-Locale-Maketext-Simple-0.21-491.cm2.noarch
perl-Locale-Maketext-1.29-491.cm2.noarch
perl-I18N-LangTags-0.45-491.cm2.noarch
perl-Hash-Util-FieldHash-1.21-491.cm2.x86_64
perl-fields-2.27-491.cm2.noarch
perl-Hash-Util-0.25-491.cm2.x86_64
perl-Getopt-Std-1.13-491.cm2.noarch
perl-Filter-Simple-0.96-491.cm2.noarch
perl-Filter-1.59-491.cm2.x86_64
perl-FileCache-1.10-491.cm2.noarch
perl-File-Compare-1.100.600-491.cm2.noarch
perl-File-Basename-2.85-491.cm2.noarch
perl-locale-1.10-491.cm2.noarch
perl-Tie-File-1.06-491.cm2.noarch
perl-Sys-Syslog-0.36-491.cm2.x86_64
perl-Sys-Hostname-1.23-491.cm2.x86_64
perl-I18N-Collate-1.02-491.cm2.noarch
perl-POSIX-1.97-491.cm2.x86_64
perl-Fcntl-1.14-491.cm2.x86_64
perl-Errno-1.33-491.cm2.x86_64
perl-English-1.11-491.cm2.noarch
perl-Digest-MD5-2.58-491.cm2.x86_64
perl-Digest-1.19-491.cm2.noarch
perl-Dumpvalue-2.27-491.cm2.noarch
perl-Devel-Peek-1.30-491.cm2.x86_64
perl-Config-Perl-V-0.33-491.cm2.noarch
perl-Config-Extensions-0.03-491.cm2.noarch
perl-Compress-Raw-Zlib-2.101-491.cm2.x86_64
perl-User-pwent-1.03-491.cm2.noarch
perl-Time-1.03-491.cm2.noarch
perl-Net-1.02-491.cm2.noarch
perl-File-stat-1.09-491.cm2.noarch
perl-Class-Struct-0.66-491.cm2.noarch
perl-Benchmark-1.23-491.cm2.noarch
perl-autodie-2.34-491.cm2.noarch
perl-Safe-2.43-491.cm2.noarch
perl-ExtUtils-Constant-0.25-491.cm2.noarch
perl-Data-Dumper-2.179-491.cm2.x86_64
perl-CPAN-Meta-YAML-0.018-491.cm2.noarch
perl-B-1.82-491.cm2.x86_64
perl-blib-1.07-491.cm2.noarch
perl-Unicode-Collate-1.29-491.cm2.x86_64
perl-Module-Load-0.36-491.cm2.noarch
perl-Unicode-UCD-0.75-491.cm2.noarch
perl-Memoize-1.03-491.cm2.noarch
perl-Storable-3.23-491.cm2.x86_64
perl-SelfLoader-1.26-491.cm2.noarch
perl-IPC-Open3-1.21-491.cm2.noarch
perl-IO-Socket-IP-0.41-491.cm2.noarch
perl-HTTP-Tiny-0.076-491.cm2.noarch
perl-libnet-3.13-491.cm2.noarch
perl-Net-Ping-2.74-491.cm2.noarch
perl-FileHandle-2.03-491.cm2.noarch
perl-IO-1.46-491.cm2.x86_64
perl-FindBin-1.52-491.cm2.noarch
perl-debugger-1.60-491.cm2.noarch
perl-Test-Simple-1.302183-491.cm2.noarch
perl-Test-1.31-491.cm2.noarch
perl-Compress-Raw-Bzip2-2.101-491.cm2.x86_64
perl-File-Temp-0.231.100-491.cm2.noarch
perl-File-Path-2.18-491.cm2.noarch
perl-IPC-Cmd-1.04-491.cm2.noarch
perl-Module-Load-Conditional-0.74-491.cm2.noarch
perl-Module-Metadata-1.000037-491.cm2.noarch
perl-ExtUtils-Command-7.62-491.cm2.noarch
perl-File-Find-1.39-491.cm2.noarch
perl-File-Fetch-1.00-491.cm2.noarch
perl-File-Copy-2.35-491.cm2.noarch
perl-ExtUtils-Manifest-1.73-491.cm2.noarch
perl-Devel-SelfStubber-1.06-491.cm2.noarch
perl-AutoSplit-5.74-491.cm2.noarch
perl-open-1.12-491.cm2.noarch
perl-encoding-3.00-491.cm2.x86_64
perl-utils-5.34.1-491.cm2.noarch
perl-diagnostics-1.37-491.cm2.noarch
perl-Test-Harness-3.43-491.cm2.noarch
perl-podlators-4.14-491.cm2.noarch
perl-Pod-Simple-3.42-491.cm2.noarch
perl-Pod-Html-1.27-491.cm2.noarch
perl-Pod-Checker-1.74-491.cm2.noarch
perl-Module-CoreList-tools-5.20220313-491.cm2.noarch
perl-ExtUtils-ParseXS-3.43-491.cm2.noarch
perl-Digest-SHA-6.02-491.cm2.x86_64
perl-Getopt-Long-2.52-491.cm2.noarch
perl-Pod-Usage-2.01-491.cm2.noarch
perl-JSON-PP-4.06-491.cm2.noarch
perl-IO-Zlib-1.11-491.cm2.noarch
perl-Archive-Tar-2.38-491.cm2.noarch
perl-IO-Compress-2.102-491.cm2.noarch
perl-DBM_Filter-0.06-491.cm2.noarch
perl-CPAN-Meta-2.150010-491.cm2.noarch
perl-IPC-SysV-2.09-491.cm2.x86_64
perl-libnetcfg-5.34.1-491.cm2.noarch
perl-ExtUtils-Miniperl-1.10-491.cm2.noarch
perl-ExtUtils-Embed-1.35-491.cm2.noarch
perl-Encode-devel-3.08-491.cm2.noarch
perl-devel-5.34.1-491.cm2.x86_64
perl-ExtUtils-Install-2.20-491.cm2.noarch
perl-CPAN-2.28-491.cm2.noarch
perl-ExtUtils-MakeMaker-7.62-491.cm2.noarch
perl-ExtUtils-CBuilder-0.280236-491.cm2.noarch
perl-ODBM_File-1.17-491.cm2.x86_64
perl-NDBM_File-1.15-491.cm2.x86_64
perl-GDBM_File-1.19-491.cm2.x86_64
perl-PathTools-3.80-491.cm2.x86_64
perl-Exporter-5.76-491.cm2.noarch
perl-Pod-Perldoc-3.28.01-491.cm2.noarch
perl-Encode-3.08-491.cm2.x86_64
perl-DynaLoader-1.50-491.cm2.x86_64
perl-Carp-1.52-491.cm2.noarch
perl-5.34.1-491.cm2.x86_64
perl-libs-5.34.1-491.cm2.x86_64
perl-doc-5.34.1-491.cm2.noarch
perl-macros-5.34.1-491.cm2.noarch
perl-interpreter-5.34.1-491.cm2.x86_64
net-snmp-libs-5.9.4-1.cm2.x86_64
rsyslog-8.2204.1-4.cm2.x86_64
sgx-backwards-compatability-1.0.0-1.cm2.x86_64
openssh-8.9p1-8.cm2.x86_64
python3-distro-1.6.0-2.cm2.noarch
WALinuxAgent-2.3.1.1-4.cm2.noarch
iw-5.9-1.cm2.x86_64
wireless-regdb-2022.08.12-1.cm2.noarch
gpg-pubkey-3135ce90-5e6fda74
gpg-pubkey-be1229cf-5631588c
oniguruma-6.9.7.1-2.cm2.x86_64
jq-1.6-4.cm2.x86_64
inotify-tools-3.22.1.0-1.cm2.x86_64
sqlite-libs-3.39.2-4.cm2.x86_64
mariner-repos-cloud-native-2.0-9.cm2.noarch
python3-dbus-1.2.16-3.cm2.x86_64
python3-dateutil-2.7.3-5.cm2.noarch
python3-dnf-plugins-core-4.0.24-3.cm2.noarch
dnf-plugins-core-4.0.24-3.cm2.noarch
dnf-utils-4.0.24-3.cm2.noarch
check-restart-1.0.0-2.cm2.x86_64
keyutils-1.6.3-1.cm2.x86_64
cifs-utils-6.14-3.cm2.x86_64
libnfnetlink-1.0.1-6.cm2.x86_64
libnetfilter_conntrack-1.0.9-1.cm2.x86_64
libnetfilter_queue-1.0.5-1.cm2.x86_64
libnetfilter_cttimeout-1.0.0-6.cm2.x86_64
libnetfilter_cthelper-1.0.0-5.cm2.x86_64
conntrack-tools-1.4.8-1.cm2.x86_64
dnf-automatic-4.8.0-2.cm2.noarch
ebtables-legacy-2.0.11-6.cm2.x86_64
fuse-2.9.7-10.cm2.x86_64
iotop-0.6-10.cm2.noarch
ipset-7.15-2.cm2.x86_64
libtirpc-1.3.3-1.cm2.x86_64
lsof-4.94.0-1.cm2.x86_64
libpcap-1.10.1-4.cm2.x86_64
nmap-ncat-7.93-3.cm2.x86_64
rpcbind-1.2.5-6.cm2.x86_64
libnfsidmap-2.5.4-5.cm2.x86_64
libevent-2.1.12-1.cm2.x86_64
nfs-utils-2.5.4-5.cm2.x86_64
pigz-2.6-2.cm2.x86_64
psmisc-23.4-1.cm2.x86_64
socat-1.7.4.3-2.cm2.x86_64
sysstat-12.7.6-1.cm2.x86_64
traceroute-2.1.3-1.cm2.x86_64
zip-3.0-5.cm2.x86_64
fuse-common-3.10.5-2.cm2.x86_64
fuse3-libs-3.10.5-2.cm2.x86_64
fuse3-3.10.5-2.cm2.x86_64
blobfuse2-2.5.0-1.x86_64
libnftnl-1.2.1-2.cm2.x86_64
jansson-2.14-1.cm2.x86_64
nftables-1.0.1-2.cm2.x86_64
isns-utils-libs-0.101-2.cm2.x86_64
isns-utils-0.101-2.cm2.x86_64
iscsi-initiator-utils-iscsiuio-6.2.1.4+20210729.2a8f9d8-3.cm2.x86_64
iscsi-initiator-utils-6.2.1.4+20210729.2a8f9d8-3.cm2.x86_64
userspace-rcu-0.13.0-1.cm2.x86_64
kpartx-0.8.6-5.cm2.x86_64
device-mapper-multipath-0.8.6-5.cm2.x86_64
libapparmor-3.0.4-4.cm2.x86_64
apparmor-parser-3.0.4-4.cm2.x86_64
boost-1.76.0-4.cm2.x86_64
blobfuse-1.4.5-16.cm2.x86_64
moby-runc-1.1.9-8.cm2.x86_64
moby-containerd-1.6.26-11.cm2.x86_64
kubernetes-cri-tools-1.32.0-3.cm2.x86_64
acr-mirror-0.2.13-1.x86_64
llvm-12.0.1-8.cm2.x86_64
binutils-devel-2.37-15.cm2.x86_64
binutils-2.37-15.cm2.x86_64
compiler-rt-12.0.1-1.cm2.x86_64
clang-libs-12.0.1-4.cm2.x86_64
bcc-0.27.0-2.cm2.x86_64
clang-12.0.1-4.cm2.x86_64
libbpf-1.0.1-2.cm2.x86_64
bpftrace-0.16.0-3.cm2.x86_64
python3-bcc-0.27.0-2.cm2.x86_64
bcc-tools-0.27.0-2.cm2.x86_64
bcc-examples-0.27.0-2.cm2.x86_64
=== Installed Packages End
Disk usage:
Filesystem      Size  Used Avail Use% Mounted on
devtmpfs        4.0M     0  4.0M   0% /dev
tmpfs            32G     0   32G   0% /dev/shm
tmpfs            13G  828K   13G   1% /run
tmpfs           4.0M     0  4.0M   0% /sys/fs/cgroup
<<<<<<< HEAD
/dev/sda3        29G   23G  5.1G  82% /
=======
/dev/sdb3        29G   23G  4.8G  83% /
>>>>>>> abe7bef5
tmpfs            32G  4.0K   32G   1% /tmp
/dev/sda2       452M   36M  382M   9% /boot
/dev/sdb1       590G   32K  560G   1% /mnt
tmpfs           6.3G     0  6.3G   0% /run/user/1000
=== os-release Begin
NAME="Common Base Linux Mariner"
VERSION="2.0.20250729"
ID=mariner
VERSION_ID="2.0"
PRETTY_NAME="CBL-Mariner/Linux"
ANSI_COLOR="1;34"
HOME_URL="https://aka.ms/cbl-mariner"
BUG_REPORT_URL="https://aka.ms/cbl-mariner"
SUPPORT_URL="https://aka.ms/cbl-mariner"
=== os-release End
Using kernel:
Linux version 5.15.186.1-1.cm2 (root@CBL-Mariner) (gcc (GCC) 11.2.0, GNU ld (GNU Binutils) 2.37) #1 SMP Tue Jul 29 02:54:43 UTC 2025
<<<<<<< HEAD
Install completed successfully on  Thu Sep 11 03:49:05 UTC 2025
VSTS Build NUMBER: 20250911.1_master_136728918
VSTS Build ID: 136728918
Commit: 5ec404784f2fd637184f6d1c1b25cb06157ebf63
=======
Install completed successfully on  Wed Aug 20 02:49:43 UTC 2025
VSTS Build NUMBER: 20250820.1_master_134416515
VSTS Build ID: 134416515
Commit: f684777ff7728c8a00507afbf9ef03005a56c3a5
>>>>>>> abe7bef5
Ubuntu version: 
Hyperv generation: V1
Feature flags: None
Container runtime: containerd
FIPS enabled: false<|MERGE_RESOLUTION|>--- conflicted
+++ resolved
@@ -1,8 +1,4 @@
-<<<<<<< HEAD
 Starting build on  Thu Sep 11 03:41:17 UTC 2025
-=======
-Starting build on  Wed Aug 20 02:41:54 UTC 2025
->>>>>>> abe7bef5
 Components downloaded in this VHD build (some of the below components might get deleted during cluster provisioning if they are not needed):
   - oras version 1.2.2
   - aks-secure-tls-bootstrap-client version 0.1.0-alpha.10
@@ -16,30 +12,19 @@
   - kubernetes-binaries version v1.30.14
   - kubernetes-binaries version v1.31.11
   - kubernetes-binaries version v1.32.7
-<<<<<<< HEAD
   - kubernetes-binaries version v1.33.4
   - kubernetes-binaries version v1.34.0
-=======
-  - kubernetes-binaries version v1.33.3
->>>>>>> abe7bef5
   - kubernetes-binaries version v1.27.102-akslts
   - kubernetes-binaries version v1.28.100-akslts
   - kubernetes-binaries version v1.29.14
   - kubernetes-binaries version v1.30.13
   - kubernetes-binaries version v1.31.10
   - kubernetes-binaries version v1.32.6
-<<<<<<< HEAD
   - kubernetes-binaries version v1.33.3
   - kubernetes-binaries version v1.34.0
   - azure-acr-credential-provider version v1.30.14
   - azure-acr-credential-provider version v1.31.8
   - azure-acr-credential-provider version v1.32.7
-=======
-  - kubernetes-binaries version v1.33.2
-  - azure-acr-credential-provider version v1.30.13
-  - azure-acr-credential-provider version v1.31.7
-  - azure-acr-credential-provider version v1.32.6
->>>>>>> abe7bef5
   - azure-acr-credential-provider version v1.33.2
   - runc version 1.1.9
   - bpftrace v0.16.0
@@ -65,17 +50,10 @@
   - mcr.microsoft.com/oss/v2/kubernetes/apiserver-network-proxy/agent:v0.30.3-5
   - mcr.microsoft.com/oss/v2/kubernetes-csi/secrets-store/driver:v1.5.3
   - mcr.microsoft.com/oss/v2/azure/secrets-store/provider-azure:v1.7.1
-<<<<<<< HEAD
   - mcr.microsoft.com/azuremonitor/containerinsights/ciprod:3.1.29
   - mcr.microsoft.com/azuremonitor/containerinsights/ciprod/prometheus-collector/images:6.22.0-main-09-05-2025-e40947f3
   - mcr.microsoft.com/azuremonitor/containerinsights/ciprod/prometheus-collector/images:6.22.0-main-09-05-2025-e40947f3-targetallocator
   - mcr.microsoft.com/azuremonitor/containerinsights/ciprod/prometheus-collector/images:6.22.0-main-09-05-2025-e40947f3-cfg
-=======
-  - mcr.microsoft.com/azuremonitor/containerinsights/ciprod:3.1.28
-  - mcr.microsoft.com/azuremonitor/containerinsights/ciprod/prometheus-collector/images:6.20.0-main-07-24-2025-756981f2
-  - mcr.microsoft.com/azuremonitor/containerinsights/ciprod/prometheus-collector/images:6.20.0-main-07-24-2025-756981f2-targetallocator
-  - mcr.microsoft.com/azuremonitor/containerinsights/ciprod/prometheus-collector/images:6.20.0-main-07-24-2025-756981f2-cfg
->>>>>>> abe7bef5
   - mcr.microsoft.com/oss/v2/kubernetes/kube-state-metrics:v2.15.0-4
   - mcr.microsoft.com/oss/kubernetes/azure-cloud-node-manager:v1.29.15
   - mcr.microsoft.com/oss/kubernetes/azure-cloud-node-manager:v1.30.13
@@ -97,12 +75,8 @@
   - mcr.microsoft.com/oss/kubernetes-csi/azurefile-csi:v1.30.10
   - mcr.microsoft.com/oss/kubernetes-csi/azurefile-csi:v1.31.7
   - mcr.microsoft.com/oss/kubernetes-csi/azurefile-csi:v1.33.3
-<<<<<<< HEAD
   - mcr.microsoft.com/oss/v2/kubernetes-csi/azurefile-csi:v1.32.6-3
   - mcr.microsoft.com/oss/v2/kubernetes-csi/azurefile-csi:v1.33.4-2
-=======
-  - mcr.microsoft.com/oss/kubernetes-csi/blob-csi:v1.24.11
->>>>>>> abe7bef5
   - mcr.microsoft.com/oss/kubernetes-csi/blob-csi:v1.25.9
   - mcr.microsoft.com/oss/v2/kubernetes-csi/blob-csi:v1.26.7
   - mcr.microsoft.com/oss/v2/kubernetes-csi/blob-csi:v1.27.0
@@ -166,7 +140,6 @@
 -rwxr-xr-x 1 root root  56930456 Jul 22 16:43 /usr/local/bin/kubectl-1.31.11
 -rwxr-xr-x 1 root root  77435140 Jul 22 16:46 /usr/local/bin/kubelet-1.32.7
 -rwxr-xr-x 1 root root  57352344 Jul 22 16:46 /usr/local/bin/kubectl-1.32.7
-<<<<<<< HEAD
 -rwxr-xr-x 1 root root  81703204 Aug 13 22:12 /usr/local/bin/kubelet-1.33.4
 -rwxr-xr-x 1 root root  60129464 Aug 13 22:12 /usr/local/bin/kubectl-1.33.4
 -rwxr-xr-x 1 root root  56294938 Aug 20 20:53 /usr/local/bin/aks-secure-tls-bootstrap-client
@@ -175,10 +148,6 @@
 -rwxr-xr-x 1 root root  59195684 Aug 27 19:33 /usr/local/bin/kubelet-1.34.0
 -rwxr-xr-x 1 root root  60559544 Aug 27 19:33 /usr/local/bin/kubectl-1.34.0
 -rwxr-xr-x 1 root root       699 Sep 11 03:41 /usr/local/bin/ci-syslog-watcher.sh
-=======
--rwxr-xr-x 1 root root  56296634 Aug 15 17:43 /usr/local/bin/aks-secure-tls-bootstrap-client
--rwxr-xr-x 1 root root       699 Aug 20 02:42 /usr/local/bin/ci-syslog-watcher.sh
->>>>>>> abe7bef5
 === Installed Packages Begin
 filesystem-1.1-20.cm2.x86_64
 glibc-2.35-7.cm2.x86_64
@@ -704,11 +673,7 @@
 tmpfs            32G     0   32G   0% /dev/shm
 tmpfs            13G  828K   13G   1% /run
 tmpfs           4.0M     0  4.0M   0% /sys/fs/cgroup
-<<<<<<< HEAD
 /dev/sda3        29G   23G  5.1G  82% /
-=======
-/dev/sdb3        29G   23G  4.8G  83% /
->>>>>>> abe7bef5
 tmpfs            32G  4.0K   32G   1% /tmp
 /dev/sda2       452M   36M  382M   9% /boot
 /dev/sdb1       590G   32K  560G   1% /mnt
@@ -726,17 +691,10 @@
 === os-release End
 Using kernel:
 Linux version 5.15.186.1-1.cm2 (root@CBL-Mariner) (gcc (GCC) 11.2.0, GNU ld (GNU Binutils) 2.37) #1 SMP Tue Jul 29 02:54:43 UTC 2025
-<<<<<<< HEAD
 Install completed successfully on  Thu Sep 11 03:49:05 UTC 2025
 VSTS Build NUMBER: 20250911.1_master_136728918
 VSTS Build ID: 136728918
 Commit: 5ec404784f2fd637184f6d1c1b25cb06157ebf63
-=======
-Install completed successfully on  Wed Aug 20 02:49:43 UTC 2025
-VSTS Build NUMBER: 20250820.1_master_134416515
-VSTS Build ID: 134416515
-Commit: f684777ff7728c8a00507afbf9ef03005a56c3a5
->>>>>>> abe7bef5
 Ubuntu version: 
 Hyperv generation: V1
 Feature flags: None
