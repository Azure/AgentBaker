--- conflicted
+++ resolved
@@ -1,12 +1,6 @@
-<<<<<<< HEAD
-Starting build on  Tue Dec 10 03:28:40 UTC 2024
-Components downloaded in this VHD build (some of the below components might get deleted during cluster provisioning if they are not needed):
-  - oras version 1.2.1
-=======
 Starting build on  Sun Jan 12 09:08:13 UTC 2025
 Components downloaded in this VHD build (some of the below components might get deleted during cluster provisioning if they are not needed):
   - oras version 1.2.2
->>>>>>> 7aef98e7
   - CNI plugin version 1.4.1
   - Azure CNI version 1.4.56
   - Azure CNI version 1.5.38
@@ -152,19 +146,6 @@
 lrwxrwxrwx 1 root root          21 Dec  3 20:17 /usr/local/bin/kata-monitor -> /usr/bin/kata-monitor
 lrwxrwxrwx 1 root root          32 Dec  3 20:17 /usr/local/bin/containerd-shim-kata-v2 -> /usr/bin/containerd-shim-kata-v2
 -rwxr-xr-x 1 root root    49345112 Dec  3 20:19 /usr/local/bin/containerd-shim-kata-cc-v2
-<<<<<<< HEAD
--rwxr-xr-x 1 1001 docker  10334343 Dec  5 08:41 /usr/local/bin/oras
--rw-r--r-- 1 1001 docker     11343 Dec  6 03:21 /usr/local/bin/LICENSE
--rwxr-xr-x 1 root root         705 Dec 10 03:29 /usr/local/bin/ci-syslog-watcher.sh
--rwxr-xr-x 1 root root    36014944 Dec 10 03:34 /usr/local/bin/containerd-shim-spin-v0-3-0-v1
--rwxr-xr-x 1 root root    47622592 Dec 10 03:34 /usr/local/bin/containerd-shim-slight-v0-3-0-v1
--rwxr-xr-x 1 root root    53775024 Dec 10 03:34 /usr/local/bin/containerd-shim-spin-v0-8-0-v1
--rwxr-xr-x 1 root root    52232184 Dec 10 03:34 /usr/local/bin/containerd-shim-slight-v0-5-1-v1
--rwxr-xr-x 1 root root    39369104 Dec 10 03:34 /usr/local/bin/containerd-shim-wws-v0-8-0-v1
--rwxr-xr-x 1 root root    45334640 Dec 10 03:34 /usr/local/bin/containerd-shim-spin-v0-5-1-v1
--rwxr-xr-x 1 root root    60175432 Dec 10 03:34 /usr/local/bin/containerd-shim-slight-v0-8-0-v1
--rwxr-xr-x 1 root root    63515504 Dec 10 03:34 /usr/local/bin/containerd-shim-spin-v2
-=======
 -rwxr-xr-x 1 1001 docker  10334343 Dec 17 09:51 /usr/local/bin/oras
 -rw-r--r-- 1 1001 docker     11343 Dec 19 08:28 /usr/local/bin/LICENSE
 -rwxr-xr-x 1 root root         705 Jan 12 09:08 /usr/local/bin/ci-syslog-watcher.sh
@@ -176,7 +157,6 @@
 -rwxr-xr-x 1 root root    47622592 Jan 12 09:14 /usr/local/bin/containerd-shim-slight-v0-3-0-v1
 -rwxr-xr-x 1 root root    45334640 Jan 12 09:14 /usr/local/bin/containerd-shim-spin-v0-5-1-v1
 -rwxr-xr-x 1 root root    63515504 Jan 12 09:14 /usr/local/bin/containerd-shim-spin-v2
->>>>>>> 7aef98e7
 === Installed Packages Begin
 filesystem-1.1-20.cm2.x86_64
 glibc-2.35-7.cm2.x86_64
@@ -185,10 +165,7 @@
 libstdc++-11.2.0-8.cm2.x86_64
 zlib-1.2.13-2.cm2.x86_64
 xz-libs-5.2.5-1.cm2.x86_64
-<<<<<<< HEAD
-=======
 ncurses-libs-6.4-3.cm2.x86_64
->>>>>>> 7aef98e7
 readline-8.1-1.cm2.x86_64
 libcap-2.60-2.cm2.x86_64
 bzip2-libs-1.0.8-1.cm2.x86_64
@@ -201,13 +178,8 @@
 libsepol-3.2-2.cm2.x86_64
 xz-5.2.5-1.cm2.x86_64
 kmod-29-2.cm2.x86_64
-<<<<<<< HEAD
-kernel-5.15.167.1-2.cm2.x86_64
-mariner-release-2.0-68.cm2.noarch
-=======
 kernel-5.15.173.1-1.cm2.x86_64
 mariner-release-2.0-70.cm2.noarch
->>>>>>> 7aef98e7
 shim-15.8-1.cm2.x86_64
 grub2-efi-binary-2.06-13.cm2.x86_64
 popt-1.18-1.cm2.x86_64
@@ -225,10 +197,7 @@
 libgpg-error-1.46-1.cm2.x86_64
 openssl-libs-1.1.1k-35.cm2.x86_64
 libgcrypt-1.10.3-1.cm2.x86_64
-<<<<<<< HEAD
-=======
 glib-2.71.0-3.cm2.x86_64
->>>>>>> 7aef98e7
 lz4-1.9.4-1.cm2.x86_64
 systemd-rpm-macros-250.3-21.cm2.noarch
 zstd-libs-1.5.4-1.cm2.x86_64
@@ -246,28 +215,19 @@
 logrotate-3.20.1-1.cm2.x86_64
 openssl-1.1.1k-35.cm2.x86_64
 sqlite-libs-3.39.2-3.cm2.x86_64
-<<<<<<< HEAD
-=======
 expat-libs-2.6.3-2.cm2.x86_64
->>>>>>> 7aef98e7
 elfutils-libelf-0.186-2.cm2.x86_64
 e2fsprogs-libs-1.46.5-3.cm2.x86_64
 krb5-1.19.4-3.cm2.x86_64
 libassuan-2.5.5-2.cm2.x86_64
-<<<<<<< HEAD
-=======
 expat-2.6.3-2.cm2.x86_64
->>>>>>> 7aef98e7
 libssh2-1.9.0-4.cm2.x86_64
 iana-etc-20211115-2.cm2.noarch
 libpwquality-1.4.4-1.cm2.x86_64
 file-libs-5.40-3.cm2.x86_64
 device-mapper-2.03.15-3.cm2.x86_64
 device-mapper-event-libs-2.03.15-3.cm2.x86_64
-<<<<<<< HEAD
-=======
 ncurses-6.4-3.cm2.x86_64
->>>>>>> 7aef98e7
 lmdb-libs-0.9.29-1.cm2.x86_64
 lua-libs-5.4.4-1.cm2.x86_64
 rpm-libs-4.18.0-4.cm2.x86_64
@@ -294,12 +254,8 @@
 libtool-2.4.6-8.cm2.x86_64
 mariner-rpm-macros-2.0-25.cm2.noarch
 net-tools-2.10-3.cm2.x86_64
-<<<<<<< HEAD
-tzdata-2024a-1.cm2.noarch
-=======
 tar-1.34-3.cm2.x86_64
 tzdata-2024b-1.cm2.noarch
->>>>>>> 7aef98e7
 which-2.21-8.cm2.x86_64
 libseccomp-2.5.3-1.cm2.x86_64
 nettle-3.7.3-3.cm2.x86_64
@@ -346,18 +302,12 @@
 core-packages-base-image-2.0-8.cm2.x86_64
 dracut-055-9.cm2.x86_64
 initramfs-2.0-14.cm2.x86_64
-<<<<<<< HEAD
-zchunk-libs-1.1.16-4.cm2.x86_64
-zchunk-1.1.16-4.cm2.x86_64
-librepo-1.15.1-1.cm2.x86_64
-=======
 python3-3.9.19-8.cm2.x86_64
 python3-libs-3.9.19-8.cm2.x86_64
 zchunk-libs-1.1.16-4.cm2.x86_64
 zchunk-1.1.16-4.cm2.x86_64
 librepo-1.15.1-1.cm2.x86_64
 python3-curses-3.9.19-8.cm2.x86_64
->>>>>>> 7aef98e7
 python3-gpg-1.16.0-2.cm2.x86_64
 dnf-data-4.8.0-2.cm2.noarch
 libcomps-0.1.18-2.cm2.x86_64
@@ -382,10 +332,7 @@
 python3-rpm-4.18.0-4.cm2.x86_64
 python3-dnf-4.8.0-2.cm2.noarch
 dnf-4.8.0-2.cm2.noarch
-<<<<<<< HEAD
-=======
 wget-1.21.2-4.cm2.x86_64
->>>>>>> 7aef98e7
 python3-six-1.16.0-2.cm2.noarch
 python3-markupsafe-2.1.0-1.cm2.x86_64
 python3-idna-3.7-1.cm2.noarch
@@ -395,10 +342,7 @@
 python3-jsonschema-2.6.0-6.cm2.noarch
 python3-netifaces-0.11.0-1.cm2.x86_64
 python3-oauthlib-2.1.0-7.cm2.noarch
-<<<<<<< HEAD
-=======
 python3-setuptools-3.9.19-8.cm2.noarch
->>>>>>> 7aef98e7
 dhcp-libs-4.4.3.P1-2.cm2.x86_64
 dhcp-client-4.4.3.P1-2.cm2.x86_64
 python3-jsonpointer-2.2-1.cm2.noarch
@@ -439,10 +383,7 @@
 libnl3-3.5.0-4.cm2.x86_64
 wpa_supplicant-2.10-2.cm2.x86_64
 netplan-0.95-2.cm2.x86_64
-<<<<<<< HEAD
-=======
 ncurses-term-6.4-3.cm2.x86_64
->>>>>>> 7aef98e7
 openssh-server-8.9p1-6.cm2.x86_64
 libestr-0.1.11-1.cm2.x86_64
 libfastjson-0.99.9-1.cm2.x86_64
@@ -450,10 +391,7 @@
 libmpc-1.2.1-1.cm2.x86_64
 libstdc++-devel-11.2.0-8.cm2.x86_64
 liblognorm-2.0.6-2.cm2.x86_64
-<<<<<<< HEAD
-=======
 postgresql-libs-14.14-1.cm2.x86_64
->>>>>>> 7aef98e7
 autogen-libopts-5.18.16-8.cm2.x86_64
 cyrus-sasl-2.1.28-4.cm2.x86_64
 librdkafka1-1.8.2-2.cm2.x86_64
@@ -669,22 +607,6 @@
 oniguruma-6.9.7.1-2.cm2.x86_64
 jq-1.6-2.cm2.x86_64
 inotify-tools-3.22.1.0-1.cm2.x86_64
-<<<<<<< HEAD
-ncurses-libs-6.4-3.cm2.x86_64
-ncurses-6.4-3.cm2.x86_64
-expat-libs-2.6.3-2.cm2.x86_64
-expat-2.6.3-2.cm2.x86_64
-python3-3.9.19-7.cm2.x86_64
-python3-libs-3.9.19-7.cm2.x86_64
-python3-curses-3.9.19-7.cm2.x86_64
-python3-setuptools-3.9.19-7.cm2.noarch
-ncurses-term-6.4-3.cm2.x86_64
-wget-1.21.2-4.cm2.x86_64
-tar-1.34-3.cm2.x86_64
-postgresql-libs-14.14-1.cm2.x86_64
-glib-2.71.0-3.cm2.x86_64
-=======
->>>>>>> 7aef98e7
 python3-dbus-1.2.16-3.cm2.x86_64
 python3-dateutil-2.7.3-5.cm2.noarch
 python3-dnf-plugins-core-4.0.24-3.cm2.noarch
@@ -715,11 +637,7 @@
 git-2.39.4-1.cm2.x86_64
 iotop-0.6-10.cm2.noarch
 ipset-7.15-2.cm2.x86_64
-<<<<<<< HEAD
-kernel-devel-5.15.167.1-2.cm2.x86_64
-=======
 kernel-devel-5.15.173.1-1.cm2.x86_64
->>>>>>> 7aef98e7
 libtirpc-1.3.3-1.cm2.x86_64
 lsof-4.94.0-1.cm2.x86_64
 libpcap-1.10.1-4.cm2.x86_64
@@ -754,20 +672,12 @@
 mshv-bootloader-lx-26100.1.240331-1435.1.x86_64
 mshv-26100.1.240331-1435.1.x86_64
 moby-runc-1.1.9-7.cm2.x86_64
-<<<<<<< HEAD
-moby-containerd-cc-1.7.7-7.cm2.x86_64
-=======
 moby-containerd-cc-1.7.7-8.cm2.x86_64
->>>>>>> 7aef98e7
 kata-containers-cc-3.2.0.azl2-5.cm2.x86_64
 hvloader-1.0.1-6.cm2.x86_64
 grub2-configuration-2.06-13.cm2.x86_64
 kernel-mshv-5.15.157.mshv1-1.cm2.x86_64
-<<<<<<< HEAD
-cloud-hypervisor-cvm-38.0.72.2-3.cm2.x86_64
-=======
 cloud-hypervisor-cvm-38.0.72.2-4.cm2.x86_64
->>>>>>> 7aef98e7
 busybox-1.35.0-12.cm2.x86_64
 kata-containers-3.2.0.azl2-5.cm2.x86_64
 kata-packages-host-1.0.0-5.cm2.x86_64
@@ -791,11 +701,7 @@
 tmpfs            32G     0   32G   0% /dev/shm
 tmpfs            13G  668K   13G   1% /run
 tmpfs           4.0M     0  4.0M   0% /sys/fs/cgroup
-<<<<<<< HEAD
-/dev/sda3        29G   24G  4.3G  85% /
-=======
 /dev/sda3        29G   25G  3.7G  87% /
->>>>>>> 7aef98e7
 tmpfs            32G  4.0K   32G   1% /tmp
 /dev/sda2       452M   62M  356M  15% /boot
 /dev/sda1        64M   34M   31M  53% /boot/efi
@@ -803,11 +709,7 @@
 tmpfs           6.3G     0  6.3G   0% /run/user/1000
 === os-release Begin
 NAME="Common Base Linux Mariner"
-<<<<<<< HEAD
-VERSION="2.0.20241029"
-=======
 VERSION="2.0.20241230"
->>>>>>> 7aef98e7
 ID=mariner
 VERSION_ID="2.0"
 PRETTY_NAME="CBL-Mariner/Linux"
@@ -818,17 +720,10 @@
 === os-release End
 Using kernel:
 Linux version 5.15.157.mshv1-1.cm2 (root@CBL-Mariner) (gcc (GCC) 11.2.0, GNU ld (GNU Binutils) 2.37) #1 SMP Sun Jun 9 18:32:35 UTC 2024
-<<<<<<< HEAD
-Install completed successfully on  Tue Dec 10 03:47:49 UTC 2024
-VSTS Build NUMBER: 20241210.1_master_109964864
-VSTS Build ID: 109964864
-Commit: 9d93f9050119736271fd9a8591dacf536504247a
-=======
 Install completed successfully on  Sun Jan 12 09:23:41 UTC 2025
 VSTS Build NUMBER: 20250112.1_master_112294401
 VSTS Build ID: 112294401
 Commit: f255e5ef5701ed79b68faf127c2b2cb900f27364
->>>>>>> 7aef98e7
 Ubuntu version: 
 Hyperv generation: V2
 Feature flags: kata
