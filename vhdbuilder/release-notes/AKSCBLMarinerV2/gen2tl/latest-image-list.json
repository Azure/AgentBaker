{
  "sku": "V2gen2TL",
  "imageVersion": "202501.12.0",
  "imageBom": [
    {
      "id": "sha256:6284cbe7030dfa0d79382ea3f86cf3b892d0ee17807b01d921e97a7877e27313",
      "bytes": 28315804,
      "size": "27.0 MiB",
      "repoTags": [
        "mcr.microsoft.com/aks/msi/addon-token-adapter:master.221118.2"
      ],
      "repoDigests": [
        "sha256:6fee210e78756207a3a32c105847c4a27fd02bcb3a458f99716484735a1b9831"
      ]
    },
    {
      "id": "sha256:38be8d6fab1bffa00c42eed26af7c3877646a2e48a23ee0d732dba2e72c35bd4",
      "bytes": 29461095,
      "size": "28.1 MiB",
      "repoTags": [
        "mcr.microsoft.com/azure-policy/policy-kubernetes-addon-prod:1.8.0"
      ],
      "repoDigests": [
        "sha256:74bbe90c0a01c1825b58e7cf4cb724fcf7e0f6701ff7fcd2ae753184a2f0c6a0"
      ]
    },
    {
      "id": "sha256:7bbfb9164f1ed111ff3160d9f15f1a85a050d30529acc966bf4f03cf1ed34b4a",
      "bytes": 202382742,
      "size": "193.0 MiB",
      "repoTags": [
        "mcr.microsoft.com/containernetworking/azure-cns:v1.4.56"
      ],
      "repoDigests": [
        "sha256:7eaf6d3c753c28c170ae6d724a42441ab14620979a82d003a6b5cb2891c32270"
      ]
    },
    {
      "id": "sha256:6d3705b3127976c13d63a73a78ad977cd240cb7acfbef4264cc41213c139cb25",
      "bytes": 60938870,
      "size": "58.1 MiB",
      "repoTags": [
        "mcr.microsoft.com/oss/kubernetes-csi/azuredisk-csi:v1.29.9"
      ],
      "repoDigests": [
        "sha256:8126f16439568fc4ef2aad95554d1518c99d10040ced3e459825d90d463309e5"
      ]
    },
    {
      "id": "sha256:17c9d008f45debc00a173c70309642c5ffc924d4397141d7abf753b0cb175e6a",
      "bytes": 81187165,
      "size": "77.4 MiB",
      "repoTags": [
        "mcr.microsoft.com/oss/kubernetes/kube-proxy:v1.27.100-akslts"
      ],
      "repoDigests": [
        "sha256:d95147676d7630df8460f64d3fff6127ab9e191772631011262572291975a27a"
      ]
    },
    {
      "id": "sha256:c303ce4aca7e8d71122189ca0b04b182cf8b204da4fdd252abbbe8d1814756a0",
      "bytes": 86003037,
      "size": "82.0 MiB",
      "repoTags": [
        "mcr.microsoft.com/oss/kubernetes/kube-proxy:v1.30.7"
      ],
      "repoDigests": [
        "sha256:0f43277371f1e7c7ff48455d17c67f5b814d4fcc522aad9b271c4d54d3a992c7"
      ]
    },
    {
      "id": "sha256:405ec2725358017740cd40a34b0f6d98fc9d1b04a524cbf98ec834bf42f2c85f",
      "bytes": 83928135,
      "size": "80.0 MiB",
      "repoTags": [
        "mcr.microsoft.com/containernetworking/azure-cni:v1.6.7"
      ],
      "repoDigests": [
        "sha256:b93f37c77f4df0c2ba8f8d208d4e482d27308627a81fe6fc152f7cdeb2750fdd"
      ]
    },
    {
      "id": "sha256:e219da8f86f29ce280ed13b0d892851fbbcc4e919e579990c9c8fd9015a4b4c5",
      "bytes": 21001148,
      "size": "20.0 MiB",
      "repoTags": [
        "mcr.microsoft.com/oss/kubernetes/azure-cloud-node-manager:v1.30.5"
      ],
      "repoDigests": [
        "sha256:16203c47820604328950e7b7bbf6fd103aec51e1c13c2a3689546e0ba6119b2c"
      ]
    },
    {
      "id": "sha256:3540656f36da85a7e9959967fff4878f1cc3177af0900bae6a130499e2614d64",
      "bytes": 84241245,
      "size": "80.3 MiB",
      "repoTags": [
        "mcr.microsoft.com/oss/kubernetes/kube-proxy:v1.29.10"
      ],
      "repoDigests": [
        "sha256:e3492db8acd5c16ea15c3da7d0545f47255313d9ae898adcbdfd8402b4190d3c"
      ]
    },
    {
      "id": "sha256:b0961656d5bf764f629de5d05cfd7ca853f5b6a9cc2ee2cd387bef5c546953c8",
      "bytes": 202611344,
      "size": "193.2 MiB",
      "repoTags": [
        "mcr.microsoft.com/oss/cilium/cilium:1.13.13-3"
      ],
      "repoDigests": [
        "sha256:3b121f6860ec191371c4a34797e5842980af12289764e3ad32844bf2947537d9"
      ]
    },
    {
      "id": "sha256:d296fde30ce2e2c74a84c1e9ade19ed3c191366e4e475481ed1c812ec3b617ab",
      "bytes": 13646300,
      "size": "13.0 MiB",
      "repoTags": [
        "mcr.microsoft.com/oss/kubernetes-csi/livenessprobe:v2.13.1"
      ],
      "repoDigests": [
        "sha256:20fd8754d36efc52ff0a837e646909102be5d47600a8656804aecd4eff52b7c7"
      ]
    },
    {
      "id": "sha256:715da2205f1fbdb1dda2fba465c2b572724b5080a4c1302fe19460d702f02d35",
      "bytes": 17612247,
      "size": "16.8 MiB",
      "repoTags": [
        "mcr.microsoft.com/oss/kubernetes/azure-cloud-node-manager:v1.27.21"
      ],
      "repoDigests": [
        "sha256:e4bc0d59696f4c9f76a3a7c7fabec7f3bcd6b3845759bfc28f43817ab149c698"
      ]
    },
    {
      "id": "sha256:a50447fed2b56b4f2ec3fba27a2c925d194dbebe100bc587ecf275ee10560fc2",
      "bytes": 10801191,
      "size": "10.3 MiB",
      "repoTags": [
        "mcr.microsoft.com/oss/kubernetes/windows-gmsa-webhook:v0.7.1"
      ],
      "repoDigests": [
        "sha256:d4265ec6de06c0e5280be1594c87820d19dc2737085f164bf269097f0dad2979"
      ]
    },
    {
      "id": "sha256:81ba48e19ff47fba73c9485ec60b28888563f769b6399cc74dc9a79f931bf5c3",
      "bytes": 292698937,
      "size": "279.1 MiB",
      "repoTags": [
        "mcr.microsoft.com/azuremonitor/containerinsights/ciprod/prometheus-collector/images:6.10.0-main-09-16-2024-85a71678"
      ],
      "repoDigests": [
        "sha256:a414de81d6976fc96a97d9e5c79781ed3a7691a4cbbf29733cfc52a737c79c3d"
      ]
    },
    {
      "id": "sha256:c41d14929e70e26fb608d01b0df08f05a910bf5b9df246dbf48c9844bc68c85a",
      "bytes": 159111623,
      "size": "151.7 MiB",
      "repoTags": [
        "mcr.microsoft.com/oss/kubernetes-csi/blob-csi:v1.25.0"
      ],
      "repoDigests": [
        "sha256:c2fb2656ce89e454ba0541e425a36e62a7302ee8ae9f21093517791576b04775"
      ]
    },
    {
      "id": "sha256:44bc7e65983df56e1c8c9c1538c41d983d4b3b87e9d0b7f495ae64890daba669",
      "bytes": 13701892,
      "size": "13.1 MiB",
      "repoTags": [
        "mcr.microsoft.com/oss/kubernetes-csi/csi-node-driver-registrar:v2.11.1"
      ],
      "repoDigests": [
        "sha256:27a7a7ebd0f4b6d4a4cd56d9c96d27288a7b223b4feacee3b7fcf5be3c2ec63a"
      ]
    },
    {
      "id": "sha256:19fdfa77105f14880eb1b33872ddfe7a6bb7a7501634dcc305f5720ec66d64d8",
      "bytes": 21371149,
      "size": "20.4 MiB",
      "repoTags": [
        "mcr.microsoft.com/oss/kubernetes/azure-cloud-node-manager:v1.30.7"
      ],
      "repoDigests": [
        "sha256:f18feb78e36eef88f0e23d98d798476d2bf6837de11892fe118ab043afdcd497"
      ]
    },
    {
      "id": "sha256:59b45cc19af0c9adcbfaf480e7f2f46efc7b288cd0c4f0287e34c56c167a9d6b",
      "bytes": 81187165,
      "size": "77.4 MiB",
      "repoTags": [
        "mcr.microsoft.com/oss/kubernetes/kube-proxy:v1.27.101-akslts"
      ],
      "repoDigests": [
        "sha256:bea5300268f89a202e60d6fa420859f643d3cd859bf90301bca4c4ec4c667690"
      ]
    },
    {
      "id": "sha256:892dffa64624c748bdc05c82c244789209d6995d785a660cb8072c86a08f10ec",
      "bytes": 83041629,
      "size": "79.2 MiB",
      "repoTags": [
        "mcr.microsoft.com/oss/kubernetes/kube-proxy:v1.28.15"
      ],
      "repoDigests": [
        "sha256:1c9be7105a138cf7581c8c6f0a19ffeced4eba1540bc27d6a0ac687a26e0eae7"
      ]
    },
    {
      "id": "sha256:1a3d5fc736a77d47d89694290a9831aedf3e68e1c796227faab12ec874911fce",
      "bytes": 62908626,
      "size": "60.0 MiB",
      "repoTags": [
        "mcr.microsoft.com/containernetworking/azure-cns:v1.6.13"
      ],
      "repoDigests": [
        "sha256:1c99a46a136fac00b31a6c3c1d2dc4f1ec6394e095c3559dda5c959767f33225"
      ]
    },
    {
      "id": "sha256:b95c2b36f02381ee631663a47ad2fdf06b7b8c864165d4d58fdb46b13ca57a17",
      "bytes": 99151288,
      "size": "94.6 MiB",
      "repoTags": [
        "mcr.microsoft.com/oss/kubernetes-csi/azurefile-csi:v1.29.8"
      ],
      "repoDigests": [
        "sha256:0bbd5d42789eb0dfdc27e81f8eb1796a451a67b85f504200ddeebe487c6fabcd"
      ]
    },
    {
      "id": "sha256:c05d275106483a56d68bdc0037354f0de985809a613c98a6df66cb5f52fc12f6",
      "bytes": 160737601,
      "size": "153.3 MiB",
      "repoTags": [
        "mcr.microsoft.com/oss/kubernetes-csi/blob-csi:v1.24.3"
      ],
      "repoDigests": [
        "sha256:6083fcb64d0efc7ddb88fc1dc487f20cd1ea2ca2bc81a5dffafecdf7e6225cee"
      ]
    },
    {
      "id": "sha256:5a35adb36da915f659ebc2bed9dc0a3e79fcf1750a61adfe40efde03e4a73f11",
      "bytes": 10932551,
      "size": "10.4 MiB",
      "repoTags": [
        "mcr.microsoft.com/oss/kubernetes/autoscaler/addon-resizer:1.8.20"
      ],
      "repoDigests": [
        "sha256:5f6148e852e1cce336ca7776c6b93bbf3bd12a4169f8a5d32afc9a118c0bd9d8"
      ]
    },
    {
      "id": "sha256:cb244a5e6b006c0413ebe8add95d06636f7974b1114ff16b8d78d7f1de706d08",
      "bytes": 21021112,
      "size": "20.0 MiB",
      "repoTags": [
        "mcr.microsoft.com/oss/kubernetes/azure-cloud-node-manager:v1.29.11"
      ],
      "repoDigests": [
        "sha256:17888b0ebaec6735214b85d20bdcc8062f051bc27e835454e9ef89734d34aa4b"
      ]
    },
    {
      "id": "sha256:bdaf4ac59709c9f6580afe2f05fa23806a81a3da6e159b00d2d800244d5b9912",
      "bytes": 22846651,
      "size": "21.8 MiB",
      "repoTags": [
        "mcr.microsoft.com/oss/v2/kubernetes/coredns:v1.9.4-2"
      ],
      "repoDigests": [
        "sha256:3cf214841e9db74b9a33db416ab2fa8b8879d9572c1130499afd2f88e8ceefc2"
      ]
    },
    {
      "id": "sha256:bb66f4dbb1fb95ea519e4cf45150e7860130c7d3c6c77b6e4d1c4f51da2a2c85",
      "bytes": 40801154,
      "size": "38.9 MiB",
      "repoTags": [
        "mcr.microsoft.com/azuremonitor/containerinsights/ciprod/prometheus-collector/images:6.10.0-main-09-16-2024-85a71678-targetallocator"
      ],
      "repoDigests": [
        "sha256:98f3f2eb8ebfdcabcb9fe22bda0d1198edac4ef620d2fe98682aeaee55305f0a"
      ]
    },
    {
      "id": "sha256:ffa47e59f45a131b3b864d44aefb053666851f2a6d8f5aa76dac508c7b2d3c76",
      "bytes": 85554461,
      "size": "81.6 MiB",
      "repoTags": [
        "mcr.microsoft.com/containernetworking/azure-cni:v1.6.13"
      ],
      "repoDigests": [
        "sha256:cde4eebec2a877f44cd07df9077225f1684d5c0c25e2fd2817613eb96423f831"
      ]
    },
    {
      "id": "sha256:42de643d0da998409dd704c175afe6030d2354e05d21045cff17967c52fb9c69",
      "bytes": 66365652,
      "size": "63.3 MiB",
      "repoTags": [
        "mcr.microsoft.com/oss/kubernetes-csi/azuredisk-csi:v1.30.4"
      ],
      "repoDigests": [
        "sha256:3c40295531a3b9279f2ed0a6adca45832c02b362f8780f9b831c21b6101d22cd"
      ]
    },
    {
      "id": "sha256:f2839dc20fd2ea6c85ffde9629ead290a8f44ffac5b2802f6e992d82670e357b",
      "bytes": 14034564,
      "size": "13.4 MiB",
      "repoTags": [
        "mcr.microsoft.com/oss/kubernetes-csi/csi-node-driver-registrar:v2.12.0"
      ],
      "repoDigests": [
        "sha256:8b470340c23ebac3d182d2c3cf07c46983f8c4cdf08d0907e2b780339d506dfd"
      ]
    },
    {
      "id": "sha256:64e5b3a566f8463f9eb99d3d47079e9689ef4233eed03c43ed640d319192ee0d",
      "bytes": 13147946,
      "size": "12.5 MiB",
      "repoTags": [
        "mcr.microsoft.com/oss/kubernetes/autoscaler/addon-resizer:1.8.22"
      ],
      "repoDigests": [
        "sha256:2209b7830a5ae09eff36b3d150b3e743ed0bac094da9c7dc74288a2572f7dfb1"
      ]
    },
    {
      "id": "sha256:d122b6f09458d9cd87931892fcb6c076ea5945ef685ea7fb642a92eb90caa112",
      "bytes": 22093258,
      "size": "21.1 MiB",
      "repoTags": [
        "mcr.microsoft.com/oss/kubernetes/azure-cloud-node-manager:v1.31.1"
      ],
      "repoDigests": [
        "sha256:e9b522399e4ec6bc4ce90c173e59db135d742de7b16f0f5454b4d88ba78a98c7"
      ]
    },
    {
      "id": "sha256:0ae0ee505c8520e5f845ac1ef8e2397193b89fd3487a27379c078e8397d5fe0f",
      "bytes": 202610732,
      "size": "193.2 MiB",
      "repoTags": [
        "mcr.microsoft.com/oss/cilium/cilium:1.13.13-4"
      ],
      "repoDigests": [
        "sha256:05a7fc6b0f803422d7e001cc2a24b6bf8fead5cc1be43407638d702457d6e808"
      ]
    },
    {
      "id": "sha256:ea171780292bf2f4dff0b54ca3878a2a0b94059cd673535a31107a45c4a62566",
      "bytes": 210876677,
      "size": "201.1 MiB",
      "repoTags": [
        "mcr.microsoft.com/oss/cilium/cilium:1.14.10-2"
      ],
      "repoDigests": [
        "sha256:2fd5c5b15adaabaf0e0ed792cb8030a2ec0e5c63ffaa8ef762fa15f3fd4d5639"
      ]
    },
    {
      "id": "sha256:2bbd67a8531539ee99753fe5630459caabf475432ca14bf803837c54ae7946e8",
      "bytes": 84241755,
      "size": "80.3 MiB",
      "repoTags": [
        "mcr.microsoft.com/oss/kubernetes/kube-proxy:v1.29.11"
      ],
      "repoDigests": [
        "sha256:4967e837b2842c7f64cd99288e322991fd0498807913849da8da3177957f5f98"
      ]
    },
    {
      "id": "sha256:9c3b000e3613eaff6a2bb89f7d9f1171bb82282828da23501f7732429d150981",
      "bytes": 44388499,
      "size": "42.3 MiB",
      "repoTags": [
        "mcr.microsoft.com/oss/kubernetes/kube-state-metrics:v2.11.0"
      ],
      "repoDigests": [
        "sha256:66b9dcb966f97ecc314d9670067de0ea096b982e1c9ec459a74d0b70a50c91bb"
      ]
    },
    {
      "id": "sha256:6f807c016d9206fef899d3d19b5597a9703215aa3d91fb4c4e72c9a990e957a2",
      "bytes": 13438588,
      "size": "12.8 MiB",
      "repoTags": [
        "mcr.microsoft.com/oss/kubernetes-csi/livenessprobe:v2.12.0"
      ],
      "repoDigests": [
        "sha256:c762188c45d1b9bc9144b694b85313d5e49c741935a81d5b94fd7db978a40ae1"
      ]
    },
    {
      "id": "sha256:52402add5c819ae82b67c0a3d7774a145cc21b98e59ebaf82e857b9403c016ae",
      "bytes": 10601324,
      "size": "10.1 MiB",
      "repoTags": [
        "mcr.microsoft.com/oss/kubernetes/apiserver-network-proxy/agent:v0.30.3-hotfix.20240819"
      ],
      "repoDigests": [
        "sha256:d58bcadc0a5c54a5be409f3473be0dd5639b111c8a9a7dd1827c8f77d76945e4"
      ]
    },
    {
      "id": "sha256:5c5c7fa933a3d8663d0b88ef04f9fb19919556e24643c7cfbbbc4dd75e27302c",
      "bytes": 16759047,
      "size": "16.0 MiB",
      "repoTags": [
        "mcr.microsoft.com/aks/ip-masq-agent-v2:v0.1.13"
      ],
      "repoDigests": [
        "sha256:10dc32d786b63e881cb00be48184cc7824c519fcebea5a16cb5a71ccbcfa8107"
      ]
    },
    {
      "id": "sha256:0deae3175d2254600b284e926dfd7a08b5341db240f73b8bd829ac29dbaedff1",
      "bytes": 17145652,
      "size": "16.4 MiB",
      "repoTags": [
        "mcr.microsoft.com/aks/ip-masq-agent-v2:v0.1.14"
      ],
      "repoDigests": [
        "sha256:fda7f69a4914fe76479737c169f2aa6d7ec93546f8535838c7b9c6623a648aff"
      ]
    },
    {
<<<<<<< HEAD
      "id": "sha256:a140d8fed00db6daeca2297f82e0cae438756516980a65d110b9a952377a1c58",
      "bytes": 62677931,
      "size": "59.8 MiB",
      "repoTags": [
        "mcr.microsoft.com/containernetworking/azure-cns:v1.6.7"
      ],
      "repoDigests": [
        "sha256:25b049c18dfdddb5bf1326af1632b0fc845d3a9614bcdeffe30ef6c9e3aecf86"
=======
      "id": "sha256:c303ce4aca7e8d71122189ca0b04b182cf8b204da4fdd252abbbe8d1814756a0",
      "bytes": 86003037,
      "size": "82.0 MiB",
      "repoTags": [
        "mcr.microsoft.com/oss/kubernetes/kube-proxy:v1.30.7"
      ],
      "repoDigests": [
        "sha256:0f43277371f1e7c7ff48455d17c67f5b814d4fcc522aad9b271c4d54d3a992c7"
>>>>>>> 79d2559b
      ]
    },
    {
      "id": "sha256:d0712c8269b917f76cf7c10b4d1894b93f02743503152e1a6c6acf8ce1609c41",
      "bytes": 26330144,
      "size": "25.1 MiB",
      "repoTags": [
        "mcr.microsoft.com/containernetworking/azure-ipam:v0.2.0"
      ],
      "repoDigests": [
        "sha256:e349cb26e795e2f697a663bcfa44c2377551b3aa1a150ecade1ca48ae8e04aec"
      ]
    },
    {
      "id": "sha256:08d8c8e8293a1dfef634a0d1ab8a8582968981af3b3e6e56f8b02694192f319e",
      "bytes": 99868850,
      "size": "95.2 MiB",
      "repoTags": [
        "mcr.microsoft.com/containernetworking/azure-npm:v1.5.34"
      ],
      "repoDigests": [
        "sha256:390cb421bf1d5b6d0e30608edefb8faef5e3a6ced59f5a657f40c683c53e6d18"
      ]
    },
    {
      "id": "sha256:abee33b448d19df1975513c858226cdf2ac5b6cdd3f0181e0919c8c38160bfba",
      "bytes": 158634784,
      "size": "151.3 MiB",
      "repoTags": [
        "mcr.microsoft.com/oss/kubernetes-csi/blob-csi:v1.23.9"
      ],
      "repoDigests": [
        "sha256:14cd059fa2ef80b9169a73e539b4c78bd76dc0468603b1200bb9ae775d80936a"
      ]
    },
    {
      "id": "sha256:5b096872ce3f460fb80a6a565d5f444c4e5e41664c52dd1737aa0baa761ae1e4",
      "bytes": 18005055,
      "size": "17.2 MiB",
      "repoTags": [
        "mcr.microsoft.com/oss/kubernetes/azure-cloud-node-manager:v1.28.11"
      ],
      "repoDigests": [
        "sha256:0d50766bd56f20812073d00a973d64fb49cc6f7b4a23484b521c3e34abe31984"
      ]
    },
    {
      "id": "sha256:ba50fd85ab00f70363d4ef319d7b95dc65b9b7826bf9a2a77be604298b09fdcd",
      "bytes": 20622995,
      "size": "19.7 MiB",
      "repoTags": [
        "mcr.microsoft.com/oss/kubernetes/azure-cloud-node-manager:v1.29.9"
      ],
      "repoDigests": [
        "sha256:175d52f1d48d1b947823974166bcdd403c0644c5bca6f7275a3087d29fe8f36d"
      ]
    },
    {
      "id": "sha256:070f7dad123c53ed9ec1e2343093d076d9dc6d9b0714d7351130cb819cbca7b2",
      "bytes": 92781917,
      "size": "88.5 MiB",
      "repoTags": [
        "mcr.microsoft.com/oss/kubernetes/kube-proxy:v1.31.3"
      ],
      "repoDigests": [
        "sha256:f4a9c8fce0e7b36f2be8a0a55021447b9ff5c65448e68148b2d6fb3419c2887d"
      ]
    },
    {
      "id": "sha256:8b4c5d52f6fba917ef23bc3c41613ffd336f8473c444081196030fe08f7f2b64",
      "bytes": 42760884,
      "size": "40.8 MiB",
      "repoTags": [
        "mcr.microsoft.com/oss/open-policy-agent/gatekeeper:v3.17.1"
      ],
      "repoDigests": [
        "sha256:753298ef2c3555bc7617423d2e314b593f149494c17c71a2a6acdac4519468c2"
      ]
    },
    {
      "id": "sha256:cc0d27bc984e8ce6e21fbc39c4965de5f1aa963e1277ea369182f640d80ee4cb",
      "bytes": 200043473,
      "size": "190.8 MiB",
      "repoTags": [
        "mcr.microsoft.com/containernetworking/azure-cns:v1.5.35"
      ],
      "repoDigests": [
        "sha256:ac90bb442344ffe0a5c023bc1eab12d577cca16051d9e5ece14871b0c987d85c"
      ]
    },
    {
      "id": "sha256:2e6b1fffba2c3c4aaebf36e3153189b22a5f322048d435137bdb5ade9b177e1a",
      "bytes": 61397185,
      "size": "58.6 MiB",
      "repoTags": [
        "mcr.microsoft.com/oss/kubernetes-csi/azuredisk-csi:v1.29.10"
      ],
      "repoDigests": [
        "sha256:b339817d5e87dee0de5213c4c24a3eb57cb29e7a7a43fc7f8ee879171c68b482"
      ]
    },
    {
      "id": "sha256:cd294fbcd88f7de105bffc6a1602317a5634420777c3c765bd49ea29e7ce7988",
      "bytes": 63666240,
      "size": "60.7 MiB",
      "repoTags": [
        "mcr.microsoft.com/oss/kubernetes-csi/azuredisk-csi:v1.30.5"
      ],
      "repoDigests": [
        "sha256:232246480a1eed41ba7f0d65d038412af7da9c6dc3fe6ebc613593c4df96c939"
      ]
    },
    {
      "id": "sha256:a3bd8971f2e3044326130cc850365406a6192d5f36741ece7a7091a6727afc34",
      "bytes": 96560529,
      "size": "92.1 MiB",
      "repoTags": [
        "mcr.microsoft.com/oss/kubernetes-csi/azurefile-csi:v1.28.13"
      ],
      "repoDigests": [
        "sha256:a8a8f788d70da4755c9eff598a9c7e16ad1cd995f2356683b06a9de42c6e3936"
      ]
    },
    {
      "id": "sha256:b2325d74a9194117c30ea17a9b51a17b57b424411c9e9ee9e28c4619f69c167a",
      "bytes": 14676308,
      "size": "14.0 MiB",
      "repoTags": [
        "mcr.microsoft.com/oss/kubernetes-csi/livenessprobe:v2.14.0"
      ],
      "repoDigests": [
        "sha256:d3312f8434cee03e0c5f1d4582b8d2a9b630271726ea5f83c57eead7f440e654"
      ]
    },
    {
      "id": "sha256:7b178dc69474dd40a6471673c620079746e086c341b373fa723c09e043a5b911",
      "bytes": 300833,
      "size": "293.8 KiB",
      "repoTags": [
        "mcr.microsoft.com/oss/kubernetes/pause:3.6"
      ],
      "repoDigests": [
        "sha256:b4b669f27933146227c9180398f99d8b3100637e4a0a1ccf804f8b12f4b9b8df"
      ]
    },
    {
      "id": "sha256:6d31c7045f600007ed9629a112e7478291304d3ca7d66b29ac97cb81e61cadb4",
      "bytes": 18139034,
      "size": "17.3 MiB",
      "repoTags": [
        "mcr.microsoft.com/oss/kubernetes/azure-cloud-node-manager:v1.28.13"
      ],
      "repoDigests": [
        "sha256:525ca9c8a44bbdfa9acc0a417776bb822a1bbdaaf27d9776b8dcf5b3519c346a"
      ]
    },
    {
      "id": "sha256:eb5c9e8266025d01c5916e904062c540f2458504bb08bd40a4297f91d19a3c1e",
      "bytes": 292435924,
      "size": "278.9 MiB",
      "repoTags": [
        "mcr.microsoft.com/azuremonitor/containerinsights/ciprod/prometheus-collector/images:6.9.1-main-08-28-2024-f33aacb5"
      ],
      "repoDigests": [
        "sha256:91769520e04b290bfc7efe49a76f2792ade0f3862c07fd089c208e68fd76eea8"
      ]
    },
    {
      "id": "sha256:21578c0ba82e4fb791ff134969ee62a3276fca587c8b64829e140d2a54f650dd",
      "bytes": 159030918,
      "size": "151.7 MiB",
      "repoTags": [
        "mcr.microsoft.com/azuremonitor/containerinsights/ciprod/prometheus-collector/images:6.9.1-main-08-28-2024-f33aacb5-cfg"
      ],
      "repoDigests": [
        "sha256:c72ce5b551cb7c059d43ff7ed30dcfc0f2bc85f907e5f5edb0af5516a2b1045c"
      ]
    },
    {
      "id": "sha256:02ae07e3509f283458ac5780a024e50fffad7b588f7bd4e1ab07fa914e3f10d9",
      "bytes": 54973080,
      "size": "52.4 MiB",
      "repoTags": [
        "mcr.microsoft.com/containernetworking/azure-cni:v1.4.56"
      ],
      "repoDigests": [
        "sha256:251f03bbd5075a1461094c975df2777e459f974be19757726a2223135b9cb2e3"
      ]
    },
    {
      "id": "sha256:ecc498c2f8e693fa14057f549c181e0fe8f56e29d60f1d78094eea59e7bc2008",
      "bytes": 80965499,
      "size": "77.2 MiB",
      "repoTags": [
        "mcr.microsoft.com/containernetworking/azure-cni:v1.5.35"
      ],
      "repoDigests": [
        "sha256:a69e900899bef0e71d240503ef07ccb0f5e85b5eb25bb9f52212a3f2c31ab63b"
      ]
    },
    {
      "id": "sha256:f6f4bac2c31fd7a4824211574cab8045b12f49fab93633529a73226f4b478338",
      "bytes": 82295317,
      "size": "78.5 MiB",
      "repoTags": [
        "mcr.microsoft.com/containernetworking/azure-cni:v1.5.38"
      ],
      "repoDigests": [
        "sha256:71ec4ef3ff95487b3f956034d464f1b5ece556022af6b5b351b0f7d2cad95316"
      ]
    },
    {
      "id": "sha256:0d1d675e12d418dc6bc16f1fef421a3502e531bf28dc130483e2508241c0066b",
      "bytes": 98438729,
      "size": "93.9 MiB",
      "repoTags": [
        "mcr.microsoft.com/oss/kubernetes-csi/azurefile-csi:v1.28.12"
      ],
      "repoDigests": [
        "sha256:db138d893ec8198a71c60f260945e4b4a444c238ff007385546bf6d08e21650e"
      ]
    },
    {
      "id": "sha256:051bf5603bcf8eca0e9108ff45e18d0116bdff9ead3398fd4299bf1b48c60097",
      "bytes": 31339652,
      "size": "29.9 MiB",
      "repoTags": [
        "mcr.microsoft.com/azure-policy/policy-kubernetes-addon-prod:1.9.1"
      ],
      "repoDigests": [
        "sha256:9a631466f83c3f48a846ff0810e6334b2ba3876f688806332f0b47c1521190ba"
      ]
    },
    {
      "id": "sha256:feefd695f024d59665f83d8b3c76fa3018bd0ead5e3bd8b406a9bd6a5d849738",
      "bytes": 204142234,
      "size": "194.7 MiB",
      "repoTags": [
        "mcr.microsoft.com/containernetworking/azure-cns:v1.5.38"
      ],
      "repoDigests": [
        "sha256:63388d258cf3e2a6aff0e18f1baeae0c302258ef113d6f528e189f11b4a98878"
      ]
    },
    {
      "id": "sha256:8a9e6d1541e7be24324881d0cbcd8a0292c56d53e884e806b9dd6e5cc04fca3f",
      "bytes": 60412229,
      "size": "57.6 MiB",
      "repoTags": [
        "mcr.microsoft.com/oss/kubernetes-csi/azuredisk-csi:v1.28.11"
      ],
      "repoDigests": [
        "sha256:95bbca5ab28f1a81d8a9ec0b6e74ead74519ce0c4c67a49a43d9c47d537cfa15"
      ]
    },
    {
      "id": "sha256:8e0d37f66394e8df3c8d01ef2a1edd8dbbcd20ac41b5ed86d691ab7d02fb5165",
      "bytes": 99150372,
      "size": "94.6 MiB",
      "repoTags": [
        "mcr.microsoft.com/oss/kubernetes-csi/azurefile-csi:v1.29.9"
      ],
      "repoDigests": [
        "sha256:543b4eedbeca474aebdff1aae6d92d8294d1d193c2376cc3d6e3a0e6da455898"
      ]
    },
    {
      "id": "sha256:186473cf0a31771a84572c2245ab61e4b1e26340ca151169868dc1c666d481a0",
      "bytes": 9900276,
      "size": "9.4 MiB",
      "repoTags": [
        "mcr.microsoft.com/oss/kubernetes/apiserver-network-proxy/agent:v0.1.6-hotfix.20240116"
      ],
      "repoDigests": [
        "sha256:5e04a0beccf65b4e70a25bc95e4706d4cf7e930cf827d0278336021315cf8934"
      ]
    },
    {
      "id": "sha256:22c9fbb4302597b615dc069c16caebae58d25b466e073f352d0b84d08d6b9804",
      "bytes": 3513016,
      "size": "3.4 MiB",
      "repoTags": [
        "mcr.microsoft.com/aks/aks-node-ca-watcher:master.241021.1",
        "mcr.microsoft.com/aks/aks-node-ca-watcher:static"
      ],
      "repoDigests": [
        "sha256:5dda7066cc23852e18aa4a9531adfae56dcbf1631e49580b5f8917d47ed17f02"
      ]
    },
    {
      "id": "sha256:a890e7f6a3d02eed3cf864a62d7763a645897ec7ff5c55850843c229ab6b12a6",
      "bytes": 25713801,
      "size": "24.5 MiB",
      "repoTags": [
        "mcr.microsoft.com/azure-policy/policy-kubernetes-webhook:1.8.0"
      ],
      "repoDigests": [
        "sha256:927f8260a770f92d2231f8eafc0a9956ed00dbf5faef8ce5d01977c6c3da3023"
      ]
    },
    {
      "id": "sha256:68d78f5a6784a16e8b8a34f68a97d7daf823036ee69d53ca61bf6be241fcae42",
      "bytes": 99755742,
      "size": "95.1 MiB",
      "repoTags": [
        "mcr.microsoft.com/oss/kubernetes-csi/azurefile-csi:v1.31.0"
      ],
      "repoDigests": [
        "sha256:1daa8a30a600b61e2a65dfb96750449e27bd5a5873a92c09ad7a51c899b7be5e"
      ]
    },
    {
      "id": "sha256:085e8d3ecac62638c0b8890ffff9fdb23203666af824f60297d56b1aa89a843b",
      "bytes": 11207872,
      "size": "10.7 MiB",
      "repoTags": [
        "mcr.microsoft.com/oss/kubernetes-csi/csi-node-driver-registrar:v2.10.1"
      ],
      "repoDigests": [
        "sha256:b3bbd7a6171bff15eeefd137316fa16415aa6a4c817e5ec609662793093b3526"
      ]
    },
    {
      "id": "sha256:316c827e5690efd3392b57916175ce1739cd7067d4bb259217a74fcf0602c2a3",
      "bytes": 27662618,
      "size": "26.4 MiB",
      "repoTags": [
        "mcr.microsoft.com/azure-policy/policy-kubernetes-webhook:1.9.1"
      ],
      "repoDigests": [
        "sha256:a888ac7d41f36e6d6df82812c46887be9a7aa1811bda5180d5825260ca0d45e5"
      ]
    },
    {
      "id": "sha256:94cffee7ae8e4eb248f80a76b671ddac5e85f6c6cc8552766355b9c1775a3d0c",
      "bytes": 40772666,
      "size": "38.9 MiB",
      "repoTags": [
        "mcr.microsoft.com/azuremonitor/containerinsights/ciprod/prometheus-collector/images:6.9.1-main-08-28-2024-f33aacb5-targetallocator"
      ],
      "repoDigests": [
        "sha256:4b96fc1b8801ca31f0a5a4cab6cc84852e7f77951a9b21b2b406586df5a56e19"
      ]
    },
    {
      "id": "sha256:cc8e7a4fde67bb1c9f7754dcf279fc338683826120e43b6782ff14eca59e3213",
      "bytes": 158787279,
      "size": "151.4 MiB",
      "repoTags": [
        "mcr.microsoft.com/oss/kubernetes-csi/blob-csi:v1.24.5"
      ],
      "repoDigests": [
        "sha256:6c0c5e32e29451c511093dcdfa14f915b2ab114d73347aef39067a67488f36a6"
      ]
    },
    {
      "id": "sha256:f42c335b2115c25551323f1cc26b08f0ace008c99d645561985c12fb92060d60",
      "bytes": 83028829,
      "size": "79.2 MiB",
      "repoTags": [
        "mcr.microsoft.com/oss/kubernetes/kube-proxy:v1.28.14"
      ],
      "repoDigests": [
        "sha256:69b6c37b56b8eeabc2f49f47d78830ac55703d5af0d173a9ed5369e490b6c8eb"
      ]
    },
    {
      "id": "sha256:e049dfb0d7f1429a44aa70b78d6ce258562662fb465afa7567d60e8a00019df6",
      "bytes": 92781917,
      "size": "88.5 MiB",
      "repoTags": [
        "mcr.microsoft.com/oss/kubernetes/kube-proxy:v1.31.2"
      ],
      "repoDigests": [
        "sha256:518118f09ab65efc1dc115fb94c9be0af7008dd46a9daa67449249217b0b9fbb"
      ]
    },
    {
      "id": "sha256:8e70efefd9aba0f0888da0f09bb45244efed60855ccb61494d9c4f70e0e253d7",
      "bytes": 276248645,
      "size": "263.5 MiB",
      "repoTags": [
        "mcr.microsoft.com/azuremonitor/containerinsights/ciprod:3.1.24"
      ],
      "repoDigests": [
        "sha256:b0c39ad3a8cb045f104a18218a6eece31020213f4bb04f192b9aad9f75f1779f"
      ]
    },
    {
      "id": "sha256:7860c676bbdf81896be8eee675dc047454f0a90be343629187cc7b19e3b815fe",
      "bytes": 73005201,
      "size": "69.6 MiB",
      "repoTags": [
        "mcr.microsoft.com/containernetworking/cni-dropgz:v0.0.20"
      ],
      "repoDigests": [
        "sha256:017badca5a13c0e30fdf0615ce0b685a9fe84da663ae1b7127ccb1cd8ef5ed63"
      ]
    },
    {
      "id": "sha256:8f2fb5a07b56ea57b0a32f6dfd387e9eb637d861e12ef938dc2d4fd18535c76a",
      "bytes": 101209176,
      "size": "96.5 MiB",
      "repoTags": [
        "mcr.microsoft.com/oss/kubernetes-csi/azurefile-csi:v1.30.5"
      ],
      "repoDigests": [
        "sha256:f44180bbeb14b08571f2858f1fdedfbbcff5600c6d6e34ec430c11d62400c153"
      ]
    },
    {
      "id": "sha256:5639190cb1a51ca3bcfac1975f6725e2aff2902b4a7c0710776b62e2ce4214fc",
      "bytes": 160577936,
      "size": "153.1 MiB",
      "repoTags": [
        "mcr.microsoft.com/oss/kubernetes-csi/blob-csi:v1.23.7"
      ],
      "repoDigests": [
        "sha256:effbb32afe340ef957f4f158b46caf7743e2779e9f5e35bc87b8feead181b2e6"
      ]
    },
    {
      "id": "sha256:f8e9524209139a6b10df0c13e17e5a3e39c2447a7938065c04903b1f5a112e30",
      "bytes": 58014500,
      "size": "55.3 MiB",
      "repoTags": [
        "mcr.microsoft.com/oss/kubernetes-csi/secrets-store/driver:v1.4.5"
      ],
      "repoDigests": [
        "sha256:eb6a7a499cc4aa47d4af72c6ad72b3122a257b97f5100dc4b693b180a2c11b6d"
      ]
    },
    {
      "id": "sha256:b1f09705377490a2ebdd68401f1461e8893693b2c5a2b7b98a652c34388b6949",
      "bytes": 20977494,
      "size": "20.0 MiB",
      "repoTags": [
        "mcr.microsoft.com/oss/kubernetes/azure-cloud-node-manager:v1.30.0"
      ],
      "repoDigests": [
        "sha256:77130d502210db5482178e28d3d34fe12776dd6cfb6d66b75108f0e082656dca"
      ]
    },
    {
      "id": "sha256:f818621acf10f23338ee77e25bca36f0bb9e14df037263ceb2af00265a86eb73",
      "bytes": 39459245,
      "size": "37.6 MiB",
      "repoTags": [
        "mcr.microsoft.com/oss/kubernetes/autoscaler/cluster-proportional-autoscaler:v1.8.9"
      ],
      "repoDigests": [
        "sha256:f8d8fcddccf5f21cb2400b544b63e17ce693d879f847d1bda9be29af6cd54b2e"
      ]
    },
    {
      "id": "sha256:6f094fcfdee0615acc5bb6074a0089271d8ffc8f7d930e1d2240feadf96f047f",
      "bytes": 17482039,
      "size": "16.7 MiB",
      "repoTags": [
        "mcr.microsoft.com/oss/kubernetes/azure-cloud-node-manager:v1.27.20"
      ],
      "repoDigests": [
        "sha256:c2fd42b67264d8b869a357fb53f3dabba8566b5278de939583f5071064b2f332"
      ]
    },
    {
      "id": "sha256:72caddef8e30b93d88227034b3db067a76110856e2b3df3ccaf3b61c6ef2c9b6",
      "bytes": 159083682,
      "size": "151.7 MiB",
      "repoTags": [
        "mcr.microsoft.com/azuremonitor/containerinsights/ciprod/prometheus-collector/images:6.10.0-main-09-16-2024-85a71678-cfg"
      ],
      "repoDigests": [
        "sha256:432d3d663dbf262e6a377c20fb2b92fe382e388e2a95b1b7c65c7d73ac3cf4c9"
      ]
    },
    {
      "id": "sha256:dbb7d998378436b3965205747633b498102cc48fc831187ae4a17e43d3f54c8e",
      "bytes": 25846128,
      "size": "24.6 MiB",
      "repoTags": [
        "mcr.microsoft.com/containernetworking/azure-ipam:v0.0.7"
      ],
      "repoDigests": [
        "sha256:49ff3d67f3b4adcaf3808783858be2460c1b7921ff5e67a87ba9f9fcb051e1e0"
      ]
    },
    {
      "id": "sha256:961d3421107108c3b08fe2b7851924447e45e336811565d5a466475b0bb5b9da",
      "bytes": 12944687,
      "size": "12.3 MiB",
      "repoTags": [
        "mcr.microsoft.com/oss/azure/secrets-store/provider-azure:v1.5.3"
      ],
      "repoDigests": [
        "sha256:b3b267c7bead172914736eef094c0de452b88baa75aef3139b095237c31311be"
      ]
    },
    {
      "id": "sha256:952ef95e220d6f5f1f924724406c2ba8632fe569181f293ee2bee19813198cd8",
      "bytes": 210876979,
      "size": "201.1 MiB",
      "repoTags": [
        "mcr.microsoft.com/oss/cilium/cilium:1.14.10-1"
      ],
      "repoDigests": [
        "sha256:54cf5b778baf88059fd468468eb0235af4feec9beb68627d0c8282c53745ec76"
      ]
    },
    {
      "id": "sha256:96b278a19ffe27bd026c5048ad13f2841efe4b22b5e91a16539813149630daf4",
      "bytes": 59956860,
      "size": "57.2 MiB",
      "repoTags": [
        "mcr.microsoft.com/oss/kubernetes-csi/azuredisk-csi:v1.28.10"
      ],
      "repoDigests": [
        "sha256:27d9cbfe411a38cee217f22d7276e10f23fb72790cb2407db7a66b04c6adeda7"
      ]
    },
    {
      "id": "sha256:c86106db53841ca61618704ec3761f2e70202df74e7bd01db95c03843f3bf775",
      "bytes": 99426403,
      "size": "94.8 MiB",
      "repoTags": [
        "mcr.microsoft.com/oss/kubernetes-csi/azurefile-csi:v1.30.6"
      ],
      "repoDigests": [
        "sha256:0a8027ba74b355f09ba62d9cfe61258d31695be35dd165a9779e0046f63d1fa2"
      ]
    },
    {
      "id": "sha256:e529f1bc3a83669d28ab8c8f725bbebc90d3d4b81396005bb94139d8c2281364",
      "bytes": 15639848,
      "size": "14.9 MiB",
      "repoTags": [
        "mcr.microsoft.com/oss/kubernetes/coredns:v1.9.4-hotfix.20240704"
      ],
      "repoDigests": [
        "sha256:e39893e8d799a34bf3601d2151ed0920d7715e05ad2cb3bef297076bbd8dcda7"
      ]
    },
    {
      "id": "sha256:ccf9910230ab74515c7e8ff2f02cbb12d1acd4d811036486ae405e9e8c8f8159",
      "bytes": 86003037,
      "size": "82.0 MiB",
      "repoTags": [
        "mcr.microsoft.com/oss/kubernetes/kube-proxy:v1.30.6"
      ],
      "repoDigests": [
        "sha256:b890caca55fd466f87298260fa57dc8717114cef61d174feb3a0d77af5412342"
      ]
    },
    {
      "id": "sha256:7185271784f42a852104d3eb8b5b4f9d275a64c187d4a95447fd26afefb47254",
      "bytes": 63921516,
      "size": "61.0 MiB",
      "repoTags": [
        "mcr.microsoft.com/oss/kubernetes-csi/azuredisk-csi:v1.31.0"
      ],
      "repoDigests": [
        "sha256:75e94bd636a41b22a682c5f8d0de5f2d9e4e302517a037cd9e4340406a0dfbfa"
      ]
    },
    {
      "id": "sha256:ef4eeced0357719bc768d2c415ba0fb7c3a50a65142198f4b5a5017cafb77107",
      "bytes": 41536431,
      "size": "39.6 MiB",
      "repoTags": [
        "mcr.microsoft.com/oss/open-policy-agent/gatekeeper:v3.16.3"
      ],
      "repoDigests": [
        "sha256:d9da6e750d31b403fe5f7f93f5d5fa6fb5b5f8f1d41d8bb44fee358ba3a11e45"
      ]
    },
    {
      "id": "sha256:fc2b48ff2221950de2569a2a854a55717f73a24bdca12649bea38920f5b746eb",
      "bytes": 25688274,
      "size": "24.5 MiB",
      "repoTags": [
        "mcr.microsoft.com/oss/v2/kubernetes/coredns:v1.11.3-2"
      ],
      "repoDigests": [
        "sha256:bd0695a8d9e39a1eaf103f113c5102ace89c2345113c9c06dc0b6c8c259c1730"
      ]
    }
  ]
}<|MERGE_RESOLUTION|>--- conflicted
+++ resolved
@@ -87,7 +87,172 @@
         "mcr.microsoft.com/oss/kubernetes/azure-cloud-node-manager:v1.30.5"
       ],
       "repoDigests": [
-        "sha256:16203c47820604328950e7b7bbf6fd103aec51e1c13c2a3689546e0ba6119b2c"
+        "sha256:75e94bd636a41b22a682c5f8d0de5f2d9e4e302517a037cd9e4340406a0dfbfa"
+      ]
+    },
+    {
+      "id": "sha256:5a35adb36da915f659ebc2bed9dc0a3e79fcf1750a61adfe40efde03e4a73f11",
+      "bytes": 10932551,
+      "size": "10.4 MiB",
+      "repoTags": [
+        "mcr.microsoft.com/oss/kubernetes/autoscaler/addon-resizer:1.8.20"
+      ],
+      "repoDigests": [
+        "sha256:5f6148e852e1cce336ca7776c6b93bbf3bd12a4169f8a5d32afc9a118c0bd9d8"
+      ]
+    },
+    {
+      "id": "sha256:59b45cc19af0c9adcbfaf480e7f2f46efc7b288cd0c4f0287e34c56c167a9d6b",
+      "bytes": 81187165,
+      "size": "77.4 MiB",
+      "repoTags": [
+        "mcr.microsoft.com/oss/kubernetes/kube-proxy:v1.27.101-akslts"
+      ],
+      "repoDigests": [
+        "sha256:bea5300268f89a202e60d6fa420859f643d3cd859bf90301bca4c4ec4c667690"
+      ]
+    },
+    {
+      "id": "sha256:d0712c8269b917f76cf7c10b4d1894b93f02743503152e1a6c6acf8ce1609c41",
+      "bytes": 26330144,
+      "size": "25.1 MiB",
+      "repoTags": [
+        "mcr.microsoft.com/containernetworking/azure-ipam:v0.2.0"
+      ],
+      "repoDigests": [
+        "sha256:e349cb26e795e2f697a663bcfa44c2377551b3aa1a150ecade1ca48ae8e04aec"
+      ]
+    },
+    {
+      "id": "sha256:2e6b1fffba2c3c4aaebf36e3153189b22a5f322048d435137bdb5ade9b177e1a",
+      "bytes": 61397185,
+      "size": "58.6 MiB",
+      "repoTags": [
+        "mcr.microsoft.com/oss/kubernetes-csi/azuredisk-csi:v1.29.10"
+      ],
+      "repoDigests": [
+        "sha256:b339817d5e87dee0de5213c4c24a3eb57cb29e7a7a43fc7f8ee879171c68b482"
+      ]
+    },
+    {
+      "id": "sha256:7b178dc69474dd40a6471673c620079746e086c341b373fa723c09e043a5b911",
+      "bytes": 300833,
+      "size": "293.8 KiB",
+      "repoTags": [
+        "mcr.microsoft.com/oss/kubernetes/pause:3.6"
+      ],
+      "repoDigests": [
+        "sha256:b4b669f27933146227c9180398f99d8b3100637e4a0a1ccf804f8b12f4b9b8df"
+      ]
+    },
+    {
+      "id": "sha256:72caddef8e30b93d88227034b3db067a76110856e2b3df3ccaf3b61c6ef2c9b6",
+      "bytes": 159083682,
+      "size": "151.7 MiB",
+      "repoTags": [
+        "mcr.microsoft.com/azuremonitor/containerinsights/ciprod/prometheus-collector/images:6.10.0-main-09-16-2024-85a71678-cfg"
+      ],
+      "repoDigests": [
+        "sha256:432d3d663dbf262e6a377c20fb2b92fe382e388e2a95b1b7c65c7d73ac3cf4c9"
+      ]
+    },
+    {
+      "id": "sha256:cc0d27bc984e8ce6e21fbc39c4965de5f1aa963e1277ea369182f640d80ee4cb",
+      "bytes": 200043473,
+      "size": "190.8 MiB",
+      "repoTags": [
+        "mcr.microsoft.com/containernetworking/azure-cns:v1.5.35"
+      ],
+      "repoDigests": [
+        "sha256:ac90bb442344ffe0a5c023bc1eab12d577cca16051d9e5ece14871b0c987d85c"
+      ]
+    },
+    {
+      "id": "sha256:eb5c9e8266025d01c5916e904062c540f2458504bb08bd40a4297f91d19a3c1e",
+      "bytes": 292435924,
+      "size": "278.9 MiB",
+      "repoTags": [
+        "mcr.microsoft.com/azuremonitor/containerinsights/ciprod/prometheus-collector/images:6.9.1-main-08-28-2024-f33aacb5"
+      ],
+      "repoDigests": [
+        "sha256:91769520e04b290bfc7efe49a76f2792ade0f3862c07fd089c208e68fd76eea8"
+      ]
+    },
+    {
+      "id": "sha256:c303ce4aca7e8d71122189ca0b04b182cf8b204da4fdd252abbbe8d1814756a0",
+      "bytes": 86003037,
+      "size": "82.0 MiB",
+      "repoTags": [
+        "mcr.microsoft.com/oss/kubernetes/kube-proxy:v1.30.7"
+      ],
+      "repoDigests": [
+        "sha256:0f43277371f1e7c7ff48455d17c67f5b814d4fcc522aad9b271c4d54d3a992c7"
+      ]
+    },
+    {
+      "id": "sha256:8a9e6d1541e7be24324881d0cbcd8a0292c56d53e884e806b9dd6e5cc04fca3f",
+      "bytes": 60412229,
+      "size": "57.6 MiB",
+      "repoTags": [
+        "mcr.microsoft.com/oss/kubernetes-csi/azuredisk-csi:v1.28.11"
+      ],
+      "repoDigests": [
+        "sha256:95bbca5ab28f1a81d8a9ec0b6e74ead74519ce0c4c67a49a43d9c47d537cfa15"
+      ]
+    },
+    {
+      "id": "sha256:42de643d0da998409dd704c175afe6030d2354e05d21045cff17967c52fb9c69",
+      "bytes": 66365652,
+      "size": "63.3 MiB",
+      "repoTags": [
+        "mcr.microsoft.com/oss/kubernetes-csi/azuredisk-csi:v1.30.4"
+      ],
+      "repoDigests": [
+        "sha256:3c40295531a3b9279f2ed0a6adca45832c02b362f8780f9b831c21b6101d22cd"
+      ]
+    },
+    {
+      "id": "sha256:cd294fbcd88f7de105bffc6a1602317a5634420777c3c765bd49ea29e7ce7988",
+      "bytes": 63666240,
+      "size": "60.7 MiB",
+      "repoTags": [
+        "mcr.microsoft.com/oss/kubernetes-csi/azuredisk-csi:v1.30.5"
+      ],
+      "repoDigests": [
+        "sha256:232246480a1eed41ba7f0d65d038412af7da9c6dc3fe6ebc613593c4df96c939"
+      ]
+    },
+    {
+      "id": "sha256:68d78f5a6784a16e8b8a34f68a97d7daf823036ee69d53ca61bf6be241fcae42",
+      "bytes": 99755742,
+      "size": "95.1 MiB",
+      "repoTags": [
+        "mcr.microsoft.com/oss/kubernetes-csi/azurefile-csi:v1.31.0"
+      ],
+      "repoDigests": [
+        "sha256:1daa8a30a600b61e2a65dfb96750449e27bd5a5873a92c09ad7a51c899b7be5e"
+      ]
+    },
+    {
+      "id": "sha256:6284cbe7030dfa0d79382ea3f86cf3b892d0ee17807b01d921e97a7877e27313",
+      "bytes": 28315804,
+      "size": "27.0 MiB",
+      "repoTags": [
+        "mcr.microsoft.com/aks/msi/addon-token-adapter:master.221118.2"
+      ],
+      "repoDigests": [
+        "sha256:6fee210e78756207a3a32c105847c4a27fd02bcb3a458f99716484735a1b9831"
+      ]
+    },
+    {
+      "id": "sha256:316c827e5690efd3392b57916175ce1739cd7067d4bb259217a74fcf0602c2a3",
+      "bytes": 27662618,
+      "size": "26.4 MiB",
+      "repoTags": [
+        "mcr.microsoft.com/azure-policy/policy-kubernetes-webhook:1.9.1"
+      ],
+      "repoDigests": [
+        "sha256:a888ac7d41f36e6d6df82812c46887be9a7aa1811bda5180d5825260ca0d45e5"
       ]
     },
     {
@@ -432,7 +597,6 @@
       ]
     },
     {
-<<<<<<< HEAD
       "id": "sha256:a140d8fed00db6daeca2297f82e0cae438756516980a65d110b9a952377a1c58",
       "bytes": 62677931,
       "size": "59.8 MiB",
@@ -441,16 +605,6 @@
       ],
       "repoDigests": [
         "sha256:25b049c18dfdddb5bf1326af1632b0fc845d3a9614bcdeffe30ef6c9e3aecf86"
-=======
-      "id": "sha256:c303ce4aca7e8d71122189ca0b04b182cf8b204da4fdd252abbbe8d1814756a0",
-      "bytes": 86003037,
-      "size": "82.0 MiB",
-      "repoTags": [
-        "mcr.microsoft.com/oss/kubernetes/kube-proxy:v1.30.7"
-      ],
-      "repoDigests": [
-        "sha256:0f43277371f1e7c7ff48455d17c67f5b814d4fcc522aad9b271c4d54d3a992c7"
->>>>>>> 79d2559b
       ]
     },
     {
