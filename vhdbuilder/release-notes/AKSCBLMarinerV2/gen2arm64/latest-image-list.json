{
  "sku": "V2gen2arm64",
  "imageVersion": "202501.12.0",
  "imageBom": [
    {
<<<<<<< HEAD
      "id": "sha256:095e672c86597a4f4e5edf2fa2020e5ff1084d50de6155065d99980e2d8a7e59",
      "bytes": 13834635,
      "size": "13.2 MiB",
      "repoTags": [
        "mcr.microsoft.com/oss/kubernetes-csi/livenessprobe:v2.14.0"
      ],
      "repoDigests": [
        "sha256:d3312f8434cee03e0c5f1d4582b8d2a9b630271726ea5f83c57eead7f440e654"
      ]
    },
    {
      "id": "sha256:e6588ded68e853e5d1016c70c0433e31bee62ba2201bd2fea7228129fa2a8485",
      "bytes": 9912698,
      "size": "9.5 MiB",
      "repoTags": [
        "mcr.microsoft.com/oss/kubernetes/autoscaler/addon-resizer:1.8.20"
      ],
      "repoDigests": [
        "sha256:5f6148e852e1cce336ca7776c6b93bbf3bd12a4169f8a5d32afc9a118c0bd9d8"
      ]
    },
    {
      "id": "sha256:d162db539fb41c6f53391eac2a2cd0e6d1da26c0e04906f444f436f9f6f5ee47",
      "bytes": 11990997,
      "size": "11.4 MiB",
      "repoTags": [
        "mcr.microsoft.com/oss/kubernetes/autoscaler/addon-resizer:1.8.22"
      ],
      "repoDigests": [
        "sha256:2209b7830a5ae09eff36b3d150b3e743ed0bac094da9c7dc74288a2572f7dfb1"
      ]
    },
    {
      "id": "sha256:7ae16063429ac281553f2ab21d748f45b8446dec829934b6423283e3c8029e46",
      "bytes": 87496541,
      "size": "83.4 MiB",
      "repoTags": [
        "mcr.microsoft.com/oss/kubernetes/kube-proxy:v1.29.10"
      ],
      "repoDigests": [
        "sha256:e3492db8acd5c16ea15c3da7d0545f47255313d9ae898adcbdfd8402b4190d3c"
      ]
    },
    {
      "id": "sha256:aa63fc4a9d0f3374eedd3b3eac060da67685bc115421861f58fb7abede51cc19",
      "bytes": 164810604,
      "size": "157.2 MiB",
      "repoTags": [
        "mcr.microsoft.com/containernetworking/azure-cns:v1.4.56"
      ],
      "repoDigests": [
        "sha256:7eaf6d3c753c28c170ae6d724a42441ab14620979a82d003a6b5cb2891c32270"
      ]
    },
    {
      "id": "sha256:b355c4390647ab1709ff2c0eefc7f8def9cb582f8b698e4273971842ba764a89",
      "bytes": 95017247,
      "size": "90.6 MiB",
      "repoTags": [
        "mcr.microsoft.com/oss/kubernetes-csi/azurefile-csi:v1.28.13"
      ],
      "repoDigests": [
        "sha256:a8a8f788d70da4755c9eff598a9c7e16ad1cd995f2356683b06a9de42c6e3936"
      ]
    },
    {
      "id": "sha256:ec36b864a60b32da75d7865af175d19e9349507bdb0219c9640d79ec8f35f74b",
      "bytes": 97679267,
      "size": "93.2 MiB",
      "repoTags": [
        "mcr.microsoft.com/oss/kubernetes-csi/azurefile-csi:v1.30.6"
      ],
      "repoDigests": [
        "sha256:0a8027ba74b355f09ba62d9cfe61258d31695be35dd165a9779e0046f63d1fa2"
      ]
    },
    {
      "id": "sha256:3b10a24bfcb97f51be472204145324730ee10850340a960e6371dcbfc2a9c06c",
      "bytes": 76448448,
      "size": "72.9 MiB",
      "repoTags": [
        "mcr.microsoft.com/containernetworking/azure-cni:v1.5.38"
      ],
      "repoDigests": [
        "sha256:71ec4ef3ff95487b3f956034d464f1b5ece556022af6b5b351b0f7d2cad95316"
      ]
    },
    {
      "id": "sha256:9131bbed4df9dda819de06b7ebbe2307f7c41fe627303c13ed4d5939a3fa03bb",
      "bytes": 16432747,
      "size": "15.7 MiB",
      "repoTags": [
        "mcr.microsoft.com/oss/kubernetes/azure-cloud-node-manager:v1.28.11"
      ],
      "repoDigests": [
        "sha256:0d50766bd56f20812073d00a973d64fb49cc6f7b4a23484b521c3e34abe31984"
      ]
    },
    {
      "id": "sha256:f0d73d99286bfe2e473a2b948cc27515e63cdb521d3bba9621a9e2248b06d184",
      "bytes": 87496541,
      "size": "83.4 MiB",
      "repoTags": [
        "mcr.microsoft.com/oss/kubernetes/kube-proxy:v1.29.11"
      ],
      "repoDigests": [
        "sha256:4967e837b2842c7f64cd99288e322991fd0498807913849da8da3177957f5f98"
      ]
    },
    {
      "id": "sha256:265420f4f1c506639688571fb9938c6ba2e19cbdc0c06a9e63e6d338cf745e10",
      "bytes": 64751076,
      "size": "61.8 MiB",
      "repoTags": [
        "mcr.microsoft.com/oss/kubernetes-csi/azuredisk-csi:v1.30.4"
      ],
      "repoDigests": [
        "sha256:3c40295531a3b9279f2ed0a6adca45832c02b362f8780f9b831c21b6101d22cd"
      ]
    },
    {
      "id": "sha256:ac0c70c74a53a21db8c71b988004c49e2829decc1d9342c6b1e929d96d6a08cb",
      "bytes": 145101943,
      "size": "138.4 MiB",
      "repoTags": [
        "mcr.microsoft.com/oss/kubernetes-csi/blob-csi:v1.25.0"
      ],
      "repoDigests": [
        "sha256:c2fb2656ce89e454ba0541e425a36e62a7302ee8ae9f21093517791576b04775"
      ]
    },
    {
      "id": "sha256:f782f9829187f0fb1b406cf10b73e46d774dbc2829efaf761ce22f255e199942",
      "bytes": 19551302,
      "size": "18.6 MiB",
      "repoTags": [
        "mcr.microsoft.com/oss/kubernetes/azure-cloud-node-manager:v1.30.7"
      ],
      "repoDigests": [
        "sha256:f18feb78e36eef88f0e23d98d798476d2bf6837de11892fe118ab043afdcd497"
      ]
    },
    {
      "id": "sha256:d99934ace3ab0709d947cded82c4b8e486d17e29ab2f0ea986843443eba7ac6b",
      "bytes": 10801191,
      "size": "10.3 MiB",
      "repoTags": [
        "mcr.microsoft.com/oss/kubernetes/windows-gmsa-webhook:v0.7.1"
      ],
      "repoDigests": [
        "sha256:d4265ec6de06c0e5280be1594c87820d19dc2737085f164bf269097f0dad2979"
      ]
    },
    {
      "id": "sha256:d399ceec93665ff478117abf340e5794003faddde582618011459a0833837738",
      "bytes": 23994178,
      "size": "22.9 MiB",
      "repoTags": [
        "mcr.microsoft.com/containernetworking/azure-ipam:v0.0.7"
      ],
      "repoDigests": [
        "sha256:49ff3d67f3b4adcaf3808783858be2460c1b7921ff5e67a87ba9f9fcb051e1e0"
      ]
    },
    {
      "id": "sha256:941ce108ba09540d04a1e10d4626f681b73ed74b33a9116bca5c89d936068690",
      "bytes": 24365731,
      "size": "23.2 MiB",
      "repoTags": [
        "mcr.microsoft.com/containernetworking/azure-ipam:v0.2.0"
      ],
      "repoDigests": [
        "sha256:e349cb26e795e2f697a663bcfa44c2377551b3aa1a150ecade1ca48ae8e04aec"
      ]
    },
    {
      "id": "sha256:5e0a2f50ebf18f74e6dd3230fca87a5f7204d63609fb6f13ecc3b96e3c47131c",
      "bytes": 59580969,
      "size": "56.8 MiB",
      "repoTags": [
        "mcr.microsoft.com/oss/kubernetes-csi/azuredisk-csi:v1.29.9"
      ],
      "repoDigests": [
        "sha256:8126f16439568fc4ef2aad95554d1518c99d10040ced3e459825d90d463309e5"
      ]
    },
    {
      "id": "sha256:6d91c0abd16688aca686e0110bb80ea646a7462d8a0c22da90800b6922a4a148",
      "bytes": 116592786,
      "size": "111.2 MiB",
      "repoTags": [
        "mcr.microsoft.com/oss/kubernetes-csi/blob-csi:v1.23.9"
      ],
      "repoDigests": [
        "sha256:14cd059fa2ef80b9169a73e539b4c78bd76dc0468603b1200bb9ae775d80936a"
      ]
    },
    {
      "id": "sha256:727c02fa9b3ff41764d079c4cdeba4bf0450fe1e309e32f7b57967c457e0a635",
      "bytes": 3492536,
      "size": "3.3 MiB",
      "repoTags": [
        "mcr.microsoft.com/aks/aks-node-ca-watcher:master.241021.1",
        "mcr.microsoft.com/aks/aks-node-ca-watcher:static"
      ],
      "repoDigests": [
        "sha256:5dda7066cc23852e18aa4a9531adfae56dcbf1631e49580b5f8917d47ed17f02"
      ]
    },
    {
      "id": "sha256:bbdd210e142f7c2e94c95fc3d85b80628be7e073d3a423dd26f6cbec03c114df",
      "bytes": 225070674,
      "size": "214.6 MiB",
      "repoTags": [
        "mcr.microsoft.com/azuremonitor/containerinsights/ciprod/prometheus-collector/images:6.10.0-main-09-16-2024-85a71678"
      ],
      "repoDigests": [
        "sha256:a414de81d6976fc96a97d9e5c79781ed3a7691a4cbbf29733cfc52a737c79c3d"
=======
      "id": "sha256:7ae16063429ac281553f2ab21d748f45b8446dec829934b6423283e3c8029e46",
      "bytes": 87496541,
      "size": "83.4 MiB",
      "repoTags": [
        "mcr.microsoft.com/oss/kubernetes/kube-proxy:v1.29.10"
      ],
      "repoDigests": [
        "sha256:e3492db8acd5c16ea15c3da7d0545f47255313d9ae898adcbdfd8402b4190d3c"
      ]
    },
    {
      "id": "sha256:43834bcd11a3324afe0e06889499187279220d15e00713630bdf6d9ffe835bcc",
      "bytes": 26284065,
      "size": "25.1 MiB",
      "repoTags": [
        "mcr.microsoft.com/aks/msi/addon-token-adapter:master.221118.2"
      ],
      "repoDigests": [
        "sha256:6fee210e78756207a3a32c105847c4a27fd02bcb3a458f99716484735a1b9831"
      ]
    },
    {
      "id": "sha256:ff480d0f1623ed7a570926ffd0be587377de2a30a9407ff6e7b80bc20326cbae",
      "bytes": 148617406,
      "size": "141.7 MiB",
      "repoTags": [
        "mcr.microsoft.com/azuremonitor/containerinsights/ciprod/prometheus-collector/images:6.9.1-main-08-28-2024-f33aacb5-cfg"
      ],
      "repoDigests": [
        "sha256:c72ce5b551cb7c059d43ff7ed30dcfc0f2bc85f907e5f5edb0af5516a2b1045c"
      ]
    },
    {
      "id": "sha256:3b10a24bfcb97f51be472204145324730ee10850340a960e6371dcbfc2a9c06c",
      "bytes": 76448448,
      "size": "72.9 MiB",
      "repoTags": [
        "mcr.microsoft.com/containernetworking/azure-cni:v1.5.38"
      ],
      "repoDigests": [
        "sha256:71ec4ef3ff95487b3f956034d464f1b5ece556022af6b5b351b0f7d2cad95316"
      ]
    },
    {
      "id": "sha256:9b6150195854c42bb4aaef168924952408b50b6ad6b52699aeb63f2cfa69f0f6",
      "bytes": 59022296,
      "size": "56.3 MiB",
      "repoTags": [
        "mcr.microsoft.com/oss/kubernetes-csi/azuredisk-csi:v1.28.11"
      ],
      "repoDigests": [
        "sha256:95bbca5ab28f1a81d8a9ec0b6e74ead74519ce0c4c67a49a43d9c47d537cfa15"
      ]
    },
    {
      "id": "sha256:7a95bff966c95531f76720696ee3660722971eb6e0619a4fa87b258cbf213100",
      "bytes": 57206404,
      "size": "54.6 MiB",
      "repoTags": [
        "mcr.microsoft.com/oss/kubernetes-csi/secrets-store/driver:v1.4.5"
      ],
      "repoDigests": [
        "sha256:eb6a7a499cc4aa47d4af72c6ad72b3122a257b97f5100dc4b693b180a2c11b6d"
      ]
    },
    {
      "id": "sha256:621b27ab5ca8a4e8dffe3e49192d81fc41a428549af1f46f2f0f57dc9acd7a92",
      "bytes": 9343507,
      "size": "8.9 MiB",
      "repoTags": [
        "mcr.microsoft.com/oss/kubernetes/apiserver-network-proxy/agent:v0.1.6-hotfix.20240116"
      ],
      "repoDigests": [
        "sha256:5e04a0beccf65b4e70a25bc95e4706d4cf7e930cf827d0278336021315cf8934"
      ]
    },
    {
      "id": "sha256:65f355d4f1cd792dc4664738ed8e4a5257eb42796c7eddef2f46b436a0cf6cfa",
      "bytes": 19217719,
      "size": "18.3 MiB",
      "repoTags": [
        "mcr.microsoft.com/oss/kubernetes/azure-cloud-node-manager:v1.30.5"
      ],
      "repoDigests": [
        "sha256:16203c47820604328950e7b7bbf6fd103aec51e1c13c2a3689546e0ba6119b2c"
      ]
    },
    {
      "id": "sha256:0511fd6109461448f0da0f8e305854e80301fbd5fa1684b16397c49e98b0a939",
      "bytes": 89200475,
      "size": "85.1 MiB",
      "repoTags": [
        "mcr.microsoft.com/oss/kubernetes/kube-proxy:v1.30.7"
      ],
      "repoDigests": [
        "sha256:0f43277371f1e7c7ff48455d17c67f5b814d4fcc522aad9b271c4d54d3a992c7"
      ]
    },
    {
      "id": "sha256:9811a29e799328f66e13475aa77cab647bdbf53ee46745876946e2049888cc0d",
      "bytes": 23965794,
      "size": "22.9 MiB",
      "repoTags": [
        "mcr.microsoft.com/azure-policy/policy-kubernetes-webhook:1.8.0"
      ],
      "repoDigests": [
        "sha256:927f8260a770f92d2231f8eafc0a9956ed00dbf5faef8ce5d01977c6c3da3023"
      ]
    },
    {
      "id": "sha256:12c22642cdad98d9e80c761e49382aecb711dbe1fd949bdf39c509ce2ae2e256",
      "bytes": 37335388,
      "size": "35.6 MiB",
      "repoTags": [
        "mcr.microsoft.com/azuremonitor/containerinsights/ciprod/prometheus-collector/images:6.9.1-main-08-28-2024-f33aacb5-targetallocator"
      ],
      "repoDigests": [
        "sha256:4b96fc1b8801ca31f0a5a4cab6cc84852e7f77951a9b21b2b406586df5a56e19"
      ]
    },
    {
      "id": "sha256:dc3ca1a986c267c93689dda962c5f7ab4a6813c36fdb5f9a4b326cfd7f376b99",
      "bytes": 197466973,
      "size": "188.3 MiB",
      "repoTags": [
        "mcr.microsoft.com/oss/cilium/cilium:1.14.10-2"
      ],
      "repoDigests": [
        "sha256:2fd5c5b15adaabaf0e0ed792cb8030a2ec0e5c63ffaa8ef762fa15f3fd4d5639"
      ]
    },
    {
      "id": "sha256:5f1add5a4a9be77da1d404422f586cb056700fb3e23041fe5b2e77ccc3295a77",
      "bytes": 10595505,
      "size": "10.1 MiB",
      "repoTags": [
        "mcr.microsoft.com/oss/kubernetes-csi/csi-node-driver-registrar:v2.10.1"
      ],
      "repoDigests": [
        "sha256:b3bbd7a6171bff15eeefd137316fa16415aa6a4c817e5ec609662793093b3526"
      ]
    },
    {
      "id": "sha256:6a0cc0c37661688cc9cadc0ddc95c9e86e9b01e77388525f2913f8069f68094d",
      "bytes": 95950685,
      "size": "91.5 MiB",
      "repoTags": [
        "mcr.microsoft.com/oss/kubernetes/kube-proxy:v1.31.2"
      ],
      "repoDigests": [
        "sha256:518118f09ab65efc1dc115fb94c9be0af7008dd46a9daa67449249217b0b9fbb"
      ]
    },
    {
      "id": "sha256:fe6810a3f542282a646ac9c6c8bd98166e6e2b89ded4061f6e8b6b00a66823ed",
      "bytes": 95951197,
      "size": "91.5 MiB",
      "repoTags": [
        "mcr.microsoft.com/oss/kubernetes/kube-proxy:v1.31.3"
      ],
      "repoDigests": [
        "sha256:f4a9c8fce0e7b36f2be8a0a55021447b9ff5c65448e68148b2d6fb3419c2887d"
      ]
    },
    {
      "id": "sha256:a3bcd8ae6a8a44c969a7f3001e3eca42d6e86dd1765d7795bf24d63dc63a2a5f",
      "bytes": 20322995,
      "size": "19.4 MiB",
      "repoTags": [
        "mcr.microsoft.com/oss/v2/kubernetes/coredns:v1.9.4-2"
      ],
      "repoDigests": [
        "sha256:3cf214841e9db74b9a33db416ab2fa8b8879d9572c1130499afd2f88e8ceefc2"
      ]
    },
    {
      "id": "sha256:265420f4f1c506639688571fb9938c6ba2e19cbdc0c06a9e63e6d338cf745e10",
      "bytes": 64751076,
      "size": "61.8 MiB",
      "repoTags": [
        "mcr.microsoft.com/oss/kubernetes-csi/azuredisk-csi:v1.30.4"
      ],
      "repoDigests": [
        "sha256:3c40295531a3b9279f2ed0a6adca45832c02b362f8780f9b831c21b6101d22cd"
      ]
    },
    {
      "id": "sha256:c7c7fb983cf96ad2a7f9e152781cadc22217e72c93d1ec0b2e930bd3683a2237",
      "bytes": 97441152,
      "size": "92.9 MiB",
      "repoTags": [
        "mcr.microsoft.com/oss/kubernetes-csi/azurefile-csi:v1.29.9"
      ],
      "repoDigests": [
        "sha256:543b4eedbeca474aebdff1aae6d92d8294d1d193c2376cc3d6e3a0e6da455898"
      ]
    },
    {
      "id": "sha256:8e0a92461c47f4f651312256da0c0230d536fa0905c713db2779c9fda83989ef",
      "bytes": 119705650,
      "size": "114.2 MiB",
      "repoTags": [
        "mcr.microsoft.com/oss/kubernetes-csi/blob-csi:v1.24.3"
      ],
      "repoDigests": [
        "sha256:6083fcb64d0efc7ddb88fc1dc487f20cd1ea2ca2bc81a5dffafecdf7e6225cee"
      ]
    },
    {
      "id": "sha256:7b157a3fadcfb8da569bc67fa8f9ecf3a8e0544d1004c8b9e67e3b1fc268e520",
      "bytes": 16060972,
      "size": "15.3 MiB",
      "repoTags": [
        "mcr.microsoft.com/oss/kubernetes/azure-cloud-node-manager:v1.27.21"
      ],
      "repoDigests": [
        "sha256:e4bc0d59696f4c9f76a3a7c7fabec7f3bcd6b3845759bfc28f43817ab149c698"
      ]
    },
    {
      "id": "sha256:9d749cee564ca9661b9b3f19a15d0fe56c492794d8242d99547e0bade809c797",
      "bytes": 18882760,
      "size": "18.0 MiB",
      "repoTags": [
        "mcr.microsoft.com/oss/kubernetes/azure-cloud-node-manager:v1.29.9"
      ],
      "repoDigests": [
        "sha256:175d52f1d48d1b947823974166bcdd403c0644c5bca6f7275a3087d29fe8f36d"
      ]
    },
    {
      "id": "sha256:3ba300dd46836b0cd2347a71bb509da367d8618e244b956ec0adabb40ccc9fbd",
      "bytes": 84482908,
      "size": "80.6 MiB",
      "repoTags": [
        "mcr.microsoft.com/oss/kubernetes/kube-proxy:v1.27.101-akslts"
      ],
      "repoDigests": [
        "sha256:bea5300268f89a202e60d6fa420859f643d3cd859bf90301bca4c4ec4c667690"
      ]
    },
    {
      "id": "sha256:1b4619c57c3976fbbff3f18ca2b7d6eb30c85531f39c431a4cde81e064cf1b67",
      "bytes": 40013144,
      "size": "38.2 MiB",
      "repoTags": [
        "mcr.microsoft.com/oss/open-policy-agent/gatekeeper:v3.17.1"
      ],
      "repoDigests": [
        "sha256:753298ef2c3555bc7617423d2e314b593f149494c17c71a2a6acdac4519468c2"
>>>>>>> 79d2559b
      ]
    },
    {
      "id": "sha256:82f61ef9529944844afd25d0db19c62bf819b13a29680a8a37a397f317b153fd",
      "bytes": 51122202,
      "size": "48.8 MiB",
      "repoTags": [
        "mcr.microsoft.com/containernetworking/azure-cni:v1.4.56"
      ],
      "repoDigests": [
        "sha256:251f03bbd5075a1461094c975df2777e459f974be19757726a2223135b9cb2e3"
      ]
    },
    {
      "id": "sha256:d5802492b1d67ca69489a0aeefaf061c8e817f73fe5627c79bd014e09fc6173c",
      "bytes": 100450449,
      "size": "95.8 MiB",
      "repoTags": [
        "mcr.microsoft.com/oss/kubernetes-csi/azurefile-csi:v1.30.5"
      ],
      "repoDigests": [
        "sha256:f44180bbeb14b08571f2858f1fdedfbbcff5600c6d6e34ec430c11d62400c153"
      ]
    },
    {
      "id": "sha256:1e1339147d64f03fe44cbc4a7dad059b7f14ec0b21fe5c92ad6d9fdaa69b7bb4",
      "bytes": 12902788,
      "size": "12.3 MiB",
      "repoTags": [
        "mcr.microsoft.com/oss/kubernetes-csi/csi-node-driver-registrar:v2.11.1"
      ],
      "repoDigests": [
        "sha256:27a7a7ebd0f4b6d4a4cd56d9c96d27288a7b223b4feacee3b7fcf5be3c2ec63a"
      ]
    },
    {
      "id": "sha256:9d749cee564ca9661b9b3f19a15d0fe56c492794d8242d99547e0bade809c797",
      "bytes": 18882760,
      "size": "18.0 MiB",
      "repoTags": [
        "mcr.microsoft.com/oss/kubernetes/azure-cloud-node-manager:v1.29.9"
      ],
      "repoDigests": [
        "sha256:175d52f1d48d1b947823974166bcdd403c0644c5bca6f7275a3087d29fe8f36d"
      ]
    },
    {
      "id": "sha256:3e3fb14af9a8eeb117a7ae70101a624c5f801dc7b1c79e50b377a369c204c8a7",
      "bytes": 89200475,
      "size": "85.1 MiB",
      "repoTags": [
        "mcr.microsoft.com/oss/kubernetes/kube-proxy:v1.30.6"
      ],
      "repoDigests": [
        "sha256:b890caca55fd466f87298260fa57dc8717114cef61d174feb3a0d77af5412342"
      ]
    },
    {
      "id": "sha256:fe6810a3f542282a646ac9c6c8bd98166e6e2b89ded4061f6e8b6b00a66823ed",
      "bytes": 95951197,
      "size": "91.5 MiB",
      "repoTags": [
        "mcr.microsoft.com/oss/kubernetes/kube-proxy:v1.31.3"
      ],
      "repoDigests": [
        "sha256:f4a9c8fce0e7b36f2be8a0a55021447b9ff5c65448e68148b2d6fb3419c2887d"
      ]
    },
    {
      "id": "sha256:a4ac7f77abf76cd4ce15bf803260423338883b78b3be848c07ea5a7a157612ba",
      "bytes": 75103670,
      "size": "71.6 MiB",
      "repoTags": [
        "mcr.microsoft.com/containernetworking/azure-cni:v1.5.35"
      ],
      "repoDigests": [
        "sha256:a69e900899bef0e71d240503ef07ccb0f5e85b5eb25bb9f52212a3f2c31ab63b"
      ]
    },
    {
      "id": "sha256:08e52795b48287e0368327c79234598a0e4b0fa79e0a0d8b6c63e6c2b84c1d57",
      "bytes": 77995595,
      "size": "74.4 MiB",
      "repoTags": [
        "mcr.microsoft.com/containernetworking/azure-cni:v1.6.7"
      ],
      "repoDigests": [
        "sha256:b93f37c77f4df0c2ba8f8d208d4e482d27308627a81fe6fc152f7cdeb2750fdd"
      ]
    },
    {
      "id": "sha256:2d663d6915e4bacdc7cf7711488614ab657e84130d19fa2830fe10fbb92f8439",
      "bytes": 58188215,
      "size": "55.5 MiB",
      "repoTags": [
        "mcr.microsoft.com/containernetworking/azure-cns:v1.6.7"
      ],
      "repoDigests": [
        "sha256:25b049c18dfdddb5bf1326af1632b0fc845d3a9614bcdeffe30ef6c9e3aecf86"
      ]
    },
    {
      "id": "sha256:a84557f17009e4ed32ed3fd068a8573f698b3bf5e412a0b5bc01c8f375ee028c",
      "bytes": 162365775,
      "size": "154.8 MiB",
      "repoTags": [
        "mcr.microsoft.com/containernetworking/azure-cns:v1.5.35"
      ],
      "repoDigests": [
        "sha256:ac90bb442344ffe0a5c023bc1eab12d577cca16051d9e5ece14871b0c987d85c"
      ]
    },
    {
      "id": "sha256:a7b922e657df1920399ef7e3e2f02e9f83b5429307618761737b68f76653f81f",
      "bytes": 189765665,
      "size": "181.0 MiB",
      "repoTags": [
        "mcr.microsoft.com/oss/cilium/cilium:1.13.13-4"
      ],
      "repoDigests": [
        "sha256:05a7fc6b0f803422d7e001cc2a24b6bf8fead5cc1be43407638d702457d6e808"
      ]
    },
    {
      "id": "sha256:8bb7e0cc86973ba110efa8e90b3f1f322959e680fa8d421020b3974c68ac31db",
      "bytes": 62886060,
      "size": "60.0 MiB",
      "repoTags": [
        "mcr.microsoft.com/oss/kubernetes-csi/azuredisk-csi:v1.30.5"
      ],
      "repoDigests": [
        "sha256:232246480a1eed41ba7f0d65d038412af7da9c6dc3fe6ebc613593c4df96c939"
      ]
    },
    {
      "id": "sha256:df1c7c96427885d9914a7bd46c8eb0a19233d0ffa6fe284435a9f321602d2974",
      "bytes": 63083449,
      "size": "60.2 MiB",
      "repoTags": [
        "mcr.microsoft.com/oss/kubernetes-csi/azuredisk-csi:v1.31.0"
      ],
      "repoDigests": [
        "sha256:75e94bd636a41b22a682c5f8d0de5f2d9e4e302517a037cd9e4340406a0dfbfa"
      ]
    },
    {
      "id": "sha256:acaf08297747194847446cdeca8ac94f8f45f1a54a9d27d31b8647de29e61779",
      "bytes": 116741166,
      "size": "111.3 MiB",
      "repoTags": [
        "mcr.microsoft.com/oss/kubernetes-csi/blob-csi:v1.24.5"
      ],
      "repoDigests": [
        "sha256:6c0c5e32e29451c511093dcdfa14f915b2ab114d73347aef39067a67488f36a6"
      ]
    },
    {
      "id": "sha256:9b8ebe2344e66fd23cccc6793322203126184eaa9b02de4d27a2ef7dea6de158",
      "bytes": 25810164,
      "size": "24.6 MiB",
      "repoTags": [
        "mcr.microsoft.com/azure-policy/policy-kubernetes-webhook:1.9.1"
      ],
      "repoDigests": [
        "sha256:a888ac7d41f36e6d6df82812c46887be9a7aa1811bda5180d5825260ca0d45e5"
      ]
    },
    {
      "id": "sha256:dd042b7a38a487b912e918e8583edcd46f9d09297b7ecdd3e335e7e2f47016c9",
      "bytes": 37352248,
      "size": "35.6 MiB",
      "repoTags": [
        "mcr.microsoft.com/azuremonitor/containerinsights/ciprod/prometheus-collector/images:6.10.0-main-09-16-2024-85a71678-targetallocator"
      ],
      "repoDigests": [
        "sha256:98f3f2eb8ebfdcabcb9fe22bda0d1198edac4ef620d2fe98682aeaee55305f0a"
      ]
    },
    {
      "id": "sha256:12c22642cdad98d9e80c761e49382aecb711dbe1fd949bdf39c509ce2ae2e256",
      "bytes": 37335388,
      "size": "35.6 MiB",
      "repoTags": [
        "mcr.microsoft.com/azuremonitor/containerinsights/ciprod/prometheus-collector/images:6.9.1-main-08-28-2024-f33aacb5-targetallocator"
      ],
      "repoDigests": [
        "sha256:4b96fc1b8801ca31f0a5a4cab6cc84852e7f77951a9b21b2b406586df5a56e19"
      ]
    },
    {
      "id": "sha256:7549d8fa66b45ca0e4e4e1a77aaa138f748324a6e5e26bfef0074224d821d78c",
      "bytes": 10027228,
      "size": "9.6 MiB",
      "repoTags": [
        "mcr.microsoft.com/oss/kubernetes/apiserver-network-proxy/agent:v0.30.3-hotfix.20240819"
      ],
      "repoDigests": [
        "sha256:d58bcadc0a5c54a5be409f3473be0dd5639b111c8a9a7dd1827c8f77d76945e4"
      ]
    },
    {
      "id": "sha256:7b157a3fadcfb8da569bc67fa8f9ecf3a8e0544d1004c8b9e67e3b1fc268e520",
      "bytes": 16060972,
      "size": "15.3 MiB",
      "repoTags": [
        "mcr.microsoft.com/oss/kubernetes/azure-cloud-node-manager:v1.27.21"
      ],
      "repoDigests": [
        "sha256:e4bc0d59696f4c9f76a3a7c7fabec7f3bcd6b3845759bfc28f43817ab149c698"
      ]
    },
    {
      "id": "sha256:755086e81e4cc9cc07262e6ccfa560f70afed42ca6d5d81acb780cd4de20df07",
      "bytes": 27581286,
      "size": "26.3 MiB",
      "repoTags": [
        "mcr.microsoft.com/azure-policy/policy-kubernetes-addon-prod:1.8.0"
      ],
      "repoDigests": [
        "sha256:74bbe90c0a01c1825b58e7cf4cb724fcf7e0f6701ff7fcd2ae753184a2f0c6a0"
      ]
    },
    {
      "id": "sha256:1b4619c57c3976fbbff3f18ca2b7d6eb30c85531f39c431a4cde81e064cf1b67",
      "bytes": 40013144,
      "size": "38.2 MiB",
      "repoTags": [
        "mcr.microsoft.com/oss/open-policy-agent/gatekeeper:v3.17.1"
      ],
      "repoDigests": [
        "sha256:753298ef2c3555bc7617423d2e314b593f149494c17c71a2a6acdac4519468c2"
      ]
    },
    {
      "id": "sha256:7a95bff966c95531f76720696ee3660722971eb6e0619a4fa87b258cbf213100",
      "bytes": 57206404,
      "size": "54.6 MiB",
      "repoTags": [
        "mcr.microsoft.com/oss/kubernetes-csi/secrets-store/driver:v1.4.5"
      ],
      "repoDigests": [
        "sha256:eb6a7a499cc4aa47d4af72c6ad72b3122a257b97f5100dc4b693b180a2c11b6d"
      ]
    },
    {
      "id": "sha256:9763db6ca957afb0eb9b0ccddf01d5037a5aa29c1149907c66aca1d596adbc13",
      "bytes": 86315869,
      "size": "82.3 MiB",
      "repoTags": [
        "mcr.microsoft.com/oss/kubernetes/kube-proxy:v1.28.14"
      ],
      "repoDigests": [
        "sha256:69b6c37b56b8eeabc2f49f47d78830ac55703d5af0d173a9ed5369e490b6c8eb"
      ]
    },
    {
      "id": "sha256:6a0cc0c37661688cc9cadc0ddc95c9e86e9b01e77388525f2913f8069f68094d",
      "bytes": 95950685,
      "size": "91.5 MiB",
      "repoTags": [
        "mcr.microsoft.com/oss/kubernetes/kube-proxy:v1.31.2"
      ],
      "repoDigests": [
        "sha256:518118f09ab65efc1dc115fb94c9be0af7008dd46a9daa67449249217b0b9fbb"
      ]
    },
    {
      "id": "sha256:a3bcd8ae6a8a44c969a7f3001e3eca42d6e86dd1765d7795bf24d63dc63a2a5f",
      "bytes": 20322995,
      "size": "19.4 MiB",
      "repoTags": [
        "mcr.microsoft.com/oss/v2/kubernetes/coredns:v1.9.4-2"
      ],
      "repoDigests": [
        "sha256:3cf214841e9db74b9a33db416ab2fa8b8879d9572c1130499afd2f88e8ceefc2"
      ]
    },
    {
      "id": "sha256:1e1d69bcfb102977119217caaa6bf00d0a5a5cd3cf85ad881032d33f638c6785",
      "bytes": 14623251,
      "size": "13.9 MiB",
      "repoTags": [
        "mcr.microsoft.com/aks/ip-masq-agent-v2:v0.1.13"
      ],
      "repoDigests": [
        "sha256:10dc32d786b63e881cb00be48184cc7824c519fcebea5a16cb5a71ccbcfa8107"
      ]
    },
    {
      "id": "sha256:4c58768735ca569e8639a8ca13b342d704974971fa90f085fdda3c53c30981d9",
      "bytes": 97991102,
      "size": "93.5 MiB",
      "repoTags": [
        "mcr.microsoft.com/oss/kubernetes-csi/azurefile-csi:v1.31.0"
      ],
      "repoDigests": [
        "sha256:1daa8a30a600b61e2a65dfb96750449e27bd5a5873a92c09ad7a51c899b7be5e"
      ]
    },
    {
      "id": "sha256:be33fca488d2dbfc4ff241379585656730cc8ffb5ea3dc0b2e61bd8015010177",
      "bytes": 119554946,
      "size": "114.0 MiB",
      "repoTags": [
        "mcr.microsoft.com/oss/kubernetes-csi/blob-csi:v1.23.7"
      ],
      "repoDigests": [
        "sha256:effbb32afe340ef957f4f158b46caf7743e2779e9f5e35bc87b8feead181b2e6"
      ]
    },
    {
      "id": "sha256:4583e57c4eb7b2ce7f380c846e0c638214d6f69f37644a0c1a1443ef8169d143",
      "bytes": 15952653,
      "size": "15.2 MiB",
      "repoTags": [
        "mcr.microsoft.com/oss/kubernetes/azure-cloud-node-manager:v1.27.20"
      ],
      "repoDigests": [
        "sha256:c2fd42b67264d8b869a357fb53f3dabba8566b5278de939583f5071064b2f332"
      ]
    },
    {
      "id": "sha256:f0b46db4cf3a18910601a716fcf00c6cf5486c00a0ce8a91973c4c49483a6b7c",
      "bytes": 14219892,
      "size": "13.6 MiB",
      "repoTags": [
        "mcr.microsoft.com/oss/kubernetes/coredns:v1.9.4-hotfix.20240704"
      ],
      "repoDigests": [
        "sha256:e39893e8d799a34bf3601d2151ed0920d7715e05ad2cb3bef297076bbd8dcda7"
      ]
    },
    {
      "id": "sha256:574671ce9ca0b0501d3ef38270469482b31f65beb760febb5c5fb1f0b2f0a426",
      "bytes": 166444734,
      "size": "158.7 MiB",
      "repoTags": [
        "mcr.microsoft.com/containernetworking/azure-cns:v1.5.38"
      ],
      "repoDigests": [
        "sha256:63388d258cf3e2a6aff0e18f1baeae0c302258ef113d6f528e189f11b4a98878"
      ]
    },
    {
      "id": "sha256:3950a4feea1db558e35193f1b380b73c050d57c3e18a0cd65a407ccded3ad3e5",
      "bytes": 197467292,
      "size": "188.3 MiB",
      "repoTags": [
        "mcr.microsoft.com/oss/cilium/cilium:1.14.10-1"
      ],
      "repoDigests": [
        "sha256:54cf5b778baf88059fd468468eb0235af4feec9beb68627d0c8282c53745ec76"
      ]
    },
    {
      "id": "sha256:34ef90f733df7913afc1db96703fb496e03d4b7f4be64e9adf431a0541b3d1fa",
      "bytes": 97439461,
      "size": "92.9 MiB",
      "repoTags": [
        "mcr.microsoft.com/oss/kubernetes-csi/azurefile-csi:v1.29.8"
      ],
      "repoDigests": [
        "sha256:0bbd5d42789eb0dfdc27e81f8eb1796a451a67b85f504200ddeebe487c6fabcd"
      ]
    },
    {
      "id": "sha256:06365067a30126e3202d7ba6712f3133de765c67f8bd5a5de6499938b9871001",
      "bytes": 205615344,
      "size": "196.1 MiB",
      "repoTags": [
        "mcr.microsoft.com/azuremonitor/containerinsights/ciprod:3.1.24"
      ],
      "repoDigests": [
        "sha256:b0c39ad3a8cb045f104a18218a6eece31020213f4bb04f192b9aad9f75f1779f"
      ]
    },
    {
      "id": "sha256:34658c07837ae71bf147c406c88f8cf1eea07f06bb258f531fb1eadb54ae1d99",
      "bytes": 12664827,
      "size": "12.1 MiB",
      "repoTags": [
        "mcr.microsoft.com/oss/kubernetes-csi/livenessprobe:v2.12.0"
      ],
      "repoDigests": [
        "sha256:c762188c45d1b9bc9144b694b85313d5e49c741935a81d5b94fd7db978a40ae1"
      ]
    },
    {
      "id": "sha256:621b27ab5ca8a4e8dffe3e49192d81fc41a428549af1f46f2f0f57dc9acd7a92",
      "bytes": 9343507,
      "size": "8.9 MiB",
      "repoTags": [
        "mcr.microsoft.com/oss/kubernetes/apiserver-network-proxy/agent:v0.1.6-hotfix.20240116"
      ],
      "repoDigests": [
        "sha256:5e04a0beccf65b4e70a25bc95e4706d4cf7e930cf827d0278336021315cf8934"
      ]
    },
    {
      "id": "sha256:4213e7319808186ce070da99b899022a1541c194c823505592f6486e490b403c",
      "bytes": 20269148,
      "size": "19.3 MiB",
      "repoTags": [
        "mcr.microsoft.com/oss/kubernetes/azure-cloud-node-manager:v1.31.1"
      ],
      "repoDigests": [
        "sha256:e9b522399e4ec6bc4ce90c173e59db135d742de7b16f0f5454b4d88ba78a98c7"
      ]
    },
    {
      "id": "sha256:a3245a3e9bc8eac394e3ee2f4c71a79f2a3dbd5c91033a8e0d136b7b32a909eb",
      "bytes": 43204770,
      "size": "41.2 MiB",
      "repoTags": [
        "mcr.microsoft.com/oss/kubernetes/kube-state-metrics:v2.11.0"
      ],
      "repoDigests": [
        "sha256:66b9dcb966f97ecc314d9670067de0ea096b982e1c9ec459a74d0b70a50c91bb"
      ]
    },
    {
      "id": "sha256:4f9486a2ed5a8b60dd72cdb0eab460db72e99d26aaa6155e4fd0171e2be59dff",
      "bytes": 38832871,
      "size": "37.0 MiB",
      "repoTags": [
        "mcr.microsoft.com/oss/open-policy-agent/gatekeeper:v3.16.3"
      ],
      "repoDigests": [
        "sha256:d9da6e750d31b403fe5f7f93f5d5fa6fb5b5f8f1d41d8bb44fee358ba3a11e45"
      ]
    },
    {
      "id": "sha256:43834bcd11a3324afe0e06889499187279220d15e00713630bdf6d9ffe835bcc",
      "bytes": 26284065,
      "size": "25.1 MiB",
      "repoTags": [
        "mcr.microsoft.com/aks/msi/addon-token-adapter:master.221118.2"
      ],
      "repoDigests": [
        "sha256:6fee210e78756207a3a32c105847c4a27fd02bcb3a458f99716484735a1b9831"
      ]
    },
    {
      "id": "sha256:2d3da806d622ba12c200058e2b7a2a98ee4ee5367ff14ac39eb0b5ff2e0c8872",
      "bytes": 67644684,
      "size": "64.5 MiB",
      "repoTags": [
        "mcr.microsoft.com/containernetworking/cni-dropgz:v0.0.20"
      ],
      "repoDigests": [
        "sha256:017badca5a13c0e30fdf0615ce0b685a9fe84da663ae1b7127ccb1cd8ef5ed63"
      ]
    },
    {
      "id": "sha256:ee16f0f64e4fe58a37a2b376dea1f3dbdd0fddd6ebc907e32f0c8dee377e8915",
      "bytes": 189765810,
      "size": "181.0 MiB",
      "repoTags": [
        "mcr.microsoft.com/oss/cilium/cilium:1.13.13-3"
      ],
      "repoDigests": [
        "sha256:3b121f6860ec191371c4a34797e5842980af12289764e3ad32844bf2947537d9"
      ]
    },
    {
      "id": "sha256:771ad48bcac0ce6822a837dfced1427354847d97976a8d516b810f795bed919a",
      "bytes": 84612945,
      "size": "80.7 MiB",
      "repoTags": [
        "mcr.microsoft.com/containernetworking/azure-npm:v1.5.34"
      ],
      "repoDigests": [
        "sha256:390cb421bf1d5b6d0e30608edefb8faef5e3a6ced59f5a657f40c683c53e6d18"
      ]
    },
    {
      "id": "sha256:9a046f26fe6cfde1e2ab48f00da04c36a426ba2a82857e18d2d620e34af75b47",
      "bytes": 12212338,
      "size": "11.6 MiB",
      "repoTags": [
        "mcr.microsoft.com/oss/azure/secrets-store/provider-azure:v1.5.3"
      ],
      "repoDigests": [
        "sha256:b3b267c7bead172914736eef094c0de452b88baa75aef3139b095237c31311be"
      ]
    },
    {
      "id": "sha256:27bd14c2cc194421d1203a89ecd523dcb9aed20c0b05ca52a80e9e41c12729c5",
      "bytes": 59943661,
      "size": "57.2 MiB",
      "repoTags": [
        "mcr.microsoft.com/oss/kubernetes-csi/azuredisk-csi:v1.29.10"
      ],
      "repoDigests": [
        "sha256:b339817d5e87dee0de5213c4c24a3eb57cb29e7a7a43fc7f8ee879171c68b482"
      ]
    },
    {
<<<<<<< HEAD
      "id": "sha256:d6b7e6450787b67026c2c6832889166814940a06d35d09496a3875addb88d0fe",
      "bytes": 12855608,
      "size": "12.3 MiB",
      "repoTags": [
        "mcr.microsoft.com/oss/kubernetes-csi/livenessprobe:v2.13.1"
      ],
      "repoDigests": [
        "sha256:20fd8754d36efc52ff0a837e646909102be5d47600a8656804aecd4eff52b7c7"
      ]
    },
    {
      "id": "sha256:3ba300dd46836b0cd2347a71bb509da367d8618e244b956ec0adabb40ccc9fbd",
      "bytes": 84482908,
      "size": "80.6 MiB",
      "repoTags": [
        "mcr.microsoft.com/oss/kubernetes/kube-proxy:v1.27.101-akslts"
      ],
      "repoDigests": [
        "sha256:bea5300268f89a202e60d6fa420859f643d3cd859bf90301bca4c4ec4c667690"
      ]
    },
    {
      "id": "sha256:62c2cb74d07b5265f81010d288556a9ebba0b79634471a3880b669581cd303ff",
      "bytes": 15003426,
      "size": "14.3 MiB",
      "repoTags": [
        "mcr.microsoft.com/aks/ip-masq-agent-v2:v0.1.14"
      ],
      "repoDigests": [
        "sha256:fda7f69a4914fe76479737c169f2aa6d7ec93546f8535838c7b9c6623a648aff"
      ]
    },
    {
      "id": "sha256:284855d8f14a6a747f265a71e50edbb95afe41161f6dd4a2b60ff3426213b41b",
      "bytes": 148662077,
      "size": "141.8 MiB",
      "repoTags": [
        "mcr.microsoft.com/azuremonitor/containerinsights/ciprod/prometheus-collector/images:6.10.0-main-09-16-2024-85a71678-cfg"
      ],
      "repoDigests": [
        "sha256:432d3d663dbf262e6a377c20fb2b92fe382e388e2a95b1b7c65c7d73ac3cf4c9"
      ]
    },
    {
      "id": "sha256:6d973ce9eaf43f27db303c172b68fe201cdaf68990de2a7e47d91bb1fdc4968a",
      "bytes": 58450274,
      "size": "55.7 MiB",
      "repoTags": [
        "mcr.microsoft.com/containernetworking/azure-cns:v1.6.13"
      ],
      "repoDigests": [
        "sha256:1c99a46a136fac00b31a6c3c1d2dc4f1ec6394e095c3559dda5c959767f33225"
      ]
    },
    {
      "id": "sha256:bb1a3ebaf5d77f4caa527be1c2f09ab0a3ddcfcc1b40d447c3cecbc284f4de7e",
      "bytes": 252599,
      "size": "246.7 KiB",
      "repoTags": [
        "mcr.microsoft.com/oss/kubernetes/pause:3.6"
      ],
      "repoDigests": [
        "sha256:b4b669f27933146227c9180398f99d8b3100637e4a0a1ccf804f8b12f4b9b8df"
      ]
    },
    {
      "id": "sha256:3ab5be966bfa71b4a085e56166ded78858aca15f54cb722dae3fed6025db930b",
      "bytes": 22959815,
      "size": "21.9 MiB",
      "repoTags": [
        "mcr.microsoft.com/oss/v2/kubernetes/coredns:v1.11.3-2"
      ],
      "repoDigests": [
        "sha256:bd0695a8d9e39a1eaf103f113c5102ace89c2345113c9c06dc0b6c8c259c1730"
      ]
    },
    {
      "id": "sha256:4167ee1187628140a0ef6f7ecae55961ade8f5dd0275928439e1176e18c86a12",
      "bytes": 79510690,
      "size": "75.8 MiB",
      "repoTags": [
        "mcr.microsoft.com/containernetworking/azure-cni:v1.6.13"
      ],
      "repoDigests": [
        "sha256:cde4eebec2a877f44cd07df9077225f1684d5c0c25e2fd2817613eb96423f831"
      ]
    },
    {
      "id": "sha256:01fe18a55f1872e80f5258f079fbb906416a470fbe8595a4e2742166578e1f2b",
      "bytes": 16543939,
      "size": "15.8 MiB",
      "repoTags": [
        "mcr.microsoft.com/oss/kubernetes/azure-cloud-node-manager:v1.28.13"
      ],
      "repoDigests": [
        "sha256:525ca9c8a44bbdfa9acc0a417776bb822a1bbdaaf27d9776b8dcf5b3519c346a"
      ]
    },
    {
      "id": "sha256:65f355d4f1cd792dc4664738ed8e4a5257eb42796c7eddef2f46b436a0cf6cfa",
      "bytes": 19217719,
      "size": "18.3 MiB",
      "repoTags": [
        "mcr.microsoft.com/oss/kubernetes/azure-cloud-node-manager:v1.30.5"
      ],
      "repoDigests": [
        "sha256:16203c47820604328950e7b7bbf6fd103aec51e1c13c2a3689546e0ba6119b2c"
      ]
    },
    {
      "id": "sha256:5f1add5a4a9be77da1d404422f586cb056700fb3e23041fe5b2e77ccc3295a77",
      "bytes": 10595505,
      "size": "10.1 MiB",
      "repoTags": [
        "mcr.microsoft.com/oss/kubernetes-csi/csi-node-driver-registrar:v2.10.1"
      ],
      "repoDigests": [
        "sha256:b3bbd7a6171bff15eeefd137316fa16415aa6a4c817e5ec609662793093b3526"
      ]
    },
    {
      "id": "sha256:284c4573544a94ff312aedbd81291bfe1c1409bd95d952078a5193b68759e4b4",
      "bytes": 13202583,
      "size": "12.6 MiB",
      "repoTags": [
        "mcr.microsoft.com/oss/kubernetes-csi/csi-node-driver-registrar:v2.12.0"
      ],
      "repoDigests": [
        "sha256:8b470340c23ebac3d182d2c3cf07c46983f8c4cdf08d0907e2b780339d506dfd"
      ]
    },
    {
      "id": "sha256:9801ac90bcb83a3d7f86c1f5a0d2674b2d2231d64d61b8fe91cc37dcc8205c90",
      "bytes": 37923249,
      "size": "36.2 MiB",
      "repoTags": [
        "mcr.microsoft.com/oss/kubernetes/autoscaler/cluster-proportional-autoscaler:v1.8.9"
      ],
      "repoDigests": [
        "sha256:f8d8fcddccf5f21cb2400b544b63e17ce693d879f847d1bda9be29af6cd54b2e"
      ]
    },
    {
      "id": "sha256:0511fd6109461448f0da0f8e305854e80301fbd5fa1684b16397c49e98b0a939",
      "bytes": 89200475,
      "size": "85.1 MiB",
      "repoTags": [
        "mcr.microsoft.com/oss/kubernetes/kube-proxy:v1.30.7"
      ],
      "repoDigests": [
        "sha256:0f43277371f1e7c7ff48455d17c67f5b814d4fcc522aad9b271c4d54d3a992c7"
      ]
    },
    {
      "id": "sha256:f93a432c296f3816d9e189068051f8913d7fa8b0c6307a4bf2381d7c799e03b0",
      "bytes": 29372360,
      "size": "28.0 MiB",
      "repoTags": [
        "mcr.microsoft.com/azure-policy/policy-kubernetes-addon-prod:1.9.1"
      ],
      "repoDigests": [
        "sha256:9a631466f83c3f48a846ff0810e6334b2ba3876f688806332f0b47c1521190ba"
      ]
    },
    {
      "id": "sha256:9811a29e799328f66e13475aa77cab647bdbf53ee46745876946e2049888cc0d",
      "bytes": 23965794,
      "size": "22.9 MiB",
      "repoTags": [
        "mcr.microsoft.com/azure-policy/policy-kubernetes-webhook:1.8.0"
      ],
      "repoDigests": [
        "sha256:927f8260a770f92d2231f8eafc0a9956ed00dbf5faef8ce5d01977c6c3da3023"
      ]
    },
    {
      "id": "sha256:c7c7fb983cf96ad2a7f9e152781cadc22217e72c93d1ec0b2e930bd3683a2237",
      "bytes": 97441152,
      "size": "92.9 MiB",
      "repoTags": [
        "mcr.microsoft.com/oss/kubernetes-csi/azurefile-csi:v1.29.9"
      ],
      "repoDigests": [
        "sha256:543b4eedbeca474aebdff1aae6d92d8294d1d193c2376cc3d6e3a0e6da455898"
      ]
    },
    {
      "id": "sha256:98fad4f97fcf36aadde751a62e36a3c6e8d3706a55b23d713404884e0da94b7b",
      "bytes": 19199275,
      "size": "18.3 MiB",
      "repoTags": [
        "mcr.microsoft.com/oss/kubernetes/azure-cloud-node-manager:v1.30.0"
      ],
      "repoDigests": [
        "sha256:77130d502210db5482178e28d3d34fe12776dd6cfb6d66b75108f0e082656dca"
      ]
    },
    {
      "id": "sha256:8d5a30ca47daa587aba040849029baa6c96fbabe32f5f199fb3f20e89ba5fceb",
      "bytes": 84482908,
      "size": "80.6 MiB",
      "repoTags": [
        "mcr.microsoft.com/oss/kubernetes/kube-proxy:v1.27.100-akslts"
      ],
      "repoDigests": [
        "sha256:d95147676d7630df8460f64d3fff6127ab9e191772631011262572291975a27a"
      ]
    },
    {
      "id": "sha256:e7bcf9ba934c27c8d2d13509acd5154cd657b712c3d12bd1a503d6d104caf1ed",
      "bytes": 86316893,
      "size": "82.3 MiB",
      "repoTags": [
        "mcr.microsoft.com/oss/kubernetes/kube-proxy:v1.28.15"
      ],
      "repoDigests": [
        "sha256:1c9be7105a138cf7581c8c6f0a19ffeced4eba1540bc27d6a0ac687a26e0eae7"
      ]
    },
    {
      "id": "sha256:a7b4c39f558176e727b93e06fe85f871e3c90556eac8bd2f0ce9c4c7b5692afe",
      "bytes": 224835569,
      "size": "214.4 MiB",
      "repoTags": [
        "mcr.microsoft.com/azuremonitor/containerinsights/ciprod/prometheus-collector/images:6.9.1-main-08-28-2024-f33aacb5"
      ],
      "repoDigests": [
        "sha256:91769520e04b290bfc7efe49a76f2792ade0f3862c07fd089c208e68fd76eea8"
      ]
    },
    {
      "id": "sha256:9b6150195854c42bb4aaef168924952408b50b6ad6b52699aeb63f2cfa69f0f6",
      "bytes": 59022296,
      "size": "56.3 MiB",
      "repoTags": [
        "mcr.microsoft.com/oss/kubernetes-csi/azuredisk-csi:v1.28.11"
      ],
      "repoDigests": [
        "sha256:95bbca5ab28f1a81d8a9ec0b6e74ead74519ce0c4c67a49a43d9c47d537cfa15"
=======
      "id": "sha256:1e1d69bcfb102977119217caaa6bf00d0a5a5cd3cf85ad881032d33f638c6785",
      "bytes": 14623251,
      "size": "13.9 MiB",
      "repoTags": [
        "mcr.microsoft.com/aks/ip-masq-agent-v2:v0.1.13"
      ],
      "repoDigests": [
        "sha256:10dc32d786b63e881cb00be48184cc7824c519fcebea5a16cb5a71ccbcfa8107"
      ]
    },
    {
      "id": "sha256:9b8ebe2344e66fd23cccc6793322203126184eaa9b02de4d27a2ef7dea6de158",
      "bytes": 25810164,
      "size": "24.6 MiB",
      "repoTags": [
        "mcr.microsoft.com/azure-policy/policy-kubernetes-webhook:1.9.1"
      ],
      "repoDigests": [
        "sha256:a888ac7d41f36e6d6df82812c46887be9a7aa1811bda5180d5825260ca0d45e5"
      ]
    },
    {
      "id": "sha256:4167ee1187628140a0ef6f7ecae55961ade8f5dd0275928439e1176e18c86a12",
      "bytes": 79510690,
      "size": "75.8 MiB",
      "repoTags": [
        "mcr.microsoft.com/containernetworking/azure-cni:v1.6.13"
      ],
      "repoDigests": [
        "sha256:cde4eebec2a877f44cd07df9077225f1684d5c0c25e2fd2817613eb96423f831"
      ]
    },
    {
      "id": "sha256:574671ce9ca0b0501d3ef38270469482b31f65beb760febb5c5fb1f0b2f0a426",
      "bytes": 166444734,
      "size": "158.7 MiB",
      "repoTags": [
        "mcr.microsoft.com/containernetworking/azure-cns:v1.5.38"
      ],
      "repoDigests": [
        "sha256:63388d258cf3e2a6aff0e18f1baeae0c302258ef113d6f528e189f11b4a98878"
      ]
    },
    {
      "id": "sha256:d6b7e6450787b67026c2c6832889166814940a06d35d09496a3875addb88d0fe",
      "bytes": 12855608,
      "size": "12.3 MiB",
      "repoTags": [
        "mcr.microsoft.com/oss/kubernetes-csi/livenessprobe:v2.13.1"
      ],
      "repoDigests": [
        "sha256:20fd8754d36efc52ff0a837e646909102be5d47600a8656804aecd4eff52b7c7"
      ]
    },
    {
      "id": "sha256:490c84e245483b4b040944114da9aabe5fc4a543b000b5400e0b5ce1dbf8899b",
      "bytes": 19240474,
      "size": "18.3 MiB",
      "repoTags": [
        "mcr.microsoft.com/oss/kubernetes/azure-cloud-node-manager:v1.29.11"
      ],
      "repoDigests": [
        "sha256:17888b0ebaec6735214b85d20bdcc8062f051bc27e835454e9ef89734d34aa4b"
      ]
    },
    {
      "id": "sha256:2d663d6915e4bacdc7cf7711488614ab657e84130d19fa2830fe10fbb92f8439",
      "bytes": 58188215,
      "size": "55.5 MiB",
      "repoTags": [
        "mcr.microsoft.com/containernetworking/azure-cns:v1.6.7"
      ],
      "repoDigests": [
        "sha256:25b049c18dfdddb5bf1326af1632b0fc845d3a9614bcdeffe30ef6c9e3aecf86"
      ]
    },
    {
      "id": "sha256:095e672c86597a4f4e5edf2fa2020e5ff1084d50de6155065d99980e2d8a7e59",
      "bytes": 13834635,
      "size": "13.2 MiB",
      "repoTags": [
        "mcr.microsoft.com/oss/kubernetes-csi/livenessprobe:v2.14.0"
      ],
      "repoDigests": [
        "sha256:d3312f8434cee03e0c5f1d4582b8d2a9b630271726ea5f83c57eead7f440e654"
      ]
    },
    {
      "id": "sha256:d162db539fb41c6f53391eac2a2cd0e6d1da26c0e04906f444f436f9f6f5ee47",
      "bytes": 11990997,
      "size": "11.4 MiB",
      "repoTags": [
        "mcr.microsoft.com/oss/kubernetes/autoscaler/addon-resizer:1.8.22"
      ],
      "repoDigests": [
        "sha256:2209b7830a5ae09eff36b3d150b3e743ed0bac094da9c7dc74288a2572f7dfb1"
      ]
    },
    {
      "id": "sha256:98fad4f97fcf36aadde751a62e36a3c6e8d3706a55b23d713404884e0da94b7b",
      "bytes": 19199275,
      "size": "18.3 MiB",
      "repoTags": [
        "mcr.microsoft.com/oss/kubernetes/azure-cloud-node-manager:v1.30.0"
      ],
      "repoDigests": [
        "sha256:77130d502210db5482178e28d3d34fe12776dd6cfb6d66b75108f0e082656dca"
      ]
    },
    {
      "id": "sha256:f0d73d99286bfe2e473a2b948cc27515e63cdb521d3bba9621a9e2248b06d184",
      "bytes": 87496541,
      "size": "83.4 MiB",
      "repoTags": [
        "mcr.microsoft.com/oss/kubernetes/kube-proxy:v1.29.11"
      ],
      "repoDigests": [
        "sha256:4967e837b2842c7f64cd99288e322991fd0498807913849da8da3177957f5f98"
      ]
    },
    {
      "id": "sha256:bb1a3ebaf5d77f4caa527be1c2f09ab0a3ddcfcc1b40d447c3cecbc284f4de7e",
      "bytes": 252599,
      "size": "246.7 KiB",
      "repoTags": [
        "mcr.microsoft.com/oss/kubernetes/pause:3.6"
      ],
      "repoDigests": [
        "sha256:b4b669f27933146227c9180398f99d8b3100637e4a0a1ccf804f8b12f4b9b8df"
      ]
    },
    {
      "id": "sha256:62c2cb74d07b5265f81010d288556a9ebba0b79634471a3880b669581cd303ff",
      "bytes": 15003426,
      "size": "14.3 MiB",
      "repoTags": [
        "mcr.microsoft.com/aks/ip-masq-agent-v2:v0.1.14"
      ],
      "repoDigests": [
        "sha256:fda7f69a4914fe76479737c169f2aa6d7ec93546f8535838c7b9c6623a648aff"
      ]
    },
    {
      "id": "sha256:bbdd210e142f7c2e94c95fc3d85b80628be7e073d3a423dd26f6cbec03c114df",
      "bytes": 225070674,
      "size": "214.6 MiB",
      "repoTags": [
        "mcr.microsoft.com/azuremonitor/containerinsights/ciprod/prometheus-collector/images:6.10.0-main-09-16-2024-85a71678"
      ],
      "repoDigests": [
        "sha256:a414de81d6976fc96a97d9e5c79781ed3a7691a4cbbf29733cfc52a737c79c3d"
      ]
    },
    {
      "id": "sha256:a7b4c39f558176e727b93e06fe85f871e3c90556eac8bd2f0ce9c4c7b5692afe",
      "bytes": 224835569,
      "size": "214.4 MiB",
      "repoTags": [
        "mcr.microsoft.com/azuremonitor/containerinsights/ciprod/prometheus-collector/images:6.9.1-main-08-28-2024-f33aacb5"
      ],
      "repoDigests": [
        "sha256:91769520e04b290bfc7efe49a76f2792ade0f3862c07fd089c208e68fd76eea8"
      ]
    },
    {
      "id": "sha256:ee16f0f64e4fe58a37a2b376dea1f3dbdd0fddd6ebc907e32f0c8dee377e8915",
      "bytes": 189765810,
      "size": "181.0 MiB",
      "repoTags": [
        "mcr.microsoft.com/oss/cilium/cilium:1.13.13-3"
      ],
      "repoDigests": [
        "sha256:3b121f6860ec191371c4a34797e5842980af12289764e3ad32844bf2947537d9"
      ]
    },
    {
      "id": "sha256:a7b922e657df1920399ef7e3e2f02e9f83b5429307618761737b68f76653f81f",
      "bytes": 189765665,
      "size": "181.0 MiB",
      "repoTags": [
        "mcr.microsoft.com/oss/kubernetes/kube-proxy:v1.30.7"
      ],
      "repoDigests": [
        "sha256:0f43277371f1e7c7ff48455d17c67f5b814d4fcc522aad9b271c4d54d3a992c7"
      ]
    },
    {
      "id": "sha256:4f9486a2ed5a8b60dd72cdb0eab460db72e99d26aaa6155e4fd0171e2be59dff",
      "bytes": 38832871,
      "size": "37.0 MiB",
      "repoTags": [
        "mcr.microsoft.com/oss/open-policy-agent/gatekeeper:v3.16.3"
      ],
      "repoDigests": [
        "sha256:d9da6e750d31b403fe5f7f93f5d5fa6fb5b5f8f1d41d8bb44fee358ba3a11e45"
      ]
    },
    {
      "id": "sha256:179c4431a76ff38a8b129b89e0323aaeaca40a7b7b7de985afd941887225f8d5",
      "bytes": 97875093,
      "size": "93.3 MiB",
      "repoTags": [
        "mcr.microsoft.com/oss/kubernetes-csi/azurefile-csi:v1.28.12"
      ],
      "repoDigests": [
        "sha256:db138d893ec8198a71c60f260945e4b4a444c238ff007385546bf6d08e21650e"
      ]
    },
    {
      "id": "sha256:b355c4390647ab1709ff2c0eefc7f8def9cb582f8b698e4273971842ba764a89",
      "bytes": 95017247,
      "size": "90.6 MiB",
      "repoTags": [
        "mcr.microsoft.com/oss/kubernetes-csi/azurefile-csi:v1.28.13"
      ],
      "repoDigests": [
        "sha256:a8a8f788d70da4755c9eff598a9c7e16ad1cd995f2356683b06a9de42c6e3936"
      ]
    },
    {
      "id": "sha256:f0b46db4cf3a18910601a716fcf00c6cf5486c00a0ce8a91973c4c49483a6b7c",
      "bytes": 14219892,
      "size": "13.6 MiB",
      "repoTags": [
        "mcr.microsoft.com/oss/kubernetes/coredns:v1.9.4-hotfix.20240704"
      ],
      "repoDigests": [
        "sha256:e39893e8d799a34bf3601d2151ed0920d7715e05ad2cb3bef297076bbd8dcda7"
      ]
    },
    {
      "id": "sha256:9763db6ca957afb0eb9b0ccddf01d5037a5aa29c1149907c66aca1d596adbc13",
      "bytes": 86315869,
      "size": "82.3 MiB",
      "repoTags": [
        "mcr.microsoft.com/oss/kubernetes/kube-proxy:v1.28.14"
      ],
      "repoDigests": [
        "sha256:69b6c37b56b8eeabc2f49f47d78830ac55703d5af0d173a9ed5369e490b6c8eb"
      ]
    },
    {
      "id": "sha256:941ce108ba09540d04a1e10d4626f681b73ed74b33a9116bca5c89d936068690",
      "bytes": 24365731,
      "size": "23.2 MiB",
      "repoTags": [
        "mcr.microsoft.com/containernetworking/azure-ipam:v0.2.0"
      ],
      "repoDigests": [
        "sha256:e349cb26e795e2f697a663bcfa44c2377551b3aa1a150ecade1ca48ae8e04aec"
      ]
    },
    {
      "id": "sha256:e6588ded68e853e5d1016c70c0433e31bee62ba2201bd2fea7228129fa2a8485",
      "bytes": 9912698,
      "size": "9.5 MiB",
      "repoTags": [
        "mcr.microsoft.com/oss/kubernetes/autoscaler/addon-resizer:1.8.20"
      ],
      "repoDigests": [
        "sha256:5f6148e852e1cce336ca7776c6b93bbf3bd12a4169f8a5d32afc9a118c0bd9d8"
      ]
    },
    {
      "id": "sha256:4583e57c4eb7b2ce7f380c846e0c638214d6f69f37644a0c1a1443ef8169d143",
      "bytes": 15952653,
      "size": "15.2 MiB",
      "repoTags": [
        "mcr.microsoft.com/oss/kubernetes/azure-cloud-node-manager:v1.27.20"
      ],
      "repoDigests": [
        "sha256:c2fd42b67264d8b869a357fb53f3dabba8566b5278de939583f5071064b2f332"
      ]
    },
    {
      "id": "sha256:5f1add5a4a9be77da1d404422f586cb056700fb3e23041fe5b2e77ccc3295a77",
      "bytes": 10595505,
      "size": "10.1 MiB",
      "repoTags": [
        "mcr.microsoft.com/oss/kubernetes-csi/csi-node-driver-registrar:v2.10.1"
      ],
      "repoDigests": [
        "sha256:b3bbd7a6171bff15eeefd137316fa16415aa6a4c817e5ec609662793093b3526"
      ]
    },
    {
      "id": "sha256:6a0cc0c37661688cc9cadc0ddc95c9e86e9b01e77388525f2913f8069f68094d",
      "bytes": 95950685,
      "size": "91.5 MiB",
      "repoTags": [
        "mcr.microsoft.com/oss/kubernetes/kube-proxy:v1.31.2"
      ],
      "repoDigests": [
        "sha256:518118f09ab65efc1dc115fb94c9be0af7008dd46a9daa67449249217b0b9fbb"
      ]
    },
    {
      "id": "sha256:fe6810a3f542282a646ac9c6c8bd98166e6e2b89ded4061f6e8b6b00a66823ed",
      "bytes": 95951197,
      "size": "91.5 MiB",
      "repoTags": [
        "mcr.microsoft.com/oss/kubernetes/kube-proxy:v1.31.3"
      ],
      "repoDigests": [
        "sha256:f4a9c8fce0e7b36f2be8a0a55021447b9ff5c65448e68148b2d6fb3419c2887d"
      ]
    },
    {
      "id": "sha256:a3bcd8ae6a8a44c969a7f3001e3eca42d6e86dd1765d7795bf24d63dc63a2a5f",
      "bytes": 20322995,
      "size": "19.4 MiB",
      "repoTags": [
        "mcr.microsoft.com/oss/v2/kubernetes/coredns:v1.9.4-2"
      ],
      "repoDigests": [
        "sha256:3cf214841e9db74b9a33db416ab2fa8b8879d9572c1130499afd2f88e8ceefc2"
      ]
    },
    {
      "id": "sha256:265420f4f1c506639688571fb9938c6ba2e19cbdc0c06a9e63e6d338cf745e10",
      "bytes": 64751076,
      "size": "61.8 MiB",
      "repoTags": [
        "mcr.microsoft.com/oss/kubernetes-csi/azuredisk-csi:v1.30.4"
      ],
      "repoDigests": [
        "sha256:3c40295531a3b9279f2ed0a6adca45832c02b362f8780f9b831c21b6101d22cd"
      ]
    },
    {
      "id": "sha256:c7c7fb983cf96ad2a7f9e152781cadc22217e72c93d1ec0b2e930bd3683a2237",
      "bytes": 97441152,
      "size": "92.9 MiB",
      "repoTags": [
        "mcr.microsoft.com/oss/kubernetes-csi/azurefile-csi:v1.29.9"
      ],
      "repoDigests": [
        "sha256:543b4eedbeca474aebdff1aae6d92d8294d1d193c2376cc3d6e3a0e6da455898"
      ]
    },
    {
      "id": "sha256:8e0a92461c47f4f651312256da0c0230d536fa0905c713db2779c9fda83989ef",
      "bytes": 119705650,
      "size": "114.2 MiB",
      "repoTags": [
        "mcr.microsoft.com/oss/kubernetes-csi/blob-csi:v1.24.3"
      ],
      "repoDigests": [
        "sha256:6083fcb64d0efc7ddb88fc1dc487f20cd1ea2ca2bc81a5dffafecdf7e6225cee"
      ]
    },
    {
      "id": "sha256:7b157a3fadcfb8da569bc67fa8f9ecf3a8e0544d1004c8b9e67e3b1fc268e520",
      "bytes": 16060972,
      "size": "15.3 MiB",
      "repoTags": [
        "mcr.microsoft.com/oss/kubernetes/azure-cloud-node-manager:v1.27.21"
      ],
      "repoDigests": [
        "sha256:e4bc0d59696f4c9f76a3a7c7fabec7f3bcd6b3845759bfc28f43817ab149c698"
      ]
    },
    {
      "id": "sha256:9d749cee564ca9661b9b3f19a15d0fe56c492794d8242d99547e0bade809c797",
      "bytes": 18882760,
      "size": "18.0 MiB",
      "repoTags": [
        "mcr.microsoft.com/oss/kubernetes/azure-cloud-node-manager:v1.29.9"
      ],
      "repoDigests": [
        "sha256:175d52f1d48d1b947823974166bcdd403c0644c5bca6f7275a3087d29fe8f36d"
      ]
    },
    {
      "id": "sha256:3ba300dd46836b0cd2347a71bb509da367d8618e244b956ec0adabb40ccc9fbd",
      "bytes": 84482908,
      "size": "80.6 MiB",
      "repoTags": [
        "mcr.microsoft.com/oss/kubernetes/kube-proxy:v1.27.101-akslts"
      ],
      "repoDigests": [
        "sha256:bea5300268f89a202e60d6fa420859f643d3cd859bf90301bca4c4ec4c667690"
      ]
    },
    {
      "id": "sha256:9763db6ca957afb0eb9b0ccddf01d5037a5aa29c1149907c66aca1d596adbc13",
      "bytes": 86315869,
      "size": "82.3 MiB",
      "repoTags": [
        "mcr.microsoft.com/oss/kubernetes/kube-proxy:v1.28.14"
      ],
      "repoDigests": [
        "sha256:69b6c37b56b8eeabc2f49f47d78830ac55703d5af0d173a9ed5369e490b6c8eb"
      ]
    },
    {
      "id": "sha256:dc3ca1a986c267c93689dda962c5f7ab4a6813c36fdb5f9a4b326cfd7f376b99",
      "bytes": 197466973,
      "size": "188.3 MiB",
      "repoTags": [
        "mcr.microsoft.com/oss/cilium/cilium:1.14.10-2"
      ],
      "repoDigests": [
        "sha256:2fd5c5b15adaabaf0e0ed792cb8030a2ec0e5c63ffaa8ef762fa15f3fd4d5639"
      ]
    },
    {
      "id": "sha256:284c4573544a94ff312aedbd81291bfe1c1409bd95d952078a5193b68759e4b4",
      "bytes": 13202583,
      "size": "12.6 MiB",
      "repoTags": [
        "mcr.microsoft.com/oss/kubernetes-csi/csi-node-driver-registrar:v2.12.0"
      ],
      "repoDigests": [
        "sha256:8b470340c23ebac3d182d2c3cf07c46983f8c4cdf08d0907e2b780339d506dfd"
      ]
    },
    {
      "id": "sha256:7549d8fa66b45ca0e4e4e1a77aaa138f748324a6e5e26bfef0074224d821d78c",
      "bytes": 10027228,
      "size": "9.6 MiB",
      "repoTags": [
        "mcr.microsoft.com/oss/kubernetes/apiserver-network-proxy/agent:v0.30.3-hotfix.20240819"
      ],
      "repoDigests": [
        "sha256:d58bcadc0a5c54a5be409f3473be0dd5639b111c8a9a7dd1827c8f77d76945e4"
      ]
    },
    {
      "id": "sha256:f93a432c296f3816d9e189068051f8913d7fa8b0c6307a4bf2381d7c799e03b0",
      "bytes": 29372360,
      "size": "28.0 MiB",
      "repoTags": [
        "mcr.microsoft.com/azure-policy/policy-kubernetes-addon-prod:1.9.1"
      ],
      "repoDigests": [
        "sha256:9a631466f83c3f48a846ff0810e6334b2ba3876f688806332f0b47c1521190ba"
      ]
    },
    {
      "id": "sha256:83db71178785de3ebdfeeaac440654f7f90ce3d6184f332af94a40923dcd9f4d",
      "bytes": 58613580,
      "size": "55.9 MiB",
      "repoTags": [
        "mcr.microsoft.com/oss/kubernetes-csi/azuredisk-csi:v1.28.10"
      ],
      "repoDigests": [
        "sha256:27d9cbfe411a38cee217f22d7276e10f23fb72790cb2407db7a66b04c6adeda7"
      ]
    },
    {
      "id": "sha256:1e1339147d64f03fe44cbc4a7dad059b7f14ec0b21fe5c92ad6d9fdaa69b7bb4",
      "bytes": 12902788,
      "size": "12.3 MiB",
      "repoTags": [
        "mcr.microsoft.com/oss/kubernetes-csi/csi-node-driver-registrar:v2.11.1"
      ],
      "repoDigests": [
        "sha256:27a7a7ebd0f4b6d4a4cd56d9c96d27288a7b223b4feacee3b7fcf5be3c2ec63a"
      ]
    },
    {
      "id": "sha256:d6b7e6450787b67026c2c6832889166814940a06d35d09496a3875addb88d0fe",
      "bytes": 12855608,
      "size": "12.3 MiB",
      "repoTags": [
        "mcr.microsoft.com/oss/kubernetes-csi/livenessprobe:v2.13.1"
      ],
      "repoDigests": [
        "sha256:20fd8754d36efc52ff0a837e646909102be5d47600a8656804aecd4eff52b7c7"
      ]
    },
    {
      "id": "sha256:7b157a3fadcfb8da569bc67fa8f9ecf3a8e0544d1004c8b9e67e3b1fc268e520",
      "bytes": 16060972,
      "size": "15.3 MiB",
      "repoTags": [
        "mcr.microsoft.com/oss/kubernetes/azure-cloud-node-manager:v1.27.21"
      ],
      "repoDigests": [
        "sha256:e4bc0d59696f4c9f76a3a7c7fabec7f3bcd6b3845759bfc28f43817ab149c698"
      ]
    },
    {
      "id": "sha256:82f61ef9529944844afd25d0db19c62bf819b13a29680a8a37a397f317b153fd",
      "bytes": 51122202,
      "size": "48.8 MiB",
      "repoTags": [
        "mcr.microsoft.com/containernetworking/azure-cni:v1.4.56"
      ],
      "repoDigests": [
        "sha256:251f03bbd5075a1461094c975df2777e459f974be19757726a2223135b9cb2e3"
>>>>>>> 79d2559b
      ]
    },
    {
      "id": "sha256:8e0a92461c47f4f651312256da0c0230d536fa0905c713db2779c9fda83989ef",
      "bytes": 119705650,
      "size": "114.2 MiB",
      "repoTags": [
        "mcr.microsoft.com/oss/kubernetes-csi/blob-csi:v1.24.3"
      ],
      "repoDigests": [
        "sha256:6083fcb64d0efc7ddb88fc1dc487f20cd1ea2ca2bc81a5dffafecdf7e6225cee"
      ]
    },
    {
<<<<<<< HEAD
      "id": "sha256:179c4431a76ff38a8b129b89e0323aaeaca40a7b7b7de985afd941887225f8d5",
      "bytes": 97875093,
      "size": "93.3 MiB",
      "repoTags": [
        "mcr.microsoft.com/oss/kubernetes-csi/azurefile-csi:v1.28.12"
      ],
      "repoDigests": [
        "sha256:db138d893ec8198a71c60f260945e4b4a444c238ff007385546bf6d08e21650e"
      ]
    },
    {
      "id": "sha256:490c84e245483b4b040944114da9aabe5fc4a543b000b5400e0b5ce1dbf8899b",
      "bytes": 19240474,
      "size": "18.3 MiB",
      "repoTags": [
        "mcr.microsoft.com/oss/kubernetes/azure-cloud-node-manager:v1.29.11"
      ],
      "repoDigests": [
        "sha256:17888b0ebaec6735214b85d20bdcc8062f051bc27e835454e9ef89734d34aa4b"
      ]
    },
    {
      "id": "sha256:ff480d0f1623ed7a570926ffd0be587377de2a30a9407ff6e7b80bc20326cbae",
      "bytes": 148617406,
      "size": "141.7 MiB",
      "repoTags": [
        "mcr.microsoft.com/azuremonitor/containerinsights/ciprod/prometheus-collector/images:6.9.1-main-08-28-2024-f33aacb5-cfg"
      ],
      "repoDigests": [
        "sha256:c72ce5b551cb7c059d43ff7ed30dcfc0f2bc85f907e5f5edb0af5516a2b1045c"
=======
      "id": "sha256:771ad48bcac0ce6822a837dfced1427354847d97976a8d516b810f795bed919a",
      "bytes": 84612945,
      "size": "80.7 MiB",
      "repoTags": [
        "mcr.microsoft.com/containernetworking/azure-npm:v1.5.34"
      ],
      "repoDigests": [
        "sha256:390cb421bf1d5b6d0e30608edefb8faef5e3a6ced59f5a657f40c683c53e6d18"
      ]
    },
    {
      "id": "sha256:27bd14c2cc194421d1203a89ecd523dcb9aed20c0b05ca52a80e9e41c12729c5",
      "bytes": 59943661,
      "size": "57.2 MiB",
      "repoTags": [
        "mcr.microsoft.com/oss/kubernetes-csi/azuredisk-csi:v1.29.10"
      ],
      "repoDigests": [
        "sha256:b339817d5e87dee0de5213c4c24a3eb57cb29e7a7a43fc7f8ee879171c68b482"
      ]
    },
    {
      "id": "sha256:6d91c0abd16688aca686e0110bb80ea646a7462d8a0c22da90800b6922a4a148",
      "bytes": 116592786,
      "size": "111.2 MiB",
      "repoTags": [
        "mcr.microsoft.com/oss/kubernetes-csi/blob-csi:v1.23.9"
      ],
      "repoDigests": [
        "sha256:14cd059fa2ef80b9169a73e539b4c78bd76dc0468603b1200bb9ae775d80936a"
      ]
    },
    {
      "id": "sha256:65f355d4f1cd792dc4664738ed8e4a5257eb42796c7eddef2f46b436a0cf6cfa",
      "bytes": 19217719,
      "size": "18.3 MiB",
      "repoTags": [
        "mcr.microsoft.com/oss/kubernetes/azure-cloud-node-manager:v1.30.5"
      ],
      "repoDigests": [
        "sha256:16203c47820604328950e7b7bbf6fd103aec51e1c13c2a3689546e0ba6119b2c"
>>>>>>> 79d2559b
      ]
    },
    {
      "id": "sha256:dc3ca1a986c267c93689dda962c5f7ab4a6813c36fdb5f9a4b326cfd7f376b99",
      "bytes": 197466973,
      "size": "188.3 MiB",
      "repoTags": [
        "mcr.microsoft.com/oss/cilium/cilium:1.14.10-2"
      ],
      "repoDigests": [
        "sha256:2fd5c5b15adaabaf0e0ed792cb8030a2ec0e5c63ffaa8ef762fa15f3fd4d5639"
      ]
    },
    {
      "id": "sha256:83db71178785de3ebdfeeaac440654f7f90ce3d6184f332af94a40923dcd9f4d",
      "bytes": 58613580,
      "size": "55.9 MiB",
      "repoTags": [
<<<<<<< HEAD
        "mcr.microsoft.com/oss/kubernetes-csi/azuredisk-csi:v1.28.10"
      ],
      "repoDigests": [
        "sha256:27d9cbfe411a38cee217f22d7276e10f23fb72790cb2407db7a66b04c6adeda7"
=======
        "mcr.microsoft.com/containernetworking/azure-cni:v1.6.13"
      ],
      "repoDigests": [
        "sha256:cde4eebec2a877f44cd07df9077225f1684d5c0c25e2fd2817613eb96423f831"
>>>>>>> 79d2559b
      ]
    }
  ]
}<|MERGE_RESOLUTION|>--- conflicted
+++ resolved
@@ -3,7 +3,6 @@
   "imageVersion": "202501.12.0",
   "imageBom": [
     {
-<<<<<<< HEAD
       "id": "sha256:095e672c86597a4f4e5edf2fa2020e5ff1084d50de6155065d99980e2d8a7e59",
       "bytes": 13834635,
       "size": "13.2 MiB",
@@ -48,6 +47,435 @@
       ]
     },
     {
+      "id": "sha256:43834bcd11a3324afe0e06889499187279220d15e00713630bdf6d9ffe835bcc",
+      "bytes": 26284065,
+      "size": "25.1 MiB",
+      "repoTags": [
+        "mcr.microsoft.com/aks/msi/addon-token-adapter:master.221118.2"
+      ],
+      "repoDigests": [
+        "sha256:6fee210e78756207a3a32c105847c4a27fd02bcb3a458f99716484735a1b9831"
+      ]
+    },
+    {
+      "id": "sha256:ff480d0f1623ed7a570926ffd0be587377de2a30a9407ff6e7b80bc20326cbae",
+      "bytes": 148617406,
+      "size": "141.7 MiB",
+      "repoTags": [
+        "mcr.microsoft.com/azuremonitor/containerinsights/ciprod/prometheus-collector/images:6.9.1-main-08-28-2024-f33aacb5-cfg"
+      ],
+      "repoDigests": [
+        "sha256:c72ce5b551cb7c059d43ff7ed30dcfc0f2bc85f907e5f5edb0af5516a2b1045c"
+      ]
+    },
+    {
+      "id": "sha256:3b10a24bfcb97f51be472204145324730ee10850340a960e6371dcbfc2a9c06c",
+      "bytes": 76448448,
+      "size": "72.9 MiB",
+      "repoTags": [
+        "mcr.microsoft.com/containernetworking/azure-cni:v1.5.38"
+      ],
+      "repoDigests": [
+        "sha256:71ec4ef3ff95487b3f956034d464f1b5ece556022af6b5b351b0f7d2cad95316"
+      ]
+    },
+    {
+      "id": "sha256:9b6150195854c42bb4aaef168924952408b50b6ad6b52699aeb63f2cfa69f0f6",
+      "bytes": 59022296,
+      "size": "56.3 MiB",
+      "repoTags": [
+        "mcr.microsoft.com/oss/kubernetes-csi/azuredisk-csi:v1.28.11"
+      ],
+      "repoDigests": [
+        "sha256:95bbca5ab28f1a81d8a9ec0b6e74ead74519ce0c4c67a49a43d9c47d537cfa15"
+      ]
+    },
+    {
+      "id": "sha256:7a95bff966c95531f76720696ee3660722971eb6e0619a4fa87b258cbf213100",
+      "bytes": 57206404,
+      "size": "54.6 MiB",
+      "repoTags": [
+        "mcr.microsoft.com/oss/kubernetes-csi/secrets-store/driver:v1.4.5"
+      ],
+      "repoDigests": [
+        "sha256:eb6a7a499cc4aa47d4af72c6ad72b3122a257b97f5100dc4b693b180a2c11b6d"
+      ]
+    },
+    {
+      "id": "sha256:621b27ab5ca8a4e8dffe3e49192d81fc41a428549af1f46f2f0f57dc9acd7a92",
+      "bytes": 9343507,
+      "size": "8.9 MiB",
+      "repoTags": [
+        "mcr.microsoft.com/oss/kubernetes/apiserver-network-proxy/agent:v0.1.6-hotfix.20240116"
+      ],
+      "repoDigests": [
+        "sha256:5e04a0beccf65b4e70a25bc95e4706d4cf7e930cf827d0278336021315cf8934"
+      ]
+    },
+    {
+      "id": "sha256:65f355d4f1cd792dc4664738ed8e4a5257eb42796c7eddef2f46b436a0cf6cfa",
+      "bytes": 19217719,
+      "size": "18.3 MiB",
+      "repoTags": [
+        "mcr.microsoft.com/oss/kubernetes/azure-cloud-node-manager:v1.30.5"
+      ],
+      "repoDigests": [
+        "sha256:16203c47820604328950e7b7bbf6fd103aec51e1c13c2a3689546e0ba6119b2c"
+      ]
+    },
+    {
+      "id": "sha256:0511fd6109461448f0da0f8e305854e80301fbd5fa1684b16397c49e98b0a939",
+      "bytes": 89200475,
+      "size": "85.1 MiB",
+      "repoTags": [
+        "mcr.microsoft.com/oss/kubernetes/kube-proxy:v1.30.7"
+      ],
+      "repoDigests": [
+        "sha256:0f43277371f1e7c7ff48455d17c67f5b814d4fcc522aad9b271c4d54d3a992c7"
+      ]
+    },
+    {
+      "id": "sha256:9811a29e799328f66e13475aa77cab647bdbf53ee46745876946e2049888cc0d",
+      "bytes": 23965794,
+      "size": "22.9 MiB",
+      "repoTags": [
+        "mcr.microsoft.com/azure-policy/policy-kubernetes-webhook:1.8.0"
+      ],
+      "repoDigests": [
+        "sha256:927f8260a770f92d2231f8eafc0a9956ed00dbf5faef8ce5d01977c6c3da3023"
+      ]
+    },
+    {
+      "id": "sha256:12c22642cdad98d9e80c761e49382aecb711dbe1fd949bdf39c509ce2ae2e256",
+      "bytes": 37335388,
+      "size": "35.6 MiB",
+      "repoTags": [
+        "mcr.microsoft.com/azuremonitor/containerinsights/ciprod/prometheus-collector/images:6.9.1-main-08-28-2024-f33aacb5-targetallocator"
+      ],
+      "repoDigests": [
+        "sha256:4b96fc1b8801ca31f0a5a4cab6cc84852e7f77951a9b21b2b406586df5a56e19"
+      ]
+    },
+    {
+      "id": "sha256:dc3ca1a986c267c93689dda962c5f7ab4a6813c36fdb5f9a4b326cfd7f376b99",
+      "bytes": 197466973,
+      "size": "188.3 MiB",
+      "repoTags": [
+        "mcr.microsoft.com/oss/cilium/cilium:1.14.10-2"
+      ],
+      "repoDigests": [
+        "sha256:2fd5c5b15adaabaf0e0ed792cb8030a2ec0e5c63ffaa8ef762fa15f3fd4d5639"
+      ]
+    },
+    {
+      "id": "sha256:5f1add5a4a9be77da1d404422f586cb056700fb3e23041fe5b2e77ccc3295a77",
+      "bytes": 10595505,
+      "size": "10.1 MiB",
+      "repoTags": [
+        "mcr.microsoft.com/oss/kubernetes-csi/csi-node-driver-registrar:v2.10.1"
+      ],
+      "repoDigests": [
+        "sha256:b3bbd7a6171bff15eeefd137316fa16415aa6a4c817e5ec609662793093b3526"
+      ]
+    },
+    {
+      "id": "sha256:6a0cc0c37661688cc9cadc0ddc95c9e86e9b01e77388525f2913f8069f68094d",
+      "bytes": 95950685,
+      "size": "91.5 MiB",
+      "repoTags": [
+        "mcr.microsoft.com/oss/kubernetes/kube-proxy:v1.31.2"
+      ],
+      "repoDigests": [
+        "sha256:518118f09ab65efc1dc115fb94c9be0af7008dd46a9daa67449249217b0b9fbb"
+      ]
+    },
+    {
+      "id": "sha256:fe6810a3f542282a646ac9c6c8bd98166e6e2b89ded4061f6e8b6b00a66823ed",
+      "bytes": 95951197,
+      "size": "91.5 MiB",
+      "repoTags": [
+        "mcr.microsoft.com/oss/kubernetes/kube-proxy:v1.31.3"
+      ],
+      "repoDigests": [
+        "sha256:f4a9c8fce0e7b36f2be8a0a55021447b9ff5c65448e68148b2d6fb3419c2887d"
+      ]
+    },
+    {
+      "id": "sha256:a3bcd8ae6a8a44c969a7f3001e3eca42d6e86dd1765d7795bf24d63dc63a2a5f",
+      "bytes": 20322995,
+      "size": "19.4 MiB",
+      "repoTags": [
+        "mcr.microsoft.com/oss/v2/kubernetes/coredns:v1.9.4-2"
+      ],
+      "repoDigests": [
+        "sha256:3cf214841e9db74b9a33db416ab2fa8b8879d9572c1130499afd2f88e8ceefc2"
+      ]
+    },
+    {
+      "id": "sha256:265420f4f1c506639688571fb9938c6ba2e19cbdc0c06a9e63e6d338cf745e10",
+      "bytes": 64751076,
+      "size": "61.8 MiB",
+      "repoTags": [
+        "mcr.microsoft.com/oss/kubernetes-csi/azuredisk-csi:v1.30.4"
+      ],
+      "repoDigests": [
+        "sha256:3c40295531a3b9279f2ed0a6adca45832c02b362f8780f9b831c21b6101d22cd"
+      ]
+    },
+    {
+      "id": "sha256:c7c7fb983cf96ad2a7f9e152781cadc22217e72c93d1ec0b2e930bd3683a2237",
+      "bytes": 97441152,
+      "size": "92.9 MiB",
+      "repoTags": [
+        "mcr.microsoft.com/oss/kubernetes-csi/azurefile-csi:v1.29.9"
+      ],
+      "repoDigests": [
+        "sha256:543b4eedbeca474aebdff1aae6d92d8294d1d193c2376cc3d6e3a0e6da455898"
+      ]
+    },
+    {
+      "id": "sha256:8e0a92461c47f4f651312256da0c0230d536fa0905c713db2779c9fda83989ef",
+      "bytes": 119705650,
+      "size": "114.2 MiB",
+      "repoTags": [
+        "mcr.microsoft.com/oss/kubernetes-csi/blob-csi:v1.24.3"
+      ],
+      "repoDigests": [
+        "sha256:6083fcb64d0efc7ddb88fc1dc487f20cd1ea2ca2bc81a5dffafecdf7e6225cee"
+      ]
+    },
+    {
+      "id": "sha256:7b157a3fadcfb8da569bc67fa8f9ecf3a8e0544d1004c8b9e67e3b1fc268e520",
+      "bytes": 16060972,
+      "size": "15.3 MiB",
+      "repoTags": [
+        "mcr.microsoft.com/oss/kubernetes/azure-cloud-node-manager:v1.27.21"
+      ],
+      "repoDigests": [
+        "sha256:e4bc0d59696f4c9f76a3a7c7fabec7f3bcd6b3845759bfc28f43817ab149c698"
+      ]
+    },
+    {
+      "id": "sha256:9d749cee564ca9661b9b3f19a15d0fe56c492794d8242d99547e0bade809c797",
+      "bytes": 18882760,
+      "size": "18.0 MiB",
+      "repoTags": [
+        "mcr.microsoft.com/oss/kubernetes/azure-cloud-node-manager:v1.29.9"
+      ],
+      "repoDigests": [
+        "sha256:175d52f1d48d1b947823974166bcdd403c0644c5bca6f7275a3087d29fe8f36d"
+      ]
+    },
+    {
+      "id": "sha256:3ba300dd46836b0cd2347a71bb509da367d8618e244b956ec0adabb40ccc9fbd",
+      "bytes": 84482908,
+      "size": "80.6 MiB",
+      "repoTags": [
+        "mcr.microsoft.com/oss/kubernetes/kube-proxy:v1.27.101-akslts"
+      ],
+      "repoDigests": [
+        "sha256:bea5300268f89a202e60d6fa420859f643d3cd859bf90301bca4c4ec4c667690"
+      ]
+    },
+    {
+      "id": "sha256:1b4619c57c3976fbbff3f18ca2b7d6eb30c85531f39c431a4cde81e064cf1b67",
+      "bytes": 40013144,
+      "size": "38.2 MiB",
+      "repoTags": [
+        "mcr.microsoft.com/oss/open-policy-agent/gatekeeper:v3.17.1"
+      ],
+      "repoDigests": [
+        "sha256:753298ef2c3555bc7617423d2e314b593f149494c17c71a2a6acdac4519468c2"
+      ]
+    },
+    {
+      "id": "sha256:dd042b7a38a487b912e918e8583edcd46f9d09297b7ecdd3e335e7e2f47016c9",
+      "bytes": 37352248,
+      "size": "35.6 MiB",
+      "repoTags": [
+        "mcr.microsoft.com/azuremonitor/containerinsights/ciprod/prometheus-collector/images:6.10.0-main-09-16-2024-85a71678-targetallocator"
+      ],
+      "repoDigests": [
+        "sha256:98f3f2eb8ebfdcabcb9fe22bda0d1198edac4ef620d2fe98682aeaee55305f0a"
+      ]
+    },
+    {
+      "id": "sha256:2d3da806d622ba12c200058e2b7a2a98ee4ee5367ff14ac39eb0b5ff2e0c8872",
+      "bytes": 67644684,
+      "size": "64.5 MiB",
+      "repoTags": [
+        "mcr.microsoft.com/containernetworking/cni-dropgz:v0.0.20"
+      ],
+      "repoDigests": [
+        "sha256:017badca5a13c0e30fdf0615ce0b685a9fe84da663ae1b7127ccb1cd8ef5ed63"
+      ]
+    },
+    {
+      "id": "sha256:1e1339147d64f03fe44cbc4a7dad059b7f14ec0b21fe5c92ad6d9fdaa69b7bb4",
+      "bytes": 12902788,
+      "size": "12.3 MiB",
+      "repoTags": [
+        "mcr.microsoft.com/oss/kubernetes-csi/csi-node-driver-registrar:v2.11.1"
+      ],
+      "repoDigests": [
+        "sha256:27a7a7ebd0f4b6d4a4cd56d9c96d27288a7b223b4feacee3b7fcf5be3c2ec63a"
+      ]
+    },
+    {
+      "id": "sha256:3e3fb14af9a8eeb117a7ae70101a624c5f801dc7b1c79e50b377a369c204c8a7",
+      "bytes": 89200475,
+      "size": "85.1 MiB",
+      "repoTags": [
+        "mcr.microsoft.com/oss/kubernetes/kube-proxy:v1.30.6"
+      ],
+      "repoDigests": [
+        "sha256:b890caca55fd466f87298260fa57dc8717114cef61d174feb3a0d77af5412342"
+      ]
+    },
+    {
+      "id": "sha256:f782f9829187f0fb1b406cf10b73e46d774dbc2829efaf761ce22f255e199942",
+      "bytes": 19551302,
+      "size": "18.6 MiB",
+      "repoTags": [
+        "mcr.microsoft.com/oss/kubernetes/azure-cloud-node-manager:v1.30.7"
+      ],
+      "repoDigests": [
+        "sha256:f18feb78e36eef88f0e23d98d798476d2bf6837de11892fe118ab043afdcd497"
+      ]
+    },
+    {
+      "id": "sha256:284855d8f14a6a747f265a71e50edbb95afe41161f6dd4a2b60ff3426213b41b",
+      "bytes": 148662077,
+      "size": "141.8 MiB",
+      "repoTags": [
+        "mcr.microsoft.com/azuremonitor/containerinsights/ciprod/prometheus-collector/images:6.10.0-main-09-16-2024-85a71678-cfg"
+      ],
+      "repoDigests": [
+        "sha256:432d3d663dbf262e6a377c20fb2b92fe382e388e2a95b1b7c65c7d73ac3cf4c9"
+      ]
+    },
+    {
+      "id": "sha256:82f61ef9529944844afd25d0db19c62bf819b13a29680a8a37a397f317b153fd",
+      "bytes": 51122202,
+      "size": "48.8 MiB",
+      "repoTags": [
+        "mcr.microsoft.com/containernetworking/azure-cni:v1.4.56"
+      ],
+      "repoDigests": [
+        "sha256:251f03bbd5075a1461094c975df2777e459f974be19757726a2223135b9cb2e3"
+      ]
+    },
+    {
+      "id": "sha256:34ef90f733df7913afc1db96703fb496e03d4b7f4be64e9adf431a0541b3d1fa",
+      "bytes": 97439461,
+      "size": "92.9 MiB",
+      "repoTags": [
+        "mcr.microsoft.com/oss/kubernetes-csi/azurefile-csi:v1.29.8"
+      ],
+      "repoDigests": [
+        "sha256:0bbd5d42789eb0dfdc27e81f8eb1796a451a67b85f504200ddeebe487c6fabcd"
+      ]
+    },
+    {
+      "id": "sha256:4c58768735ca569e8639a8ca13b342d704974971fa90f085fdda3c53c30981d9",
+      "bytes": 97991102,
+      "size": "93.5 MiB",
+      "repoTags": [
+        "mcr.microsoft.com/oss/kubernetes-csi/azurefile-csi:v1.31.0"
+      ],
+      "repoDigests": [
+        "sha256:1daa8a30a600b61e2a65dfb96750449e27bd5a5873a92c09ad7a51c899b7be5e"
+      ]
+    },
+    {
+      "id": "sha256:be33fca488d2dbfc4ff241379585656730cc8ffb5ea3dc0b2e61bd8015010177",
+      "bytes": 119554946,
+      "size": "114.0 MiB",
+      "repoTags": [
+        "mcr.microsoft.com/oss/kubernetes-csi/blob-csi:v1.23.7"
+      ],
+      "repoDigests": [
+        "sha256:effbb32afe340ef957f4f158b46caf7743e2779e9f5e35bc87b8feead181b2e6"
+      ]
+    },
+    {
+      "id": "sha256:acaf08297747194847446cdeca8ac94f8f45f1a54a9d27d31b8647de29e61779",
+      "bytes": 116741166,
+      "size": "111.3 MiB",
+      "repoTags": [
+        "mcr.microsoft.com/oss/kubernetes-csi/blob-csi:v1.24.5"
+      ],
+      "repoDigests": [
+        "sha256:6c0c5e32e29451c511093dcdfa14f915b2ab114d73347aef39067a67488f36a6"
+      ]
+    },
+    {
+      "id": "sha256:01fe18a55f1872e80f5258f079fbb906416a470fbe8595a4e2742166578e1f2b",
+      "bytes": 16543939,
+      "size": "15.8 MiB",
+      "repoTags": [
+        "mcr.microsoft.com/oss/kubernetes/azure-cloud-node-manager:v1.28.13"
+      ],
+      "repoDigests": [
+        "sha256:525ca9c8a44bbdfa9acc0a417776bb822a1bbdaaf27d9776b8dcf5b3519c346a"
+      ]
+    },
+    {
+      "id": "sha256:3ab5be966bfa71b4a085e56166ded78858aca15f54cb722dae3fed6025db930b",
+      "bytes": 22959815,
+      "size": "21.9 MiB",
+      "repoTags": [
+        "mcr.microsoft.com/oss/v2/kubernetes/coredns:v1.11.3-2"
+      ],
+      "repoDigests": [
+        "sha256:bd0695a8d9e39a1eaf103f113c5102ace89c2345113c9c06dc0b6c8c259c1730"
+      ]
+    },
+    {
+      "id": "sha256:5e0a2f50ebf18f74e6dd3230fca87a5f7204d63609fb6f13ecc3b96e3c47131c",
+      "bytes": 59580969,
+      "size": "56.8 MiB",
+      "repoTags": [
+        "mcr.microsoft.com/oss/kubernetes-csi/azuredisk-csi:v1.29.9"
+      ],
+      "repoDigests": [
+        "sha256:8126f16439568fc4ef2aad95554d1518c99d10040ced3e459825d90d463309e5"
+      ]
+    },
+    {
+      "id": "sha256:755086e81e4cc9cc07262e6ccfa560f70afed42ca6d5d81acb780cd4de20df07",
+      "bytes": 27581286,
+      "size": "26.3 MiB",
+      "repoTags": [
+        "mcr.microsoft.com/azure-policy/policy-kubernetes-addon-prod:1.8.0"
+      ],
+      "repoDigests": [
+        "sha256:74bbe90c0a01c1825b58e7cf4cb724fcf7e0f6701ff7fcd2ae753184a2f0c6a0"
+      ]
+    },
+    {
+      "id": "sha256:f93a432c296f3816d9e189068051f8913d7fa8b0c6307a4bf2381d7c799e03b0",
+      "bytes": 29372360,
+      "size": "28.0 MiB",
+      "repoTags": [
+        "mcr.microsoft.com/azure-policy/policy-kubernetes-addon-prod:1.9.1"
+      ],
+      "repoDigests": [
+        "sha256:9a631466f83c3f48a846ff0810e6334b2ba3876f688806332f0b47c1521190ba"
+      ]
+    },
+    {
+      "id": "sha256:06365067a30126e3202d7ba6712f3133de765c67f8bd5a5de6499938b9871001",
+      "bytes": 205615344,
+      "size": "196.1 MiB",
+      "repoTags": [
+        "mcr.microsoft.com/azuremonitor/containerinsights/ciprod:3.1.24"
+      ],
+      "repoDigests": [
+        "sha256:b0c39ad3a8cb045f104a18218a6eece31020213f4bb04f192b9aad9f75f1779f"
+      ]
+    },
+    {
       "id": "sha256:aa63fc4a9d0f3374eedd3b3eac060da67685bc115421861f58fb7abede51cc19",
       "bytes": 164810604,
       "size": "157.2 MiB",
@@ -222,15 +650,633 @@
       ],
       "repoDigests": [
         "sha256:a414de81d6976fc96a97d9e5c79781ed3a7691a4cbbf29733cfc52a737c79c3d"
-=======
-      "id": "sha256:7ae16063429ac281553f2ab21d748f45b8446dec829934b6423283e3c8029e46",
-      "bytes": 87496541,
-      "size": "83.4 MiB",
-      "repoTags": [
-        "mcr.microsoft.com/oss/kubernetes/kube-proxy:v1.29.10"
-      ],
-      "repoDigests": [
-        "sha256:e3492db8acd5c16ea15c3da7d0545f47255313d9ae898adcbdfd8402b4190d3c"
+      ]
+    },
+    {
+      "id": "sha256:82f61ef9529944844afd25d0db19c62bf819b13a29680a8a37a397f317b153fd",
+      "bytes": 51122202,
+      "size": "48.8 MiB",
+      "repoTags": [
+        "mcr.microsoft.com/containernetworking/azure-cni:v1.4.56"
+      ],
+      "repoDigests": [
+        "sha256:251f03bbd5075a1461094c975df2777e459f974be19757726a2223135b9cb2e3"
+      ]
+    },
+    {
+      "id": "sha256:d5802492b1d67ca69489a0aeefaf061c8e817f73fe5627c79bd014e09fc6173c",
+      "bytes": 100450449,
+      "size": "95.8 MiB",
+      "repoTags": [
+        "mcr.microsoft.com/oss/kubernetes-csi/azurefile-csi:v1.30.5"
+      ],
+      "repoDigests": [
+        "sha256:f44180bbeb14b08571f2858f1fdedfbbcff5600c6d6e34ec430c11d62400c153"
+      ]
+    },
+    {
+      "id": "sha256:1e1339147d64f03fe44cbc4a7dad059b7f14ec0b21fe5c92ad6d9fdaa69b7bb4",
+      "bytes": 12902788,
+      "size": "12.3 MiB",
+      "repoTags": [
+        "mcr.microsoft.com/oss/kubernetes-csi/csi-node-driver-registrar:v2.11.1"
+      ],
+      "repoDigests": [
+        "sha256:27a7a7ebd0f4b6d4a4cd56d9c96d27288a7b223b4feacee3b7fcf5be3c2ec63a"
+      ]
+    },
+    {
+      "id": "sha256:9d749cee564ca9661b9b3f19a15d0fe56c492794d8242d99547e0bade809c797",
+      "bytes": 18882760,
+      "size": "18.0 MiB",
+      "repoTags": [
+        "mcr.microsoft.com/oss/kubernetes/azure-cloud-node-manager:v1.29.9"
+      ],
+      "repoDigests": [
+        "sha256:175d52f1d48d1b947823974166bcdd403c0644c5bca6f7275a3087d29fe8f36d"
+      ]
+    },
+    {
+      "id": "sha256:3e3fb14af9a8eeb117a7ae70101a624c5f801dc7b1c79e50b377a369c204c8a7",
+      "bytes": 89200475,
+      "size": "85.1 MiB",
+      "repoTags": [
+        "mcr.microsoft.com/oss/kubernetes/kube-proxy:v1.30.6"
+      ],
+      "repoDigests": [
+        "sha256:b890caca55fd466f87298260fa57dc8717114cef61d174feb3a0d77af5412342"
+      ]
+    },
+    {
+      "id": "sha256:fe6810a3f542282a646ac9c6c8bd98166e6e2b89ded4061f6e8b6b00a66823ed",
+      "bytes": 95951197,
+      "size": "91.5 MiB",
+      "repoTags": [
+        "mcr.microsoft.com/oss/kubernetes/kube-proxy:v1.31.3"
+      ],
+      "repoDigests": [
+        "sha256:f4a9c8fce0e7b36f2be8a0a55021447b9ff5c65448e68148b2d6fb3419c2887d"
+      ]
+    },
+    {
+      "id": "sha256:a4ac7f77abf76cd4ce15bf803260423338883b78b3be848c07ea5a7a157612ba",
+      "bytes": 75103670,
+      "size": "71.6 MiB",
+      "repoTags": [
+        "mcr.microsoft.com/containernetworking/azure-cni:v1.5.35"
+      ],
+      "repoDigests": [
+        "sha256:a69e900899bef0e71d240503ef07ccb0f5e85b5eb25bb9f52212a3f2c31ab63b"
+      ]
+    },
+    {
+      "id": "sha256:08e52795b48287e0368327c79234598a0e4b0fa79e0a0d8b6c63e6c2b84c1d57",
+      "bytes": 77995595,
+      "size": "74.4 MiB",
+      "repoTags": [
+        "mcr.microsoft.com/containernetworking/azure-cni:v1.6.7"
+      ],
+      "repoDigests": [
+        "sha256:b93f37c77f4df0c2ba8f8d208d4e482d27308627a81fe6fc152f7cdeb2750fdd"
+      ]
+    },
+    {
+      "id": "sha256:2d663d6915e4bacdc7cf7711488614ab657e84130d19fa2830fe10fbb92f8439",
+      "bytes": 58188215,
+      "size": "55.5 MiB",
+      "repoTags": [
+        "mcr.microsoft.com/containernetworking/azure-cns:v1.6.7"
+      ],
+      "repoDigests": [
+        "sha256:25b049c18dfdddb5bf1326af1632b0fc845d3a9614bcdeffe30ef6c9e3aecf86"
+      ]
+    },
+    {
+      "id": "sha256:a84557f17009e4ed32ed3fd068a8573f698b3bf5e412a0b5bc01c8f375ee028c",
+      "bytes": 162365775,
+      "size": "154.8 MiB",
+      "repoTags": [
+        "mcr.microsoft.com/containernetworking/azure-cns:v1.5.35"
+      ],
+      "repoDigests": [
+        "sha256:ac90bb442344ffe0a5c023bc1eab12d577cca16051d9e5ece14871b0c987d85c"
+      ]
+    },
+    {
+      "id": "sha256:a7b922e657df1920399ef7e3e2f02e9f83b5429307618761737b68f76653f81f",
+      "bytes": 189765665,
+      "size": "181.0 MiB",
+      "repoTags": [
+        "mcr.microsoft.com/oss/kubernetes/kube-proxy:v1.30.7"
+      ],
+      "repoDigests": [
+        "sha256:0f43277371f1e7c7ff48455d17c67f5b814d4fcc522aad9b271c4d54d3a992c7"
+      ]
+    },
+    {
+      "id": "sha256:8bb7e0cc86973ba110efa8e90b3f1f322959e680fa8d421020b3974c68ac31db",
+      "bytes": 62886060,
+      "size": "60.0 MiB",
+      "repoTags": [
+        "mcr.microsoft.com/oss/kubernetes-csi/azuredisk-csi:v1.30.5"
+      ],
+      "repoDigests": [
+        "sha256:232246480a1eed41ba7f0d65d038412af7da9c6dc3fe6ebc613593c4df96c939"
+      ]
+    },
+    {
+      "id": "sha256:df1c7c96427885d9914a7bd46c8eb0a19233d0ffa6fe284435a9f321602d2974",
+      "bytes": 63083449,
+      "size": "60.2 MiB",
+      "repoTags": [
+        "mcr.microsoft.com/oss/kubernetes-csi/azuredisk-csi:v1.31.0"
+      ],
+      "repoDigests": [
+        "sha256:75e94bd636a41b22a682c5f8d0de5f2d9e4e302517a037cd9e4340406a0dfbfa"
+      ]
+    },
+    {
+      "id": "sha256:acaf08297747194847446cdeca8ac94f8f45f1a54a9d27d31b8647de29e61779",
+      "bytes": 116741166,
+      "size": "111.3 MiB",
+      "repoTags": [
+        "mcr.microsoft.com/oss/kubernetes-csi/blob-csi:v1.24.5"
+      ],
+      "repoDigests": [
+        "sha256:6c0c5e32e29451c511093dcdfa14f915b2ab114d73347aef39067a67488f36a6"
+      ]
+    },
+    {
+      "id": "sha256:9b8ebe2344e66fd23cccc6793322203126184eaa9b02de4d27a2ef7dea6de158",
+      "bytes": 25810164,
+      "size": "24.6 MiB",
+      "repoTags": [
+        "mcr.microsoft.com/azure-policy/policy-kubernetes-webhook:1.9.1"
+      ],
+      "repoDigests": [
+        "sha256:a888ac7d41f36e6d6df82812c46887be9a7aa1811bda5180d5825260ca0d45e5"
+      ]
+    },
+    {
+      "id": "sha256:dd042b7a38a487b912e918e8583edcd46f9d09297b7ecdd3e335e7e2f47016c9",
+      "bytes": 37352248,
+      "size": "35.6 MiB",
+      "repoTags": [
+        "mcr.microsoft.com/azuremonitor/containerinsights/ciprod/prometheus-collector/images:6.10.0-main-09-16-2024-85a71678-targetallocator"
+      ],
+      "repoDigests": [
+        "sha256:98f3f2eb8ebfdcabcb9fe22bda0d1198edac4ef620d2fe98682aeaee55305f0a"
+      ]
+    },
+    {
+      "id": "sha256:12c22642cdad98d9e80c761e49382aecb711dbe1fd949bdf39c509ce2ae2e256",
+      "bytes": 37335388,
+      "size": "35.6 MiB",
+      "repoTags": [
+        "mcr.microsoft.com/azuremonitor/containerinsights/ciprod/prometheus-collector/images:6.9.1-main-08-28-2024-f33aacb5-targetallocator"
+      ],
+      "repoDigests": [
+        "sha256:4b96fc1b8801ca31f0a5a4cab6cc84852e7f77951a9b21b2b406586df5a56e19"
+      ]
+    },
+    {
+      "id": "sha256:7549d8fa66b45ca0e4e4e1a77aaa138f748324a6e5e26bfef0074224d821d78c",
+      "bytes": 10027228,
+      "size": "9.6 MiB",
+      "repoTags": [
+        "mcr.microsoft.com/oss/kubernetes/apiserver-network-proxy/agent:v0.30.3-hotfix.20240819"
+      ],
+      "repoDigests": [
+        "sha256:d58bcadc0a5c54a5be409f3473be0dd5639b111c8a9a7dd1827c8f77d76945e4"
+      ]
+    },
+    {
+      "id": "sha256:7b157a3fadcfb8da569bc67fa8f9ecf3a8e0544d1004c8b9e67e3b1fc268e520",
+      "bytes": 16060972,
+      "size": "15.3 MiB",
+      "repoTags": [
+        "mcr.microsoft.com/oss/kubernetes/azure-cloud-node-manager:v1.27.21"
+      ],
+      "repoDigests": [
+        "sha256:e4bc0d59696f4c9f76a3a7c7fabec7f3bcd6b3845759bfc28f43817ab149c698"
+      ]
+    },
+    {
+      "id": "sha256:755086e81e4cc9cc07262e6ccfa560f70afed42ca6d5d81acb780cd4de20df07",
+      "bytes": 27581286,
+      "size": "26.3 MiB",
+      "repoTags": [
+        "mcr.microsoft.com/azure-policy/policy-kubernetes-addon-prod:1.8.0"
+      ],
+      "repoDigests": [
+        "sha256:74bbe90c0a01c1825b58e7cf4cb724fcf7e0f6701ff7fcd2ae753184a2f0c6a0"
+      ]
+    },
+    {
+      "id": "sha256:1b4619c57c3976fbbff3f18ca2b7d6eb30c85531f39c431a4cde81e064cf1b67",
+      "bytes": 40013144,
+      "size": "38.2 MiB",
+      "repoTags": [
+        "mcr.microsoft.com/oss/open-policy-agent/gatekeeper:v3.17.1"
+      ],
+      "repoDigests": [
+        "sha256:753298ef2c3555bc7617423d2e314b593f149494c17c71a2a6acdac4519468c2"
+      ]
+    },
+    {
+      "id": "sha256:7a95bff966c95531f76720696ee3660722971eb6e0619a4fa87b258cbf213100",
+      "bytes": 57206404,
+      "size": "54.6 MiB",
+      "repoTags": [
+        "mcr.microsoft.com/oss/kubernetes-csi/secrets-store/driver:v1.4.5"
+      ],
+      "repoDigests": [
+        "sha256:eb6a7a499cc4aa47d4af72c6ad72b3122a257b97f5100dc4b693b180a2c11b6d"
+      ]
+    },
+    {
+      "id": "sha256:9763db6ca957afb0eb9b0ccddf01d5037a5aa29c1149907c66aca1d596adbc13",
+      "bytes": 86315869,
+      "size": "82.3 MiB",
+      "repoTags": [
+        "mcr.microsoft.com/oss/kubernetes/kube-proxy:v1.28.14"
+      ],
+      "repoDigests": [
+        "sha256:69b6c37b56b8eeabc2f49f47d78830ac55703d5af0d173a9ed5369e490b6c8eb"
+      ]
+    },
+    {
+      "id": "sha256:6a0cc0c37661688cc9cadc0ddc95c9e86e9b01e77388525f2913f8069f68094d",
+      "bytes": 95950685,
+      "size": "91.5 MiB",
+      "repoTags": [
+        "mcr.microsoft.com/oss/kubernetes/kube-proxy:v1.31.2"
+      ],
+      "repoDigests": [
+        "sha256:518118f09ab65efc1dc115fb94c9be0af7008dd46a9daa67449249217b0b9fbb"
+      ]
+    },
+    {
+      "id": "sha256:a3bcd8ae6a8a44c969a7f3001e3eca42d6e86dd1765d7795bf24d63dc63a2a5f",
+      "bytes": 20322995,
+      "size": "19.4 MiB",
+      "repoTags": [
+        "mcr.microsoft.com/oss/v2/kubernetes/coredns:v1.9.4-2"
+      ],
+      "repoDigests": [
+        "sha256:3cf214841e9db74b9a33db416ab2fa8b8879d9572c1130499afd2f88e8ceefc2"
+      ]
+    },
+    {
+      "id": "sha256:1e1d69bcfb102977119217caaa6bf00d0a5a5cd3cf85ad881032d33f638c6785",
+      "bytes": 14623251,
+      "size": "13.9 MiB",
+      "repoTags": [
+        "mcr.microsoft.com/aks/ip-masq-agent-v2:v0.1.13"
+      ],
+      "repoDigests": [
+        "sha256:10dc32d786b63e881cb00be48184cc7824c519fcebea5a16cb5a71ccbcfa8107"
+      ]
+    },
+    {
+      "id": "sha256:4c58768735ca569e8639a8ca13b342d704974971fa90f085fdda3c53c30981d9",
+      "bytes": 97991102,
+      "size": "93.5 MiB",
+      "repoTags": [
+        "mcr.microsoft.com/oss/kubernetes-csi/azurefile-csi:v1.31.0"
+      ],
+      "repoDigests": [
+        "sha256:1daa8a30a600b61e2a65dfb96750449e27bd5a5873a92c09ad7a51c899b7be5e"
+      ]
+    },
+    {
+      "id": "sha256:be33fca488d2dbfc4ff241379585656730cc8ffb5ea3dc0b2e61bd8015010177",
+      "bytes": 119554946,
+      "size": "114.0 MiB",
+      "repoTags": [
+        "mcr.microsoft.com/oss/kubernetes-csi/blob-csi:v1.23.7"
+      ],
+      "repoDigests": [
+        "sha256:effbb32afe340ef957f4f158b46caf7743e2779e9f5e35bc87b8feead181b2e6"
+      ]
+    },
+    {
+      "id": "sha256:4583e57c4eb7b2ce7f380c846e0c638214d6f69f37644a0c1a1443ef8169d143",
+      "bytes": 15952653,
+      "size": "15.2 MiB",
+      "repoTags": [
+        "mcr.microsoft.com/oss/kubernetes/azure-cloud-node-manager:v1.27.20"
+      ],
+      "repoDigests": [
+        "sha256:c2fd42b67264d8b869a357fb53f3dabba8566b5278de939583f5071064b2f332"
+      ]
+    },
+    {
+      "id": "sha256:5f1add5a4a9be77da1d404422f586cb056700fb3e23041fe5b2e77ccc3295a77",
+      "bytes": 10595505,
+      "size": "10.1 MiB",
+      "repoTags": [
+        "mcr.microsoft.com/oss/kubernetes-csi/csi-node-driver-registrar:v2.10.1"
+      ],
+      "repoDigests": [
+        "sha256:b3bbd7a6171bff15eeefd137316fa16415aa6a4c817e5ec609662793093b3526"
+      ]
+    },
+    {
+      "id": "sha256:6a0cc0c37661688cc9cadc0ddc95c9e86e9b01e77388525f2913f8069f68094d",
+      "bytes": 95950685,
+      "size": "91.5 MiB",
+      "repoTags": [
+        "mcr.microsoft.com/oss/kubernetes/kube-proxy:v1.31.2"
+      ],
+      "repoDigests": [
+        "sha256:518118f09ab65efc1dc115fb94c9be0af7008dd46a9daa67449249217b0b9fbb"
+      ]
+    },
+    {
+      "id": "sha256:fe6810a3f542282a646ac9c6c8bd98166e6e2b89ded4061f6e8b6b00a66823ed",
+      "bytes": 95951197,
+      "size": "91.5 MiB",
+      "repoTags": [
+        "mcr.microsoft.com/oss/kubernetes/kube-proxy:v1.31.3"
+      ],
+      "repoDigests": [
+        "sha256:f4a9c8fce0e7b36f2be8a0a55021447b9ff5c65448e68148b2d6fb3419c2887d"
+      ]
+    },
+    {
+      "id": "sha256:a3bcd8ae6a8a44c969a7f3001e3eca42d6e86dd1765d7795bf24d63dc63a2a5f",
+      "bytes": 20322995,
+      "size": "19.4 MiB",
+      "repoTags": [
+        "mcr.microsoft.com/oss/v2/kubernetes/coredns:v1.9.4-2"
+      ],
+      "repoDigests": [
+        "sha256:3cf214841e9db74b9a33db416ab2fa8b8879d9572c1130499afd2f88e8ceefc2"
+      ]
+    },
+    {
+      "id": "sha256:265420f4f1c506639688571fb9938c6ba2e19cbdc0c06a9e63e6d338cf745e10",
+      "bytes": 64751076,
+      "size": "61.8 MiB",
+      "repoTags": [
+        "mcr.microsoft.com/oss/kubernetes-csi/azuredisk-csi:v1.30.4"
+      ],
+      "repoDigests": [
+        "sha256:3c40295531a3b9279f2ed0a6adca45832c02b362f8780f9b831c21b6101d22cd"
+      ]
+    },
+    {
+      "id": "sha256:c7c7fb983cf96ad2a7f9e152781cadc22217e72c93d1ec0b2e930bd3683a2237",
+      "bytes": 97441152,
+      "size": "92.9 MiB",
+      "repoTags": [
+        "mcr.microsoft.com/oss/kubernetes-csi/azurefile-csi:v1.29.9"
+      ],
+      "repoDigests": [
+        "sha256:543b4eedbeca474aebdff1aae6d92d8294d1d193c2376cc3d6e3a0e6da455898"
+      ]
+    },
+    {
+      "id": "sha256:8e0a92461c47f4f651312256da0c0230d536fa0905c713db2779c9fda83989ef",
+      "bytes": 119705650,
+      "size": "114.2 MiB",
+      "repoTags": [
+        "mcr.microsoft.com/oss/kubernetes-csi/blob-csi:v1.24.3"
+      ],
+      "repoDigests": [
+        "sha256:6083fcb64d0efc7ddb88fc1dc487f20cd1ea2ca2bc81a5dffafecdf7e6225cee"
+      ]
+    },
+    {
+      "id": "sha256:7b157a3fadcfb8da569bc67fa8f9ecf3a8e0544d1004c8b9e67e3b1fc268e520",
+      "bytes": 16060972,
+      "size": "15.3 MiB",
+      "repoTags": [
+        "mcr.microsoft.com/oss/kubernetes/azure-cloud-node-manager:v1.27.21"
+      ],
+      "repoDigests": [
+        "sha256:e4bc0d59696f4c9f76a3a7c7fabec7f3bcd6b3845759bfc28f43817ab149c698"
+      ]
+    },
+    {
+      "id": "sha256:9d749cee564ca9661b9b3f19a15d0fe56c492794d8242d99547e0bade809c797",
+      "bytes": 18882760,
+      "size": "18.0 MiB",
+      "repoTags": [
+        "mcr.microsoft.com/oss/kubernetes/azure-cloud-node-manager:v1.29.9"
+      ],
+      "repoDigests": [
+        "sha256:175d52f1d48d1b947823974166bcdd403c0644c5bca6f7275a3087d29fe8f36d"
+      ]
+    },
+    {
+      "id": "sha256:3ba300dd46836b0cd2347a71bb509da367d8618e244b956ec0adabb40ccc9fbd",
+      "bytes": 84482908,
+      "size": "80.6 MiB",
+      "repoTags": [
+        "mcr.microsoft.com/oss/kubernetes/kube-proxy:v1.27.101-akslts"
+      ],
+      "repoDigests": [
+        "sha256:bea5300268f89a202e60d6fa420859f643d3cd859bf90301bca4c4ec4c667690"
+      ]
+    },
+    {
+      "id": "sha256:9763db6ca957afb0eb9b0ccddf01d5037a5aa29c1149907c66aca1d596adbc13",
+      "bytes": 86315869,
+      "size": "82.3 MiB",
+      "repoTags": [
+        "mcr.microsoft.com/oss/kubernetes/kube-proxy:v1.28.14"
+      ],
+      "repoDigests": [
+        "sha256:69b6c37b56b8eeabc2f49f47d78830ac55703d5af0d173a9ed5369e490b6c8eb"
+      ]
+    },
+    {
+      "id": "sha256:dc3ca1a986c267c93689dda962c5f7ab4a6813c36fdb5f9a4b326cfd7f376b99",
+      "bytes": 197466973,
+      "size": "188.3 MiB",
+      "repoTags": [
+        "mcr.microsoft.com/oss/cilium/cilium:1.14.10-2"
+      ],
+      "repoDigests": [
+        "sha256:2fd5c5b15adaabaf0e0ed792cb8030a2ec0e5c63ffaa8ef762fa15f3fd4d5639"
+      ]
+    },
+    {
+      "id": "sha256:284c4573544a94ff312aedbd81291bfe1c1409bd95d952078a5193b68759e4b4",
+      "bytes": 13202583,
+      "size": "12.6 MiB",
+      "repoTags": [
+        "mcr.microsoft.com/oss/kubernetes-csi/csi-node-driver-registrar:v2.12.0"
+      ],
+      "repoDigests": [
+        "sha256:8b470340c23ebac3d182d2c3cf07c46983f8c4cdf08d0907e2b780339d506dfd"
+      ]
+    },
+    {
+      "id": "sha256:7549d8fa66b45ca0e4e4e1a77aaa138f748324a6e5e26bfef0074224d821d78c",
+      "bytes": 10027228,
+      "size": "9.6 MiB",
+      "repoTags": [
+        "mcr.microsoft.com/oss/kubernetes/apiserver-network-proxy/agent:v0.30.3-hotfix.20240819"
+      ],
+      "repoDigests": [
+        "sha256:d58bcadc0a5c54a5be409f3473be0dd5639b111c8a9a7dd1827c8f77d76945e4"
+      ]
+    },
+    {
+      "id": "sha256:f93a432c296f3816d9e189068051f8913d7fa8b0c6307a4bf2381d7c799e03b0",
+      "bytes": 29372360,
+      "size": "28.0 MiB",
+      "repoTags": [
+        "mcr.microsoft.com/azure-policy/policy-kubernetes-addon-prod:1.9.1"
+      ],
+      "repoDigests": [
+        "sha256:9a631466f83c3f48a846ff0810e6334b2ba3876f688806332f0b47c1521190ba"
+      ]
+    },
+    {
+      "id": "sha256:83db71178785de3ebdfeeaac440654f7f90ce3d6184f332af94a40923dcd9f4d",
+      "bytes": 58613580,
+      "size": "55.9 MiB",
+      "repoTags": [
+        "mcr.microsoft.com/oss/kubernetes-csi/azuredisk-csi:v1.28.10"
+      ],
+      "repoDigests": [
+        "sha256:27d9cbfe411a38cee217f22d7276e10f23fb72790cb2407db7a66b04c6adeda7"
+      ]
+    },
+    {
+      "id": "sha256:1e1339147d64f03fe44cbc4a7dad059b7f14ec0b21fe5c92ad6d9fdaa69b7bb4",
+      "bytes": 12902788,
+      "size": "12.3 MiB",
+      "repoTags": [
+        "mcr.microsoft.com/oss/kubernetes-csi/csi-node-driver-registrar:v2.11.1"
+      ],
+      "repoDigests": [
+        "sha256:27a7a7ebd0f4b6d4a4cd56d9c96d27288a7b223b4feacee3b7fcf5be3c2ec63a"
+      ]
+    },
+    {
+      "id": "sha256:d6b7e6450787b67026c2c6832889166814940a06d35d09496a3875addb88d0fe",
+      "bytes": 12855608,
+      "size": "12.3 MiB",
+      "repoTags": [
+        "mcr.microsoft.com/oss/kubernetes-csi/livenessprobe:v2.13.1"
+      ],
+      "repoDigests": [
+        "sha256:20fd8754d36efc52ff0a837e646909102be5d47600a8656804aecd4eff52b7c7"
+      ]
+    },
+    {
+      "id": "sha256:7b157a3fadcfb8da569bc67fa8f9ecf3a8e0544d1004c8b9e67e3b1fc268e520",
+      "bytes": 16060972,
+      "size": "15.3 MiB",
+      "repoTags": [
+        "mcr.microsoft.com/oss/kubernetes/azure-cloud-node-manager:v1.27.21"
+      ],
+      "repoDigests": [
+        "sha256:e4bc0d59696f4c9f76a3a7c7fabec7f3bcd6b3845759bfc28f43817ab149c698"
+      ]
+    },
+    {
+      "id": "sha256:82f61ef9529944844afd25d0db19c62bf819b13a29680a8a37a397f317b153fd",
+      "bytes": 51122202,
+      "size": "48.8 MiB",
+      "repoTags": [
+        "mcr.microsoft.com/containernetworking/azure-cni:v1.4.56"
+      ],
+      "repoDigests": [
+        "sha256:251f03bbd5075a1461094c975df2777e459f974be19757726a2223135b9cb2e3"
+      ]
+    },
+    {
+      "id": "sha256:941ce108ba09540d04a1e10d4626f681b73ed74b33a9116bca5c89d936068690",
+      "bytes": 24365731,
+      "size": "23.2 MiB",
+      "repoTags": [
+        "mcr.microsoft.com/containernetworking/azure-ipam:v0.2.0"
+      ],
+      "repoDigests": [
+        "sha256:e349cb26e795e2f697a663bcfa44c2377551b3aa1a150ecade1ca48ae8e04aec"
+      ]
+    },
+    {
+      "id": "sha256:771ad48bcac0ce6822a837dfced1427354847d97976a8d516b810f795bed919a",
+      "bytes": 84612945,
+      "size": "80.7 MiB",
+      "repoTags": [
+        "mcr.microsoft.com/containernetworking/azure-npm:v1.5.34"
+      ],
+      "repoDigests": [
+        "sha256:390cb421bf1d5b6d0e30608edefb8faef5e3a6ced59f5a657f40c683c53e6d18"
+      ]
+    },
+    {
+      "id": "sha256:27bd14c2cc194421d1203a89ecd523dcb9aed20c0b05ca52a80e9e41c12729c5",
+      "bytes": 59943661,
+      "size": "57.2 MiB",
+      "repoTags": [
+        "mcr.microsoft.com/oss/kubernetes-csi/azuredisk-csi:v1.29.10"
+      ],
+      "repoDigests": [
+        "sha256:b339817d5e87dee0de5213c4c24a3eb57cb29e7a7a43fc7f8ee879171c68b482"
+      ]
+    },
+    {
+      "id": "sha256:6d91c0abd16688aca686e0110bb80ea646a7462d8a0c22da90800b6922a4a148",
+      "bytes": 116592786,
+      "size": "111.2 MiB",
+      "repoTags": [
+        "mcr.microsoft.com/oss/kubernetes-csi/blob-csi:v1.23.9"
+      ],
+      "repoDigests": [
+        "sha256:14cd059fa2ef80b9169a73e539b4c78bd76dc0468603b1200bb9ae775d80936a"
+      ]
+    },
+    {
+      "id": "sha256:65f355d4f1cd792dc4664738ed8e4a5257eb42796c7eddef2f46b436a0cf6cfa",
+      "bytes": 19217719,
+      "size": "18.3 MiB",
+      "repoTags": [
+        "mcr.microsoft.com/oss/kubernetes/azure-cloud-node-manager:v1.30.5"
+      ],
+      "repoDigests": [
+        "sha256:16203c47820604328950e7b7bbf6fd103aec51e1c13c2a3689546e0ba6119b2c"
+      ]
+    },
+    {
+      "id": "sha256:4213e7319808186ce070da99b899022a1541c194c823505592f6486e490b403c",
+      "bytes": 20269148,
+      "size": "19.3 MiB",
+      "repoTags": [
+        "mcr.microsoft.com/oss/kubernetes/azure-cloud-node-manager:v1.31.1"
+      ],
+      "repoDigests": [
+        "sha256:e9b522399e4ec6bc4ce90c173e59db135d742de7b16f0f5454b4d88ba78a98c7"
+      ]
+    },
+    {
+      "id": "sha256:a3245a3e9bc8eac394e3ee2f4c71a79f2a3dbd5c91033a8e0d136b7b32a909eb",
+      "bytes": 43204770,
+      "size": "41.2 MiB",
+      "repoTags": [
+        "mcr.microsoft.com/containernetworking/azure-cni:v1.6.13"
+      ],
+      "repoDigests": [
+        "sha256:cde4eebec2a877f44cd07df9077225f1684d5c0c25e2fd2817613eb96423f831"
+      ]
+    },
+    {
+      "id": "sha256:4f9486a2ed5a8b60dd72cdb0eab460db72e99d26aaa6155e4fd0171e2be59dff",
+      "bytes": 38832871,
+      "size": "37.0 MiB",
+      "repoTags": [
+        "mcr.microsoft.com/oss/open-policy-agent/gatekeeper:v3.16.3"
+      ],
+      "repoDigests": [
+        "sha256:d9da6e750d31b403fe5f7f93f5d5fa6fb5b5f8f1d41d8bb44fee358ba3a11e45"
       ]
     },
     {
@@ -245,6 +1291,336 @@
       ]
     },
     {
+      "id": "sha256:2d3da806d622ba12c200058e2b7a2a98ee4ee5367ff14ac39eb0b5ff2e0c8872",
+      "bytes": 67644684,
+      "size": "64.5 MiB",
+      "repoTags": [
+        "mcr.microsoft.com/containernetworking/cni-dropgz:v0.0.20"
+      ],
+      "repoDigests": [
+        "sha256:017badca5a13c0e30fdf0615ce0b685a9fe84da663ae1b7127ccb1cd8ef5ed63"
+      ]
+    },
+    {
+      "id": "sha256:ee16f0f64e4fe58a37a2b376dea1f3dbdd0fddd6ebc907e32f0c8dee377e8915",
+      "bytes": 189765810,
+      "size": "181.0 MiB",
+      "repoTags": [
+        "mcr.microsoft.com/oss/cilium/cilium:1.13.13-3"
+      ],
+      "repoDigests": [
+        "sha256:3b121f6860ec191371c4a34797e5842980af12289764e3ad32844bf2947537d9"
+      ]
+    },
+    {
+      "id": "sha256:771ad48bcac0ce6822a837dfced1427354847d97976a8d516b810f795bed919a",
+      "bytes": 84612945,
+      "size": "80.7 MiB",
+      "repoTags": [
+        "mcr.microsoft.com/containernetworking/azure-npm:v1.5.34"
+      ],
+      "repoDigests": [
+        "sha256:390cb421bf1d5b6d0e30608edefb8faef5e3a6ced59f5a657f40c683c53e6d18"
+      ]
+    },
+    {
+      "id": "sha256:9a046f26fe6cfde1e2ab48f00da04c36a426ba2a82857e18d2d620e34af75b47",
+      "bytes": 12212338,
+      "size": "11.6 MiB",
+      "repoTags": [
+        "mcr.microsoft.com/oss/azure/secrets-store/provider-azure:v1.5.3"
+      ],
+      "repoDigests": [
+        "sha256:b3b267c7bead172914736eef094c0de452b88baa75aef3139b095237c31311be"
+      ]
+    },
+    {
+      "id": "sha256:27bd14c2cc194421d1203a89ecd523dcb9aed20c0b05ca52a80e9e41c12729c5",
+      "bytes": 59943661,
+      "size": "57.2 MiB",
+      "repoTags": [
+        "mcr.microsoft.com/oss/kubernetes-csi/azuredisk-csi:v1.29.10"
+      ],
+      "repoDigests": [
+        "sha256:b339817d5e87dee0de5213c4c24a3eb57cb29e7a7a43fc7f8ee879171c68b482"
+      ]
+    },
+    {
+      "id": "sha256:d6b7e6450787b67026c2c6832889166814940a06d35d09496a3875addb88d0fe",
+      "bytes": 12855608,
+      "size": "12.3 MiB",
+      "repoTags": [
+        "mcr.microsoft.com/oss/kubernetes-csi/livenessprobe:v2.13.1"
+      ],
+      "repoDigests": [
+        "sha256:20fd8754d36efc52ff0a837e646909102be5d47600a8656804aecd4eff52b7c7"
+      ]
+    },
+    {
+      "id": "sha256:3ba300dd46836b0cd2347a71bb509da367d8618e244b956ec0adabb40ccc9fbd",
+      "bytes": 84482908,
+      "size": "80.6 MiB",
+      "repoTags": [
+        "mcr.microsoft.com/oss/kubernetes/kube-proxy:v1.27.101-akslts"
+      ],
+      "repoDigests": [
+        "sha256:bea5300268f89a202e60d6fa420859f643d3cd859bf90301bca4c4ec4c667690"
+      ]
+    },
+    {
+      "id": "sha256:62c2cb74d07b5265f81010d288556a9ebba0b79634471a3880b669581cd303ff",
+      "bytes": 15003426,
+      "size": "14.3 MiB",
+      "repoTags": [
+        "mcr.microsoft.com/aks/ip-masq-agent-v2:v0.1.14"
+      ],
+      "repoDigests": [
+        "sha256:fda7f69a4914fe76479737c169f2aa6d7ec93546f8535838c7b9c6623a648aff"
+      ]
+    },
+    {
+      "id": "sha256:284855d8f14a6a747f265a71e50edbb95afe41161f6dd4a2b60ff3426213b41b",
+      "bytes": 148662077,
+      "size": "141.8 MiB",
+      "repoTags": [
+        "mcr.microsoft.com/azuremonitor/containerinsights/ciprod/prometheus-collector/images:6.10.0-main-09-16-2024-85a71678-cfg"
+      ],
+      "repoDigests": [
+        "sha256:432d3d663dbf262e6a377c20fb2b92fe382e388e2a95b1b7c65c7d73ac3cf4c9"
+      ]
+    },
+    {
+      "id": "sha256:6d973ce9eaf43f27db303c172b68fe201cdaf68990de2a7e47d91bb1fdc4968a",
+      "bytes": 58450274,
+      "size": "55.7 MiB",
+      "repoTags": [
+        "mcr.microsoft.com/containernetworking/azure-cns:v1.6.13"
+      ],
+      "repoDigests": [
+        "sha256:1c99a46a136fac00b31a6c3c1d2dc4f1ec6394e095c3559dda5c959767f33225"
+      ]
+    },
+    {
+      "id": "sha256:bb1a3ebaf5d77f4caa527be1c2f09ab0a3ddcfcc1b40d447c3cecbc284f4de7e",
+      "bytes": 252599,
+      "size": "246.7 KiB",
+      "repoTags": [
+        "mcr.microsoft.com/oss/kubernetes/pause:3.6"
+      ],
+      "repoDigests": [
+        "sha256:b4b669f27933146227c9180398f99d8b3100637e4a0a1ccf804f8b12f4b9b8df"
+      ]
+    },
+    {
+      "id": "sha256:3ab5be966bfa71b4a085e56166ded78858aca15f54cb722dae3fed6025db930b",
+      "bytes": 22959815,
+      "size": "21.9 MiB",
+      "repoTags": [
+        "mcr.microsoft.com/oss/v2/kubernetes/coredns:v1.11.3-2"
+      ],
+      "repoDigests": [
+        "sha256:bd0695a8d9e39a1eaf103f113c5102ace89c2345113c9c06dc0b6c8c259c1730"
+      ]
+    },
+    {
+      "id": "sha256:4167ee1187628140a0ef6f7ecae55961ade8f5dd0275928439e1176e18c86a12",
+      "bytes": 79510690,
+      "size": "75.8 MiB",
+      "repoTags": [
+        "mcr.microsoft.com/containernetworking/azure-cni:v1.6.13"
+      ],
+      "repoDigests": [
+        "sha256:cde4eebec2a877f44cd07df9077225f1684d5c0c25e2fd2817613eb96423f831"
+      ]
+    },
+    {
+      "id": "sha256:01fe18a55f1872e80f5258f079fbb906416a470fbe8595a4e2742166578e1f2b",
+      "bytes": 16543939,
+      "size": "15.8 MiB",
+      "repoTags": [
+        "mcr.microsoft.com/oss/kubernetes/azure-cloud-node-manager:v1.28.13"
+      ],
+      "repoDigests": [
+        "sha256:525ca9c8a44bbdfa9acc0a417776bb822a1bbdaaf27d9776b8dcf5b3519c346a"
+      ]
+    },
+    {
+      "id": "sha256:65f355d4f1cd792dc4664738ed8e4a5257eb42796c7eddef2f46b436a0cf6cfa",
+      "bytes": 19217719,
+      "size": "18.3 MiB",
+      "repoTags": [
+        "mcr.microsoft.com/oss/kubernetes/azure-cloud-node-manager:v1.30.5"
+      ],
+      "repoDigests": [
+        "sha256:16203c47820604328950e7b7bbf6fd103aec51e1c13c2a3689546e0ba6119b2c"
+      ]
+    },
+    {
+      "id": "sha256:5f1add5a4a9be77da1d404422f586cb056700fb3e23041fe5b2e77ccc3295a77",
+      "bytes": 10595505,
+      "size": "10.1 MiB",
+      "repoTags": [
+        "mcr.microsoft.com/oss/kubernetes-csi/csi-node-driver-registrar:v2.10.1"
+      ],
+      "repoDigests": [
+        "sha256:b3bbd7a6171bff15eeefd137316fa16415aa6a4c817e5ec609662793093b3526"
+      ]
+    },
+    {
+      "id": "sha256:284c4573544a94ff312aedbd81291bfe1c1409bd95d952078a5193b68759e4b4",
+      "bytes": 13202583,
+      "size": "12.6 MiB",
+      "repoTags": [
+        "mcr.microsoft.com/oss/kubernetes-csi/csi-node-driver-registrar:v2.12.0"
+      ],
+      "repoDigests": [
+        "sha256:8b470340c23ebac3d182d2c3cf07c46983f8c4cdf08d0907e2b780339d506dfd"
+      ]
+    },
+    {
+      "id": "sha256:9801ac90bcb83a3d7f86c1f5a0d2674b2d2231d64d61b8fe91cc37dcc8205c90",
+      "bytes": 37923249,
+      "size": "36.2 MiB",
+      "repoTags": [
+        "mcr.microsoft.com/oss/kubernetes/autoscaler/cluster-proportional-autoscaler:v1.8.9"
+      ],
+      "repoDigests": [
+        "sha256:f8d8fcddccf5f21cb2400b544b63e17ce693d879f847d1bda9be29af6cd54b2e"
+      ]
+    },
+    {
+      "id": "sha256:0511fd6109461448f0da0f8e305854e80301fbd5fa1684b16397c49e98b0a939",
+      "bytes": 89200475,
+      "size": "85.1 MiB",
+      "repoTags": [
+        "mcr.microsoft.com/oss/kubernetes/kube-proxy:v1.30.7"
+      ],
+      "repoDigests": [
+        "sha256:0f43277371f1e7c7ff48455d17c67f5b814d4fcc522aad9b271c4d54d3a992c7"
+      ]
+    },
+    {
+      "id": "sha256:f93a432c296f3816d9e189068051f8913d7fa8b0c6307a4bf2381d7c799e03b0",
+      "bytes": 29372360,
+      "size": "28.0 MiB",
+      "repoTags": [
+        "mcr.microsoft.com/azure-policy/policy-kubernetes-addon-prod:1.9.1"
+      ],
+      "repoDigests": [
+        "sha256:9a631466f83c3f48a846ff0810e6334b2ba3876f688806332f0b47c1521190ba"
+      ]
+    },
+    {
+      "id": "sha256:9811a29e799328f66e13475aa77cab647bdbf53ee46745876946e2049888cc0d",
+      "bytes": 23965794,
+      "size": "22.9 MiB",
+      "repoTags": [
+        "mcr.microsoft.com/azure-policy/policy-kubernetes-webhook:1.8.0"
+      ],
+      "repoDigests": [
+        "sha256:927f8260a770f92d2231f8eafc0a9956ed00dbf5faef8ce5d01977c6c3da3023"
+      ]
+    },
+    {
+      "id": "sha256:c7c7fb983cf96ad2a7f9e152781cadc22217e72c93d1ec0b2e930bd3683a2237",
+      "bytes": 97441152,
+      "size": "92.9 MiB",
+      "repoTags": [
+        "mcr.microsoft.com/oss/kubernetes-csi/azurefile-csi:v1.29.9"
+      ],
+      "repoDigests": [
+        "sha256:543b4eedbeca474aebdff1aae6d92d8294d1d193c2376cc3d6e3a0e6da455898"
+      ]
+    },
+    {
+      "id": "sha256:98fad4f97fcf36aadde751a62e36a3c6e8d3706a55b23d713404884e0da94b7b",
+      "bytes": 19199275,
+      "size": "18.3 MiB",
+      "repoTags": [
+        "mcr.microsoft.com/oss/kubernetes/azure-cloud-node-manager:v1.30.0"
+      ],
+      "repoDigests": [
+        "sha256:77130d502210db5482178e28d3d34fe12776dd6cfb6d66b75108f0e082656dca"
+      ]
+    },
+    {
+      "id": "sha256:8d5a30ca47daa587aba040849029baa6c96fbabe32f5f199fb3f20e89ba5fceb",
+      "bytes": 84482908,
+      "size": "80.6 MiB",
+      "repoTags": [
+        "mcr.microsoft.com/oss/kubernetes/kube-proxy:v1.27.100-akslts"
+      ],
+      "repoDigests": [
+        "sha256:d95147676d7630df8460f64d3fff6127ab9e191772631011262572291975a27a"
+      ]
+    },
+    {
+      "id": "sha256:e7bcf9ba934c27c8d2d13509acd5154cd657b712c3d12bd1a503d6d104caf1ed",
+      "bytes": 86316893,
+      "size": "82.3 MiB",
+      "repoTags": [
+        "mcr.microsoft.com/oss/kubernetes/kube-proxy:v1.28.15"
+      ],
+      "repoDigests": [
+        "sha256:1c9be7105a138cf7581c8c6f0a19ffeced4eba1540bc27d6a0ac687a26e0eae7"
+      ]
+    },
+    {
+      "id": "sha256:a7b4c39f558176e727b93e06fe85f871e3c90556eac8bd2f0ce9c4c7b5692afe",
+      "bytes": 224835569,
+      "size": "214.4 MiB",
+      "repoTags": [
+        "mcr.microsoft.com/azuremonitor/containerinsights/ciprod/prometheus-collector/images:6.9.1-main-08-28-2024-f33aacb5"
+      ],
+      "repoDigests": [
+        "sha256:91769520e04b290bfc7efe49a76f2792ade0f3862c07fd089c208e68fd76eea8"
+      ]
+    },
+    {
+      "id": "sha256:9b6150195854c42bb4aaef168924952408b50b6ad6b52699aeb63f2cfa69f0f6",
+      "bytes": 59022296,
+      "size": "56.3 MiB",
+      "repoTags": [
+        "mcr.microsoft.com/oss/kubernetes-csi/azuredisk-csi:v1.28.11"
+      ],
+      "repoDigests": [
+        "sha256:95bbca5ab28f1a81d8a9ec0b6e74ead74519ce0c4c67a49a43d9c47d537cfa15"
+      ]
+    },
+    {
+      "id": "sha256:8e0a92461c47f4f651312256da0c0230d536fa0905c713db2779c9fda83989ef",
+      "bytes": 119705650,
+      "size": "114.2 MiB",
+      "repoTags": [
+        "mcr.microsoft.com/oss/kubernetes-csi/blob-csi:v1.24.3"
+      ],
+      "repoDigests": [
+        "sha256:6083fcb64d0efc7ddb88fc1dc487f20cd1ea2ca2bc81a5dffafecdf7e6225cee"
+      ]
+    },
+    {
+      "id": "sha256:179c4431a76ff38a8b129b89e0323aaeaca40a7b7b7de985afd941887225f8d5",
+      "bytes": 97875093,
+      "size": "93.3 MiB",
+      "repoTags": [
+        "mcr.microsoft.com/oss/kubernetes-csi/azurefile-csi:v1.28.12"
+      ],
+      "repoDigests": [
+        "sha256:db138d893ec8198a71c60f260945e4b4a444c238ff007385546bf6d08e21650e"
+      ]
+    },
+    {
+      "id": "sha256:490c84e245483b4b040944114da9aabe5fc4a543b000b5400e0b5ce1dbf8899b",
+      "bytes": 19240474,
+      "size": "18.3 MiB",
+      "repoTags": [
+        "mcr.microsoft.com/oss/kubernetes/azure-cloud-node-manager:v1.29.11"
+      ],
+      "repoDigests": [
+        "sha256:17888b0ebaec6735214b85d20bdcc8062f051bc27e835454e9ef89734d34aa4b"
+      ]
+    },
+    {
       "id": "sha256:ff480d0f1623ed7a570926ffd0be587377de2a30a9407ff6e7b80bc20326cbae",
       "bytes": 148617406,
       "size": "141.7 MiB",
@@ -256,94 +1632,6 @@
       ]
     },
     {
-      "id": "sha256:3b10a24bfcb97f51be472204145324730ee10850340a960e6371dcbfc2a9c06c",
-      "bytes": 76448448,
-      "size": "72.9 MiB",
-      "repoTags": [
-        "mcr.microsoft.com/containernetworking/azure-cni:v1.5.38"
-      ],
-      "repoDigests": [
-        "sha256:71ec4ef3ff95487b3f956034d464f1b5ece556022af6b5b351b0f7d2cad95316"
-      ]
-    },
-    {
-      "id": "sha256:9b6150195854c42bb4aaef168924952408b50b6ad6b52699aeb63f2cfa69f0f6",
-      "bytes": 59022296,
-      "size": "56.3 MiB",
-      "repoTags": [
-        "mcr.microsoft.com/oss/kubernetes-csi/azuredisk-csi:v1.28.11"
-      ],
-      "repoDigests": [
-        "sha256:95bbca5ab28f1a81d8a9ec0b6e74ead74519ce0c4c67a49a43d9c47d537cfa15"
-      ]
-    },
-    {
-      "id": "sha256:7a95bff966c95531f76720696ee3660722971eb6e0619a4fa87b258cbf213100",
-      "bytes": 57206404,
-      "size": "54.6 MiB",
-      "repoTags": [
-        "mcr.microsoft.com/oss/kubernetes-csi/secrets-store/driver:v1.4.5"
-      ],
-      "repoDigests": [
-        "sha256:eb6a7a499cc4aa47d4af72c6ad72b3122a257b97f5100dc4b693b180a2c11b6d"
-      ]
-    },
-    {
-      "id": "sha256:621b27ab5ca8a4e8dffe3e49192d81fc41a428549af1f46f2f0f57dc9acd7a92",
-      "bytes": 9343507,
-      "size": "8.9 MiB",
-      "repoTags": [
-        "mcr.microsoft.com/oss/kubernetes/apiserver-network-proxy/agent:v0.1.6-hotfix.20240116"
-      ],
-      "repoDigests": [
-        "sha256:5e04a0beccf65b4e70a25bc95e4706d4cf7e930cf827d0278336021315cf8934"
-      ]
-    },
-    {
-      "id": "sha256:65f355d4f1cd792dc4664738ed8e4a5257eb42796c7eddef2f46b436a0cf6cfa",
-      "bytes": 19217719,
-      "size": "18.3 MiB",
-      "repoTags": [
-        "mcr.microsoft.com/oss/kubernetes/azure-cloud-node-manager:v1.30.5"
-      ],
-      "repoDigests": [
-        "sha256:16203c47820604328950e7b7bbf6fd103aec51e1c13c2a3689546e0ba6119b2c"
-      ]
-    },
-    {
-      "id": "sha256:0511fd6109461448f0da0f8e305854e80301fbd5fa1684b16397c49e98b0a939",
-      "bytes": 89200475,
-      "size": "85.1 MiB",
-      "repoTags": [
-        "mcr.microsoft.com/oss/kubernetes/kube-proxy:v1.30.7"
-      ],
-      "repoDigests": [
-        "sha256:0f43277371f1e7c7ff48455d17c67f5b814d4fcc522aad9b271c4d54d3a992c7"
-      ]
-    },
-    {
-      "id": "sha256:9811a29e799328f66e13475aa77cab647bdbf53ee46745876946e2049888cc0d",
-      "bytes": 23965794,
-      "size": "22.9 MiB",
-      "repoTags": [
-        "mcr.microsoft.com/azure-policy/policy-kubernetes-webhook:1.8.0"
-      ],
-      "repoDigests": [
-        "sha256:927f8260a770f92d2231f8eafc0a9956ed00dbf5faef8ce5d01977c6c3da3023"
-      ]
-    },
-    {
-      "id": "sha256:12c22642cdad98d9e80c761e49382aecb711dbe1fd949bdf39c509ce2ae2e256",
-      "bytes": 37335388,
-      "size": "35.6 MiB",
-      "repoTags": [
-        "mcr.microsoft.com/azuremonitor/containerinsights/ciprod/prometheus-collector/images:6.9.1-main-08-28-2024-f33aacb5-targetallocator"
-      ],
-      "repoDigests": [
-        "sha256:4b96fc1b8801ca31f0a5a4cab6cc84852e7f77951a9b21b2b406586df5a56e19"
-      ]
-    },
-    {
       "id": "sha256:dc3ca1a986c267c93689dda962c5f7ab4a6813c36fdb5f9a4b326cfd7f376b99",
       "bytes": 197466973,
       "size": "188.3 MiB",
@@ -355,1304 +1643,6 @@
       ]
     },
     {
-      "id": "sha256:5f1add5a4a9be77da1d404422f586cb056700fb3e23041fe5b2e77ccc3295a77",
-      "bytes": 10595505,
-      "size": "10.1 MiB",
-      "repoTags": [
-        "mcr.microsoft.com/oss/kubernetes-csi/csi-node-driver-registrar:v2.10.1"
-      ],
-      "repoDigests": [
-        "sha256:b3bbd7a6171bff15eeefd137316fa16415aa6a4c817e5ec609662793093b3526"
-      ]
-    },
-    {
-      "id": "sha256:6a0cc0c37661688cc9cadc0ddc95c9e86e9b01e77388525f2913f8069f68094d",
-      "bytes": 95950685,
-      "size": "91.5 MiB",
-      "repoTags": [
-        "mcr.microsoft.com/oss/kubernetes/kube-proxy:v1.31.2"
-      ],
-      "repoDigests": [
-        "sha256:518118f09ab65efc1dc115fb94c9be0af7008dd46a9daa67449249217b0b9fbb"
-      ]
-    },
-    {
-      "id": "sha256:fe6810a3f542282a646ac9c6c8bd98166e6e2b89ded4061f6e8b6b00a66823ed",
-      "bytes": 95951197,
-      "size": "91.5 MiB",
-      "repoTags": [
-        "mcr.microsoft.com/oss/kubernetes/kube-proxy:v1.31.3"
-      ],
-      "repoDigests": [
-        "sha256:f4a9c8fce0e7b36f2be8a0a55021447b9ff5c65448e68148b2d6fb3419c2887d"
-      ]
-    },
-    {
-      "id": "sha256:a3bcd8ae6a8a44c969a7f3001e3eca42d6e86dd1765d7795bf24d63dc63a2a5f",
-      "bytes": 20322995,
-      "size": "19.4 MiB",
-      "repoTags": [
-        "mcr.microsoft.com/oss/v2/kubernetes/coredns:v1.9.4-2"
-      ],
-      "repoDigests": [
-        "sha256:3cf214841e9db74b9a33db416ab2fa8b8879d9572c1130499afd2f88e8ceefc2"
-      ]
-    },
-    {
-      "id": "sha256:265420f4f1c506639688571fb9938c6ba2e19cbdc0c06a9e63e6d338cf745e10",
-      "bytes": 64751076,
-      "size": "61.8 MiB",
-      "repoTags": [
-        "mcr.microsoft.com/oss/kubernetes-csi/azuredisk-csi:v1.30.4"
-      ],
-      "repoDigests": [
-        "sha256:3c40295531a3b9279f2ed0a6adca45832c02b362f8780f9b831c21b6101d22cd"
-      ]
-    },
-    {
-      "id": "sha256:c7c7fb983cf96ad2a7f9e152781cadc22217e72c93d1ec0b2e930bd3683a2237",
-      "bytes": 97441152,
-      "size": "92.9 MiB",
-      "repoTags": [
-        "mcr.microsoft.com/oss/kubernetes-csi/azurefile-csi:v1.29.9"
-      ],
-      "repoDigests": [
-        "sha256:543b4eedbeca474aebdff1aae6d92d8294d1d193c2376cc3d6e3a0e6da455898"
-      ]
-    },
-    {
-      "id": "sha256:8e0a92461c47f4f651312256da0c0230d536fa0905c713db2779c9fda83989ef",
-      "bytes": 119705650,
-      "size": "114.2 MiB",
-      "repoTags": [
-        "mcr.microsoft.com/oss/kubernetes-csi/blob-csi:v1.24.3"
-      ],
-      "repoDigests": [
-        "sha256:6083fcb64d0efc7ddb88fc1dc487f20cd1ea2ca2bc81a5dffafecdf7e6225cee"
-      ]
-    },
-    {
-      "id": "sha256:7b157a3fadcfb8da569bc67fa8f9ecf3a8e0544d1004c8b9e67e3b1fc268e520",
-      "bytes": 16060972,
-      "size": "15.3 MiB",
-      "repoTags": [
-        "mcr.microsoft.com/oss/kubernetes/azure-cloud-node-manager:v1.27.21"
-      ],
-      "repoDigests": [
-        "sha256:e4bc0d59696f4c9f76a3a7c7fabec7f3bcd6b3845759bfc28f43817ab149c698"
-      ]
-    },
-    {
-      "id": "sha256:9d749cee564ca9661b9b3f19a15d0fe56c492794d8242d99547e0bade809c797",
-      "bytes": 18882760,
-      "size": "18.0 MiB",
-      "repoTags": [
-        "mcr.microsoft.com/oss/kubernetes/azure-cloud-node-manager:v1.29.9"
-      ],
-      "repoDigests": [
-        "sha256:175d52f1d48d1b947823974166bcdd403c0644c5bca6f7275a3087d29fe8f36d"
-      ]
-    },
-    {
-      "id": "sha256:3ba300dd46836b0cd2347a71bb509da367d8618e244b956ec0adabb40ccc9fbd",
-      "bytes": 84482908,
-      "size": "80.6 MiB",
-      "repoTags": [
-        "mcr.microsoft.com/oss/kubernetes/kube-proxy:v1.27.101-akslts"
-      ],
-      "repoDigests": [
-        "sha256:bea5300268f89a202e60d6fa420859f643d3cd859bf90301bca4c4ec4c667690"
-      ]
-    },
-    {
-      "id": "sha256:1b4619c57c3976fbbff3f18ca2b7d6eb30c85531f39c431a4cde81e064cf1b67",
-      "bytes": 40013144,
-      "size": "38.2 MiB",
-      "repoTags": [
-        "mcr.microsoft.com/oss/open-policy-agent/gatekeeper:v3.17.1"
-      ],
-      "repoDigests": [
-        "sha256:753298ef2c3555bc7617423d2e314b593f149494c17c71a2a6acdac4519468c2"
->>>>>>> 79d2559b
-      ]
-    },
-    {
-      "id": "sha256:82f61ef9529944844afd25d0db19c62bf819b13a29680a8a37a397f317b153fd",
-      "bytes": 51122202,
-      "size": "48.8 MiB",
-      "repoTags": [
-        "mcr.microsoft.com/containernetworking/azure-cni:v1.4.56"
-      ],
-      "repoDigests": [
-        "sha256:251f03bbd5075a1461094c975df2777e459f974be19757726a2223135b9cb2e3"
-      ]
-    },
-    {
-      "id": "sha256:d5802492b1d67ca69489a0aeefaf061c8e817f73fe5627c79bd014e09fc6173c",
-      "bytes": 100450449,
-      "size": "95.8 MiB",
-      "repoTags": [
-        "mcr.microsoft.com/oss/kubernetes-csi/azurefile-csi:v1.30.5"
-      ],
-      "repoDigests": [
-        "sha256:f44180bbeb14b08571f2858f1fdedfbbcff5600c6d6e34ec430c11d62400c153"
-      ]
-    },
-    {
-      "id": "sha256:1e1339147d64f03fe44cbc4a7dad059b7f14ec0b21fe5c92ad6d9fdaa69b7bb4",
-      "bytes": 12902788,
-      "size": "12.3 MiB",
-      "repoTags": [
-        "mcr.microsoft.com/oss/kubernetes-csi/csi-node-driver-registrar:v2.11.1"
-      ],
-      "repoDigests": [
-        "sha256:27a7a7ebd0f4b6d4a4cd56d9c96d27288a7b223b4feacee3b7fcf5be3c2ec63a"
-      ]
-    },
-    {
-      "id": "sha256:9d749cee564ca9661b9b3f19a15d0fe56c492794d8242d99547e0bade809c797",
-      "bytes": 18882760,
-      "size": "18.0 MiB",
-      "repoTags": [
-        "mcr.microsoft.com/oss/kubernetes/azure-cloud-node-manager:v1.29.9"
-      ],
-      "repoDigests": [
-        "sha256:175d52f1d48d1b947823974166bcdd403c0644c5bca6f7275a3087d29fe8f36d"
-      ]
-    },
-    {
-      "id": "sha256:3e3fb14af9a8eeb117a7ae70101a624c5f801dc7b1c79e50b377a369c204c8a7",
-      "bytes": 89200475,
-      "size": "85.1 MiB",
-      "repoTags": [
-        "mcr.microsoft.com/oss/kubernetes/kube-proxy:v1.30.6"
-      ],
-      "repoDigests": [
-        "sha256:b890caca55fd466f87298260fa57dc8717114cef61d174feb3a0d77af5412342"
-      ]
-    },
-    {
-      "id": "sha256:fe6810a3f542282a646ac9c6c8bd98166e6e2b89ded4061f6e8b6b00a66823ed",
-      "bytes": 95951197,
-      "size": "91.5 MiB",
-      "repoTags": [
-        "mcr.microsoft.com/oss/kubernetes/kube-proxy:v1.31.3"
-      ],
-      "repoDigests": [
-        "sha256:f4a9c8fce0e7b36f2be8a0a55021447b9ff5c65448e68148b2d6fb3419c2887d"
-      ]
-    },
-    {
-      "id": "sha256:a4ac7f77abf76cd4ce15bf803260423338883b78b3be848c07ea5a7a157612ba",
-      "bytes": 75103670,
-      "size": "71.6 MiB",
-      "repoTags": [
-        "mcr.microsoft.com/containernetworking/azure-cni:v1.5.35"
-      ],
-      "repoDigests": [
-        "sha256:a69e900899bef0e71d240503ef07ccb0f5e85b5eb25bb9f52212a3f2c31ab63b"
-      ]
-    },
-    {
-      "id": "sha256:08e52795b48287e0368327c79234598a0e4b0fa79e0a0d8b6c63e6c2b84c1d57",
-      "bytes": 77995595,
-      "size": "74.4 MiB",
-      "repoTags": [
-        "mcr.microsoft.com/containernetworking/azure-cni:v1.6.7"
-      ],
-      "repoDigests": [
-        "sha256:b93f37c77f4df0c2ba8f8d208d4e482d27308627a81fe6fc152f7cdeb2750fdd"
-      ]
-    },
-    {
-      "id": "sha256:2d663d6915e4bacdc7cf7711488614ab657e84130d19fa2830fe10fbb92f8439",
-      "bytes": 58188215,
-      "size": "55.5 MiB",
-      "repoTags": [
-        "mcr.microsoft.com/containernetworking/azure-cns:v1.6.7"
-      ],
-      "repoDigests": [
-        "sha256:25b049c18dfdddb5bf1326af1632b0fc845d3a9614bcdeffe30ef6c9e3aecf86"
-      ]
-    },
-    {
-      "id": "sha256:a84557f17009e4ed32ed3fd068a8573f698b3bf5e412a0b5bc01c8f375ee028c",
-      "bytes": 162365775,
-      "size": "154.8 MiB",
-      "repoTags": [
-        "mcr.microsoft.com/containernetworking/azure-cns:v1.5.35"
-      ],
-      "repoDigests": [
-        "sha256:ac90bb442344ffe0a5c023bc1eab12d577cca16051d9e5ece14871b0c987d85c"
-      ]
-    },
-    {
-      "id": "sha256:a7b922e657df1920399ef7e3e2f02e9f83b5429307618761737b68f76653f81f",
-      "bytes": 189765665,
-      "size": "181.0 MiB",
-      "repoTags": [
-        "mcr.microsoft.com/oss/cilium/cilium:1.13.13-4"
-      ],
-      "repoDigests": [
-        "sha256:05a7fc6b0f803422d7e001cc2a24b6bf8fead5cc1be43407638d702457d6e808"
-      ]
-    },
-    {
-      "id": "sha256:8bb7e0cc86973ba110efa8e90b3f1f322959e680fa8d421020b3974c68ac31db",
-      "bytes": 62886060,
-      "size": "60.0 MiB",
-      "repoTags": [
-        "mcr.microsoft.com/oss/kubernetes-csi/azuredisk-csi:v1.30.5"
-      ],
-      "repoDigests": [
-        "sha256:232246480a1eed41ba7f0d65d038412af7da9c6dc3fe6ebc613593c4df96c939"
-      ]
-    },
-    {
-      "id": "sha256:df1c7c96427885d9914a7bd46c8eb0a19233d0ffa6fe284435a9f321602d2974",
-      "bytes": 63083449,
-      "size": "60.2 MiB",
-      "repoTags": [
-        "mcr.microsoft.com/oss/kubernetes-csi/azuredisk-csi:v1.31.0"
-      ],
-      "repoDigests": [
-        "sha256:75e94bd636a41b22a682c5f8d0de5f2d9e4e302517a037cd9e4340406a0dfbfa"
-      ]
-    },
-    {
-      "id": "sha256:acaf08297747194847446cdeca8ac94f8f45f1a54a9d27d31b8647de29e61779",
-      "bytes": 116741166,
-      "size": "111.3 MiB",
-      "repoTags": [
-        "mcr.microsoft.com/oss/kubernetes-csi/blob-csi:v1.24.5"
-      ],
-      "repoDigests": [
-        "sha256:6c0c5e32e29451c511093dcdfa14f915b2ab114d73347aef39067a67488f36a6"
-      ]
-    },
-    {
-      "id": "sha256:9b8ebe2344e66fd23cccc6793322203126184eaa9b02de4d27a2ef7dea6de158",
-      "bytes": 25810164,
-      "size": "24.6 MiB",
-      "repoTags": [
-        "mcr.microsoft.com/azure-policy/policy-kubernetes-webhook:1.9.1"
-      ],
-      "repoDigests": [
-        "sha256:a888ac7d41f36e6d6df82812c46887be9a7aa1811bda5180d5825260ca0d45e5"
-      ]
-    },
-    {
-      "id": "sha256:dd042b7a38a487b912e918e8583edcd46f9d09297b7ecdd3e335e7e2f47016c9",
-      "bytes": 37352248,
-      "size": "35.6 MiB",
-      "repoTags": [
-        "mcr.microsoft.com/azuremonitor/containerinsights/ciprod/prometheus-collector/images:6.10.0-main-09-16-2024-85a71678-targetallocator"
-      ],
-      "repoDigests": [
-        "sha256:98f3f2eb8ebfdcabcb9fe22bda0d1198edac4ef620d2fe98682aeaee55305f0a"
-      ]
-    },
-    {
-      "id": "sha256:12c22642cdad98d9e80c761e49382aecb711dbe1fd949bdf39c509ce2ae2e256",
-      "bytes": 37335388,
-      "size": "35.6 MiB",
-      "repoTags": [
-        "mcr.microsoft.com/azuremonitor/containerinsights/ciprod/prometheus-collector/images:6.9.1-main-08-28-2024-f33aacb5-targetallocator"
-      ],
-      "repoDigests": [
-        "sha256:4b96fc1b8801ca31f0a5a4cab6cc84852e7f77951a9b21b2b406586df5a56e19"
-      ]
-    },
-    {
-      "id": "sha256:7549d8fa66b45ca0e4e4e1a77aaa138f748324a6e5e26bfef0074224d821d78c",
-      "bytes": 10027228,
-      "size": "9.6 MiB",
-      "repoTags": [
-        "mcr.microsoft.com/oss/kubernetes/apiserver-network-proxy/agent:v0.30.3-hotfix.20240819"
-      ],
-      "repoDigests": [
-        "sha256:d58bcadc0a5c54a5be409f3473be0dd5639b111c8a9a7dd1827c8f77d76945e4"
-      ]
-    },
-    {
-      "id": "sha256:7b157a3fadcfb8da569bc67fa8f9ecf3a8e0544d1004c8b9e67e3b1fc268e520",
-      "bytes": 16060972,
-      "size": "15.3 MiB",
-      "repoTags": [
-        "mcr.microsoft.com/oss/kubernetes/azure-cloud-node-manager:v1.27.21"
-      ],
-      "repoDigests": [
-        "sha256:e4bc0d59696f4c9f76a3a7c7fabec7f3bcd6b3845759bfc28f43817ab149c698"
-      ]
-    },
-    {
-      "id": "sha256:755086e81e4cc9cc07262e6ccfa560f70afed42ca6d5d81acb780cd4de20df07",
-      "bytes": 27581286,
-      "size": "26.3 MiB",
-      "repoTags": [
-        "mcr.microsoft.com/azure-policy/policy-kubernetes-addon-prod:1.8.0"
-      ],
-      "repoDigests": [
-        "sha256:74bbe90c0a01c1825b58e7cf4cb724fcf7e0f6701ff7fcd2ae753184a2f0c6a0"
-      ]
-    },
-    {
-      "id": "sha256:1b4619c57c3976fbbff3f18ca2b7d6eb30c85531f39c431a4cde81e064cf1b67",
-      "bytes": 40013144,
-      "size": "38.2 MiB",
-      "repoTags": [
-        "mcr.microsoft.com/oss/open-policy-agent/gatekeeper:v3.17.1"
-      ],
-      "repoDigests": [
-        "sha256:753298ef2c3555bc7617423d2e314b593f149494c17c71a2a6acdac4519468c2"
-      ]
-    },
-    {
-      "id": "sha256:7a95bff966c95531f76720696ee3660722971eb6e0619a4fa87b258cbf213100",
-      "bytes": 57206404,
-      "size": "54.6 MiB",
-      "repoTags": [
-        "mcr.microsoft.com/oss/kubernetes-csi/secrets-store/driver:v1.4.5"
-      ],
-      "repoDigests": [
-        "sha256:eb6a7a499cc4aa47d4af72c6ad72b3122a257b97f5100dc4b693b180a2c11b6d"
-      ]
-    },
-    {
-      "id": "sha256:9763db6ca957afb0eb9b0ccddf01d5037a5aa29c1149907c66aca1d596adbc13",
-      "bytes": 86315869,
-      "size": "82.3 MiB",
-      "repoTags": [
-        "mcr.microsoft.com/oss/kubernetes/kube-proxy:v1.28.14"
-      ],
-      "repoDigests": [
-        "sha256:69b6c37b56b8eeabc2f49f47d78830ac55703d5af0d173a9ed5369e490b6c8eb"
-      ]
-    },
-    {
-      "id": "sha256:6a0cc0c37661688cc9cadc0ddc95c9e86e9b01e77388525f2913f8069f68094d",
-      "bytes": 95950685,
-      "size": "91.5 MiB",
-      "repoTags": [
-        "mcr.microsoft.com/oss/kubernetes/kube-proxy:v1.31.2"
-      ],
-      "repoDigests": [
-        "sha256:518118f09ab65efc1dc115fb94c9be0af7008dd46a9daa67449249217b0b9fbb"
-      ]
-    },
-    {
-      "id": "sha256:a3bcd8ae6a8a44c969a7f3001e3eca42d6e86dd1765d7795bf24d63dc63a2a5f",
-      "bytes": 20322995,
-      "size": "19.4 MiB",
-      "repoTags": [
-        "mcr.microsoft.com/oss/v2/kubernetes/coredns:v1.9.4-2"
-      ],
-      "repoDigests": [
-        "sha256:3cf214841e9db74b9a33db416ab2fa8b8879d9572c1130499afd2f88e8ceefc2"
-      ]
-    },
-    {
-      "id": "sha256:1e1d69bcfb102977119217caaa6bf00d0a5a5cd3cf85ad881032d33f638c6785",
-      "bytes": 14623251,
-      "size": "13.9 MiB",
-      "repoTags": [
-        "mcr.microsoft.com/aks/ip-masq-agent-v2:v0.1.13"
-      ],
-      "repoDigests": [
-        "sha256:10dc32d786b63e881cb00be48184cc7824c519fcebea5a16cb5a71ccbcfa8107"
-      ]
-    },
-    {
-      "id": "sha256:4c58768735ca569e8639a8ca13b342d704974971fa90f085fdda3c53c30981d9",
-      "bytes": 97991102,
-      "size": "93.5 MiB",
-      "repoTags": [
-        "mcr.microsoft.com/oss/kubernetes-csi/azurefile-csi:v1.31.0"
-      ],
-      "repoDigests": [
-        "sha256:1daa8a30a600b61e2a65dfb96750449e27bd5a5873a92c09ad7a51c899b7be5e"
-      ]
-    },
-    {
-      "id": "sha256:be33fca488d2dbfc4ff241379585656730cc8ffb5ea3dc0b2e61bd8015010177",
-      "bytes": 119554946,
-      "size": "114.0 MiB",
-      "repoTags": [
-        "mcr.microsoft.com/oss/kubernetes-csi/blob-csi:v1.23.7"
-      ],
-      "repoDigests": [
-        "sha256:effbb32afe340ef957f4f158b46caf7743e2779e9f5e35bc87b8feead181b2e6"
-      ]
-    },
-    {
-      "id": "sha256:4583e57c4eb7b2ce7f380c846e0c638214d6f69f37644a0c1a1443ef8169d143",
-      "bytes": 15952653,
-      "size": "15.2 MiB",
-      "repoTags": [
-        "mcr.microsoft.com/oss/kubernetes/azure-cloud-node-manager:v1.27.20"
-      ],
-      "repoDigests": [
-        "sha256:c2fd42b67264d8b869a357fb53f3dabba8566b5278de939583f5071064b2f332"
-      ]
-    },
-    {
-      "id": "sha256:f0b46db4cf3a18910601a716fcf00c6cf5486c00a0ce8a91973c4c49483a6b7c",
-      "bytes": 14219892,
-      "size": "13.6 MiB",
-      "repoTags": [
-        "mcr.microsoft.com/oss/kubernetes/coredns:v1.9.4-hotfix.20240704"
-      ],
-      "repoDigests": [
-        "sha256:e39893e8d799a34bf3601d2151ed0920d7715e05ad2cb3bef297076bbd8dcda7"
-      ]
-    },
-    {
-      "id": "sha256:574671ce9ca0b0501d3ef38270469482b31f65beb760febb5c5fb1f0b2f0a426",
-      "bytes": 166444734,
-      "size": "158.7 MiB",
-      "repoTags": [
-        "mcr.microsoft.com/containernetworking/azure-cns:v1.5.38"
-      ],
-      "repoDigests": [
-        "sha256:63388d258cf3e2a6aff0e18f1baeae0c302258ef113d6f528e189f11b4a98878"
-      ]
-    },
-    {
-      "id": "sha256:3950a4feea1db558e35193f1b380b73c050d57c3e18a0cd65a407ccded3ad3e5",
-      "bytes": 197467292,
-      "size": "188.3 MiB",
-      "repoTags": [
-        "mcr.microsoft.com/oss/cilium/cilium:1.14.10-1"
-      ],
-      "repoDigests": [
-        "sha256:54cf5b778baf88059fd468468eb0235af4feec9beb68627d0c8282c53745ec76"
-      ]
-    },
-    {
-      "id": "sha256:34ef90f733df7913afc1db96703fb496e03d4b7f4be64e9adf431a0541b3d1fa",
-      "bytes": 97439461,
-      "size": "92.9 MiB",
-      "repoTags": [
-        "mcr.microsoft.com/oss/kubernetes-csi/azurefile-csi:v1.29.8"
-      ],
-      "repoDigests": [
-        "sha256:0bbd5d42789eb0dfdc27e81f8eb1796a451a67b85f504200ddeebe487c6fabcd"
-      ]
-    },
-    {
-      "id": "sha256:06365067a30126e3202d7ba6712f3133de765c67f8bd5a5de6499938b9871001",
-      "bytes": 205615344,
-      "size": "196.1 MiB",
-      "repoTags": [
-        "mcr.microsoft.com/azuremonitor/containerinsights/ciprod:3.1.24"
-      ],
-      "repoDigests": [
-        "sha256:b0c39ad3a8cb045f104a18218a6eece31020213f4bb04f192b9aad9f75f1779f"
-      ]
-    },
-    {
-      "id": "sha256:34658c07837ae71bf147c406c88f8cf1eea07f06bb258f531fb1eadb54ae1d99",
-      "bytes": 12664827,
-      "size": "12.1 MiB",
-      "repoTags": [
-        "mcr.microsoft.com/oss/kubernetes-csi/livenessprobe:v2.12.0"
-      ],
-      "repoDigests": [
-        "sha256:c762188c45d1b9bc9144b694b85313d5e49c741935a81d5b94fd7db978a40ae1"
-      ]
-    },
-    {
-      "id": "sha256:621b27ab5ca8a4e8dffe3e49192d81fc41a428549af1f46f2f0f57dc9acd7a92",
-      "bytes": 9343507,
-      "size": "8.9 MiB",
-      "repoTags": [
-        "mcr.microsoft.com/oss/kubernetes/apiserver-network-proxy/agent:v0.1.6-hotfix.20240116"
-      ],
-      "repoDigests": [
-        "sha256:5e04a0beccf65b4e70a25bc95e4706d4cf7e930cf827d0278336021315cf8934"
-      ]
-    },
-    {
-      "id": "sha256:4213e7319808186ce070da99b899022a1541c194c823505592f6486e490b403c",
-      "bytes": 20269148,
-      "size": "19.3 MiB",
-      "repoTags": [
-        "mcr.microsoft.com/oss/kubernetes/azure-cloud-node-manager:v1.31.1"
-      ],
-      "repoDigests": [
-        "sha256:e9b522399e4ec6bc4ce90c173e59db135d742de7b16f0f5454b4d88ba78a98c7"
-      ]
-    },
-    {
-      "id": "sha256:a3245a3e9bc8eac394e3ee2f4c71a79f2a3dbd5c91033a8e0d136b7b32a909eb",
-      "bytes": 43204770,
-      "size": "41.2 MiB",
-      "repoTags": [
-        "mcr.microsoft.com/oss/kubernetes/kube-state-metrics:v2.11.0"
-      ],
-      "repoDigests": [
-        "sha256:66b9dcb966f97ecc314d9670067de0ea096b982e1c9ec459a74d0b70a50c91bb"
-      ]
-    },
-    {
-      "id": "sha256:4f9486a2ed5a8b60dd72cdb0eab460db72e99d26aaa6155e4fd0171e2be59dff",
-      "bytes": 38832871,
-      "size": "37.0 MiB",
-      "repoTags": [
-        "mcr.microsoft.com/oss/open-policy-agent/gatekeeper:v3.16.3"
-      ],
-      "repoDigests": [
-        "sha256:d9da6e750d31b403fe5f7f93f5d5fa6fb5b5f8f1d41d8bb44fee358ba3a11e45"
-      ]
-    },
-    {
-      "id": "sha256:43834bcd11a3324afe0e06889499187279220d15e00713630bdf6d9ffe835bcc",
-      "bytes": 26284065,
-      "size": "25.1 MiB",
-      "repoTags": [
-        "mcr.microsoft.com/aks/msi/addon-token-adapter:master.221118.2"
-      ],
-      "repoDigests": [
-        "sha256:6fee210e78756207a3a32c105847c4a27fd02bcb3a458f99716484735a1b9831"
-      ]
-    },
-    {
-      "id": "sha256:2d3da806d622ba12c200058e2b7a2a98ee4ee5367ff14ac39eb0b5ff2e0c8872",
-      "bytes": 67644684,
-      "size": "64.5 MiB",
-      "repoTags": [
-        "mcr.microsoft.com/containernetworking/cni-dropgz:v0.0.20"
-      ],
-      "repoDigests": [
-        "sha256:017badca5a13c0e30fdf0615ce0b685a9fe84da663ae1b7127ccb1cd8ef5ed63"
-      ]
-    },
-    {
-      "id": "sha256:ee16f0f64e4fe58a37a2b376dea1f3dbdd0fddd6ebc907e32f0c8dee377e8915",
-      "bytes": 189765810,
-      "size": "181.0 MiB",
-      "repoTags": [
-        "mcr.microsoft.com/oss/cilium/cilium:1.13.13-3"
-      ],
-      "repoDigests": [
-        "sha256:3b121f6860ec191371c4a34797e5842980af12289764e3ad32844bf2947537d9"
-      ]
-    },
-    {
-      "id": "sha256:771ad48bcac0ce6822a837dfced1427354847d97976a8d516b810f795bed919a",
-      "bytes": 84612945,
-      "size": "80.7 MiB",
-      "repoTags": [
-        "mcr.microsoft.com/containernetworking/azure-npm:v1.5.34"
-      ],
-      "repoDigests": [
-        "sha256:390cb421bf1d5b6d0e30608edefb8faef5e3a6ced59f5a657f40c683c53e6d18"
-      ]
-    },
-    {
-      "id": "sha256:9a046f26fe6cfde1e2ab48f00da04c36a426ba2a82857e18d2d620e34af75b47",
-      "bytes": 12212338,
-      "size": "11.6 MiB",
-      "repoTags": [
-        "mcr.microsoft.com/oss/azure/secrets-store/provider-azure:v1.5.3"
-      ],
-      "repoDigests": [
-        "sha256:b3b267c7bead172914736eef094c0de452b88baa75aef3139b095237c31311be"
-      ]
-    },
-    {
-      "id": "sha256:27bd14c2cc194421d1203a89ecd523dcb9aed20c0b05ca52a80e9e41c12729c5",
-      "bytes": 59943661,
-      "size": "57.2 MiB",
-      "repoTags": [
-        "mcr.microsoft.com/oss/kubernetes-csi/azuredisk-csi:v1.29.10"
-      ],
-      "repoDigests": [
-        "sha256:b339817d5e87dee0de5213c4c24a3eb57cb29e7a7a43fc7f8ee879171c68b482"
-      ]
-    },
-    {
-<<<<<<< HEAD
-      "id": "sha256:d6b7e6450787b67026c2c6832889166814940a06d35d09496a3875addb88d0fe",
-      "bytes": 12855608,
-      "size": "12.3 MiB",
-      "repoTags": [
-        "mcr.microsoft.com/oss/kubernetes-csi/livenessprobe:v2.13.1"
-      ],
-      "repoDigests": [
-        "sha256:20fd8754d36efc52ff0a837e646909102be5d47600a8656804aecd4eff52b7c7"
-      ]
-    },
-    {
-      "id": "sha256:3ba300dd46836b0cd2347a71bb509da367d8618e244b956ec0adabb40ccc9fbd",
-      "bytes": 84482908,
-      "size": "80.6 MiB",
-      "repoTags": [
-        "mcr.microsoft.com/oss/kubernetes/kube-proxy:v1.27.101-akslts"
-      ],
-      "repoDigests": [
-        "sha256:bea5300268f89a202e60d6fa420859f643d3cd859bf90301bca4c4ec4c667690"
-      ]
-    },
-    {
-      "id": "sha256:62c2cb74d07b5265f81010d288556a9ebba0b79634471a3880b669581cd303ff",
-      "bytes": 15003426,
-      "size": "14.3 MiB",
-      "repoTags": [
-        "mcr.microsoft.com/aks/ip-masq-agent-v2:v0.1.14"
-      ],
-      "repoDigests": [
-        "sha256:fda7f69a4914fe76479737c169f2aa6d7ec93546f8535838c7b9c6623a648aff"
-      ]
-    },
-    {
-      "id": "sha256:284855d8f14a6a747f265a71e50edbb95afe41161f6dd4a2b60ff3426213b41b",
-      "bytes": 148662077,
-      "size": "141.8 MiB",
-      "repoTags": [
-        "mcr.microsoft.com/azuremonitor/containerinsights/ciprod/prometheus-collector/images:6.10.0-main-09-16-2024-85a71678-cfg"
-      ],
-      "repoDigests": [
-        "sha256:432d3d663dbf262e6a377c20fb2b92fe382e388e2a95b1b7c65c7d73ac3cf4c9"
-      ]
-    },
-    {
-      "id": "sha256:6d973ce9eaf43f27db303c172b68fe201cdaf68990de2a7e47d91bb1fdc4968a",
-      "bytes": 58450274,
-      "size": "55.7 MiB",
-      "repoTags": [
-        "mcr.microsoft.com/containernetworking/azure-cns:v1.6.13"
-      ],
-      "repoDigests": [
-        "sha256:1c99a46a136fac00b31a6c3c1d2dc4f1ec6394e095c3559dda5c959767f33225"
-      ]
-    },
-    {
-      "id": "sha256:bb1a3ebaf5d77f4caa527be1c2f09ab0a3ddcfcc1b40d447c3cecbc284f4de7e",
-      "bytes": 252599,
-      "size": "246.7 KiB",
-      "repoTags": [
-        "mcr.microsoft.com/oss/kubernetes/pause:3.6"
-      ],
-      "repoDigests": [
-        "sha256:b4b669f27933146227c9180398f99d8b3100637e4a0a1ccf804f8b12f4b9b8df"
-      ]
-    },
-    {
-      "id": "sha256:3ab5be966bfa71b4a085e56166ded78858aca15f54cb722dae3fed6025db930b",
-      "bytes": 22959815,
-      "size": "21.9 MiB",
-      "repoTags": [
-        "mcr.microsoft.com/oss/v2/kubernetes/coredns:v1.11.3-2"
-      ],
-      "repoDigests": [
-        "sha256:bd0695a8d9e39a1eaf103f113c5102ace89c2345113c9c06dc0b6c8c259c1730"
-      ]
-    },
-    {
-      "id": "sha256:4167ee1187628140a0ef6f7ecae55961ade8f5dd0275928439e1176e18c86a12",
-      "bytes": 79510690,
-      "size": "75.8 MiB",
-      "repoTags": [
-        "mcr.microsoft.com/containernetworking/azure-cni:v1.6.13"
-      ],
-      "repoDigests": [
-        "sha256:cde4eebec2a877f44cd07df9077225f1684d5c0c25e2fd2817613eb96423f831"
-      ]
-    },
-    {
-      "id": "sha256:01fe18a55f1872e80f5258f079fbb906416a470fbe8595a4e2742166578e1f2b",
-      "bytes": 16543939,
-      "size": "15.8 MiB",
-      "repoTags": [
-        "mcr.microsoft.com/oss/kubernetes/azure-cloud-node-manager:v1.28.13"
-      ],
-      "repoDigests": [
-        "sha256:525ca9c8a44bbdfa9acc0a417776bb822a1bbdaaf27d9776b8dcf5b3519c346a"
-      ]
-    },
-    {
-      "id": "sha256:65f355d4f1cd792dc4664738ed8e4a5257eb42796c7eddef2f46b436a0cf6cfa",
-      "bytes": 19217719,
-      "size": "18.3 MiB",
-      "repoTags": [
-        "mcr.microsoft.com/oss/kubernetes/azure-cloud-node-manager:v1.30.5"
-      ],
-      "repoDigests": [
-        "sha256:16203c47820604328950e7b7bbf6fd103aec51e1c13c2a3689546e0ba6119b2c"
-      ]
-    },
-    {
-      "id": "sha256:5f1add5a4a9be77da1d404422f586cb056700fb3e23041fe5b2e77ccc3295a77",
-      "bytes": 10595505,
-      "size": "10.1 MiB",
-      "repoTags": [
-        "mcr.microsoft.com/oss/kubernetes-csi/csi-node-driver-registrar:v2.10.1"
-      ],
-      "repoDigests": [
-        "sha256:b3bbd7a6171bff15eeefd137316fa16415aa6a4c817e5ec609662793093b3526"
-      ]
-    },
-    {
-      "id": "sha256:284c4573544a94ff312aedbd81291bfe1c1409bd95d952078a5193b68759e4b4",
-      "bytes": 13202583,
-      "size": "12.6 MiB",
-      "repoTags": [
-        "mcr.microsoft.com/oss/kubernetes-csi/csi-node-driver-registrar:v2.12.0"
-      ],
-      "repoDigests": [
-        "sha256:8b470340c23ebac3d182d2c3cf07c46983f8c4cdf08d0907e2b780339d506dfd"
-      ]
-    },
-    {
-      "id": "sha256:9801ac90bcb83a3d7f86c1f5a0d2674b2d2231d64d61b8fe91cc37dcc8205c90",
-      "bytes": 37923249,
-      "size": "36.2 MiB",
-      "repoTags": [
-        "mcr.microsoft.com/oss/kubernetes/autoscaler/cluster-proportional-autoscaler:v1.8.9"
-      ],
-      "repoDigests": [
-        "sha256:f8d8fcddccf5f21cb2400b544b63e17ce693d879f847d1bda9be29af6cd54b2e"
-      ]
-    },
-    {
-      "id": "sha256:0511fd6109461448f0da0f8e305854e80301fbd5fa1684b16397c49e98b0a939",
-      "bytes": 89200475,
-      "size": "85.1 MiB",
-      "repoTags": [
-        "mcr.microsoft.com/oss/kubernetes/kube-proxy:v1.30.7"
-      ],
-      "repoDigests": [
-        "sha256:0f43277371f1e7c7ff48455d17c67f5b814d4fcc522aad9b271c4d54d3a992c7"
-      ]
-    },
-    {
-      "id": "sha256:f93a432c296f3816d9e189068051f8913d7fa8b0c6307a4bf2381d7c799e03b0",
-      "bytes": 29372360,
-      "size": "28.0 MiB",
-      "repoTags": [
-        "mcr.microsoft.com/azure-policy/policy-kubernetes-addon-prod:1.9.1"
-      ],
-      "repoDigests": [
-        "sha256:9a631466f83c3f48a846ff0810e6334b2ba3876f688806332f0b47c1521190ba"
-      ]
-    },
-    {
-      "id": "sha256:9811a29e799328f66e13475aa77cab647bdbf53ee46745876946e2049888cc0d",
-      "bytes": 23965794,
-      "size": "22.9 MiB",
-      "repoTags": [
-        "mcr.microsoft.com/azure-policy/policy-kubernetes-webhook:1.8.0"
-      ],
-      "repoDigests": [
-        "sha256:927f8260a770f92d2231f8eafc0a9956ed00dbf5faef8ce5d01977c6c3da3023"
-      ]
-    },
-    {
-      "id": "sha256:c7c7fb983cf96ad2a7f9e152781cadc22217e72c93d1ec0b2e930bd3683a2237",
-      "bytes": 97441152,
-      "size": "92.9 MiB",
-      "repoTags": [
-        "mcr.microsoft.com/oss/kubernetes-csi/azurefile-csi:v1.29.9"
-      ],
-      "repoDigests": [
-        "sha256:543b4eedbeca474aebdff1aae6d92d8294d1d193c2376cc3d6e3a0e6da455898"
-      ]
-    },
-    {
-      "id": "sha256:98fad4f97fcf36aadde751a62e36a3c6e8d3706a55b23d713404884e0da94b7b",
-      "bytes": 19199275,
-      "size": "18.3 MiB",
-      "repoTags": [
-        "mcr.microsoft.com/oss/kubernetes/azure-cloud-node-manager:v1.30.0"
-      ],
-      "repoDigests": [
-        "sha256:77130d502210db5482178e28d3d34fe12776dd6cfb6d66b75108f0e082656dca"
-      ]
-    },
-    {
-      "id": "sha256:8d5a30ca47daa587aba040849029baa6c96fbabe32f5f199fb3f20e89ba5fceb",
-      "bytes": 84482908,
-      "size": "80.6 MiB",
-      "repoTags": [
-        "mcr.microsoft.com/oss/kubernetes/kube-proxy:v1.27.100-akslts"
-      ],
-      "repoDigests": [
-        "sha256:d95147676d7630df8460f64d3fff6127ab9e191772631011262572291975a27a"
-      ]
-    },
-    {
-      "id": "sha256:e7bcf9ba934c27c8d2d13509acd5154cd657b712c3d12bd1a503d6d104caf1ed",
-      "bytes": 86316893,
-      "size": "82.3 MiB",
-      "repoTags": [
-        "mcr.microsoft.com/oss/kubernetes/kube-proxy:v1.28.15"
-      ],
-      "repoDigests": [
-        "sha256:1c9be7105a138cf7581c8c6f0a19ffeced4eba1540bc27d6a0ac687a26e0eae7"
-      ]
-    },
-    {
-      "id": "sha256:a7b4c39f558176e727b93e06fe85f871e3c90556eac8bd2f0ce9c4c7b5692afe",
-      "bytes": 224835569,
-      "size": "214.4 MiB",
-      "repoTags": [
-        "mcr.microsoft.com/azuremonitor/containerinsights/ciprod/prometheus-collector/images:6.9.1-main-08-28-2024-f33aacb5"
-      ],
-      "repoDigests": [
-        "sha256:91769520e04b290bfc7efe49a76f2792ade0f3862c07fd089c208e68fd76eea8"
-      ]
-    },
-    {
-      "id": "sha256:9b6150195854c42bb4aaef168924952408b50b6ad6b52699aeb63f2cfa69f0f6",
-      "bytes": 59022296,
-      "size": "56.3 MiB",
-      "repoTags": [
-        "mcr.microsoft.com/oss/kubernetes-csi/azuredisk-csi:v1.28.11"
-      ],
-      "repoDigests": [
-        "sha256:95bbca5ab28f1a81d8a9ec0b6e74ead74519ce0c4c67a49a43d9c47d537cfa15"
-=======
-      "id": "sha256:1e1d69bcfb102977119217caaa6bf00d0a5a5cd3cf85ad881032d33f638c6785",
-      "bytes": 14623251,
-      "size": "13.9 MiB",
-      "repoTags": [
-        "mcr.microsoft.com/aks/ip-masq-agent-v2:v0.1.13"
-      ],
-      "repoDigests": [
-        "sha256:10dc32d786b63e881cb00be48184cc7824c519fcebea5a16cb5a71ccbcfa8107"
-      ]
-    },
-    {
-      "id": "sha256:9b8ebe2344e66fd23cccc6793322203126184eaa9b02de4d27a2ef7dea6de158",
-      "bytes": 25810164,
-      "size": "24.6 MiB",
-      "repoTags": [
-        "mcr.microsoft.com/azure-policy/policy-kubernetes-webhook:1.9.1"
-      ],
-      "repoDigests": [
-        "sha256:a888ac7d41f36e6d6df82812c46887be9a7aa1811bda5180d5825260ca0d45e5"
-      ]
-    },
-    {
-      "id": "sha256:4167ee1187628140a0ef6f7ecae55961ade8f5dd0275928439e1176e18c86a12",
-      "bytes": 79510690,
-      "size": "75.8 MiB",
-      "repoTags": [
-        "mcr.microsoft.com/containernetworking/azure-cni:v1.6.13"
-      ],
-      "repoDigests": [
-        "sha256:cde4eebec2a877f44cd07df9077225f1684d5c0c25e2fd2817613eb96423f831"
-      ]
-    },
-    {
-      "id": "sha256:574671ce9ca0b0501d3ef38270469482b31f65beb760febb5c5fb1f0b2f0a426",
-      "bytes": 166444734,
-      "size": "158.7 MiB",
-      "repoTags": [
-        "mcr.microsoft.com/containernetworking/azure-cns:v1.5.38"
-      ],
-      "repoDigests": [
-        "sha256:63388d258cf3e2a6aff0e18f1baeae0c302258ef113d6f528e189f11b4a98878"
-      ]
-    },
-    {
-      "id": "sha256:d6b7e6450787b67026c2c6832889166814940a06d35d09496a3875addb88d0fe",
-      "bytes": 12855608,
-      "size": "12.3 MiB",
-      "repoTags": [
-        "mcr.microsoft.com/oss/kubernetes-csi/livenessprobe:v2.13.1"
-      ],
-      "repoDigests": [
-        "sha256:20fd8754d36efc52ff0a837e646909102be5d47600a8656804aecd4eff52b7c7"
-      ]
-    },
-    {
-      "id": "sha256:490c84e245483b4b040944114da9aabe5fc4a543b000b5400e0b5ce1dbf8899b",
-      "bytes": 19240474,
-      "size": "18.3 MiB",
-      "repoTags": [
-        "mcr.microsoft.com/oss/kubernetes/azure-cloud-node-manager:v1.29.11"
-      ],
-      "repoDigests": [
-        "sha256:17888b0ebaec6735214b85d20bdcc8062f051bc27e835454e9ef89734d34aa4b"
-      ]
-    },
-    {
-      "id": "sha256:2d663d6915e4bacdc7cf7711488614ab657e84130d19fa2830fe10fbb92f8439",
-      "bytes": 58188215,
-      "size": "55.5 MiB",
-      "repoTags": [
-        "mcr.microsoft.com/containernetworking/azure-cns:v1.6.7"
-      ],
-      "repoDigests": [
-        "sha256:25b049c18dfdddb5bf1326af1632b0fc845d3a9614bcdeffe30ef6c9e3aecf86"
-      ]
-    },
-    {
-      "id": "sha256:095e672c86597a4f4e5edf2fa2020e5ff1084d50de6155065d99980e2d8a7e59",
-      "bytes": 13834635,
-      "size": "13.2 MiB",
-      "repoTags": [
-        "mcr.microsoft.com/oss/kubernetes-csi/livenessprobe:v2.14.0"
-      ],
-      "repoDigests": [
-        "sha256:d3312f8434cee03e0c5f1d4582b8d2a9b630271726ea5f83c57eead7f440e654"
-      ]
-    },
-    {
-      "id": "sha256:d162db539fb41c6f53391eac2a2cd0e6d1da26c0e04906f444f436f9f6f5ee47",
-      "bytes": 11990997,
-      "size": "11.4 MiB",
-      "repoTags": [
-        "mcr.microsoft.com/oss/kubernetes/autoscaler/addon-resizer:1.8.22"
-      ],
-      "repoDigests": [
-        "sha256:2209b7830a5ae09eff36b3d150b3e743ed0bac094da9c7dc74288a2572f7dfb1"
-      ]
-    },
-    {
-      "id": "sha256:98fad4f97fcf36aadde751a62e36a3c6e8d3706a55b23d713404884e0da94b7b",
-      "bytes": 19199275,
-      "size": "18.3 MiB",
-      "repoTags": [
-        "mcr.microsoft.com/oss/kubernetes/azure-cloud-node-manager:v1.30.0"
-      ],
-      "repoDigests": [
-        "sha256:77130d502210db5482178e28d3d34fe12776dd6cfb6d66b75108f0e082656dca"
-      ]
-    },
-    {
-      "id": "sha256:f0d73d99286bfe2e473a2b948cc27515e63cdb521d3bba9621a9e2248b06d184",
-      "bytes": 87496541,
-      "size": "83.4 MiB",
-      "repoTags": [
-        "mcr.microsoft.com/oss/kubernetes/kube-proxy:v1.29.11"
-      ],
-      "repoDigests": [
-        "sha256:4967e837b2842c7f64cd99288e322991fd0498807913849da8da3177957f5f98"
-      ]
-    },
-    {
-      "id": "sha256:bb1a3ebaf5d77f4caa527be1c2f09ab0a3ddcfcc1b40d447c3cecbc284f4de7e",
-      "bytes": 252599,
-      "size": "246.7 KiB",
-      "repoTags": [
-        "mcr.microsoft.com/oss/kubernetes/pause:3.6"
-      ],
-      "repoDigests": [
-        "sha256:b4b669f27933146227c9180398f99d8b3100637e4a0a1ccf804f8b12f4b9b8df"
-      ]
-    },
-    {
-      "id": "sha256:62c2cb74d07b5265f81010d288556a9ebba0b79634471a3880b669581cd303ff",
-      "bytes": 15003426,
-      "size": "14.3 MiB",
-      "repoTags": [
-        "mcr.microsoft.com/aks/ip-masq-agent-v2:v0.1.14"
-      ],
-      "repoDigests": [
-        "sha256:fda7f69a4914fe76479737c169f2aa6d7ec93546f8535838c7b9c6623a648aff"
-      ]
-    },
-    {
-      "id": "sha256:bbdd210e142f7c2e94c95fc3d85b80628be7e073d3a423dd26f6cbec03c114df",
-      "bytes": 225070674,
-      "size": "214.6 MiB",
-      "repoTags": [
-        "mcr.microsoft.com/azuremonitor/containerinsights/ciprod/prometheus-collector/images:6.10.0-main-09-16-2024-85a71678"
-      ],
-      "repoDigests": [
-        "sha256:a414de81d6976fc96a97d9e5c79781ed3a7691a4cbbf29733cfc52a737c79c3d"
-      ]
-    },
-    {
-      "id": "sha256:a7b4c39f558176e727b93e06fe85f871e3c90556eac8bd2f0ce9c4c7b5692afe",
-      "bytes": 224835569,
-      "size": "214.4 MiB",
-      "repoTags": [
-        "mcr.microsoft.com/azuremonitor/containerinsights/ciprod/prometheus-collector/images:6.9.1-main-08-28-2024-f33aacb5"
-      ],
-      "repoDigests": [
-        "sha256:91769520e04b290bfc7efe49a76f2792ade0f3862c07fd089c208e68fd76eea8"
-      ]
-    },
-    {
-      "id": "sha256:ee16f0f64e4fe58a37a2b376dea1f3dbdd0fddd6ebc907e32f0c8dee377e8915",
-      "bytes": 189765810,
-      "size": "181.0 MiB",
-      "repoTags": [
-        "mcr.microsoft.com/oss/cilium/cilium:1.13.13-3"
-      ],
-      "repoDigests": [
-        "sha256:3b121f6860ec191371c4a34797e5842980af12289764e3ad32844bf2947537d9"
-      ]
-    },
-    {
-      "id": "sha256:a7b922e657df1920399ef7e3e2f02e9f83b5429307618761737b68f76653f81f",
-      "bytes": 189765665,
-      "size": "181.0 MiB",
-      "repoTags": [
-        "mcr.microsoft.com/oss/kubernetes/kube-proxy:v1.30.7"
-      ],
-      "repoDigests": [
-        "sha256:0f43277371f1e7c7ff48455d17c67f5b814d4fcc522aad9b271c4d54d3a992c7"
-      ]
-    },
-    {
-      "id": "sha256:4f9486a2ed5a8b60dd72cdb0eab460db72e99d26aaa6155e4fd0171e2be59dff",
-      "bytes": 38832871,
-      "size": "37.0 MiB",
-      "repoTags": [
-        "mcr.microsoft.com/oss/open-policy-agent/gatekeeper:v3.16.3"
-      ],
-      "repoDigests": [
-        "sha256:d9da6e750d31b403fe5f7f93f5d5fa6fb5b5f8f1d41d8bb44fee358ba3a11e45"
-      ]
-    },
-    {
-      "id": "sha256:179c4431a76ff38a8b129b89e0323aaeaca40a7b7b7de985afd941887225f8d5",
-      "bytes": 97875093,
-      "size": "93.3 MiB",
-      "repoTags": [
-        "mcr.microsoft.com/oss/kubernetes-csi/azurefile-csi:v1.28.12"
-      ],
-      "repoDigests": [
-        "sha256:db138d893ec8198a71c60f260945e4b4a444c238ff007385546bf6d08e21650e"
-      ]
-    },
-    {
-      "id": "sha256:b355c4390647ab1709ff2c0eefc7f8def9cb582f8b698e4273971842ba764a89",
-      "bytes": 95017247,
-      "size": "90.6 MiB",
-      "repoTags": [
-        "mcr.microsoft.com/oss/kubernetes-csi/azurefile-csi:v1.28.13"
-      ],
-      "repoDigests": [
-        "sha256:a8a8f788d70da4755c9eff598a9c7e16ad1cd995f2356683b06a9de42c6e3936"
-      ]
-    },
-    {
-      "id": "sha256:f0b46db4cf3a18910601a716fcf00c6cf5486c00a0ce8a91973c4c49483a6b7c",
-      "bytes": 14219892,
-      "size": "13.6 MiB",
-      "repoTags": [
-        "mcr.microsoft.com/oss/kubernetes/coredns:v1.9.4-hotfix.20240704"
-      ],
-      "repoDigests": [
-        "sha256:e39893e8d799a34bf3601d2151ed0920d7715e05ad2cb3bef297076bbd8dcda7"
-      ]
-    },
-    {
-      "id": "sha256:9763db6ca957afb0eb9b0ccddf01d5037a5aa29c1149907c66aca1d596adbc13",
-      "bytes": 86315869,
-      "size": "82.3 MiB",
-      "repoTags": [
-        "mcr.microsoft.com/oss/kubernetes/kube-proxy:v1.28.14"
-      ],
-      "repoDigests": [
-        "sha256:69b6c37b56b8eeabc2f49f47d78830ac55703d5af0d173a9ed5369e490b6c8eb"
-      ]
-    },
-    {
-      "id": "sha256:941ce108ba09540d04a1e10d4626f681b73ed74b33a9116bca5c89d936068690",
-      "bytes": 24365731,
-      "size": "23.2 MiB",
-      "repoTags": [
-        "mcr.microsoft.com/containernetworking/azure-ipam:v0.2.0"
-      ],
-      "repoDigests": [
-        "sha256:e349cb26e795e2f697a663bcfa44c2377551b3aa1a150ecade1ca48ae8e04aec"
-      ]
-    },
-    {
-      "id": "sha256:e6588ded68e853e5d1016c70c0433e31bee62ba2201bd2fea7228129fa2a8485",
-      "bytes": 9912698,
-      "size": "9.5 MiB",
-      "repoTags": [
-        "mcr.microsoft.com/oss/kubernetes/autoscaler/addon-resizer:1.8.20"
-      ],
-      "repoDigests": [
-        "sha256:5f6148e852e1cce336ca7776c6b93bbf3bd12a4169f8a5d32afc9a118c0bd9d8"
-      ]
-    },
-    {
-      "id": "sha256:4583e57c4eb7b2ce7f380c846e0c638214d6f69f37644a0c1a1443ef8169d143",
-      "bytes": 15952653,
-      "size": "15.2 MiB",
-      "repoTags": [
-        "mcr.microsoft.com/oss/kubernetes/azure-cloud-node-manager:v1.27.20"
-      ],
-      "repoDigests": [
-        "sha256:c2fd42b67264d8b869a357fb53f3dabba8566b5278de939583f5071064b2f332"
-      ]
-    },
-    {
-      "id": "sha256:5f1add5a4a9be77da1d404422f586cb056700fb3e23041fe5b2e77ccc3295a77",
-      "bytes": 10595505,
-      "size": "10.1 MiB",
-      "repoTags": [
-        "mcr.microsoft.com/oss/kubernetes-csi/csi-node-driver-registrar:v2.10.1"
-      ],
-      "repoDigests": [
-        "sha256:b3bbd7a6171bff15eeefd137316fa16415aa6a4c817e5ec609662793093b3526"
-      ]
-    },
-    {
-      "id": "sha256:6a0cc0c37661688cc9cadc0ddc95c9e86e9b01e77388525f2913f8069f68094d",
-      "bytes": 95950685,
-      "size": "91.5 MiB",
-      "repoTags": [
-        "mcr.microsoft.com/oss/kubernetes/kube-proxy:v1.31.2"
-      ],
-      "repoDigests": [
-        "sha256:518118f09ab65efc1dc115fb94c9be0af7008dd46a9daa67449249217b0b9fbb"
-      ]
-    },
-    {
-      "id": "sha256:fe6810a3f542282a646ac9c6c8bd98166e6e2b89ded4061f6e8b6b00a66823ed",
-      "bytes": 95951197,
-      "size": "91.5 MiB",
-      "repoTags": [
-        "mcr.microsoft.com/oss/kubernetes/kube-proxy:v1.31.3"
-      ],
-      "repoDigests": [
-        "sha256:f4a9c8fce0e7b36f2be8a0a55021447b9ff5c65448e68148b2d6fb3419c2887d"
-      ]
-    },
-    {
-      "id": "sha256:a3bcd8ae6a8a44c969a7f3001e3eca42d6e86dd1765d7795bf24d63dc63a2a5f",
-      "bytes": 20322995,
-      "size": "19.4 MiB",
-      "repoTags": [
-        "mcr.microsoft.com/oss/v2/kubernetes/coredns:v1.9.4-2"
-      ],
-      "repoDigests": [
-        "sha256:3cf214841e9db74b9a33db416ab2fa8b8879d9572c1130499afd2f88e8ceefc2"
-      ]
-    },
-    {
-      "id": "sha256:265420f4f1c506639688571fb9938c6ba2e19cbdc0c06a9e63e6d338cf745e10",
-      "bytes": 64751076,
-      "size": "61.8 MiB",
-      "repoTags": [
-        "mcr.microsoft.com/oss/kubernetes-csi/azuredisk-csi:v1.30.4"
-      ],
-      "repoDigests": [
-        "sha256:3c40295531a3b9279f2ed0a6adca45832c02b362f8780f9b831c21b6101d22cd"
-      ]
-    },
-    {
-      "id": "sha256:c7c7fb983cf96ad2a7f9e152781cadc22217e72c93d1ec0b2e930bd3683a2237",
-      "bytes": 97441152,
-      "size": "92.9 MiB",
-      "repoTags": [
-        "mcr.microsoft.com/oss/kubernetes-csi/azurefile-csi:v1.29.9"
-      ],
-      "repoDigests": [
-        "sha256:543b4eedbeca474aebdff1aae6d92d8294d1d193c2376cc3d6e3a0e6da455898"
-      ]
-    },
-    {
-      "id": "sha256:8e0a92461c47f4f651312256da0c0230d536fa0905c713db2779c9fda83989ef",
-      "bytes": 119705650,
-      "size": "114.2 MiB",
-      "repoTags": [
-        "mcr.microsoft.com/oss/kubernetes-csi/blob-csi:v1.24.3"
-      ],
-      "repoDigests": [
-        "sha256:6083fcb64d0efc7ddb88fc1dc487f20cd1ea2ca2bc81a5dffafecdf7e6225cee"
-      ]
-    },
-    {
-      "id": "sha256:7b157a3fadcfb8da569bc67fa8f9ecf3a8e0544d1004c8b9e67e3b1fc268e520",
-      "bytes": 16060972,
-      "size": "15.3 MiB",
-      "repoTags": [
-        "mcr.microsoft.com/oss/kubernetes/azure-cloud-node-manager:v1.27.21"
-      ],
-      "repoDigests": [
-        "sha256:e4bc0d59696f4c9f76a3a7c7fabec7f3bcd6b3845759bfc28f43817ab149c698"
-      ]
-    },
-    {
-      "id": "sha256:9d749cee564ca9661b9b3f19a15d0fe56c492794d8242d99547e0bade809c797",
-      "bytes": 18882760,
-      "size": "18.0 MiB",
-      "repoTags": [
-        "mcr.microsoft.com/oss/kubernetes/azure-cloud-node-manager:v1.29.9"
-      ],
-      "repoDigests": [
-        "sha256:175d52f1d48d1b947823974166bcdd403c0644c5bca6f7275a3087d29fe8f36d"
-      ]
-    },
-    {
-      "id": "sha256:3ba300dd46836b0cd2347a71bb509da367d8618e244b956ec0adabb40ccc9fbd",
-      "bytes": 84482908,
-      "size": "80.6 MiB",
-      "repoTags": [
-        "mcr.microsoft.com/oss/kubernetes/kube-proxy:v1.27.101-akslts"
-      ],
-      "repoDigests": [
-        "sha256:bea5300268f89a202e60d6fa420859f643d3cd859bf90301bca4c4ec4c667690"
-      ]
-    },
-    {
-      "id": "sha256:9763db6ca957afb0eb9b0ccddf01d5037a5aa29c1149907c66aca1d596adbc13",
-      "bytes": 86315869,
-      "size": "82.3 MiB",
-      "repoTags": [
-        "mcr.microsoft.com/oss/kubernetes/kube-proxy:v1.28.14"
-      ],
-      "repoDigests": [
-        "sha256:69b6c37b56b8eeabc2f49f47d78830ac55703d5af0d173a9ed5369e490b6c8eb"
-      ]
-    },
-    {
-      "id": "sha256:dc3ca1a986c267c93689dda962c5f7ab4a6813c36fdb5f9a4b326cfd7f376b99",
-      "bytes": 197466973,
-      "size": "188.3 MiB",
-      "repoTags": [
-        "mcr.microsoft.com/oss/cilium/cilium:1.14.10-2"
-      ],
-      "repoDigests": [
-        "sha256:2fd5c5b15adaabaf0e0ed792cb8030a2ec0e5c63ffaa8ef762fa15f3fd4d5639"
-      ]
-    },
-    {
-      "id": "sha256:284c4573544a94ff312aedbd81291bfe1c1409bd95d952078a5193b68759e4b4",
-      "bytes": 13202583,
-      "size": "12.6 MiB",
-      "repoTags": [
-        "mcr.microsoft.com/oss/kubernetes-csi/csi-node-driver-registrar:v2.12.0"
-      ],
-      "repoDigests": [
-        "sha256:8b470340c23ebac3d182d2c3cf07c46983f8c4cdf08d0907e2b780339d506dfd"
-      ]
-    },
-    {
-      "id": "sha256:7549d8fa66b45ca0e4e4e1a77aaa138f748324a6e5e26bfef0074224d821d78c",
-      "bytes": 10027228,
-      "size": "9.6 MiB",
-      "repoTags": [
-        "mcr.microsoft.com/oss/kubernetes/apiserver-network-proxy/agent:v0.30.3-hotfix.20240819"
-      ],
-      "repoDigests": [
-        "sha256:d58bcadc0a5c54a5be409f3473be0dd5639b111c8a9a7dd1827c8f77d76945e4"
-      ]
-    },
-    {
-      "id": "sha256:f93a432c296f3816d9e189068051f8913d7fa8b0c6307a4bf2381d7c799e03b0",
-      "bytes": 29372360,
-      "size": "28.0 MiB",
-      "repoTags": [
-        "mcr.microsoft.com/azure-policy/policy-kubernetes-addon-prod:1.9.1"
-      ],
-      "repoDigests": [
-        "sha256:9a631466f83c3f48a846ff0810e6334b2ba3876f688806332f0b47c1521190ba"
-      ]
-    },
-    {
       "id": "sha256:83db71178785de3ebdfeeaac440654f7f90ce3d6184f332af94a40923dcd9f4d",
       "bytes": 58613580,
       "size": "55.9 MiB",
@@ -1662,168 +1652,6 @@
       "repoDigests": [
         "sha256:27d9cbfe411a38cee217f22d7276e10f23fb72790cb2407db7a66b04c6adeda7"
       ]
-    },
-    {
-      "id": "sha256:1e1339147d64f03fe44cbc4a7dad059b7f14ec0b21fe5c92ad6d9fdaa69b7bb4",
-      "bytes": 12902788,
-      "size": "12.3 MiB",
-      "repoTags": [
-        "mcr.microsoft.com/oss/kubernetes-csi/csi-node-driver-registrar:v2.11.1"
-      ],
-      "repoDigests": [
-        "sha256:27a7a7ebd0f4b6d4a4cd56d9c96d27288a7b223b4feacee3b7fcf5be3c2ec63a"
-      ]
-    },
-    {
-      "id": "sha256:d6b7e6450787b67026c2c6832889166814940a06d35d09496a3875addb88d0fe",
-      "bytes": 12855608,
-      "size": "12.3 MiB",
-      "repoTags": [
-        "mcr.microsoft.com/oss/kubernetes-csi/livenessprobe:v2.13.1"
-      ],
-      "repoDigests": [
-        "sha256:20fd8754d36efc52ff0a837e646909102be5d47600a8656804aecd4eff52b7c7"
-      ]
-    },
-    {
-      "id": "sha256:7b157a3fadcfb8da569bc67fa8f9ecf3a8e0544d1004c8b9e67e3b1fc268e520",
-      "bytes": 16060972,
-      "size": "15.3 MiB",
-      "repoTags": [
-        "mcr.microsoft.com/oss/kubernetes/azure-cloud-node-manager:v1.27.21"
-      ],
-      "repoDigests": [
-        "sha256:e4bc0d59696f4c9f76a3a7c7fabec7f3bcd6b3845759bfc28f43817ab149c698"
-      ]
-    },
-    {
-      "id": "sha256:82f61ef9529944844afd25d0db19c62bf819b13a29680a8a37a397f317b153fd",
-      "bytes": 51122202,
-      "size": "48.8 MiB",
-      "repoTags": [
-        "mcr.microsoft.com/containernetworking/azure-cni:v1.4.56"
-      ],
-      "repoDigests": [
-        "sha256:251f03bbd5075a1461094c975df2777e459f974be19757726a2223135b9cb2e3"
->>>>>>> 79d2559b
-      ]
-    },
-    {
-      "id": "sha256:8e0a92461c47f4f651312256da0c0230d536fa0905c713db2779c9fda83989ef",
-      "bytes": 119705650,
-      "size": "114.2 MiB",
-      "repoTags": [
-        "mcr.microsoft.com/oss/kubernetes-csi/blob-csi:v1.24.3"
-      ],
-      "repoDigests": [
-        "sha256:6083fcb64d0efc7ddb88fc1dc487f20cd1ea2ca2bc81a5dffafecdf7e6225cee"
-      ]
-    },
-    {
-<<<<<<< HEAD
-      "id": "sha256:179c4431a76ff38a8b129b89e0323aaeaca40a7b7b7de985afd941887225f8d5",
-      "bytes": 97875093,
-      "size": "93.3 MiB",
-      "repoTags": [
-        "mcr.microsoft.com/oss/kubernetes-csi/azurefile-csi:v1.28.12"
-      ],
-      "repoDigests": [
-        "sha256:db138d893ec8198a71c60f260945e4b4a444c238ff007385546bf6d08e21650e"
-      ]
-    },
-    {
-      "id": "sha256:490c84e245483b4b040944114da9aabe5fc4a543b000b5400e0b5ce1dbf8899b",
-      "bytes": 19240474,
-      "size": "18.3 MiB",
-      "repoTags": [
-        "mcr.microsoft.com/oss/kubernetes/azure-cloud-node-manager:v1.29.11"
-      ],
-      "repoDigests": [
-        "sha256:17888b0ebaec6735214b85d20bdcc8062f051bc27e835454e9ef89734d34aa4b"
-      ]
-    },
-    {
-      "id": "sha256:ff480d0f1623ed7a570926ffd0be587377de2a30a9407ff6e7b80bc20326cbae",
-      "bytes": 148617406,
-      "size": "141.7 MiB",
-      "repoTags": [
-        "mcr.microsoft.com/azuremonitor/containerinsights/ciprod/prometheus-collector/images:6.9.1-main-08-28-2024-f33aacb5-cfg"
-      ],
-      "repoDigests": [
-        "sha256:c72ce5b551cb7c059d43ff7ed30dcfc0f2bc85f907e5f5edb0af5516a2b1045c"
-=======
-      "id": "sha256:771ad48bcac0ce6822a837dfced1427354847d97976a8d516b810f795bed919a",
-      "bytes": 84612945,
-      "size": "80.7 MiB",
-      "repoTags": [
-        "mcr.microsoft.com/containernetworking/azure-npm:v1.5.34"
-      ],
-      "repoDigests": [
-        "sha256:390cb421bf1d5b6d0e30608edefb8faef5e3a6ced59f5a657f40c683c53e6d18"
-      ]
-    },
-    {
-      "id": "sha256:27bd14c2cc194421d1203a89ecd523dcb9aed20c0b05ca52a80e9e41c12729c5",
-      "bytes": 59943661,
-      "size": "57.2 MiB",
-      "repoTags": [
-        "mcr.microsoft.com/oss/kubernetes-csi/azuredisk-csi:v1.29.10"
-      ],
-      "repoDigests": [
-        "sha256:b339817d5e87dee0de5213c4c24a3eb57cb29e7a7a43fc7f8ee879171c68b482"
-      ]
-    },
-    {
-      "id": "sha256:6d91c0abd16688aca686e0110bb80ea646a7462d8a0c22da90800b6922a4a148",
-      "bytes": 116592786,
-      "size": "111.2 MiB",
-      "repoTags": [
-        "mcr.microsoft.com/oss/kubernetes-csi/blob-csi:v1.23.9"
-      ],
-      "repoDigests": [
-        "sha256:14cd059fa2ef80b9169a73e539b4c78bd76dc0468603b1200bb9ae775d80936a"
-      ]
-    },
-    {
-      "id": "sha256:65f355d4f1cd792dc4664738ed8e4a5257eb42796c7eddef2f46b436a0cf6cfa",
-      "bytes": 19217719,
-      "size": "18.3 MiB",
-      "repoTags": [
-        "mcr.microsoft.com/oss/kubernetes/azure-cloud-node-manager:v1.30.5"
-      ],
-      "repoDigests": [
-        "sha256:16203c47820604328950e7b7bbf6fd103aec51e1c13c2a3689546e0ba6119b2c"
->>>>>>> 79d2559b
-      ]
-    },
-    {
-      "id": "sha256:dc3ca1a986c267c93689dda962c5f7ab4a6813c36fdb5f9a4b326cfd7f376b99",
-      "bytes": 197466973,
-      "size": "188.3 MiB",
-      "repoTags": [
-        "mcr.microsoft.com/oss/cilium/cilium:1.14.10-2"
-      ],
-      "repoDigests": [
-        "sha256:2fd5c5b15adaabaf0e0ed792cb8030a2ec0e5c63ffaa8ef762fa15f3fd4d5639"
-      ]
-    },
-    {
-      "id": "sha256:83db71178785de3ebdfeeaac440654f7f90ce3d6184f332af94a40923dcd9f4d",
-      "bytes": 58613580,
-      "size": "55.9 MiB",
-      "repoTags": [
-<<<<<<< HEAD
-        "mcr.microsoft.com/oss/kubernetes-csi/azuredisk-csi:v1.28.10"
-      ],
-      "repoDigests": [
-        "sha256:27d9cbfe411a38cee217f22d7276e10f23fb72790cb2407db7a66b04c6adeda7"
-=======
-        "mcr.microsoft.com/containernetworking/azure-cni:v1.6.13"
-      ],
-      "repoDigests": [
-        "sha256:cde4eebec2a877f44cd07df9077225f1684d5c0c25e2fd2817613eb96423f831"
->>>>>>> 79d2559b
-      ]
     }
   ]
 }