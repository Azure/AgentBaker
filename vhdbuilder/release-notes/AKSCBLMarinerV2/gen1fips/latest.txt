Starting build on  Sun Jan 12 09:04:37 UTC 2025
Components downloaded in this VHD build (some of the below components might get deleted during cluster provisioning if they are not needed):
  - oras version 1.2.2
  - containerd version 1.6.26-5.cm2
  - CNI plugin version 1.4.1
  - Azure CNI version 1.4.56
  - Azure CNI version 1.5.38
  - Azure CNI version 1.6.13
  - Azure CNI version 1.5.35
  - Azure CNI version 1.6.7
  - crictl version 1.31.1
  - kubernetes-binaries version 1.27.101-akslts
  - kubernetes-binaries version 1.28.15
  - kubernetes-binaries version 1.29.11
  - kubernetes-binaries version 1.30.7
  - kubernetes-binaries version 1.31.3
  - kubernetes-binaries version 1.27.100-akslts
  - kubernetes-binaries version 1.28.14
  - kubernetes-binaries version 1.29.10
  - kubernetes-binaries version 1.30.6
  - kubernetes-binaries version 1.31.2
  - azure-acr-credential-provider version 1.30.0
  - azure-acr-credential-provider version 1.29.2
  - containerd-wasm-shims version 0.3.0 0.5.1 0.8.0
  - spinkube version 0.15.1
  - runc version 1.1.9
  - bpftrace v0.16.0
containerd images pre-pulled:
  - mcr.microsoft.com/oss/kubernetes/autoscaler/addon-resizer:1.8.22
  - mcr.microsoft.com/oss/kubernetes/autoscaler/addon-resizer:1.8.20
  - mcr.microsoft.com/oss/kubernetes/pause:3.6
  - mcr.microsoft.com/oss/kubernetes/coredns:v1.9.4-hotfix.20240704
  - mcr.microsoft.com/oss/v2/kubernetes/coredns:v1.11.3-2
  - mcr.microsoft.com/oss/v2/kubernetes/coredns:v1.9.4-2
  - mcr.microsoft.com/containernetworking/azure-cni:v1.4.56
  - mcr.microsoft.com/containernetworking/azure-cni:v1.5.38
  - mcr.microsoft.com/containernetworking/azure-cni:v1.6.13
  - mcr.microsoft.com/containernetworking/azure-cni:v1.5.35
  - mcr.microsoft.com/containernetworking/azure-cni:v1.6.7
  - mcr.microsoft.com/containernetworking/azure-cns:v1.4.56
  - mcr.microsoft.com/containernetworking/azure-cns:v1.5.38
  - mcr.microsoft.com/containernetworking/azure-cns:v1.6.13
  - mcr.microsoft.com/containernetworking/azure-cns:v1.5.35
  - mcr.microsoft.com/containernetworking/azure-cns:v1.6.7
  - mcr.microsoft.com/containernetworking/azure-ipam:v0.0.7
  - mcr.microsoft.com/containernetworking/azure-ipam:v0.2.0
  - mcr.microsoft.com/containernetworking/cni-dropgz:v0.0.20
  - mcr.microsoft.com/containernetworking/azure-npm:v1.5.34
  - mcr.microsoft.com/oss/kubernetes/apiserver-network-proxy/agent:v0.1.6-hotfix.20240116
  - mcr.microsoft.com/oss/kubernetes/apiserver-network-proxy/agent:v0.30.3-hotfix.20240819
  - mcr.microsoft.com/oss/kubernetes-csi/secrets-store/driver:v1.4.5
  - mcr.microsoft.com/oss/azure/secrets-store/provider-azure:v1.5.3
  - mcr.microsoft.com/azuremonitor/containerinsights/ciprod:3.1.24
  - mcr.microsoft.com/aks/msi/addon-token-adapter:master.221118.2
  - mcr.microsoft.com/azuremonitor/containerinsights/ciprod/prometheus-collector/images:6.10.0-main-09-16-2024-85a71678
  - mcr.microsoft.com/azuremonitor/containerinsights/ciprod/prometheus-collector/images:6.10.0-main-09-16-2024-85a71678-targetallocator
  - mcr.microsoft.com/azuremonitor/containerinsights/ciprod/prometheus-collector/images:6.10.0-main-09-16-2024-85a71678-cfg
  - mcr.microsoft.com/azuremonitor/containerinsights/ciprod/prometheus-collector/images:6.9.1-main-08-28-2024-f33aacb5
  - mcr.microsoft.com/azuremonitor/containerinsights/ciprod/prometheus-collector/images:6.9.1-main-08-28-2024-f33aacb5-targetallocator
  - mcr.microsoft.com/azuremonitor/containerinsights/ciprod/prometheus-collector/images:6.9.1-main-08-28-2024-f33aacb5-cfg
  - mcr.microsoft.com/oss/kubernetes/kube-state-metrics:v2.11.0
  - mcr.microsoft.com/oss/cilium/cilium:1.13.13-4
  - mcr.microsoft.com/oss/cilium/cilium:1.14.10-2
  - mcr.microsoft.com/oss/cilium/cilium:1.13.13-3
  - mcr.microsoft.com/oss/cilium/cilium:1.14.10-1
  - mcr.microsoft.com/oss/kubernetes/azure-cloud-node-manager:v1.27.21
  - mcr.microsoft.com/oss/kubernetes/azure-cloud-node-manager:v1.28.13
  - mcr.microsoft.com/oss/kubernetes/azure-cloud-node-manager:v1.29.11
  - mcr.microsoft.com/oss/kubernetes/azure-cloud-node-manager:v1.30.7
  - mcr.microsoft.com/oss/kubernetes/azure-cloud-node-manager:v1.31.1
  - mcr.microsoft.com/oss/kubernetes/azure-cloud-node-manager:v1.27.20
  - mcr.microsoft.com/oss/kubernetes/azure-cloud-node-manager:v1.28.11
  - mcr.microsoft.com/oss/kubernetes/azure-cloud-node-manager:v1.29.9
  - mcr.microsoft.com/oss/kubernetes/azure-cloud-node-manager:v1.30.5
  - mcr.microsoft.com/oss/kubernetes/azure-cloud-node-manager:v1.30.0
  - mcr.microsoft.com/oss/kubernetes/autoscaler/cluster-proportional-autoscaler:v1.8.9
  - mcr.microsoft.com/aks/ip-masq-agent-v2:v0.1.14
  - mcr.microsoft.com/aks/ip-masq-agent-v2:v0.1.13
  - mcr.microsoft.com/oss/kubernetes-csi/azuredisk-csi:v1.28.11
  - mcr.microsoft.com/oss/kubernetes-csi/azuredisk-csi:v1.29.10
  - mcr.microsoft.com/oss/kubernetes-csi/azuredisk-csi:v1.30.5
  - mcr.microsoft.com/oss/kubernetes-csi/azuredisk-csi:v1.31.0
  - mcr.microsoft.com/oss/kubernetes-csi/azuredisk-csi:v1.28.10
  - mcr.microsoft.com/oss/kubernetes-csi/azuredisk-csi:v1.29.9
  - mcr.microsoft.com/oss/kubernetes-csi/azuredisk-csi:v1.30.4
  - mcr.microsoft.com/oss/kubernetes-csi/azurefile-csi:v1.28.13
  - mcr.microsoft.com/oss/kubernetes-csi/azurefile-csi:v1.29.9
  - mcr.microsoft.com/oss/kubernetes-csi/azurefile-csi:v1.30.6
  - mcr.microsoft.com/oss/kubernetes-csi/azurefile-csi:v1.31.0
  - mcr.microsoft.com/oss/kubernetes-csi/azurefile-csi:v1.28.12
  - mcr.microsoft.com/oss/kubernetes-csi/azurefile-csi:v1.29.8
  - mcr.microsoft.com/oss/kubernetes-csi/azurefile-csi:v1.30.5
  - mcr.microsoft.com/oss/kubernetes-csi/blob-csi:v1.23.9
  - mcr.microsoft.com/oss/kubernetes-csi/blob-csi:v1.24.5
  - mcr.microsoft.com/oss/kubernetes-csi/blob-csi:v1.25.0
  - mcr.microsoft.com/oss/kubernetes-csi/blob-csi:v1.23.7
  - mcr.microsoft.com/oss/kubernetes-csi/blob-csi:v1.24.3
  - mcr.microsoft.com/oss/kubernetes-csi/livenessprobe:v2.14.0
  - mcr.microsoft.com/oss/kubernetes-csi/livenessprobe:v2.12.0
  - mcr.microsoft.com/oss/kubernetes-csi/livenessprobe:v2.13.1
  - mcr.microsoft.com/oss/kubernetes-csi/csi-node-driver-registrar:v2.12.0
  - mcr.microsoft.com/oss/kubernetes-csi/csi-node-driver-registrar:v2.10.1
  - mcr.microsoft.com/oss/kubernetes-csi/csi-node-driver-registrar:v2.11.1
  - mcr.microsoft.com/oss/open-policy-agent/gatekeeper:v3.17.1
  - mcr.microsoft.com/oss/open-policy-agent/gatekeeper:v3.16.3
  - mcr.microsoft.com/azure-policy/policy-kubernetes-addon-prod:1.9.1
  - mcr.microsoft.com/azure-policy/policy-kubernetes-addon-prod:1.8.0
  - mcr.microsoft.com/azure-policy/policy-kubernetes-webhook:1.9.1
  - mcr.microsoft.com/azure-policy/policy-kubernetes-webhook:1.8.0
  - mcr.microsoft.com/aks/aks-node-ca-watcher:master.241021.1
  - mcr.microsoft.com/oss/kubernetes/windows-gmsa-webhook:v0.7.1
  - mcr.microsoft.com/oss/kubernetes/kube-proxy:v1.27.101-akslts
  - mcr.microsoft.com/oss/kubernetes/kube-proxy:v1.28.15
  - mcr.microsoft.com/oss/kubernetes/kube-proxy:v1.29.11
  - mcr.microsoft.com/oss/kubernetes/kube-proxy:v1.30.7
  - mcr.microsoft.com/oss/kubernetes/kube-proxy:v1.31.3
  - mcr.microsoft.com/oss/kubernetes/kube-proxy:v1.27.100-akslts
  - mcr.microsoft.com/oss/kubernetes/kube-proxy:v1.28.14
  - mcr.microsoft.com/oss/kubernetes/kube-proxy:v1.29.10
  - mcr.microsoft.com/oss/kubernetes/kube-proxy:v1.30.6
  - mcr.microsoft.com/oss/kubernetes/kube-proxy:v1.31.2
  - bcc-tools
  - libbcc-examples
kubelet/kubectl downloaded:
-rwxr-xr-x 1 root root    38693345 Aug 13 10:41 /usr/local/bin/crictl
-rwxr-xr-x 1 root root   110649604 Sep 12 23:20 /usr/local/bin/kubelet-1.28.14
-rwxr-xr-x 1 root root    49623192 Sep 12 23:20 /usr/local/bin/kubectl-1.28.14
-rwxr-xr-x 1 root root   108712196 Oct 17 06:39 /usr/local/bin/kubelet-1.27.100-akslts
-rwxr-xr-x 1 root root    49066136 Oct 17 06:39 /usr/local/bin/kubectl-1.27.100-akslts
-rwxr-xr-x 1 root root    76902744 Oct 23 15:59 /usr/local/bin/kubelet-1.31.2
-rwxr-xr-x 1 root root    56381592 Oct 23 15:59 /usr/local/bin/kubectl-1.31.2
-rwxr-xr-x 1 root root   100161976 Oct 23 16:03 /usr/local/bin/kubelet-1.30.6
-rwxr-xr-x 1 root root    51454104 Oct 23 16:03 /usr/local/bin/kubectl-1.30.6
-rwxr-xr-x 1 root root   110649604 Oct 23 16:18 /usr/local/bin/kubelet-1.28.15
-rwxr-xr-x 1 root root    49623192 Oct 23 16:18 /usr/local/bin/kubectl-1.28.15
-rwxr-xr-x 1 root root   112603396 Oct 23 16:24 /usr/local/bin/kubelet-1.29.10
-rwxr-xr-x 1 root root    50225304 Oct 23 16:24 /usr/local/bin/kubectl-1.29.10
-rwxr-xr-x 1 root root   108712196 Oct 31 21:40 /usr/local/bin/kubelet-1.27.101-akslts
-rwxr-xr-x 1 root root    49066136 Oct 31 21:40 /usr/local/bin/kubectl-1.27.101-akslts
-rwxr-xr-x 1 root root    76902744 Dec  2 23:49 /usr/local/bin/kubelet-1.31.3
-rwxr-xr-x 1 root root    56381592 Dec  2 23:49 /usr/local/bin/kubectl-1.31.3
-rwxr-xr-x 1 root root   100161976 Dec  2 23:52 /usr/local/bin/kubelet-1.30.7
-rwxr-xr-x 1 root root    51454104 Dec  2 23:52 /usr/local/bin/kubectl-1.30.7
-rwxr-xr-x 1 root root   112603396 Dec  3 00:08 /usr/local/bin/kubelet-1.29.11
-rwxr-xr-x 1 root root    50225304 Dec  3 00:08 /usr/local/bin/kubectl-1.29.11
-rwxr-xr-x 1 1001 docker  10334343 Dec 17 09:51 /usr/local/bin/oras
-rw-r--r-- 1 1001 docker     11343 Dec 19 08:28 /usr/local/bin/LICENSE
-rwxr-xr-x 1 root root         705 Jan 12 09:05 /usr/local/bin/ci-syslog-watcher.sh
-rwxr-xr-x 1 root root    39369104 Jan 12 09:12 /usr/local/bin/containerd-shim-wws-v0-8-0-v1
-rwxr-xr-x 1 root root    60175432 Jan 12 09:12 /usr/local/bin/containerd-shim-slight-v0-8-0-v1
-rwxr-xr-x 1 root root    36014944 Jan 12 09:12 /usr/local/bin/containerd-shim-spin-v0-3-0-v1
-rwxr-xr-x 1 root root    47622592 Jan 12 09:12 /usr/local/bin/containerd-shim-slight-v0-3-0-v1
-rwxr-xr-x 1 root root    45334640 Jan 12 09:12 /usr/local/bin/containerd-shim-spin-v0-5-1-v1
-rwxr-xr-x 1 root root    52232184 Jan 12 09:12 /usr/local/bin/containerd-shim-slight-v0-5-1-v1
-rwxr-xr-x 1 root root    53775024 Jan 12 09:12 /usr/local/bin/containerd-shim-spin-v0-8-0-v1
-rwxr-xr-x 1 root root    63515504 Jan 12 09:12 /usr/local/bin/containerd-shim-spin-v2
=== Installed Packages Begin
filesystem-1.1-20.cm2.x86_64
glibc-2.35-7.cm2.x86_64
libgcc-11.2.0-8.cm2.x86_64
pcre-libs-8.45-2.cm2.x86_64
libstdc++-11.2.0-8.cm2.x86_64
zlib-1.2.13-2.cm2.x86_64
xz-libs-5.2.5-1.cm2.x86_64
ncurses-libs-6.4-3.cm2.x86_64
readline-8.1-1.cm2.x86_64
libcap-2.60-2.cm2.x86_64
bzip2-libs-1.0.8-1.cm2.x86_64
pcre-8.45-2.cm2.x86_64
gmp-6.2.1-4.cm2.x86_64
libselinux-3.2-1.cm2.x86_64
coreutils-8.32-7.cm2.x86_64
grep-3.7-2.cm2.x86_64
bash-5.1.8-4.cm2.x86_64
libsepol-3.2-2.cm2.x86_64
xz-5.2.5-1.cm2.x86_64
kmod-29-2.cm2.x86_64
kernel-5.15.173.1-1.cm2.x86_64
mariner-release-2.0-70.cm2.noarch
shim-15.8-1.cm2.x86_64
grub2-efi-binary-2.06-13.cm2.x86_64
popt-1.18-1.cm2.x86_64
slang-2.3.2-4.cm2.x86_64
newt-0.52.21-5.cm2.x86_64
chkconfig-1.20-4.cm2.x86_64
ca-certificates-shared-2.0.0-19.cm2.noarch
libffi-3.4.2-3.cm2.x86_64
p11-kit-0.24.1-1.cm2.x86_64
libtasn1-4.19.0-1.cm2.x86_64
p11-kit-trust-0.24.1-1.cm2.x86_64
ca-certificates-tools-2.0.0-19.cm2.noarch
ca-certificates-2.0.0-19.cm2.noarch
util-linux-libs-2.37.4-9.cm2.x86_64
libgpg-error-1.46-1.cm2.x86_64
openssl-libs-1.1.1k-35.cm2.x86_64
libgcrypt-1.10.3-1.cm2.x86_64
glib-2.71.0-3.cm2.x86_64
lz4-1.9.4-1.cm2.x86_64
systemd-rpm-macros-250.3-21.cm2.noarch
zstd-libs-1.5.4-1.cm2.x86_64
libcap-ng-0.8.2-2.cm2.x86_64
audit-libs-3.0.6-8.cm2.x86_64
json-c-0.15-2.cm2.x86_64
cracklib-2.9.7-5.cm2.x86_64
cracklib-dicts-2.9.7-5.cm2.x86_64
pam-1.5.1-6.cm2.x86_64
cryptsetup-libs-2.4.3-4.cm2.x86_64
systemd-250.3-21.cm2.x86_64
device-mapper-libs-2.03.15-3.cm2.x86_64
cronie-1.5.7-3.cm2.x86_64
cronie-anacron-1.5.7-3.cm2.x86_64
logrotate-3.20.1-1.cm2.x86_64
openssl-1.1.1k-35.cm2.x86_64
sqlite-libs-3.39.2-3.cm2.x86_64
expat-libs-2.6.3-2.cm2.x86_64
elfutils-libelf-0.186-2.cm2.x86_64
e2fsprogs-libs-1.46.5-3.cm2.x86_64
krb5-1.19.4-3.cm2.x86_64
libassuan-2.5.5-2.cm2.x86_64
expat-2.6.3-2.cm2.x86_64
libssh2-1.9.0-4.cm2.x86_64
iana-etc-20211115-2.cm2.noarch
libpwquality-1.4.4-1.cm2.x86_64
file-libs-5.40-3.cm2.x86_64
device-mapper-2.03.15-3.cm2.x86_64
device-mapper-event-libs-2.03.15-3.cm2.x86_64
ncurses-6.4-3.cm2.x86_64
lmdb-libs-0.9.29-1.cm2.x86_64
lua-libs-5.4.4-1.cm2.x86_64
rpm-libs-4.18.0-4.cm2.x86_64
libsolv-0.7.24-1.cm2.x86_64
libedit-3.1.20210910-1.cm2.x86_64
procps-ng-3.3.17-2.cm2.x86_64
device-mapper-event-2.03.15-3.cm2.x86_64
util-linux-2.37.4-9.cm2.x86_64
file-5.40-3.cm2.x86_64
cryptsetup-2.4.3-4.cm2.x86_64
iptables-1.8.7-4.cm2.x86_64
dbus-1.15.6-2.cm2.x86_64
pinentry-1.2.0-1.cm2.x86_64
openssh-clients-8.9p1-6.cm2.x86_64
e2fsprogs-1.46.5-3.cm2.x86_64
libarchive-3.6.1-4.cm2.x86_64
rpm-4.18.0-4.cm2.x86_64
bc-1.07.1-4.cm2.x86_64
bridge-utils-1.7.1-2.cm2.x86_64
cpio-2.13-5.cm2.x86_64
gdbm-1.21-1.cm2.x86_64
iputils-20211215-2.cm2.x86_64
irqbalance-1.8.0-4.cm2.x86_64
libtool-2.4.6-8.cm2.x86_64
mariner-rpm-macros-2.0-25.cm2.noarch
net-tools-2.10-3.cm2.x86_64
tar-1.34-3.cm2.x86_64
tzdata-2024b-1.cm2.noarch
which-2.21-8.cm2.x86_64
libseccomp-2.5.3-1.cm2.x86_64
nettle-3.7.3-3.cm2.x86_64
bzip2-1.0.8-1.cm2.x86_64
ca-certificates-base-2.0.0-19.cm2.noarch
findutils-4.8.0-5.cm2.x86_64
gzip-1.12-2.cm2.x86_64
sed-4.8-3.cm2.x86_64
libmnl-1.0.4-6.cm2.x86_64
iproute-5.15.0-3.cm2.x86_64
libaio-0.3.112-4.cm2.x86_64
lvm2-2.03.15-3.cm2.x86_64
pkgconf-m4-1.8.0-3.cm2.noarch
libsemanage-3.2-2.cm2.x86_64
shadow-utils-4.9-13.cm2.x86_64
tdnf-cli-libs-3.5.2-4.cm2.x86_64
libpkgconf-1.8.0-3.cm2.x86_64
pkgconf-1.8.0-3.cm2.x86_64
pkgconf-pkg-config-1.8.0-3.cm2.x86_64
bind-license-9.16.50-1.cm2.noarch
libuv-1.43.0-2.cm2.x86_64
libxml2-2.10.4-4.cm2.x86_64
bind-libs-9.16.50-1.cm2.x86_64
bind-utils-9.16.50-1.cm2.x86_64
chrony-4.1-3.cm2.x86_64
nghttp2-1.57.0-2.cm2.x86_64
curl-libs-8.8.0-3.cm2.x86_64
tdnf-3.5.2-4.cm2.x86_64
curl-8.8.0-3.cm2.x86_64
libdb-5.3.28-7.cm2.x86_64
cyrus-sasl-lib-2.1.28-4.cm2.x86_64
openldap-2.4.57-9.cm2.x86_64
sudo-1.9.15p5-1.cm2.x86_64
libksba-1.6.3-1.cm2.x86_64
npth-1.6-4.cm2.x86_64
gnupg2-2.4.0-2.cm2.x86_64
gpgme-1.16.0-2.cm2.x86_64
mariner-repos-shared-2.0-9.cm2.noarch
mariner-repos-microsoft-2.0-9.cm2.noarch
mariner-repos-extras-2.0-9.cm2.noarch
mariner-repos-2.0-9.cm2.noarch
tdnf-plugin-repogpgcheck-3.5.2-4.cm2.x86_64
core-packages-container-2.0-8.cm2.x86_64
core-packages-base-image-2.0-8.cm2.x86_64
dracut-055-9.cm2.x86_64
initramfs-2.0-14.cm2.x86_64
python3-3.9.19-8.cm2.x86_64
python3-libs-3.9.19-8.cm2.x86_64
zchunk-libs-1.1.16-4.cm2.x86_64
zchunk-1.1.16-4.cm2.x86_64
librepo-1.15.1-1.cm2.x86_64
python3-curses-3.9.19-8.cm2.x86_64
python3-gpg-1.16.0-2.cm2.x86_64
dnf-data-4.8.0-2.cm2.noarch
libcomps-0.1.18-2.cm2.x86_64
python3-libcomps-0.1.18-2.cm2.x86_64
elfutils-default-yama-scope-0.186-2.cm2.noarch
libgomp-11.2.0-8.cm2.x86_64
popt-devel-1.18-1.cm2.x86_64
libyaml-0.2.5-3.cm2.x86_64
libmodulemd-2.13.0-2.cm2.x86_64
libdnf-0.63.1-2.cm2.x86_64
python3-libdnf-0.63.1-2.cm2.x86_64
python3-hawkey-0.63.1-2.cm2.x86_64
elfutils-libelf-devel-0.186-2.cm2.x86_64
xz-devel-5.2.5-1.cm2.x86_64
zlib-devel-1.2.13-2.cm2.x86_64
zstd-1.5.4-1.cm2.x86_64
zstd-devel-1.5.4-1.cm2.x86_64
elfutils-0.186-2.cm2.x86_64
elfutils-devel-0.186-2.cm2.x86_64
rpm-build-libs-4.18.0-4.cm2.x86_64
rpm-devel-4.18.0-4.cm2.x86_64
python3-rpm-4.18.0-4.cm2.x86_64
python3-dnf-4.8.0-2.cm2.noarch
dnf-4.8.0-2.cm2.noarch
wget-1.21.2-4.cm2.x86_64
python3-six-1.16.0-2.cm2.noarch
python3-markupsafe-2.1.0-1.cm2.x86_64
python3-idna-3.7-1.cm2.noarch
python3-jinja2-3.0.3-4.cm2.noarch
python3-configobj-5.0.6-7.cm2.noarch
PyYAML-5.4.1-1.cm2.x86_64
python3-jsonschema-2.6.0-6.cm2.noarch
python3-netifaces-0.11.0-1.cm2.x86_64
python3-oauthlib-2.1.0-7.cm2.noarch
python3-setuptools-3.9.19-8.cm2.noarch
dhcp-libs-4.4.3.P1-2.cm2.x86_64
dhcp-client-4.4.3.P1-2.cm2.x86_64
python3-jsonpointer-2.2-1.cm2.noarch
python3-jsonpatch-1.32-1.cm2.noarch
python3-wcwidth-0.2.5-1.cm2.noarch
python3-prettytable-3.2.0-3.cm2.noarch
python3-certifi-2023.05.07-1.cm2.noarch
python3-charset-normalizer-2.0.11-2.cm2.noarch
python3-urllib3-1.26.19-1.cm2.noarch
python3-asn1crypto-1.5.1-1.cm2.noarch
python3-pyasn1-0.4.8-1.cm2.noarch
python3-pycparser-2.21-1.cm2.noarch
python3-cffi-1.15.0-3.cm2.x86_64
python3-pyparsing-3.0.7-1.cm2.noarch
python3-packaging-21.3-1.cm2.noarch
python3-cryptography-3.3.2-7.cm2.x86_64
python3-pyOpenSSL-18.0.0-8.cm2.noarch
python3-requests-2.27.1-7.cm2.noarch
cloud-init-23.3-6.cm2.noarch
cloud-init-azure-kvp-23.3-6.cm2.noarch
gptfdisk-1.0.8-1.cm2.x86_64
mpfr-4.1.0-2.cm2.x86_64
gawk-5.1.1-1.cm2.x86_64
cloud-utils-growpart-0.32-3.cm2.noarch
grub2-2.06-13.cm2.x86_64
installkernel-1.0.0-2.cm2.noarch
grubby-8.40-46.cm2.x86_64
hyperv-daemons-license-5.15.173.1-1.cm2.noarch
hypervvssd-5.15.173.1-1.cm2.x86_64
hypervkvpd-5.15.173.1-1.cm2.x86_64
hypervfcopyd-5.15.173.1-1.cm2.x86_64
hyperv-daemons-5.15.173.1-1.cm2.x86_64
lzo-2.10-4.cm2.x86_64
squashfs-tools-4.5.1-2.cm2.x86_64
ethtool-5.16-2.cm2.x86_64
snappy-1.1.9-3.cm2.x86_64
kexec-tools-2.0.23-4.cm2.x86_64
libnl3-3.5.0-4.cm2.x86_64
wpa_supplicant-2.10-2.cm2.x86_64
netplan-0.95-2.cm2.x86_64
ncurses-term-6.4-3.cm2.x86_64
openssh-server-8.9p1-6.cm2.x86_64
libestr-0.1.11-1.cm2.x86_64
libfastjson-0.99.9-1.cm2.x86_64
gc-8.0.0-4.cm2.x86_64
libmpc-1.2.1-1.cm2.x86_64
libstdc++-devel-11.2.0-8.cm2.x86_64
liblognorm-2.0.6-2.cm2.x86_64
postgresql-libs-14.14-1.cm2.x86_64
autogen-libopts-5.18.16-8.cm2.x86_64
cyrus-sasl-2.1.28-4.cm2.x86_64
librdkafka1-1.8.2-2.cm2.x86_64
glibc-iconv-2.35-7.cm2.x86_64
libltdl-2.4.6-8.cm2.x86_64
libunistring-0.9.10-6.cm2.x86_64
guile-2.0.14-5.cm2.x86_64
gnutls-3.7.11-1.cm2.x86_64
librelp-1.10.0-2.cm2.x86_64
make-4.3-3.cm2.x86_64
libgcc-atomic-11.2.0-8.cm2.x86_64
libgcc-devel-11.2.0-8.cm2.x86_64
libgomp-devel-11.2.0-8.cm2.x86_64
gcc-c++-11.2.0-8.cm2.x86_64
gcc-11.2.0-8.cm2.x86_64
perl-vmsish-1.04-489.cm2.noarch
perl-version-0.99.28-489.cm2.noarch
perl-subs-1.04-489.cm2.noarch
perl-ph-5.34.1-489.cm2.x86_64
perl-perlfaq-5.20210411-489.cm2.noarch
perl-parent-0.238-489.cm2.noarch
perl-mro-1.25-489.cm2.x86_64
perl-meta-notation-5.34.1-489.cm2.noarch
perl-less-0.03-489.cm2.noarch
perl-if-0.60.900-489.cm2.noarch
perl-filetest-1.03-489.cm2.noarch
perl-ExtUtils-MM-Utils-7.44-489.cm2.noarch
perl-Devel-PPPort-3.62-489.cm2.x86_64
perl-vars-1.05-489.cm2.noarch
perl-sort-2.04-489.cm2.noarch
perl-overloading-0.02-489.cm2.noarch
perl-lib-0.65-489.cm2.x86_64
perl-experimental-0.024-489.cm2.noarch
perl-encoding-warnings-0.13-489.cm2.noarch
perl-deprecate-0.04-489.cm2.noarch
perl-constant-1.33-489.cm2.noarch
perl-base-2.27-489.cm2.noarch
perl-autouse-1.11-489.cm2.noarch
perl-Tie-Memoize-1.1-489.cm2.noarch
perl-Env-1.05-489.cm2.noarch
perl-Tie-4.6-489.cm2.noarch
perl-Term-ReadLine-1.17-489.cm2.noarch
perl-Term-Cap-1.17-489.cm2.noarch
perl-Module-Loaded-0.08-489.cm2.noarch
perl-CPAN-Meta-Requirements-2.140-489.cm2.noarch
perl-AutoLoader-5.74-489.cm2.noarch
perl-Attribute-Handlers-1.01-489.cm2.noarch
perl-Unicode-Normalize-1.28-489.cm2.x86_64
perl-Time-Local-1.300-489.cm2.noarch
perl-Time-HiRes-1.9767-489.cm2.x86_64
perl-Text-Tabs+Wrap-2013.0523-489.cm2.noarch
perl-File-DosGlob-1.12-489.cm2.x86_64
perl-Text-ParseWords-3.30-489.cm2.noarch
perl-Text-Abbrev-1.02-489.cm2.noarch
perl-Term-Complete-1.403-489.cm2.noarch
perl-Term-ANSIColor-5.01-489.cm2.noarch
perl-sigtrap-1.09-489.cm2.noarch
perl-SelectSaver-1.02-489.cm2.noarch
perl-DirHandle-1.05-489.cm2.noarch
perl-Symbol-1.09-489.cm2.noarch
perl-Socket-2.031-489.cm2.x86_64
perl-Search-Dict-1.07-489.cm2.noarch
perl-threads-shared-1.62-489.cm2.x86_64
perl-Thread-3.05-489.cm2.noarch
perl-threads-2.26-489.cm2.x86_64
perl-Text-Balanced-2.04-489.cm2.noarch
perl-NEXT-0.68-489.cm2.noarch
perl-overload-1.33-489.cm2.noarch
perl-Time-Piece-1.3401-489.cm2.x86_64
perl-Tie-RefHash-1.40-489.cm2.noarch
perl-Thread-Semaphore-2.13-489.cm2.noarch
perl-Thread-Queue-3.14-489.cm2.noarch
perl-Module-CoreList-5.20220313-489.cm2.noarch
perl-Scalar-List-Utils-1.55-489.cm2.x86_64
perl-Pod-Functions-1.13-489.cm2.noarch
perl-Pod-Escapes-1.07-489.cm2.noarch
perl-Perl-OSType-1.010-489.cm2.noarch
perl-Opcode-1.50-489.cm2.x86_64
perl-Math-Complex-1.59-489.cm2.noarch
perl-bignum-0.51-489.cm2.noarch
perl-Math-BigRat-0.2614-489.cm2.noarch
perl-Math-BigInt-FastCalc-0.500.900-489.cm2.x86_64
perl-Math-BigInt-1.9998.18-489.cm2.noarch
perl-PerlIO-via-QuotedPrint-0.09-489.cm2.noarch
perl-MIME-Base64-3.16-489.cm2.x86_64
perl-I18N-Langinfo-0.19-489.cm2.x86_64
perl-Params-Check-0.38-489.cm2.noarch
perl-Locale-Maketext-Simple-0.21-489.cm2.noarch
perl-Locale-Maketext-1.29-489.cm2.noarch
perl-I18N-LangTags-0.45-489.cm2.noarch
perl-Hash-Util-FieldHash-1.21-489.cm2.x86_64
perl-fields-2.27-489.cm2.noarch
perl-Hash-Util-0.25-489.cm2.x86_64
perl-Getopt-Std-1.13-489.cm2.noarch
perl-Filter-Simple-0.96-489.cm2.noarch
perl-Filter-1.59-489.cm2.x86_64
perl-FileCache-1.10-489.cm2.noarch
perl-File-Compare-1.100.600-489.cm2.noarch
perl-File-Basename-2.85-489.cm2.noarch
perl-locale-1.10-489.cm2.noarch
perl-Tie-File-1.06-489.cm2.noarch
perl-Sys-Syslog-0.36-489.cm2.x86_64
perl-Sys-Hostname-1.23-489.cm2.x86_64
perl-I18N-Collate-1.02-489.cm2.noarch
perl-POSIX-1.97-489.cm2.x86_64
perl-Fcntl-1.14-489.cm2.x86_64
perl-Errno-1.33-489.cm2.x86_64
perl-English-1.11-489.cm2.noarch
perl-Digest-MD5-2.58-489.cm2.x86_64
perl-Digest-1.19-489.cm2.noarch
perl-Dumpvalue-2.27-489.cm2.noarch
perl-Devel-Peek-1.30-489.cm2.x86_64
perl-Config-Perl-V-0.33-489.cm2.noarch
perl-Config-Extensions-0.03-489.cm2.noarch
perl-Compress-Raw-Zlib-2.101-489.cm2.x86_64
perl-User-pwent-1.03-489.cm2.noarch
perl-Time-1.03-489.cm2.noarch
perl-Net-1.02-489.cm2.noarch
perl-File-stat-1.09-489.cm2.noarch
perl-Class-Struct-0.66-489.cm2.noarch
perl-Benchmark-1.23-489.cm2.noarch
perl-autodie-2.34-489.cm2.noarch
perl-Safe-2.43-489.cm2.noarch
perl-ExtUtils-Constant-0.25-489.cm2.noarch
perl-Data-Dumper-2.179-489.cm2.x86_64
perl-CPAN-Meta-YAML-0.018-489.cm2.noarch
perl-B-1.82-489.cm2.x86_64
perl-blib-1.07-489.cm2.noarch
perl-Unicode-Collate-1.29-489.cm2.x86_64
perl-Module-Load-0.36-489.cm2.noarch
perl-Unicode-UCD-0.75-489.cm2.noarch
perl-Memoize-1.03-489.cm2.noarch
perl-Storable-3.23-489.cm2.x86_64
perl-SelfLoader-1.26-489.cm2.noarch
perl-IPC-Open3-1.21-489.cm2.noarch
perl-IO-Socket-IP-0.41-489.cm2.noarch
perl-HTTP-Tiny-0.076-489.cm2.noarch
perl-libnet-3.13-489.cm2.noarch
perl-Net-Ping-2.74-489.cm2.noarch
perl-FileHandle-2.03-489.cm2.noarch
perl-IO-1.46-489.cm2.x86_64
perl-FindBin-1.52-489.cm2.noarch
perl-debugger-1.60-489.cm2.noarch
perl-Test-Simple-1.302183-489.cm2.noarch
perl-Test-1.31-489.cm2.noarch
perl-Compress-Raw-Bzip2-2.101-489.cm2.x86_64
perl-File-Temp-0.231.100-489.cm2.noarch
perl-File-Path-2.18-489.cm2.noarch
perl-IPC-Cmd-1.04-489.cm2.noarch
perl-Module-Load-Conditional-0.74-489.cm2.noarch
perl-Module-Metadata-1.000037-489.cm2.noarch
perl-ExtUtils-Command-7.62-489.cm2.noarch
perl-File-Find-1.39-489.cm2.noarch
perl-File-Fetch-1.00-489.cm2.noarch
perl-File-Copy-2.35-489.cm2.noarch
perl-ExtUtils-Manifest-1.73-489.cm2.noarch
perl-Devel-SelfStubber-1.06-489.cm2.noarch
perl-AutoSplit-5.74-489.cm2.noarch
perl-open-1.12-489.cm2.noarch
perl-encoding-3.00-489.cm2.x86_64
perl-utils-5.34.1-489.cm2.noarch
perl-diagnostics-1.37-489.cm2.noarch
perl-Test-Harness-3.43-489.cm2.noarch
perl-podlators-4.14-489.cm2.noarch
perl-Pod-Simple-3.42-489.cm2.noarch
perl-Pod-Html-1.27-489.cm2.noarch
perl-Pod-Checker-1.74-489.cm2.noarch
perl-Module-CoreList-tools-5.20220313-489.cm2.noarch
perl-ExtUtils-ParseXS-3.43-489.cm2.noarch
perl-Digest-SHA-6.02-489.cm2.x86_64
perl-Getopt-Long-2.52-489.cm2.noarch
perl-Pod-Usage-2.01-489.cm2.noarch
perl-JSON-PP-4.06-489.cm2.noarch
perl-IO-Zlib-1.11-489.cm2.noarch
perl-Archive-Tar-2.38-489.cm2.noarch
perl-IO-Compress-2.102-489.cm2.noarch
perl-DBM_Filter-0.06-489.cm2.noarch
perl-CPAN-Meta-2.150010-489.cm2.noarch
perl-IPC-SysV-2.09-489.cm2.x86_64
perl-libnetcfg-5.34.1-489.cm2.noarch
perl-ExtUtils-Miniperl-1.10-489.cm2.noarch
perl-ExtUtils-Embed-1.35-489.cm2.noarch
perl-Encode-devel-3.08-489.cm2.noarch
perl-devel-5.34.1-489.cm2.x86_64
perl-ExtUtils-Install-2.20-489.cm2.noarch
perl-CPAN-2.28-489.cm2.noarch
perl-ExtUtils-MakeMaker-7.62-489.cm2.noarch
perl-ExtUtils-CBuilder-0.280236-489.cm2.noarch
perl-ODBM_File-1.17-489.cm2.x86_64
perl-NDBM_File-1.15-489.cm2.x86_64
perl-GDBM_File-1.19-489.cm2.x86_64
perl-PathTools-3.80-489.cm2.x86_64
perl-Exporter-5.76-489.cm2.noarch
perl-Pod-Perldoc-3.28.01-489.cm2.noarch
perl-Encode-3.08-489.cm2.x86_64
perl-DynaLoader-1.50-489.cm2.x86_64
perl-Carp-1.52-489.cm2.noarch
perl-5.34.1-489.cm2.x86_64
perl-libs-5.34.1-489.cm2.x86_64
perl-doc-5.34.1-489.cm2.noarch
perl-macros-5.34.1-489.cm2.noarch
perl-interpreter-5.34.1-489.cm2.x86_64
net-snmp-libs-5.9.4-1.cm2.x86_64
rsyslog-8.2204.1-3.cm2.x86_64
sgx-backwards-compatability-1.0.0-1.cm2.x86_64
openssh-8.9p1-6.cm2.x86_64
python3-distro-1.6.0-2.cm2.noarch
WALinuxAgent-2.3.1.1-4.cm2.noarch
iw-5.9-1.cm2.x86_64
wireless-regdb-2022.08.12-1.cm2.noarch
gpg-pubkey-3135ce90-5e6fda74
gpg-pubkey-be1229cf-5631588c
oniguruma-6.9.7.1-2.cm2.x86_64
jq-1.6-2.cm2.x86_64
inotify-tools-3.22.1.0-1.cm2.x86_64
nspr-4.30-2.cm2.x86_64
nss-libs-3.75-2.cm2.x86_64
nss-3.75-2.cm2.x86_64
libkcapi-1.3.1-3.cm2.x86_64
libkcapi-hmaccalc-1.3.1-3.cm2.x86_64
dracut-fips-055-9.cm2.x86_64
python3-dbus-1.2.16-3.cm2.x86_64
python3-dateutil-2.7.3-5.cm2.noarch
python3-dnf-plugins-core-4.0.24-3.cm2.noarch
dnf-plugins-core-4.0.24-3.cm2.noarch
dnf-utils-4.0.24-3.cm2.noarch
check-restart-1.0.0-2.cm2.x86_64
keyutils-1.6.3-1.cm2.x86_64
cifs-utils-6.14-2.cm2.x86_64
libnfnetlink-1.0.1-6.cm2.x86_64
libnetfilter_conntrack-1.0.9-1.cm2.x86_64
libnetfilter_queue-1.0.5-1.cm2.x86_64
libnetfilter_cttimeout-1.0.0-6.cm2.x86_64
libnetfilter_cthelper-1.0.0-5.cm2.x86_64
conntrack-tools-1.4.8-1.cm2.x86_64
dnf-automatic-4.8.0-2.cm2.noarch
ebtables-legacy-2.0.11-6.cm2.x86_64
fuse-2.9.7-10.cm2.x86_64
apr-1.7.5-1.cm2.x86_64
apr-util-1.6.3-1.cm2.x86_64
utf8proc-2.6.1-2.cm2.x86_64
libserf-1.3.9-8.cm2.x86_64
subversion-1.14.2-1.cm2.x86_64
subversion-perl-1.14.2-1.cm2.x86_64
perl-YAML-1.30-2.cm2.noarch
perl-DBI-1.643-2.cm2.x86_64
perl-CGI-4.54-3.cm2.noarch
less-590-4.cm2.x86_64
git-2.39.4-1.cm2.x86_64
iotop-0.6-10.cm2.noarch
ipset-7.15-2.cm2.x86_64
kernel-devel-5.15.173.1-1.cm2.x86_64
libtirpc-1.3.3-1.cm2.x86_64
lsof-4.94.0-1.cm2.x86_64
libpcap-1.10.1-4.cm2.x86_64
nmap-ncat-7.93-3.cm2.x86_64
rpcbind-1.2.5-6.cm2.x86_64
libnfsidmap-2.5.4-5.cm2.x86_64
libevent-2.1.12-1.cm2.x86_64
nfs-utils-2.5.4-5.cm2.x86_64
pigz-2.6-2.cm2.x86_64
psmisc-23.4-1.cm2.x86_64
socat-1.7.4.3-2.cm2.x86_64
sysstat-12.7.6-1.cm2.x86_64
traceroute-2.1.3-1.cm2.x86_64
zip-3.0-5.cm2.x86_64
fuse-common-3.10.5-2.cm2.x86_64
fuse3-libs-3.10.5-2.cm2.x86_64
fuse3-3.10.5-2.cm2.x86_64
blobfuse2-2.4.0-1.x86_64
libnftnl-1.2.1-2.cm2.x86_64
jansson-2.14-1.cm2.x86_64
nftables-1.0.1-2.cm2.x86_64
isns-utils-libs-0.101-2.cm2.x86_64
isns-utils-0.101-2.cm2.x86_64
iscsi-initiator-utils-iscsiuio-6.2.1.4+20210729.2a8f9d8-3.cm2.x86_64
iscsi-initiator-utils-6.2.1.4+20210729.2a8f9d8-3.cm2.x86_64
libapparmor-3.0.4-4.cm2.x86_64
apparmor-parser-3.0.4-4.cm2.x86_64
boost-1.76.0-4.cm2.x86_64
blobfuse-1.4.5-16.cm2.x86_64
moby-runc-1.1.9-7.cm2.x86_64
moby-containerd-1.6.26-5.cm2.x86_64
acr-mirror-0.2.10-1.x86_64
llvm-12.0.1-7.cm2.x86_64
binutils-devel-2.37-10.cm2.x86_64
binutils-2.37-10.cm2.x86_64
compiler-rt-12.0.1-1.cm2.x86_64
clang-libs-12.0.1-4.cm2.x86_64
bcc-0.27.0-2.cm2.x86_64
clang-12.0.1-4.cm2.x86_64
libbpf-1.0.1-1.cm2.x86_64
bpftrace-0.16.0-2.cm2.x86_64
python3-bcc-0.27.0-2.cm2.x86_64
bcc-tools-0.27.0-2.cm2.x86_64
bcc-examples-0.27.0-2.cm2.x86_64
=== Installed Packages End
Disk usage:
Filesystem      Size  Used Avail Use% Mounted on
devtmpfs        4.0M     0  4.0M   0% /dev
tmpfs            32G     0   32G   0% /dev/shm
tmpfs            13G  824K   13G   1% /run
tmpfs           4.0M     0  4.0M   0% /sys/fs/cgroup
<<<<<<< HEAD
/dev/sda3        29G   24G  4.3G  85% /
=======
/dev/sda3        29G   24G  4.4G  85% /
>>>>>>> 79d2559b
tmpfs            32G  4.0K   32G   1% /tmp
/dev/sda2       452M   37M  381M   9% /boot
/dev/sdb1       590G   32K  560G   1% /mnt
tmpfs           6.3G     0  6.3G   0% /run/user/1000
=== os-release Begin
NAME="Common Base Linux Mariner"
VERSION="2.0.20241230"
ID=mariner
VERSION_ID="2.0"
PRETTY_NAME="CBL-Mariner/Linux"
ANSI_COLOR="1;34"
HOME_URL="https://aka.ms/cbl-mariner"
BUG_REPORT_URL="https://aka.ms/cbl-mariner"
SUPPORT_URL="https://aka.ms/cbl-mariner"
=== os-release End
Using kernel:
Linux version 5.15.173.1-1.cm2 (root@CBL-Mariner) (gcc (GCC) 11.2.0, GNU ld (GNU Binutils) 2.37) #1 SMP Sun Dec 8 02:17:37 UTC 2024
Install completed successfully on  Sun Jan 12 09:22:13 UTC 2025
VSTS Build NUMBER: 20250112.1_master_112294401
VSTS Build ID: 112294401
Commit: f255e5ef5701ed79b68faf127c2b2cb900f27364
Ubuntu version: 
Hyperv generation: V1
Feature flags: None
Container runtime: containerd
FIPS enabled: True<|MERGE_RESOLUTION|>--- conflicted
+++ resolved
@@ -692,11 +692,7 @@
 tmpfs            32G     0   32G   0% /dev/shm
 tmpfs            13G  824K   13G   1% /run
 tmpfs           4.0M     0  4.0M   0% /sys/fs/cgroup
-<<<<<<< HEAD
-/dev/sda3        29G   24G  4.3G  85% /
-=======
 /dev/sda3        29G   24G  4.4G  85% /
->>>>>>> 79d2559b
 tmpfs            32G  4.0K   32G   1% /tmp
 /dev/sda2       452M   37M  381M   9% /boot
 /dev/sdb1       590G   32K  560G   1% /mnt
