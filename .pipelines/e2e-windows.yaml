name: $(Date:yyyyMMdd)$(Rev:.r)
variables:
  TAGS_TO_RUN: "os=windows"
  SKIP_E2E_TESTS: false
trigger:
  branches:
    include:
      - master
      - dev
pr:
  branches:
    include:
<<<<<<< HEAD
    - master
    - dev
    - 'official/*'
=======
      - master
      - official/*
      - dev
>>>>>>> c9bb56a3
  paths:
    include:
      - .pipelines/e2e-windows.yaml
      - .pipelines/templates/e2e-template.yaml
      - e2e
      - parts/windows
      - pkg/agent
      - parts/common/components.json
      - staging/cse/windows/
      - go.mod
      - go.sum
    exclude:
      - pkg/agent/datamodel/sig_config*.go # SIG config changes
      - pkg/agent/datamodel/*.json # SIG version changes
      - pkg/agent/testdata/AKSWindows* # Windows test data
      - parts/common/components.json # centralized components management file
      - staging/cse/windows/README
      - /**/*.md
      - .github/**
      - e2e/scenario_test.go

jobs:
  - template: ./templates/e2e-template.yaml
    parameters:
      name: Windows Tests<|MERGE_RESOLUTION|>--- conflicted
+++ resolved
@@ -10,15 +10,9 @@
 pr:
   branches:
     include:
-<<<<<<< HEAD
-    - master
-    - dev
-    - 'official/*'
-=======
       - master
       - official/*
       - dev
->>>>>>> c9bb56a3
   paths:
     include:
       - .pipelines/e2e-windows.yaml
