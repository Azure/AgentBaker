name: $(Date:yyyyMMdd)$(Rev:.r)_e2e

pr:
  branches:
    include:
    - main
    - 'official/*'

variables:
- group: ab-e2e

pool:
  name: nodesigtest-pool

jobs:
- job: Run_AgentBaker_E2E
  steps:
  - bash: |
      az login --identity
      az account set -s $(AZURE_SUBSCRIPTION_ID)
    displayName: az login
  - bash: bash .pipelines/scripts/setup_go.sh
    displayName: setup go
  - bash: |
      export PATH="/usr/local/go/bin:$PATH"
      go version
      cd e2e
      go test -timeout 30m -v -run Test_All ./
    displayName: Run AgentBaker E2E
  - publish: $(System.DefaultWorkingDirectory)/e2e/scenario-logs
    artifact: scenario-logs
    condition: always()
<<<<<<< HEAD
=======
  - bash: |
      set -x

      vmssResourceIds=""
      for vmssModel in e2e/scenario-logs/*/vmssId.txt; do
        resourceId=$(cat ${vmssModel})
        vmssResourceIds="${vmssResourceIds} ${resourceId}"
      done

      if [ -n "${vmssResourceIds// }" ]; then
        az resource delete --ids ${vmssResourceIds}
      fi
    displayName: ensure vmss deletion
    condition: always()
>>>>>>> 54da0386
 
 <|MERGE_RESOLUTION|>--- conflicted
+++ resolved
@@ -30,8 +30,6 @@
   - publish: $(System.DefaultWorkingDirectory)/e2e/scenario-logs
     artifact: scenario-logs
     condition: always()
-<<<<<<< HEAD
-=======
   - bash: |
       set -x
 
@@ -46,6 +44,5 @@
       fi
     displayName: ensure vmss deletion
     condition: always()
->>>>>>> 54da0386
  
  