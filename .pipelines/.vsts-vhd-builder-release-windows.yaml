name: Release_$(Date:yyyyMMdd)$(Rev:.r)_$(Build.SourceBranchName)_$(BuildID)
trigger: none
<<<<<<< HEAD
pr:
  branches:
    include:
    - master
    - dev
  paths:
    include:
    - .pipelines/.vsts-vhd-builder-release-windows.yaml
    - .pipelines/templates/.builder-release-template-windows.yaml
    - packer.mk
    - vhdbuilder/packer/packer-plugin.pkr.hcl
    - vhdbuilder/packer/*.ps1
    - vhdbuilder/packer/test/*.ps1
    - vhdbuilder/packer/test/run-test.sh
    - vhdbuilder/packer/backfill-cleanup.sh
    - vhdbuilder/packer/cleanup.sh
    - vhdbuilder/packer/convert-sig-to-classic-storage-account-blob.sh
    - vhdbuilder/packer/generate-vhd-publishing-info.sh
    - vhdbuilder/packer/init-variables.sh
    - vhdbuilder/packer/windows-image.env
    - vhdbuilder/packer/windows-vhd-builder-sig.json
=======
>>>>>>> c9bb56a3

pool:
  name: $(AZURE_POOL_NAME)

# Some templates use POOL_NAME instead of AZURE_POOL_NAME, so set POOL_NAME here just in case.
variables:
  VHD_BUILD_ID: $(Build.BuildId)
  LOCATION: $(PACKER_BUILD_LOCATION)
  POOL_NAME: $(AZURE_POOL_NAME)

parameters:
  - name: build2019containerd
    displayName: Build 2019 containerd
    type: boolean
    default: True
  - name: build2022containerd
    displayName: Build 2022 containerd
    type: boolean
    default: True
  - name: build2022containerdgen2
    displayName: Build 2022 containerd Gen 2
    type: boolean
    default: True
  - name: build23H2
    displayName: Build 23H2
    type: boolean
    default: True
  - name: build23H2gen2
    displayName: Build 23H2 Gen 2
    type: boolean
    default: True
  - name: build2025
    displayName: Build 2025
    type: boolean
    default: True
  - name: build2025gen2
    displayName: Build 2025 Gen 2
    type: boolean
    default: True
  - name: dryrun
    displayName: Dry run
    type: boolean
    default: False
  - name: vhddebug
    displayName: VHD Debug
    type: boolean
    default: False
  - name: skipExtensionCheck
    displayName: Skip Extension Check
    type: boolean
    default: False
  - name: installOpenSshServer
    displayName: Install Open SSH Server
    type: boolean
    default: True
  - name: buildVmSize
    displayName: Build VM Size
    type: string
    default: Standard_D4ds_v5
  - name: useOverrides
    displayName: Use component overrides
    type: boolean
    default: false
  - name: overrideBranch
    displayName: Branch in aks-rp to use for overrides
    type: string
    default: master

# Use variable group "ab-windows-ame-tenant" and link it to the pipeline "AKS Windows VHD Build"
# Use variable group "ab-windows-ame-tenant" and link it to the pipeline "AKS Windows VHD Build - PR check-in gate"
# Use variable group "ab-windows-ms-tenant" and link it to the pipeline "[TEST All VHDs] AKS Windows VHD Build - Msft Tenant"

stages:
  - template: ./templates/.build-and-test-windows-vhds-template.yaml
    parameters:
      vhddebug: ${{ parameters.vhddebug }}
      dryrun: ${{ parameters.dryrun }}
      buildVmSize: ${{ parameters.buildVmSize }}
      build2019containerd: ${{ parameters.build2019containerd }}
      build2022containerd: ${{ parameters.build2022containerd }}
      build2022containerdgen2: ${{ parameters.build2022containerdgen2 }}
      build23H2: ${{ parameters.build23H2 }}
      build23H2gen2: ${{ parameters.build23H2gen2 }}
      build2025:  ${{ parameters.build2025 }}
      build2025gen2:  ${{ parameters.build2025gen2 }}
      skipExtensionCheck: ${{ parameters.skipExtensionCheck }}
      installOpenSshServer: ${{ parameters.installOpenSshServer }}
      overrideBranch: ${{ parameters.overrideBranch }}
      useOverrides: ${{ parameters.useOverrides }}<|MERGE_RESOLUTION|>--- conflicted
+++ resolved
@@ -1,29 +1,5 @@
 name: Release_$(Date:yyyyMMdd)$(Rev:.r)_$(Build.SourceBranchName)_$(BuildID)
 trigger: none
-<<<<<<< HEAD
-pr:
-  branches:
-    include:
-    - master
-    - dev
-  paths:
-    include:
-    - .pipelines/.vsts-vhd-builder-release-windows.yaml
-    - .pipelines/templates/.builder-release-template-windows.yaml
-    - packer.mk
-    - vhdbuilder/packer/packer-plugin.pkr.hcl
-    - vhdbuilder/packer/*.ps1
-    - vhdbuilder/packer/test/*.ps1
-    - vhdbuilder/packer/test/run-test.sh
-    - vhdbuilder/packer/backfill-cleanup.sh
-    - vhdbuilder/packer/cleanup.sh
-    - vhdbuilder/packer/convert-sig-to-classic-storage-account-blob.sh
-    - vhdbuilder/packer/generate-vhd-publishing-info.sh
-    - vhdbuilder/packer/init-variables.sh
-    - vhdbuilder/packer/windows-image.env
-    - vhdbuilder/packer/windows-vhd-builder-sig.json
-=======
->>>>>>> c9bb56a3
 
 pool:
   name: $(AZURE_POOL_NAME)
