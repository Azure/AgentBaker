name: $(Date:yyyyMMdd)$(Rev:.r)_$(Build.SourceBranchName)_$(BuildID)
trigger: none

pool:
  vmImage: ubuntu-18.04

parameters:
- name: build2019
  displayName: Build 2019
  type: boolean
  default: true
- name: build2019containerd
  displayName: Build 2019 containerd
  type: boolean
  default: true
- name: dryrun
  displayName: Dry run
  type: boolean
  default: false

variables:
  CONTAINER_IMAGE:  'mcr.microsoft.com/oss/azcu/go-dev:v1.34.0'

stages:
  - stage: build_vhd_2019
<<<<<<< HEAD
=======
    dependsOn: []
>>>>>>> 23bc762c
    condition: eq('${{ parameters.build2019 }}', true)
    jobs:
    - job: build
      timeoutInMinutes: 180
      steps:
        - bash: |
            echo '##vso[task.setvariable variable=DRY_RUN]${{parameters.dryrun}}'
            echo '##vso[task.setvariable variable=HYPERV_GENERATION]V1'
            echo '##vso[task.setvariable variable=AZURE_VM_SIZE]Standard_D4s_v3'
            echo '##vso[task.setvariable variable=CONTAINER_RUNTIME]docker'
            echo '##vso[task.setvariable variable=WINDOWS_SKU]2019'
          displayName: Setup Build Variables
        - template: ./templates/.builder-release-template-windows.yaml
          parameters:
            artifactName: 2019

  - stage: build_vhd_2019_containerd
<<<<<<< HEAD
=======
    dependsOn: []
>>>>>>> 23bc762c
    condition: eq('${{ parameters.build2019containerd }}', true)
    jobs:
    - job: build
      timeoutInMinutes: 180
      steps:
        - bash: |
            echo '##vso[task.setvariable variable=DRY_RUN]${{parameters.dryrun}}'
            echo '##vso[task.setvariable variable=HYPERV_GENERATION]V1'
            echo '##vso[task.setvariable variable=AZURE_VM_SIZE]Standard_D4s_v3'
            echo '##vso[task.setvariable variable=CONTAINER_RUNTIME]containerd'
            echo '##vso[task.setvariable variable=WINDOWS_SKU]2019-containerd'
          displayName: Setup Build Variables
        - template: ./templates/.builder-release-template-windows.yaml
          parameters:
            artifactName: 2019-containerd<|MERGE_RESOLUTION|>--- conflicted
+++ resolved
@@ -23,10 +23,7 @@
 
 stages:
   - stage: build_vhd_2019
-<<<<<<< HEAD
-=======
     dependsOn: []
->>>>>>> 23bc762c
     condition: eq('${{ parameters.build2019 }}', true)
     jobs:
     - job: build
@@ -44,10 +41,7 @@
             artifactName: 2019
 
   - stage: build_vhd_2019_containerd
-<<<<<<< HEAD
-=======
     dependsOn: []
->>>>>>> 23bc762c
     condition: eq('${{ parameters.build2019containerd }}', true)
     jobs:
     - job: build
