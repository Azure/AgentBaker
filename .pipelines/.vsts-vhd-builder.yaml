--- conflicted
+++ resolved
@@ -39,12 +39,8 @@
 variables:
   - group: aks-vuln-to-kusto
   - group: "AKS Node SIG UA Token (KV)"
-<<<<<<< HEAD
-
-=======
   - group: build_performance
   - group: aks-vuln-to-kusto-tme
->>>>>>> c9bb56a3
 stages:
   - stage: build
     jobs:
@@ -74,19 +70,11 @@
       timeoutInMinutes: 180
       steps:
         - bash: |
-<<<<<<< HEAD
-            echo '##vso[task.setvariable variable=OS_SKU]Ubuntu'
-            echo '##vso[task.setvariable variable=OS_VERSION]18.04'
-            echo '##vso[task.setvariable variable=IMG_PUBLISHER]Canonical'
-            echo '##vso[task.setvariable variable=IMG_OFFER]UbuntuServer'
-            echo '##vso[task.setvariable variable=IMG_SKU]18_04-LTS-GEN2'
-=======
             echo '##vso[task.setvariable variable=OS_SKU]AzureLinux'
             echo '##vso[task.setvariable variable=OS_VERSION]V2'
             echo '##vso[task.setvariable variable=IMG_PUBLISHER]MicrosoftCBLMariner'
             echo '##vso[task.setvariable variable=IMG_OFFER]cbl-mariner'
             echo '##vso[task.setvariable variable=IMG_SKU]cbl-mariner-2-gen2'
->>>>>>> c9bb56a3
             echo '##vso[task.setvariable variable=IMG_VERSION]latest'
             echo '##vso[task.setvariable variable=HYPERV_GENERATION]V2'
             echo '##vso[task.setvariable variable=AZURE_VM_SIZE]Standard_D16ds_v5'
@@ -170,11 +158,7 @@
           parameters:
             artifactName: marinerv2-gen2
   - stage: e2e
-<<<<<<< HEAD
-    condition: ne(variables.SKIP_E2E_TESTS, 'true')
-=======
     condition: and(succeeded(), ne(variables.SKIP_E2E_TESTS, 'true'))
->>>>>>> c9bb56a3
     variables:
       VHD_BUILD_ID: $(Build.BuildId)
     jobs:
