name: $(Date:yyyyMMdd)$(Rev:.r)_$(OS_SKU)$(OS_VERSION)_$(HYPERV_GENERATION)_$(FEATURE_FLAGS)_$(Build.SourceBranchName)
trigger: none

pool:
<<<<<<< HEAD
  name: "nodesigtest-pool"
=======
  name: $(POOL_NAME)
>>>>>>> 664ee38e

variables:
- name: CONTAINER_IMAGE
  value: 'mcr.microsoft.com/oss/azcu/go-dev:v1.34.7'
<<<<<<< HEAD
- group: nodesig-test
=======
>>>>>>> 664ee38e

stages:
  - stage: build_vhd
    dependsOn: []
    jobs:
    - job: build
      timeoutInMinutes: 180
      steps:
        - bash: |
            m="linuxVhdMode" && \
            echo "Set build mode to $m" && \
            echo "##vso[task.setvariable variable=MODE]$m"
          displayName: Get Build Mode
        - task: UniversalPackages@0
          displayName: Download Asc Baseline
          inputs:
            command: download
            vstsFeed: ASMPackages
            vstsFeedPackage: asc-baseline
            vstsPackageVersion: '1.1.0-268'
            downloadDirectory: vhdbuilder/packer
        - bash: |
            GOPATH="$(go env | grep GOPATH | cut -d= -f2 | tr -d '"')"
            export PATH="$PATH:$GOPATH/bin"
            pushd /tmp
            GO111MODULE=on go get cuelang.org/go/cmd/cue
            popd
            cue export ./schemas/manifest.cue > ./parts/linux/cloud-init/artifacts/manifest.json
          displayName: setup cue
        - bash: |
            echo MODE=$(MODE) && \
            docker run --rm \
            -v ${PWD}:/go/src/github.com/Azure/AgentBaker \
            -w /go/src/github.com/Azure/AgentBaker \
            -e CLIENT_ID=${CLIENT_ID} \
            -e CLIENT_SECRET="$(CLIENT_SECRET)" \
            -e TENANT_ID=${TENANT_ID} \
            -e SUBSCRIPTION_ID="${SUBSCRIPTION_ID}" \
            -e AZURE_VM_SIZE=${AZURE_VM_SIZE} \
            -e AZURE_RESOURCE_GROUP_NAME=${AZURE_RESOURCE_GROUP_NAME} \
            -e AZURE_LOCATION=${AZURE_LOCATION} \
            -e FEATURE_FLAGS=${FEATURE_FLAGS} \
            -e GIT_VERSION=$(Build.SourceVersion) \
            -e BUILD_ID=$(Build.BuildId) \
            -e BUILD_NUMBER=$(Build.BuildNumber) \
            -e OS_VERSION=${OS_VERSION} \
            -e OS_SKU=${OS_SKU} \
            -e IMG_PUBLISHER=${IMG_PUBLISHER} \
            -e IMG_OFFER=${IMG_OFFER} \
            -e IMG_SKU=${IMG_SKU} \
            -e HYPERV_GENERATION=${HYPERV_GENERATION} \
            -e OS_TYPE="Linux" \
            -e CONTAINER_RUNTIME=${CONTAINER_RUNTIME:-"docker"} \
            -e MODE=$(MODE) \
            -e SIG_GALLERY_NAME=${SIG_GALLERY_NAME} \
            -e SIG_IMAGE_NAME=${SIG_IMAGE_NAME} \
            -e SIG_IMAGE_VERSION=${SIG_IMAGE_VERSION} \
            -e TELEPORTD_PLUGIN_DOWNLOAD_URL=${TELEPORTD_PLUGIN_DOWNLOAD_URL} \
            -e IMPORT_IMAGE_URL_GEN2=${IMPORT_IMAGE_URL_GEN2} \
            -e IMPORT_IMAGE_URL_KATA=${IMPORT_IMAGE_URL_KATA} \
            -e ENABLE_FIPS=${ENABLE_FIPS} \
            -e ARCHITECTURE=${ARCHITECTURE} \
            -e ENABLE_TRUSTED_LAUNCH=${ENABLE_TRUSTED_LAUNCH} \
            -e SGX_INSTALL=${SGX_INSTALL} \
            ${CONTAINER_IMAGE} make -f packer.mk run-packer
          displayName: Building VHD
        - script: |
            OS_DISK_URI="$(cat packer-output | grep "OSDiskUri:" | cut -d " " -f 2)" && \
            MANAGED_SIG_ID="$(cat packer-output | grep "ManagedImageSharedImageGalleryId:" | cut -d " " -f 2)" && \
            docker run --rm \
            -v ${PWD}:/go/src/github.com/Azure/AgentBaker \
            -w /go/src/github.com/Azure/AgentBaker \
            -e CLIENT_ID=${CLIENT_ID} \
            -e CLIENT_SECRET="$(CLIENT_SECRET)" \
            -e TENANT_ID=${TENANT_ID} \
            -e SUBSCRIPTION_ID="${SUBSCRIPTION_ID}" \
            -e AZURE_RESOURCE_GROUP_NAME=${AZURE_RESOURCE_GROUP_NAME} \
            -e OS_DISK_URI=${OS_DISK_URI} \
            -e MANAGED_SIG_ID=${MANAGED_SIG_ID} \
            -e AZURE_LOCATION=${AZURE_LOCATION} \
            -e CONTAINER_RUNTIME=${CONTAINER_RUNTIME:-"docker"} \
            -e OS_VERSION=${OS_VERSION} \
            -e OS_SKU=${OS_SKU} \
            -e OS_TYPE="Linux" \
            -e IMG_SKU=${IMG_SKU} \
            -e MODE=$(MODE) \
            -e VHD_DEBUG=${VHD_DEBUG} \
            -e SIG_GALLERY_NAME=${SIG_GALLERY_NAME} \
            -e SIG_IMAGE_NAME=${SIG_IMAGE_NAME} \
            -e SIG_IMAGE_VERSION=${SIG_IMAGE_VERSION} \
            -e ENABLE_FIPS=${ENABLE_FIPS} \
            -e ARCHITECTURE=${ARCHITECTURE} \
            -e ENABLE_TRUSTED_LAUNCH=${ENABLE_TRUSTED_LAUNCH} \
            -e SGX_INSTALL=${SGX_INSTALL} \
            ${CONTAINER_IMAGE} make -f packer.mk test-building-vhd
          displayName: Run VHD Tests
        - task: PublishPipelineArtifact@0
          inputs:
            artifactName: 'vhd-release-notes'
            targetPath: 'release-notes.txt'
          displayName: publish release notes
        - task: PublishPipelineArtifact@0
          inputs:
            artifactName: 'vhd-image-bom'
            targetPath: 'image-bom.json'
          displayName: publish container image list
          condition: and(succeeded(), eq(variables.DRY_RUN, 'False'))
        - bash: |
            echo MODE=$(MODE) && \
            PKR_RG_NAME="$(cat packer-output | grep "ResourceGroupName" | cut -d "'" -f 2 | head -1)" && \
            SA_NAME="$(cat packer-output | grep "storage name:" | cut -d " " -f 3)" && \
            captured_sig_version="$(cat vhdbuilder/packer/settings.json | grep "captured_sig_version" | awk -F':' '{print $2}' | awk -F'"' '{print $2}')" && \
            IMPORTED_IMAGE_NAME="$(cat vhdbuilder/packer/settings.json | grep "imported_image_name" | awk -F':' '{print $2}' | awk -F'"' '{print $2}')" && \
            ARM64_OS_DISK_SNAPSHOT_NAME="$(cat vhdbuilder/packer/settings.json | grep "arm64_os_disk_snapshot_name" | awk -F':' '{print $2}' | awk -F'"' '{print $2}')" && \
            SIG_IMAGE_NAME="$(cat vhdbuilder/packer/settings.json | grep "sig_image_name" | awk -F':' '{print $2}' | awk -F'"' '{print $2}')" && \
            IMAGE_NAME="${SIG_IMAGE_NAME}-${captured_sig_version}" && \
            docker run --rm \
            -v ${PWD}:/go/src/github.com/Azure/AgentBaker \
            -w /go/src/github.com/Azure/AgentBaker \
            -e CLIENT_ID=${CLIENT_ID} \
            -e CLIENT_SECRET="$(CLIENT_SECRET)" \
            -e TENANT_ID=${TENANT_ID} \
            -e SUBSCRIPTION_ID="${SUBSCRIPTION_ID}" \
            -e PKR_RG_NAME=${PKR_RG_NAME} \
            -e MODE=${MODE} \
            -e DRY_RUN=${DRY_RUN} \
            -e AZURE_RESOURCE_GROUP_NAME=${AZURE_RESOURCE_GROUP_NAME} \
            -e SA_NAME=${SA_NAME} \
            -e IMAGE_NAME=${IMAGE_NAME} \
            -e CAPTURED_SIG_VERSION=${captured_sig_version} \
            -e IMPORTED_IMAGE_NAME=${IMPORTED_IMAGE_NAME} \
            -e SIG_GALLERY_NAME=${SIG_GALLERY_NAME} \
            -e SIG_IMAGE_NAME=${SIG_IMAGE_NAME} \
            -e ARCHITECTURE=${ARCHITECTURE} \
            -e ARM64_OS_DISK_SNAPSHOT_NAME=${ARM64_OS_DISK_SNAPSHOT_NAME} \
            ${CONTAINER_IMAGE} make -f packer.mk cleanup
          displayName: Clean Up Packer Generated Resources
          condition: always()
        - bash: |
            echo MODE=$(MODE) && \
            SIG_GALLERY_NAME="$(cat vhdbuilder/packer/settings.json | grep "sig_gallery_name" | awk -F':' '{print $2}' | awk -F'"' '{print $2}')" && \
            SIG_IMAGE_NAME="$(cat vhdbuilder/packer/settings.json | grep "sig_image_name" | awk -F':' '{print $2}' | awk -F'"' '{print $2}')" && \
            captured_sig_version="$(cat vhdbuilder/packer/settings.json | grep "captured_sig_version" | awk -F':' '{print $2}' | awk -F'"' '{print $2}')" && \
            docker run --rm \
            -v ${PWD}:/go/src/github.com/Azure/AgentBaker \
            -w /go/src/github.com/Azure/AgentBaker \
            -e CLIENT_ID=${CLIENT_ID} \
            -e CLIENT_SECRET="$(CLIENT_SECRET)" \
            -e TENANT_ID=${TENANT_ID} \
            -e SUBSCRIPTION_ID="${SUBSCRIPTION_ID}" \
            -e RESOURCE_GROUP_NAME="${AZURE_RESOURCE_GROUP_NAME}" \
            -e LOCATION="${AZURE_LOCATION}" \
            -e OS_TYPE="Linux" \
            -e CLASSIC_BLOB=${CLASSIC_BLOB} \
            -e CLASSIC_SAS_TOKEN="$(SAS_TOKEN)" \
            -e SIG_GALLERY_NAME=${SIG_GALLERY_NAME} \
            -e SIG_IMAGE_NAME=${SIG_IMAGE_NAME} \
            -e CAPTURED_SIG_VERSION=${captured_sig_version} \
            -e ENABLE_TRUSTED_LAUNCH=${ENABLE_TRUSTED_LAUNCH} \
            ${CONTAINER_IMAGE} make -f packer.mk convert-sig-to-classic-storage-account-blob
          displayName: Convert Shared Image Gallery To VHD Blob In Classic Storage Account
          condition: and(succeeded(), eq(variables.DRY_RUN, 'False'))
        - bash: |
            echo MODE=$(MODE) && \
            captured_sig_version="$(cat vhdbuilder/packer/settings.json | grep "captured_sig_version" | awk -F':' '{print $2}' | awk -F'"' '{print $2}')" && \
            VHD_NAME="${captured_sig_version}.vhd" && \
            SKU_NAME=${OS_VERSION}
            if [[ "${HYPERV_GENERATION,,}" == "v2" ]]; then SKU_NAME="${SKU_NAME}gen2"; fi && \
            if [[ ${OS_VERSION} == "V2" && ${ARCHITECTURE,,} == "arm64" && ${OS_SKU} == "CBLMariner" ]]; then SKU_NAME="${SKU_NAME}arm64"; fi && \
            if [[ ${OS_VERSION} == "18.04" && ${ARCHITECTURE,,} == "arm64" ]]; then SKU_NAME="${SKU_NAME}arm64"; fi && \
            if [[ ${OS_VERSION} == "22.04" && ${ARCHITECTURE,,} == "arm64" ]]; then SKU_NAME="${SKU_NAME}arm64"; fi && \
            if [[ ${OS_VERSION} == "18.04" && ${ENABLE_FIPS,,} == "true" ]]; then SKU_NAME="${SKU_NAME}fips"; fi && \
            if [[ "${FEATURE_FLAGS}" == *"fullgpu"* ]]; then SKU_NAME="${SKU_NAME}gpu"; fi && \
            if [[ "${ENABLE_TRUSTED_LAUNCH}" == "True" ]]; then SKU_NAME="${SKU_NAME}TL"; fi && \
            docker run --rm \
            -v ${PWD}:/go/src/github.com/Azure/AgentBaker \
            -w /go/src/github.com/Azure/AgentBaker \
            -e CLIENT_ID=${CLIENT_ID} \
            -e CLIENT_SECRET="$(CLIENT_SECRET)" \
            -e TENANT_ID=${TENANT_ID} \
            -e SUBSCRIPTION_ID="${SUBSCRIPTION_ID}" \
            -e CLASSIC_SA_CONNECTION_STRING="$(CLASSIC_SA_CONNECTION_STRING)" \
            -e STORAGE_ACCT_BLOB_URL=${CLASSIC_BLOB} \
            -e VHD_NAME=${VHD_NAME} \
            -e OS_NAME="Linux" \
            -e SKU_NAME=${SKU_NAME} \
            -e OFFER_NAME=${OS_SKU} \
            -e HYPERV_GENERATION=${HYPERV_GENERATION} \
            -e ARCHITECTURE=${ARCHITECTURE} \
            -e IMAGE_VERSION=${IMAGE_VERSION} \
            ${CONTAINER_IMAGE} make -f packer.mk generate-sas
          displayName: Getting Shared Access Signature URI
          condition: and(succeeded(), eq(variables.DRY_RUN, 'False'))
        - task: PublishPipelineArtifact@1
          inputs:
            artifactName: 'publishing-info'
            targetPath: 'vhd-publishing-info.json'
          condition: and(succeeded(), eq(variables.DRY_RUN, 'False'))
  - stage: build_arm64_vhd
    dependsOn: []
    condition: and(eq(variables.SIG_GALLERY_NAME, ''), eq(variables.SIG_IMAGE_NAME, ''), eq(variables.SIG_IMAGE_VERSION, ''))
    jobs:
    - job: build
      timeoutInMinutes: 180
      steps:
        - bash: |
            echo '##vso[task.setvariable variable=DRY_RUN]True'
            echo '##vso[task.setvariable variable=OS_SKU]Ubuntu'
            echo '##vso[task.setvariable variable=OS_VERSION]22.04'
            echo '##vso[task.setvariable variable=IMG_PUBLISHER]Canonical'
            echo '##vso[task.setvariable variable=IMG_OFFER]0001-com-ubuntu-server-jammy'
            echo '##vso[task.setvariable variable=IMG_SKU]22_04-lts-arm64'
            echo '##vso[task.setvariable variable=HYPERV_GENERATION]V2'
            echo '##vso[task.setvariable variable=AZURE_VM_SIZE]Standard_D2pds_V5'
            echo '##vso[task.setvariable variable=FEATURE_FLAGS]None'
            echo '##vso[task.setvariable variable=CONTAINER_RUNTIME]containerd'
            echo '##vso[task.setvariable variable=ARCHITECTURE]ARM64'
            echo '##vso[task.setvariable variable=ENABLE_FIPS]False'
            echo '##vso[task.setvariable variable=ENABLE_TRUSTED_LAUNCH]False'
            echo '##vso[task.setvariable variable=SGX_INSTALL]True'
          displayName: Setup Build Variables
        - template: ./templates/.builder-release-template.yaml
          parameters:
            artifactName: 2204-arm64-gen2-containerd<|MERGE_RESOLUTION|>--- conflicted
+++ resolved
@@ -2,19 +2,11 @@
 trigger: none
 
 pool:
-<<<<<<< HEAD
-  name: "nodesigtest-pool"
-=======
   name: $(POOL_NAME)
->>>>>>> 664ee38e
 
 variables:
 - name: CONTAINER_IMAGE
   value: 'mcr.microsoft.com/oss/azcu/go-dev:v1.34.7'
-<<<<<<< HEAD
-- group: nodesig-test
-=======
->>>>>>> 664ee38e
 
 stages:
   - stage: build_vhd
