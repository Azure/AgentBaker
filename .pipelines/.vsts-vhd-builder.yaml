name: $(Date:yyyyMMdd)$(Rev:.r)_$(OS_SKU)$(OS_VERSION)_$(HYPERV_GENERATION)_$(FEATURE_FLAGS)_$(Build.SourceBranchName)
trigger: none
pr:
  branches:
    include:
    - master
  paths:
    include:
    - schemas
    - vhdbuilder/packer
    - vhdbuilder/scripts/linux
    - .pipelines/.vsts-vhd-builder.yaml
<<<<<<< HEAD
    - .pipelines/templates/e2e-template.yaml
=======
    - .pipelines/templates/.builder-release-template.yaml
>>>>>>> 410ad9f8
    - parts/linux/cloud-init/artifacts/manifest.json
    - parts/linux/cloud-init/artifacts/components.json
    - parts/linux/cloud-init/artifacts/cse_install.sh
    - parts/linux/cloud-init/artifacts/cse_helpers.sh
    - parts/linux/cloud-init/artifacts/ubuntu/cse_install_ubuntu.sh
    - parts/linux/cloud-init/artifacts/mariner/cse_install_mariner.sh
    - packer.mk
    exclude:
    - vhdbuilder/packer/*.ps1
    - vhdbuilder/packer/**/*.ps1
    - vhdbuilder/packer/*windows*
    - vhdbuilder/packer/**/*windows*

pool:
  name: $(POOL_NAME)

variables:
- name: CONTAINER_IMAGE
  value: 'mcr.microsoft.com/oss/azcu/go-dev:v1.38.1'

stages:
  - stage: build_vhd
    dependsOn: []
    jobs:
    - job: build
      timeoutInMinutes: 180
      steps:
        - bash: |
            echo '##vso[task.setvariable variable=DRY_RUN]True'
            echo '##vso[task.setvariable variable=OS_SKU]Ubuntu'
            echo '##vso[task.setvariable variable=OS_VERSION]22.04'
            echo '##vso[task.setvariable variable=IMG_PUBLISHER]Canonical'
            echo '##vso[task.setvariable variable=IMG_OFFER]0001-com-ubuntu-server-jammy'
            echo '##vso[task.setvariable variable=IMG_SKU]22_04-lts-gen2'
            echo '##vso[task.setvariable variable=IMG_VERSION]latest'
            echo '##vso[task.setvariable variable=HYPERV_GENERATION]V2'
            echo '##vso[task.setvariable variable=AZURE_VM_SIZE]Standard_D16ds_v5'
            echo '##vso[task.setvariable variable=FEATURE_FLAGS]None'
            echo '##vso[task.setvariable variable=CONTAINER_RUNTIME]containerd'
            echo '##vso[task.setvariable variable=ARCHITECTURE]X86_64'
            echo '##vso[task.setvariable variable=ENABLE_TRUSTED_LAUNCH]False'
            echo '##vso[task.setvariable variable=SGX_INSTALL]True'
          displayName: Setup Build Variables
        - template: ./templates/.builder-release-template.yaml
          parameters:
            artifactName: 2204-gen2-containerd
  - stage: build_gpu_vhd
    dependsOn: []
    jobs:
    - job: build
      timeoutInMinutes: 180
      steps:
        - bash: |
            echo '##vso[task.setvariable variable=DRY_RUN]True'
            echo '##vso[task.setvariable variable=OS_SKU]Ubuntu'
            echo '##vso[task.setvariable variable=OS_VERSION]18.04'
            echo '##vso[task.setvariable variable=IMG_PUBLISHER]Canonical'
            echo '##vso[task.setvariable variable=IMG_OFFER]UbuntuServer'
            echo '##vso[task.setvariable variable=IMG_SKU]18_04-LTS-GEN2'
            echo '##vso[task.setvariable variable=IMG_VERSION]latest'
            echo '##vso[task.setvariable variable=HYPERV_GENERATION]V2'
            echo '##vso[task.setvariable variable=AZURE_VM_SIZE]Standard_NC16as_T4_v3'
            echo '##vso[task.setvariable variable=FEATURE_FLAGS]fullgpudaemon'
            echo '##vso[task.setvariable variable=CONTAINER_RUNTIME]containerd'
            echo '##vso[task.setvariable variable=ARCHITECTURE]X86_64'
            echo '##vso[task.setvariable variable=ENABLE_TRUSTED_LAUNCH]False'
            echo '##vso[task.setvariable variable=SGX_INSTALL]True'
          displayName: Setup Build Variables
        - template: ./templates/.builder-release-template.yaml
          parameters:
            artifactName: 1804-gen2-gpu-containerd
  - stage: build_mariner_vhd
    dependsOn: []
    jobs:
    - job: build
      timeoutInMinutes: 180
      steps:
        - bash: |
            echo '##vso[task.setvariable variable=DRY_RUN]True'
            echo '##vso[task.setvariable variable=OS_SKU]CBLMariner'
            echo '##vso[task.setvariable variable=OS_VERSION]V2'
            echo '##vso[task.setvariable variable=IMG_PUBLISHER]MicrosoftCBLMariner'
            echo '##vso[task.setvariable variable=IMG_OFFER]cbl-mariner'
            echo '##vso[task.setvariable variable=IMG_SKU]cbl-mariner-2-gen2'
            echo '##vso[task.setvariable variable=HYPERV_GENERATION]V2'
            echo '##vso[task.setvariable variable=AZURE_VM_SIZE]Standard_D16ds_v5'
            echo '##vso[task.setvariable variable=FEATURE_FLAGS]None'
            echo '##vso[task.setvariable variable=CONTAINER_RUNTIME]containerd'
            echo '##vso[task.setvariable variable=ARCHITECTURE]X86_64'
            echo '##vso[task.setvariable variable=ENABLE_FIPS]false'
            echo '##vso[task.setvariable variable=ENABLE_TRUSTED_LAUNCH]False'
            echo '##vso[task.setvariable variable=SGX_INSTALL]True'
            echo '##vso[task.setvariable variable=ENABLE_CGROUPV2]False'
          displayName: Setup Build Variables
        - template: ./templates/.builder-release-template.yaml
          parameters:
            artifactName: marinerv2-gen2<|MERGE_RESOLUTION|>--- conflicted
+++ resolved
@@ -10,11 +10,8 @@
     - vhdbuilder/packer
     - vhdbuilder/scripts/linux
     - .pipelines/.vsts-vhd-builder.yaml
-<<<<<<< HEAD
+    - .pipelines/templates/.builder-release-template.yaml
     - .pipelines/templates/e2e-template.yaml
-=======
-    - .pipelines/templates/.builder-release-template.yaml
->>>>>>> 410ad9f8
     - parts/linux/cloud-init/artifacts/manifest.json
     - parts/linux/cloud-init/artifacts/components.json
     - parts/linux/cloud-init/artifacts/cse_install.sh
