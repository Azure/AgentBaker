name: $(Date:yyyyMMdd)$(Rev:.r)_$(Build.SourceBranchName)_$(BuildID)
trigger: none

pool:
  name: $(POOL_NAME)

parameters:
  - name: useOverrides
    displayName: Use component overrides
    type: boolean
    default: false
  - name: overrideBranch
    displayName: Branch in aks-rp to use for overrides
    type: string
    default: master
  - name: build1804containerd
    displayName: Build 1804 containerd
    type: boolean
    default: true
  - name: build1804gen2containerd
    displayName: Build 1804 Gen2 containerd
    type: boolean
    default: true
  - name: buildMarinerV2gen1
    displayName: Build MarinerV2 Gen1
    type: boolean
    default: true
  - name: buildAzureLinuxV2gen1
    displayName: Build AzureLinuxV2 Gen1
    type: boolean
    default: true
  - name: buildAzureLinuxV3gen1
    displayName: Build AzureLinuxV3 Gen1
    type: boolean
    default: true
  - name: buildMarinerV2gen2
    displayName: Build MarinerV2 Gen2
    type: boolean
    default: true
  - name: buildAzureLinuxV2gen2
    displayName: Build AzureLinuxV2 Gen2
    type: boolean
    default: true
  - name: buildAzureLinuxV3gen2
    displayName: Build AzureLinuxV3 Gen2
    type: boolean
    default: true
  - name: buildMarinerV2gen1fips
    displayName: Build MarinerV2 Gen1 FIPS
    type: boolean
    default: true
  - name: buildAzureLinuxV2gen1fips
    displayName: Build AzureLinuxV2 Gen1 FIPS
    type: boolean
    default: true
  - name: buildAzureLinuxV3gen1fips
    displayName: Build AzureLinuxV3 Gen1 FIPS
    type: boolean
    default: true
  - name: buildMarinerV2gen2fips
    displayName: Build MarinerV2 Gen2 FIPS
    type: boolean
    default: true
  - name: buildAzureLinuxV2gen2fips
    displayName: Build AzureLinuxV2 Gen2 FIPS
    type: boolean
    default: true
  - name: buildAzureLinuxV3gen2fips
    displayName: Build AzureLinuxV3 Gen2 FIPS
    type: boolean
    default: true
  - name: buildMarinerV2gen2kata
    displayName: Build MarinerV2 Gen2 Kata
    type: boolean
    default: true
  - name: buildAzureLinuxV2gen2kata
    displayName: Build AzureLinuxV2 Gen2 Kata
    type: boolean
    default: true
  - name: buildMarinerV2ARM64
    displayName: Build MarinerV2 Gen2 - ARM64
    type: boolean
    default: true
  - name: buildAzureLinuxV2ARM64
    displayName: Build AzureLinuxV2 Gen2 - ARM64
    type: boolean
    default: true
  - name: buildAzureLinuxV3ARM64
    displayName: Build AzureLinuxV3 Gen2 - ARM64
    type: boolean
    default: true
  - name: buildAzureLinuxV3ARM64gen2fips
    displayName: Build AzureLinuxV3 Gen2 - FIPS+ARM64
    type: boolean
    default: true
  - name: buildMarinerV2gen2TrustedLaunch
    displayName: Build MarinerV2 Gen2 - Trusted Launch
    type: boolean
    default: true
  - name: buildAzureLinuxV2gen2TrustedLaunch
    displayName: Build AzureLinuxV2 Gen2 - Trusted Launch
    type: boolean
    default: true
  - name: buildAzureLinuxV3gen2TrustedLaunch
    displayName: Build AzureLinuxV3 Gen2 - Trusted Launch
    type: boolean
    default: true
  - name: buildAzureLinuxV3cvmgen2
    displayName: Build AzureLinuxV3 CVM Gen2
    type: boolean
    default: true
  - name: buildMarinerV2gen2kataTrustedLaunch
    displayName: Build MarinerV2 Gen2 Kata - Trusted Launch
    type: boolean
    default: false
  - name: buildAzureLinuxV2gen2kataTrustedLaunch
    displayName: Build AzureLinuxV2 Gen2 Kata - Trusted Launch
    type: boolean
    default: false
  - name: build1804fipscontainerd
    displayName: Build 1804 FIPS containerd
    type: boolean
    default: true
  - name: build1804fipsgen2containerd
    displayName: Build 1804 FIPS Gen2 containerd
    type: boolean
    default: true
  - name: build2004fipscontainerd
    displayName: Build 2004 FIPS containerd
    type: boolean
    default: true
  - name: build2004fipsgen2containerd
    displayName: Build 2004 FIPS Gen2 containerd
    type: boolean
    default: true
  - name: build2204fipscontainerd
    displayName: Build 2204 FIPS containerd
    type: boolean
    default: false
  - name: build2204fipsgen2containerd
    displayName: Build 2204 FIPS Gen2 containerd
    type: boolean
    default: false
  - name: build2204arm64gen2containerd
    displayName: Build 2204 ARM64 Gen2 containerd
    type: boolean
    default: true
  - name: build2404arm64gen2containerd
    displayName: Build 2404 ARM64 Gen2 containerd
    type: boolean
    default: true
  - name: build2204containerd
    displayName: Build 2204 Gen1 Containerd
    type: boolean
    default: true
  - name: build2204gen2containerd
    displayName: Build 2204 Gen2 Containerd
    type: boolean
    default: true
  - name: build2404containerd
    displayName: Build 2404 Gen1 Containerd
    type: boolean
    default: true
<<<<<<< HEAD
=======
  - name: build2404cvmgen2containerd
    displayName: Build 2404 CVM Gen2 Containerd
    type: boolean
    default: true
>>>>>>> c9bb56a3
  - name: build2404gen2containerd
    displayName: Build 2404 Gen2 Containerd
    type: boolean
    default: true
<<<<<<< HEAD
=======
  - name: build2404tlgen2containerd
    displayName: Build 2404 TL Gen2 Containerd
    type: boolean
    default: true
>>>>>>> c9bb56a3
  - name: build2004cvmgen2containerd
    displayName: Build 2004 CVM Gen2 Containerd
    type: boolean
    default: true
  - name: build2204tlgen2containerd
    displayName: Build 2204 TL Gen2 Containerd
    type: boolean
    default: true
  - name: build2204minimalgen1containerd
    displayName: Build 2204 Minimal Gen1 Containerd
    type: boolean
    default: false
  - name: build2204minimalgen2containerd
    displayName: Build 2204 Minimal Gen2 Containerd
    type: boolean
    default: false
<<<<<<< HEAD

variables:
  - group: aks-vuln-to-kusto
  - group: "AKS Node SIG UA Token (KV)"
=======
>>>>>>> c9bb56a3

variables:
  - group: aks-vuln-to-kusto
  - group: "AKS Node SIG UA Token (KV)"
  - group: build_performance
  - group: aks-vuln-to-kusto-tme
stages:
  - stage: build
    jobs:
      - job: build1804containerd
        condition: eq('${{ parameters.build1804containerd }}', true)
        dependsOn: [ ]
        timeoutInMinutes: 180
        steps:
          - bash: |
              echo '##vso[task.setvariable variable=OS_SKU]Ubuntu'
              echo '##vso[task.setvariable variable=OS_VERSION]18.04'
              echo '##vso[task.setvariable variable=IMG_PUBLISHER]Canonical'
              echo '##vso[task.setvariable variable=IMG_OFFER]UbuntuServer'
              echo '##vso[task.setvariable variable=IMG_SKU]18.04-LTS'
              echo '##vso[task.setvariable variable=IMG_VERSION]latest'
              echo '##vso[task.setvariable variable=HYPERV_GENERATION]V1'
              echo '##vso[task.setvariable variable=AZURE_VM_SIZE]Standard_D16ds_v5'
              echo '##vso[task.setvariable variable=FEATURE_FLAGS]None'
              echo '##vso[task.setvariable variable=CONTAINER_RUNTIME]containerd'
              echo '##vso[task.setvariable variable=ARCHITECTURE]X86_64'
              echo '##vso[task.setvariable variable=ENABLE_FIPS]False'
              echo '##vso[task.setvariable variable=ENABLE_TRUSTED_LAUNCH]False'
              echo '##vso[task.setvariable variable=SGX_INSTALL]False'
            displayName: Setup Build Variables
          - template: ./templates/.builder-release-template.yaml
            parameters:
              useOverrides: ${{ parameters.useOverrides }}
              overrideBranch: ${{ parameters.overrideBranch }}
              artifactName: 1804-containerd
      - job: build1804gen2containerd
        condition: eq('${{ parameters.build1804gen2containerd }}', true)
        dependsOn: [ ]
        timeoutInMinutes: 180
        steps:
          - bash: |
              echo '##vso[task.setvariable variable=OS_SKU]Ubuntu'
              echo '##vso[task.setvariable variable=OS_VERSION]18.04'
              echo '##vso[task.setvariable variable=IMG_PUBLISHER]Canonical'
              echo '##vso[task.setvariable variable=IMG_OFFER]UbuntuServer'
              echo '##vso[task.setvariable variable=IMG_SKU]18_04-LTS-GEN2'
              echo '##vso[task.setvariable variable=IMG_VERSION]latest'
              echo '##vso[task.setvariable variable=HYPERV_GENERATION]V2'
              echo '##vso[task.setvariable variable=AZURE_VM_SIZE]Standard_D16ds_v5'
              echo '##vso[task.setvariable variable=FEATURE_FLAGS]None'
              echo '##vso[task.setvariable variable=CONTAINER_RUNTIME]containerd'
              echo '##vso[task.setvariable variable=ARCHITECTURE]X86_64'
              echo '##vso[task.setvariable variable=ENABLE_FIPS]False'
              echo '##vso[task.setvariable variable=ENABLE_TRUSTED_LAUNCH]False'
              echo '##vso[task.setvariable variable=SGX_INSTALL]True'
            displayName: Setup Build Variables
          - template: ./templates/.builder-release-template.yaml
            parameters:
              useOverrides: ${{ parameters.useOverrides }}
              overrideBranch: ${{ parameters.overrideBranch }}
              artifactName: 1804-gen2-containerd
<<<<<<< HEAD
      - job: build1804gpucontainerd
        condition: eq('${{ parameters.build1804gpucontainerd }}', true)
        dependsOn: [ ]
        timeoutInMinutes: 180
        steps:
          - bash: |
              echo '##vso[task.setvariable variable=OS_SKU]Ubuntu'
              echo '##vso[task.setvariable variable=OS_VERSION]18.04'
              echo '##vso[task.setvariable variable=IMG_PUBLISHER]Canonical'
              echo '##vso[task.setvariable variable=IMG_OFFER]UbuntuServer'
              echo '##vso[task.setvariable variable=IMG_SKU]18.04-LTS'
              echo '##vso[task.setvariable variable=IMG_VERSION]latest'
              echo '##vso[task.setvariable variable=HYPERV_GENERATION]V1'
              echo '##vso[task.setvariable variable=AZURE_VM_SIZE]Standard_NC4as_T4_v3'
              echo '##vso[task.setvariable variable=FEATURE_FLAGS]fullgpudaemon'
              echo '##vso[task.setvariable variable=CONTAINER_RUNTIME]containerd'
              echo '##vso[task.setvariable variable=ARCHITECTURE]X86_64'
              echo '##vso[task.setvariable variable=ENABLE_FIPS]False'
              echo '##vso[task.setvariable variable=ENABLE_TRUSTED_LAUNCH]False'
              echo '##vso[task.setvariable variable=SGX_INSTALL]False'
            displayName: Setup Build Variables
          - template: ./templates/.builder-release-template.yaml
            parameters:
              useOverrides: ${{ parameters.useOverrides }}
              overrideBranch: ${{ parameters.overrideBranch }}
              artifactName: 1804-gpu-containerd
      - job: build1804gen2gpucontainerd
        condition: eq('${{ parameters.build1804gen2gpucontainerd }}', true)
        dependsOn: [ ]
        timeoutInMinutes: 180
        steps:
          - bash: |
              echo '##vso[task.setvariable variable=OS_SKU]Ubuntu'
              echo '##vso[task.setvariable variable=OS_VERSION]18.04'
              echo '##vso[task.setvariable variable=IMG_PUBLISHER]Canonical'
              echo '##vso[task.setvariable variable=IMG_OFFER]UbuntuServer'
              echo '##vso[task.setvariable variable=IMG_SKU]18_04-LTS-GEN2'
              echo '##vso[task.setvariable variable=IMG_VERSION]latest'
              echo '##vso[task.setvariable variable=HYPERV_GENERATION]V2'
              echo '##vso[task.setvariable variable=AZURE_VM_SIZE]Standard_NC4as_T4_v3'
              echo '##vso[task.setvariable variable=FEATURE_FLAGS]fullgpudaemon'
              echo '##vso[task.setvariable variable=CONTAINER_RUNTIME]containerd'
              echo '##vso[task.setvariable variable=ARCHITECTURE]X86_64'
              echo '##vso[task.setvariable variable=ENABLE_FIPS]False'
              echo '##vso[task.setvariable variable=ENABLE_TRUSTED_LAUNCH]False'
              echo '##vso[task.setvariable variable=SGX_INSTALL]True'
            displayName: Setup Build Variables
          - template: ./templates/.builder-release-template.yaml
            parameters:
              useOverrides: ${{ parameters.useOverrides }}
              overrideBranch: ${{ parameters.overrideBranch }}
              artifactName: 1804-gen2-gpu-containerd
=======
>>>>>>> c9bb56a3
      - job: buildMarinerV2gen1
        condition: eq('${{ parameters.buildMarinerV2gen1 }}', true)
        dependsOn: [ ]
        timeoutInMinutes: 180
        steps:
          - bash: |
              echo '##vso[task.setvariable variable=OS_SKU]CBLMariner'
              echo '##vso[task.setvariable variable=OS_VERSION]V2'
              echo '##vso[task.setvariable variable=IMG_PUBLISHER]MicrosoftCBLMariner'
              echo '##vso[task.setvariable variable=IMG_OFFER]cbl-mariner'
              echo '##vso[task.setvariable variable=IMG_SKU]cbl-mariner-2'
              echo '##vso[task.setvariable variable=IMG_VERSION]latest'
              echo '##vso[task.setvariable variable=HYPERV_GENERATION]V1'
              echo '##vso[task.setvariable variable=AZURE_VM_SIZE]Standard_D16ds_v5'
              echo '##vso[task.setvariable variable=FEATURE_FLAGS]None'
              echo '##vso[task.setvariable variable=CONTAINER_RUNTIME]containerd'
              echo '##vso[task.setvariable variable=ARCHITECTURE]X86_64'
              echo '##vso[task.setvariable variable=ENABLE_FIPS]false'
              echo '##vso[task.setvariable variable=ENABLE_TRUSTED_LAUNCH]False'
              echo '##vso[task.setvariable variable=SGX_INSTALL]True'
              echo '##vso[task.setvariable variable=ENABLE_CGROUPV2]False'
            displayName: Setup Build Variables
          - template: ./templates/.builder-release-template.yaml
            parameters:
              useOverrides: ${{ parameters.useOverrides }}
              overrideBranch: ${{ parameters.overrideBranch }}
              artifactName: marinerv2-gen1
      - job: buildAzureLinuxV2gen1
        condition: eq('${{ parameters.buildAzureLinuxV2gen1 }}', true)
        dependsOn: [ ]
        timeoutInMinutes: 180
        steps:
          - bash: |
              echo '##vso[task.setvariable variable=OS_SKU]AzureLinux'
              echo '##vso[task.setvariable variable=OS_VERSION]V2'
              echo '##vso[task.setvariable variable=IMG_PUBLISHER]MicrosoftCBLMariner'
              echo '##vso[task.setvariable variable=IMG_OFFER]cbl-mariner'
              echo '##vso[task.setvariable variable=IMG_SKU]cbl-mariner-2'
              echo '##vso[task.setvariable variable=IMG_VERSION]latest'
              echo '##vso[task.setvariable variable=HYPERV_GENERATION]V1'
              echo '##vso[task.setvariable variable=AZURE_VM_SIZE]Standard_D16ds_v5'
              echo '##vso[task.setvariable variable=FEATURE_FLAGS]None'
              echo '##vso[task.setvariable variable=CONTAINER_RUNTIME]containerd'
              echo '##vso[task.setvariable variable=ARCHITECTURE]X86_64'
              echo '##vso[task.setvariable variable=ENABLE_FIPS]false'
              echo '##vso[task.setvariable variable=ENABLE_TRUSTED_LAUNCH]False'
              echo '##vso[task.setvariable variable=SGX_INSTALL]True'
              echo '##vso[task.setvariable variable=ENABLE_CGROUPV2]True'
            displayName: Setup Build Variables
          - template: ./templates/.builder-release-template.yaml
            parameters:
              useOverrides: ${{ parameters.useOverrides }}
              overrideBranch: ${{ parameters.overrideBranch }}
              artifactName: azurelinuxv2-gen1
      - job: buildAzureLinuxV3gen1
        condition: eq('${{ parameters.buildAzureLinuxV3gen1 }}', true)
        dependsOn: [ ]
        timeoutInMinutes: 180
        steps:
          - bash: |
              echo '##vso[task.setvariable variable=OS_SKU]AzureLinux'
              echo '##vso[task.setvariable variable=OS_VERSION]V3'
              echo '##vso[task.setvariable variable=IMG_PUBLISHER]MicrosoftCBLMariner'
              echo '##vso[task.setvariable variable=IMG_OFFER]azure-linux-3'
              echo '##vso[task.setvariable variable=IMG_SKU]azure-linux-3'
              echo '##vso[task.setvariable variable=IMG_VERSION]latest'
              echo '##vso[task.setvariable variable=HYPERV_GENERATION]V1'
              echo '##vso[task.setvariable variable=AZURE_VM_SIZE]Standard_D16ds_v5'
              echo '##vso[task.setvariable variable=FEATURE_FLAGS]None'
              echo '##vso[task.setvariable variable=CONTAINER_RUNTIME]containerd'
              echo '##vso[task.setvariable variable=ARCHITECTURE]X86_64'
              echo '##vso[task.setvariable variable=ENABLE_FIPS]false'
              echo '##vso[task.setvariable variable=ENABLE_TRUSTED_LAUNCH]False'
              echo '##vso[task.setvariable variable=SGX_INSTALL]True'
              echo '##vso[task.setvariable variable=ENABLE_CGROUPV2]True'
            displayName: Setup Build Variables
          - template: ./templates/.builder-release-template.yaml
            parameters:
              artifactName: azurelinuxv3-gen1
      - job: buildMarinerV2gen2
        condition: eq('${{ parameters.buildMarinerV2gen2 }}', true)
        dependsOn: [ ]
        timeoutInMinutes: 180
        steps:
          - bash: |
              echo '##vso[task.setvariable variable=OS_SKU]CBLMariner'
              echo '##vso[task.setvariable variable=OS_VERSION]V2'
              echo '##vso[task.setvariable variable=IMG_PUBLISHER]MicrosoftCBLMariner'
              echo '##vso[task.setvariable variable=IMG_OFFER]cbl-mariner'
              echo '##vso[task.setvariable variable=IMG_SKU]cbl-mariner-2-gen2'
              echo '##vso[task.setvariable variable=IMG_VERSION]latest'
              echo '##vso[task.setvariable variable=HYPERV_GENERATION]V2'
              echo '##vso[task.setvariable variable=AZURE_VM_SIZE]Standard_D16ds_v5'
              echo '##vso[task.setvariable variable=FEATURE_FLAGS]None'
              echo '##vso[task.setvariable variable=CONTAINER_RUNTIME]containerd'
              echo '##vso[task.setvariable variable=ARCHITECTURE]X86_64'
              echo '##vso[task.setvariable variable=ENABLE_FIPS]false'
              echo '##vso[task.setvariable variable=ENABLE_TRUSTED_LAUNCH]False'
              echo '##vso[task.setvariable variable=SGX_INSTALL]True'
              echo '##vso[task.setvariable variable=ENABLE_CGROUPV2]False'
            displayName: Setup Build Variables
          - template: ./templates/.builder-release-template.yaml
            parameters:
              useOverrides: ${{ parameters.useOverrides }}
              overrideBranch: ${{ parameters.overrideBranch }}
              artifactName: marinerv2-gen2
      - job: buildAzureLinuxV2gen2
        condition: eq('${{ parameters.buildAzureLinuxV2gen2 }}', true)
        dependsOn: [ ]
        timeoutInMinutes: 180
        steps:
          - bash: |
              echo '##vso[task.setvariable variable=OS_SKU]AzureLinux'
              echo '##vso[task.setvariable variable=OS_VERSION]V2'
              echo '##vso[task.setvariable variable=IMG_PUBLISHER]MicrosoftCBLMariner'
              echo '##vso[task.setvariable variable=IMG_OFFER]cbl-mariner'
              echo '##vso[task.setvariable variable=IMG_SKU]cbl-mariner-2-gen2'
              echo '##vso[task.setvariable variable=IMG_VERSION]latest'
              echo '##vso[task.setvariable variable=HYPERV_GENERATION]V2'
              echo '##vso[task.setvariable variable=AZURE_VM_SIZE]Standard_D16ds_v5'
              echo '##vso[task.setvariable variable=FEATURE_FLAGS]None'
              echo '##vso[task.setvariable variable=CONTAINER_RUNTIME]containerd'
              echo '##vso[task.setvariable variable=ARCHITECTURE]X86_64'
              echo '##vso[task.setvariable variable=ENABLE_FIPS]false'
              echo '##vso[task.setvariable variable=ENABLE_TRUSTED_LAUNCH]False'
              echo '##vso[task.setvariable variable=SGX_INSTALL]True'
              echo '##vso[task.setvariable variable=ENABLE_CGROUPV2]True'
            displayName: Setup Build Variables
          - template: ./templates/.builder-release-template.yaml
            parameters:
              useOverrides: ${{ parameters.useOverrides }}
              overrideBranch: ${{ parameters.overrideBranch }}
              artifactName: azurelinuxv2-gen2
      - job: buildAzureLinuxV3gen2
        condition: eq('${{ parameters.buildAzureLinuxV3gen2 }}', true)
        dependsOn: [ ]
        timeoutInMinutes: 180
        steps:
          - bash: |
              echo '##vso[task.setvariable variable=OS_SKU]AzureLinux'
              echo '##vso[task.setvariable variable=OS_VERSION]V3'
              echo '##vso[task.setvariable variable=IMG_PUBLISHER]MicrosoftCBLMariner'
              echo '##vso[task.setvariable variable=IMG_OFFER]azure-linux-3'
              echo '##vso[task.setvariable variable=IMG_SKU]azure-linux-3-gen2'
              echo '##vso[task.setvariable variable=IMG_VERSION]latest'
              echo '##vso[task.setvariable variable=HYPERV_GENERATION]V2'
              echo '##vso[task.setvariable variable=AZURE_VM_SIZE]Standard_D16ds_v5'
              echo '##vso[task.setvariable variable=FEATURE_FLAGS]None'
              echo '##vso[task.setvariable variable=CONTAINER_RUNTIME]containerd'
              echo '##vso[task.setvariable variable=ARCHITECTURE]X86_64'
              echo '##vso[task.setvariable variable=ENABLE_FIPS]false'
              echo '##vso[task.setvariable variable=ENABLE_TRUSTED_LAUNCH]False'
              echo '##vso[task.setvariable variable=SGX_INSTALL]True'
              echo '##vso[task.setvariable variable=ENABLE_CGROUPV2]True'
            displayName: Setup Build Variables
          - template: ./templates/.builder-release-template.yaml
            parameters:
              artifactName: azurelinuxv3-gen2
      - job: buildMarinerV2gen1fips
        condition: eq('${{ parameters.buildMarinerV2gen1fips }}', true)
        dependsOn: [ ]
        timeoutInMinutes: 180
        steps:
          - bash: |
              echo '##vso[task.setvariable variable=OS_SKU]CBLMariner'
              echo '##vso[task.setvariable variable=OS_VERSION]V2'
              echo '##vso[task.setvariable variable=IMG_PUBLISHER]MicrosoftCBLMariner'
              echo '##vso[task.setvariable variable=IMG_OFFER]cbl-mariner'
              echo '##vso[task.setvariable variable=IMG_SKU]cbl-mariner-2'
              echo '##vso[task.setvariable variable=HYPERV_GENERATION]V1'
              echo '##vso[task.setvariable variable=IMG_VERSION]latest'
              echo '##vso[task.setvariable variable=AZURE_VM_SIZE]Standard_D16ds_v5'
              echo '##vso[task.setvariable variable=FEATURE_FLAGS]None'
              echo '##vso[task.setvariable variable=CONTAINER_RUNTIME]containerd'
              echo '##vso[task.setvariable variable=ARCHITECTURE]X86_64'
              echo '##vso[task.setvariable variable=ENABLE_FIPS]True'
              echo '##vso[task.setvariable variable=ENABLE_TRUSTED_LAUNCH]False'
              echo '##vso[task.setvariable variable=SGX_INSTALL]True'
              echo '##vso[task.setvariable variable=ENABLE_CGROUPV2]False'
            displayName: Setup Build Variables
          - template: ./templates/.builder-release-template.yaml
            parameters:
              useOverrides: ${{ parameters.useOverrides }}
              overrideBranch: ${{ parameters.overrideBranch }}
              artifactName: marinerv2-gen1-fips
      - job: buildAzureLinuxV2gen1fips
        condition: eq('${{ parameters.buildAzureLinuxV2gen1fips }}', true)
        dependsOn: [ ]
        timeoutInMinutes: 180
        steps:
          - bash: |
              echo '##vso[task.setvariable variable=OS_SKU]AzureLinux'
              echo '##vso[task.setvariable variable=OS_VERSION]V2'
              echo '##vso[task.setvariable variable=IMG_PUBLISHER]MicrosoftCBLMariner'
              echo '##vso[task.setvariable variable=IMG_OFFER]cbl-mariner'
              echo '##vso[task.setvariable variable=IMG_SKU]cbl-mariner-2'
              echo '##vso[task.setvariable variable=IMG_VERSION]latest'
              echo '##vso[task.setvariable variable=HYPERV_GENERATION]V1'
              echo '##vso[task.setvariable variable=AZURE_VM_SIZE]Standard_D16ds_v5'
              echo '##vso[task.setvariable variable=FEATURE_FLAGS]None'
              echo '##vso[task.setvariable variable=CONTAINER_RUNTIME]containerd'
              echo '##vso[task.setvariable variable=ARCHITECTURE]X86_64'
              echo '##vso[task.setvariable variable=ENABLE_FIPS]True'
              echo '##vso[task.setvariable variable=ENABLE_TRUSTED_LAUNCH]False'
              echo '##vso[task.setvariable variable=SGX_INSTALL]True'
              echo '##vso[task.setvariable variable=ENABLE_CGROUPV2]True'
            displayName: Setup Build Variables
          - template: ./templates/.builder-release-template.yaml
            parameters:
              useOverrides: ${{ parameters.useOverrides }}
              overrideBranch: ${{ parameters.overrideBranch }}
              artifactName: azurelinuxv2-gen1-fips
      - job: buildAzureLinuxV3gen1fips
        condition: eq('${{ parameters.buildAzureLinuxV3gen1fips }}', true)
        dependsOn: [ ]
        timeoutInMinutes: 180
        steps:
          - bash: |
              echo '##vso[task.setvariable variable=OS_SKU]AzureLinux'
              echo '##vso[task.setvariable variable=OS_VERSION]V3'
              echo '##vso[task.setvariable variable=IMG_PUBLISHER]MicrosoftCBLMariner'
              echo '##vso[task.setvariable variable=IMG_OFFER]azure-linux-3'
              echo '##vso[task.setvariable variable=IMG_SKU]azure-linux-3'
              echo '##vso[task.setvariable variable=IMG_VERSION]latest'
              echo '##vso[task.setvariable variable=HYPERV_GENERATION]V1'
              echo '##vso[task.setvariable variable=AZURE_VM_SIZE]Standard_D16ds_v5'
              echo '##vso[task.setvariable variable=FEATURE_FLAGS]None'
              echo '##vso[task.setvariable variable=CONTAINER_RUNTIME]containerd'
              echo '##vso[task.setvariable variable=ARCHITECTURE]X86_64'
              echo '##vso[task.setvariable variable=ENABLE_FIPS]True'
              echo '##vso[task.setvariable variable=ENABLE_TRUSTED_LAUNCH]False'
              echo '##vso[task.setvariable variable=SGX_INSTALL]True'
              echo '##vso[task.setvariable variable=ENABLE_CGROUPV2]True'
            displayName: Setup Build Variables
          - template: ./templates/.builder-release-template.yaml
            parameters:
              artifactName: azurelinuxv3-gen1-fips
      - job: buildMarinerV2gen2fips
        condition: eq('${{ parameters.buildMarinerV2gen2fips }}', true)
        dependsOn: [ ]
        timeoutInMinutes: 180
        steps:
          - bash: |
              echo '##vso[task.setvariable variable=OS_SKU]CBLMariner'
              echo '##vso[task.setvariable variable=OS_VERSION]V2'
              echo '##vso[task.setvariable variable=IMG_PUBLISHER]MicrosoftCBLMariner'
              echo '##vso[task.setvariable variable=IMG_OFFER]cbl-mariner'
              echo '##vso[task.setvariable variable=IMG_SKU]cbl-mariner-2-gen2'
              echo '##vso[task.setvariable variable=HYPERV_GENERATION]V2'
              echo '##vso[task.setvariable variable=IMG_VERSION]latest'
              echo '##vso[task.setvariable variable=AZURE_VM_SIZE]Standard_D16ds_v5'
              echo '##vso[task.setvariable variable=FEATURE_FLAGS]None'
              echo '##vso[task.setvariable variable=CONTAINER_RUNTIME]containerd'
              echo '##vso[task.setvariable variable=ARCHITECTURE]X86_64'
              echo '##vso[task.setvariable variable=ENABLE_FIPS]True'
              echo '##vso[task.setvariable variable=ENABLE_TRUSTED_LAUNCH]False'
              echo '##vso[task.setvariable variable=SGX_INSTALL]True'
              echo '##vso[task.setvariable variable=ENABLE_CGROUPV2]False'
            displayName: Setup Build Variables
          - template: ./templates/.builder-release-template.yaml
            parameters:
              useOverrides: ${{ parameters.useOverrides }}
              overrideBranch: ${{ parameters.overrideBranch }}
              artifactName: marinerv2-gen2-fips
      - job: buildAzureLinuxV2gen2fips
        condition: eq('${{ parameters.buildAzureLinuxV2gen2fips }}', true)
        dependsOn: [ ]
        timeoutInMinutes: 180
        steps:
          - bash: |
              echo '##vso[task.setvariable variable=OS_SKU]AzureLinux'
              echo '##vso[task.setvariable variable=OS_VERSION]V2'
              echo '##vso[task.setvariable variable=IMG_PUBLISHER]MicrosoftCBLMariner'
              echo '##vso[task.setvariable variable=IMG_OFFER]cbl-mariner'
              echo '##vso[task.setvariable variable=IMG_SKU]cbl-mariner-2-gen2'
              echo '##vso[task.setvariable variable=IMG_VERSION]latest'
              echo '##vso[task.setvariable variable=HYPERV_GENERATION]V2'
              echo '##vso[task.setvariable variable=AZURE_VM_SIZE]Standard_D16ds_v5'
              echo '##vso[task.setvariable variable=FEATURE_FLAGS]None'
              echo '##vso[task.setvariable variable=CONTAINER_RUNTIME]containerd'
              echo '##vso[task.setvariable variable=ARCHITECTURE]X86_64'
              echo '##vso[task.setvariable variable=ENABLE_FIPS]True'
              echo '##vso[task.setvariable variable=ENABLE_TRUSTED_LAUNCH]False'
              echo '##vso[task.setvariable variable=SGX_INSTALL]True'
              echo '##vso[task.setvariable variable=ENABLE_CGROUPV2]True'
            displayName: Setup Build Variables
          - template: ./templates/.builder-release-template.yaml
            parameters:
              useOverrides: ${{ parameters.useOverrides }}
              overrideBranch: ${{ parameters.overrideBranch }}
              artifactName: azurelinuxv2-gen2-fips
      - job: buildAzureLinuxV3gen2fips
        condition: eq('${{ parameters.buildAzureLinuxV3gen2fips }}', true)
        dependsOn: [ ]
        timeoutInMinutes: 180
        steps:
          - bash: |
              echo '##vso[task.setvariable variable=OS_SKU]AzureLinux'
              echo '##vso[task.setvariable variable=OS_VERSION]V3'
              echo '##vso[task.setvariable variable=IMG_PUBLISHER]MicrosoftCBLMariner'
              echo '##vso[task.setvariable variable=IMG_OFFER]azure-linux-3'
              echo '##vso[task.setvariable variable=IMG_SKU]azure-linux-3-gen2'
              echo '##vso[task.setvariable variable=IMG_VERSION]latest'
              echo '##vso[task.setvariable variable=HYPERV_GENERATION]V2'
              echo '##vso[task.setvariable variable=AZURE_VM_SIZE]Standard_D16ds_v5'
              echo '##vso[task.setvariable variable=FEATURE_FLAGS]None'
              echo '##vso[task.setvariable variable=CONTAINER_RUNTIME]containerd'
              echo '##vso[task.setvariable variable=ARCHITECTURE]X86_64'
              echo '##vso[task.setvariable variable=ENABLE_FIPS]True'
              echo '##vso[task.setvariable variable=ENABLE_TRUSTED_LAUNCH]False'
              echo '##vso[task.setvariable variable=SGX_INSTALL]True'
              echo '##vso[task.setvariable variable=ENABLE_CGROUPV2]True'
            displayName: Setup Build Variables
          - template: ./templates/.builder-release-template.yaml
            parameters:
              artifactName: azurelinuxv3-gen2-fips
      - job: buildMarinerV2ARM64
        condition: eq('${{ parameters.buildMarinerV2ARM64 }}', true)
        dependsOn: [ ]
        timeoutInMinutes: 180
        steps:
          - bash: |
              echo '##vso[task.setvariable variable=OS_SKU]CBLMariner'
              echo '##vso[task.setvariable variable=OS_VERSION]V2'
              echo '##vso[task.setvariable variable=IMG_PUBLISHER]MicrosoftCBLMariner'
              echo '##vso[task.setvariable variable=IMG_OFFER]cbl-mariner'
              echo '##vso[task.setvariable variable=IMG_SKU]cbl-mariner-2-arm64'
              echo '##vso[task.setvariable variable=IMG_VERSION]latest'
              echo '##vso[task.setvariable variable=HYPERV_GENERATION]V2'
              echo '##vso[task.setvariable variable=AZURE_VM_SIZE]Standard_D16pds_v5'
              echo '##vso[task.setvariable variable=FEATURE_FLAGS]None'
              echo '##vso[task.setvariable variable=CONTAINER_RUNTIME]containerd'
              echo '##vso[task.setvariable variable=ARCHITECTURE]ARM64'
              echo '##vso[task.setvariable variable=ENABLE_FIPS]false'
              echo '##vso[task.setvariable variable=ENABLE_TRUSTED_LAUNCH]False'
              echo '##vso[task.setvariable variable=SGX_INSTALL]False'
              echo '##vso[task.setvariable variable=ENABLE_CGROUPV2]False'
            displayName: Setup Build Variables
          - template: ./templates/.builder-release-template.yaml
            parameters:
              useOverrides: ${{ parameters.useOverrides }}
              overrideBranch: ${{ parameters.overrideBranch }}
              artifactName: marinerv2-gen2-arm64
      - job: buildAzureLinuxV2ARM64
        condition: eq('${{ parameters.buildAzureLinuxV2ARM64 }}', true)
        dependsOn: [ ]
        timeoutInMinutes: 180
        steps:
          - bash: |
              echo '##vso[task.setvariable variable=OS_SKU]AzureLinux'
              echo '##vso[task.setvariable variable=OS_VERSION]V2'
              echo '##vso[task.setvariable variable=IMG_PUBLISHER]MicrosoftCBLMariner'
              echo '##vso[task.setvariable variable=IMG_OFFER]cbl-mariner'
              echo '##vso[task.setvariable variable=IMG_SKU]cbl-mariner-2-arm64'
              echo '##vso[task.setvariable variable=IMG_VERSION]latest'
              echo '##vso[task.setvariable variable=HYPERV_GENERATION]V2'
              echo '##vso[task.setvariable variable=AZURE_VM_SIZE]Standard_D16pds_v5'
              echo '##vso[task.setvariable variable=FEATURE_FLAGS]None'
              echo '##vso[task.setvariable variable=CONTAINER_RUNTIME]containerd'
              echo '##vso[task.setvariable variable=ARCHITECTURE]ARM64'
              echo '##vso[task.setvariable variable=ENABLE_FIPS]false'
              echo '##vso[task.setvariable variable=ENABLE_TRUSTED_LAUNCH]False'
              echo '##vso[task.setvariable variable=SGX_INSTALL]False'
              echo '##vso[task.setvariable variable=ENABLE_CGROUPV2]True'
            displayName: Setup Build Variables
          - template: ./templates/.builder-release-template.yaml
            parameters:
              useOverrides: ${{ parameters.useOverrides }}
              overrideBranch: ${{ parameters.overrideBranch }}
              artifactName: azurelinuxv2-gen2-arm64
      - job: buildAzureLinuxV3ARM64
        condition: eq('${{ parameters.buildAzureLinuxV3ARM64 }}', true)
        dependsOn: [ ]
        timeoutInMinutes: 180
        steps:
          - bash: |
              echo '##vso[task.setvariable variable=OS_SKU]AzureLinux'
              echo '##vso[task.setvariable variable=OS_VERSION]V3'
              echo '##vso[task.setvariable variable=IMG_PUBLISHER]MicrosoftCBLMariner'
              echo '##vso[task.setvariable variable=IMG_OFFER]azure-linux-3'
              echo '##vso[task.setvariable variable=IMG_SKU]azure-linux-3-arm64'
              echo '##vso[task.setvariable variable=IMG_VERSION]latest'
              echo '##vso[task.setvariable variable=HYPERV_GENERATION]V2'
              echo '##vso[task.setvariable variable=AZURE_VM_SIZE]Standard_D16pds_v5'
              echo '##vso[task.setvariable variable=FEATURE_FLAGS]None'
              echo '##vso[task.setvariable variable=CONTAINER_RUNTIME]containerd'
              echo '##vso[task.setvariable variable=ARCHITECTURE]ARM64'
              echo '##vso[task.setvariable variable=ENABLE_FIPS]false'
              echo '##vso[task.setvariable variable=ENABLE_TRUSTED_LAUNCH]False'
              echo '##vso[task.setvariable variable=SGX_INSTALL]False'
              echo '##vso[task.setvariable variable=ENABLE_CGROUPV2]True'
            displayName: Setup Build Variables
          - template: ./templates/.builder-release-template.yaml
            parameters:
              artifactName: azurelinuxv3-gen2-arm64
      - job: buildAzureLinuxV3ARM64gen2fips
        condition: eq('${{ parameters.buildAzureLinuxV3ARM64gen2fips }}', true)
        dependsOn: [ ]
        timeoutInMinutes: 180
        steps:
          - bash: |
              echo '##vso[task.setvariable variable=OS_SKU]AzureLinux'
              echo '##vso[task.setvariable variable=OS_VERSION]V3'
              echo '##vso[task.setvariable variable=IMG_PUBLISHER]MicrosoftCBLMariner'
              echo '##vso[task.setvariable variable=IMG_OFFER]azure-linux-3'
              echo '##vso[task.setvariable variable=IMG_SKU]azure-linux-3-arm64-gen2-fips'
              echo '##vso[task.setvariable variable=IMG_VERSION]latest'
              echo '##vso[task.setvariable variable=HYPERV_GENERATION]V2'
              echo '##vso[task.setvariable variable=AZURE_VM_SIZE]Standard_D16pds_v5'
              echo '##vso[task.setvariable variable=FEATURE_FLAGS]None'
              echo '##vso[task.setvariable variable=CONTAINER_RUNTIME]containerd'
              echo '##vso[task.setvariable variable=ARCHITECTURE]ARM64'
              echo '##vso[task.setvariable variable=ENABLE_FIPS]True'
              echo '##vso[task.setvariable variable=ENABLE_TRUSTED_LAUNCH]False'
              echo '##vso[task.setvariable variable=SGX_INSTALL]False'
              echo '##vso[task.setvariable variable=ENABLE_CGROUPV2]True'
            displayName: Setup Build Variables
          - template: ./templates/.builder-release-template.yaml
            parameters:
              artifactName: azurelinuxv3-gen2-arm64-fips
      - job: buildMarinerV2gen2kata
        condition: eq('${{ parameters.buildMarinerV2gen2kata }}', true)
        dependsOn: [ ]
        timeoutInMinutes: 180
        steps:
          - bash: |
              echo '##vso[task.setvariable variable=OS_SKU]CBLMariner'
              echo '##vso[task.setvariable variable=OS_VERSION]V2kata'
              echo '##vso[task.setvariable variable=IMG_PUBLISHER]MicrosoftCBLMariner'
              echo '##vso[task.setvariable variable=IMG_OFFER]cbl-mariner'
              echo '##vso[task.setvariable variable=IMG_SKU]cbl-mariner-2-gen2'
              echo '##vso[task.setvariable variable=IMG_VERSION]latest'
              echo '##vso[task.setvariable variable=HYPERV_GENERATION]V2'
              echo '##vso[task.setvariable variable=AZURE_VM_SIZE]Standard_D16ads_v5'
              echo '##vso[task.setvariable variable=FEATURE_FLAGS]kata'
              echo '##vso[task.setvariable variable=CONTAINER_RUNTIME]containerd'
              echo '##vso[task.setvariable variable=ARCHITECTURE]X86_64'
              echo '##vso[task.setvariable variable=ENABLE_FIPS]false'
              echo '##vso[task.setvariable variable=ENABLE_TRUSTED_LAUNCH]False'
              echo '##vso[task.setvariable variable=SGX_INSTALL]True'
              echo '##vso[task.setvariable variable=ENABLE_CGROUPV2]False'
            displayName: Setup Build Variables
          - template: ./templates/.builder-release-template.yaml
            parameters:
              useOverrides: ${{ parameters.useOverrides }}
              overrideBranch: ${{ parameters.overrideBranch }}
              artifactName: marinerv2-gen2-kata
      - job: buildAzureLinuxV2gen2kata
        condition: eq('${{ parameters.buildAzureLinuxV2gen2kata }}', true)
        dependsOn: [ ]
        timeoutInMinutes: 180
        steps:
          - bash: |
              echo '##vso[task.setvariable variable=OS_SKU]AzureLinux'
              echo '##vso[task.setvariable variable=OS_VERSION]V2kata'
              echo '##vso[task.setvariable variable=IMG_PUBLISHER]MicrosoftCBLMariner'
              echo '##vso[task.setvariable variable=IMG_OFFER]cbl-mariner'
              echo '##vso[task.setvariable variable=IMG_SKU]cbl-mariner-2-gen2'
              echo '##vso[task.setvariable variable=IMG_VERSION]latest'
              echo '##vso[task.setvariable variable=HYPERV_GENERATION]V2'
              echo '##vso[task.setvariable variable=AZURE_VM_SIZE]Standard_D16ads_v5'
              echo '##vso[task.setvariable variable=FEATURE_FLAGS]kata'
              echo '##vso[task.setvariable variable=CONTAINER_RUNTIME]containerd'
              echo '##vso[task.setvariable variable=ARCHITECTURE]X86_64'
              echo '##vso[task.setvariable variable=ENABLE_FIPS]false'
              echo '##vso[task.setvariable variable=ENABLE_TRUSTED_LAUNCH]False'
              echo '##vso[task.setvariable variable=SGX_INSTALL]True'
              echo '##vso[task.setvariable variable=ENABLE_CGROUPV2]True'
            displayName: Setup Build Variables
          - template: ./templates/.builder-release-template.yaml
            parameters:
              useOverrides: ${{ parameters.useOverrides }}
              overrideBranch: ${{ parameters.overrideBranch }}
              artifactName: azurelinuxv2-gen2-kata
      - job: buildMarinerV2gen2TrustedLaunch
        condition: eq('${{ parameters.buildMarinerV2gen2TrustedLaunch }}', true)
        dependsOn: [ ]
        timeoutInMinutes: 180
        steps:
          - bash: |
              echo '##vso[task.setvariable variable=OS_SKU]CBLMariner'
              echo '##vso[task.setvariable variable=OS_VERSION]V2'
              echo '##vso[task.setvariable variable=IMG_PUBLISHER]MicrosoftCBLMariner'
              echo '##vso[task.setvariable variable=IMG_OFFER]cbl-mariner'
              echo '##vso[task.setvariable variable=IMG_SKU]cbl-mariner-2-gen2'
              echo '##vso[task.setvariable variable=IMG_VERSION]latest'
              echo '##vso[task.setvariable variable=HYPERV_GENERATION]V2'
              echo '##vso[task.setvariable variable=AZURE_VM_SIZE]Standard_D16ds_v5'
              echo '##vso[task.setvariable variable=FEATURE_FLAGS]None'
              echo '##vso[task.setvariable variable=CONTAINER_RUNTIME]containerd'
              echo '##vso[task.setvariable variable=ARCHITECTURE]X86_64'
              echo '##vso[task.setvariable variable=ENABLE_FIPS]false'
              echo '##vso[task.setvariable variable=ENABLE_TRUSTED_LAUNCH]True'
              echo '##vso[task.setvariable variable=SGX_INSTALL]True'
              echo '##vso[task.setvariable variable=ENABLE_CGROUPV2]False'
            displayName: Setup Build Variables
          - template: ./templates/.builder-release-template.yaml
            parameters:
              useOverrides: ${{ parameters.useOverrides }}
              overrideBranch: ${{ parameters.overrideBranch }}
              artifactName: marinerv2-gen2-trustedlaunch
      - job: buildAzureLinuxV2gen2TrustedLaunch
        condition: eq('${{ parameters.buildAzureLinuxV2gen2TrustedLaunch }}', true)
        dependsOn: [ ]
        timeoutInMinutes: 180
        steps:
          - bash: |
              echo '##vso[task.setvariable variable=OS_SKU]AzureLinux'
              echo '##vso[task.setvariable variable=OS_VERSION]V2'
              echo '##vso[task.setvariable variable=IMG_PUBLISHER]MicrosoftCBLMariner'
              echo '##vso[task.setvariable variable=IMG_OFFER]cbl-mariner'
              echo '##vso[task.setvariable variable=IMG_SKU]cbl-mariner-2-gen2'
              echo '##vso[task.setvariable variable=IMG_VERSION]latest'
              echo '##vso[task.setvariable variable=HYPERV_GENERATION]V2'
              echo '##vso[task.setvariable variable=AZURE_VM_SIZE]Standard_D16ds_v5'
              echo '##vso[task.setvariable variable=FEATURE_FLAGS]None'
              echo '##vso[task.setvariable variable=CONTAINER_RUNTIME]containerd'
              echo '##vso[task.setvariable variable=ARCHITECTURE]X86_64'
              echo '##vso[task.setvariable variable=ENABLE_FIPS]false'
              echo '##vso[task.setvariable variable=ENABLE_TRUSTED_LAUNCH]True'
              echo '##vso[task.setvariable variable=SGX_INSTALL]True'
              echo '##vso[task.setvariable variable=ENABLE_CGROUPV2]True'
            displayName: Setup Build Variables
          - template: ./templates/.builder-release-template.yaml
            parameters:
              useOverrides: ${{ parameters.useOverrides }}
              overrideBranch: ${{ parameters.overrideBranch }}
              artifactName: azurelinuxv2-gen2-trustedlaunch
      - job: buildAzureLinuxV3gen2TrustedLaunch
        condition: eq('${{ parameters.buildAzureLinuxV3gen2TrustedLaunch }}', true)
        dependsOn: [ ]
        timeoutInMinutes: 180
        steps:
          - bash: |
              echo '##vso[task.setvariable variable=OS_SKU]AzureLinux'
              echo '##vso[task.setvariable variable=OS_VERSION]V3'
              echo '##vso[task.setvariable variable=IMG_PUBLISHER]MicrosoftCBLMariner'
              echo '##vso[task.setvariable variable=IMG_OFFER]azure-linux-3'
              echo '##vso[task.setvariable variable=IMG_SKU]azure-linux-3-gen2'
              echo '##vso[task.setvariable variable=IMG_VERSION]latest'
              echo '##vso[task.setvariable variable=HYPERV_GENERATION]V2'
              echo '##vso[task.setvariable variable=AZURE_VM_SIZE]Standard_D16ds_v5'
              echo '##vso[task.setvariable variable=FEATURE_FLAGS]None'
              echo '##vso[task.setvariable variable=CONTAINER_RUNTIME]containerd'
              echo '##vso[task.setvariable variable=ARCHITECTURE]X86_64'
              echo '##vso[task.setvariable variable=ENABLE_FIPS]false'
              echo '##vso[task.setvariable variable=ENABLE_TRUSTED_LAUNCH]True'
              echo '##vso[task.setvariable variable=SGX_INSTALL]True'
              echo '##vso[task.setvariable variable=ENABLE_CGROUPV2]True'
            displayName: Setup Build Variables
          - template: ./templates/.builder-release-template.yaml
            parameters:
              useOverrides: ${{ parameters.useOverrides }}
              overrideBranch: ${{ parameters.overrideBranch }}
              artifactName: azurelinuxv3-gen2-trustedlaunch
      - job: buildAzureLinuxV3cvmgen2
        condition: eq('${{ parameters.buildAzureLinuxV3cvmgen2 }}', true)
        dependsOn: [ ]
        timeoutInMinutes: 180
        steps:
          - bash: |
              echo '##vso[task.setvariable variable=OS_SKU]AzureLinux'
              echo '##vso[task.setvariable variable=OS_VERSION]V3'
              echo '##vso[task.setvariable variable=IMG_PUBLISHER]MicrosoftCBLMariner'
              echo '##vso[task.setvariable variable=IMG_OFFER]azure-linux-3'
              echo '##vso[task.setvariable variable=IMG_SKU]azure-linux-3-cvm'
              echo '##vso[task.setvariable variable=IMG_VERSION]latest'
              echo '##vso[task.setvariable variable=HYPERV_GENERATION]V2'
              echo '##vso[task.setvariable variable=AZURE_VM_SIZE]Standard_DC16ads_v5'
              echo '##vso[task.setvariable variable=FEATURE_FLAGS]cvm'
              echo '##vso[task.setvariable variable=CONTAINER_RUNTIME]containerd'
              echo '##vso[task.setvariable variable=ARCHITECTURE]X86_64'
              echo '##vso[task.setvariable variable=ENABLE_FIPS]False'
              echo '##vso[task.setvariable variable=ENABLE_TRUSTED_LAUNCH]False'
              echo '##vso[task.setvariable variable=SGX_INSTALL]True'
              echo '##vso[task.setvariable variable=ENABLE_CGROUPV2]True'
            displayName: Setup Build Variables
          - template: ./templates/.builder-release-template.yaml
            parameters:
              useOverrides: ${{ parameters.useOverrides }}
              overrideBranch: ${{ parameters.overrideBranch }}
              artifactName: azurelinuxv3-cvm-gen2
      - job: buildMarinerV2gen2kataTrustedLaunch
        condition: eq('${{ parameters.buildMarinerV2gen2kataTrustedLaunch }}', true)
        dependsOn: [ ]
        timeoutInMinutes: 180
        steps:
          - bash: |
              echo '##vso[task.setvariable variable=OS_SKU]CBLMariner'
              echo '##vso[task.setvariable variable=OS_VERSION]V2kata'
              echo '##vso[task.setvariable variable=IMG_PUBLISHER]MicrosoftCBLMariner'
              echo '##vso[task.setvariable variable=IMG_OFFER]cbl-mariner'
              echo '##vso[task.setvariable variable=IMG_SKU]cbl-mariner-2-kata'
              echo '##vso[task.setvariable variable=IMG_VERSION]latest'
              echo '##vso[task.setvariable variable=HYPERV_GENERATION]V2'
              echo '##vso[task.setvariable variable=AZURE_VM_SIZE]Standard_D16ads_v5'
              echo '##vso[task.setvariable variable=FEATURE_FLAGS]kata'
              echo '##vso[task.setvariable variable=CONTAINER_RUNTIME]containerd'
              echo '##vso[task.setvariable variable=ARCHITECTURE]X86_64'
              echo '##vso[task.setvariable variable=ENABLE_FIPS]false'
              echo '##vso[task.setvariable variable=ENABLE_TRUSTED_LAUNCH]True'
              echo '##vso[task.setvariable variable=SGX_INSTALL]True'
              echo '##vso[task.setvariable variable=ENABLE_CGROUPV2]False'
            displayName: Setup Build Variables
          - template: ./templates/.builder-release-template.yaml
            parameters:
              useOverrides: ${{ parameters.useOverrides }}
              overrideBranch: ${{ parameters.overrideBranch }}
              artifactName: marinerv2-gen2-kata-trustedlaunch
      - job: buildAzureLinuxV2gen2kataTrustedLaunch
        condition: eq('${{ parameters.buildAzureLinuxV2gen2kataTrustedLaunch }}', true)
        dependsOn: [ ]
        timeoutInMinutes: 180
        steps:
          - bash: |
              echo '##vso[task.setvariable variable=OS_SKU]AzureLinux'
              echo '##vso[task.setvariable variable=OS_VERSION]V2kata'
              echo '##vso[task.setvariable variable=IMG_PUBLISHER]MicrosoftCBLMariner'
              echo '##vso[task.setvariable variable=IMG_OFFER]cbl-mariner'
              echo '##vso[task.setvariable variable=IMG_SKU]cbl-mariner-2-kata'
              echo '##vso[task.setvariable variable=IMG_VERSION]latest'
              echo '##vso[task.setvariable variable=HYPERV_GENERATION]V2'
              echo '##vso[task.setvariable variable=AZURE_VM_SIZE]Standard_D16ads_v5'
              echo '##vso[task.setvariable variable=FEATURE_FLAGS]kata'
              echo '##vso[task.setvariable variable=CONTAINER_RUNTIME]containerd'
              echo '##vso[task.setvariable variable=ARCHITECTURE]X86_64'
              echo '##vso[task.setvariable variable=ENABLE_FIPS]false'
              echo '##vso[task.setvariable variable=ENABLE_TRUSTED_LAUNCH]True'
              echo '##vso[task.setvariable variable=SGX_INSTALL]True'
              echo '##vso[task.setvariable variable=ENABLE_CGROUPV2]True'
            displayName: Setup Build Variables
          - template: ./templates/.builder-release-template.yaml
            parameters:
              useOverrides: ${{ parameters.useOverrides }}
              overrideBranch: ${{ parameters.overrideBranch }}
              artifactName: azurelinuxv2-gen2-kata-trustedlaunch
      - job: build1804fipscontainerd
        condition: eq('${{ parameters.build1804fipscontainerd }}', true)
        dependsOn: [ ]
        timeoutInMinutes: 180
        steps:
          - bash: |
              echo '##vso[task.setvariable variable=OS_SKU]Ubuntu'
              echo '##vso[task.setvariable variable=OS_VERSION]18.04'
              echo '##vso[task.setvariable variable=IMG_PUBLISHER]Canonical'
              echo '##vso[task.setvariable variable=IMG_OFFER]UbuntuServer'
              echo '##vso[task.setvariable variable=IMG_SKU]18.04-LTS'
              echo '##vso[task.setvariable variable=IMG_VERSION]latest'
              echo '##vso[task.setvariable variable=HYPERV_GENERATION]V1'
              echo '##vso[task.setvariable variable=AZURE_VM_SIZE]Standard_D16ds_v5'
              echo '##vso[task.setvariable variable=FEATURE_FLAGS]None'
              echo '##vso[task.setvariable variable=CONTAINER_RUNTIME]containerd'
              echo '##vso[task.setvariable variable=ARCHITECTURE]X86_64'
              echo '##vso[task.setvariable variable=ENABLE_FIPS]True'
              echo '##vso[task.setvariable variable=ENABLE_TRUSTED_LAUNCH]False'
              echo '##vso[task.setvariable variable=SGX_INSTALL]False'
            displayName: Setup Build Variables
          - template: ./templates/.builder-release-template.yaml
            parameters:
              useOverrides: ${{ parameters.useOverrides }}
              overrideBranch: ${{ parameters.overrideBranch }}
              artifactName: 1804-fips-containerd
      - job: build1804fipsgen2containerd
        condition: eq('${{ parameters.build1804fipsgen2containerd }}', true)
        dependsOn: [ ]
        timeoutInMinutes: 180
        steps:
          - bash: |
              echo '##vso[task.setvariable variable=OS_SKU]Ubuntu'
              echo '##vso[task.setvariable variable=OS_VERSION]18.04'
              echo '##vso[task.setvariable variable=IMG_PUBLISHER]Canonical'
              echo '##vso[task.setvariable variable=IMG_OFFER]UbuntuServer'
              echo '##vso[task.setvariable variable=IMG_SKU]18_04-LTS-GEN2'
              echo '##vso[task.setvariable variable=IMG_VERSION]latest'
              echo '##vso[task.setvariable variable=HYPERV_GENERATION]V2'
              echo '##vso[task.setvariable variable=AZURE_VM_SIZE]Standard_D16ds_v5'
              echo '##vso[task.setvariable variable=FEATURE_FLAGS]None'
              echo '##vso[task.setvariable variable=CONTAINER_RUNTIME]containerd'
              echo '##vso[task.setvariable variable=ARCHITECTURE]X86_64'
              echo '##vso[task.setvariable variable=ENABLE_FIPS]True'
              echo '##vso[task.setvariable variable=ENABLE_TRUSTED_LAUNCH]False'
              echo '##vso[task.setvariable variable=SGX_INSTALL]True'
            displayName: Setup Build Variables
          - template: ./templates/.builder-release-template.yaml
            parameters:
              useOverrides: ${{ parameters.useOverrides }}
              overrideBranch: ${{ parameters.overrideBranch }}
              artifactName: 1804-fips-gen2-containerd
      - job: build2004fipscontainerd
        condition: eq('${{ parameters.build2004fipscontainerd }}', true)
        dependsOn: [ ]
        timeoutInMinutes: 180
        steps:
          - bash: |
              echo '##vso[task.setvariable variable=OS_SKU]Ubuntu'
              echo '##vso[task.setvariable variable=OS_VERSION]20.04'
              echo '##vso[task.setvariable variable=IMG_PUBLISHER]Canonical'
              echo '##vso[task.setvariable variable=IMG_OFFER]0001-com-ubuntu-server-focal'
              echo '##vso[task.setvariable variable=IMG_SKU]20_04-lts'
              echo '##vso[task.setvariable variable=IMG_VERSION]latest'
              echo '##vso[task.setvariable variable=HYPERV_GENERATION]V1'
              echo '##vso[task.setvariable variable=AZURE_VM_SIZE]Standard_D16ds_v5'
              echo '##vso[task.setvariable variable=FEATURE_FLAGS]None'
              echo '##vso[task.setvariable variable=CONTAINER_RUNTIME]containerd'
              echo '##vso[task.setvariable variable=ARCHITECTURE]X86_64'
              echo '##vso[task.setvariable variable=ENABLE_FIPS]True'
              echo '##vso[task.setvariable variable=ENABLE_TRUSTED_LAUNCH]False'
              echo '##vso[task.setvariable variable=SGX_INSTALL]False'
            displayName: Setup Build Variables
          - template: ./templates/.builder-release-template.yaml
            parameters:
              useOverrides: ${{ parameters.useOverrides }}
              overrideBranch: ${{ parameters.overrideBranch }}
              artifactName: 2004-fips-containerd
      - job: build2004fipsgen2containerd
        condition: eq('${{ parameters.build2004fipsgen2containerd }}', true)
        dependsOn: [ ]
        timeoutInMinutes: 180
        steps:
          - bash: |
              echo '##vso[task.setvariable variable=OS_SKU]Ubuntu'
              echo '##vso[task.setvariable variable=OS_VERSION]20.04'
              echo '##vso[task.setvariable variable=IMG_PUBLISHER]Canonical'
              echo '##vso[task.setvariable variable=IMG_OFFER]0001-com-ubuntu-server-focal'
              echo '##vso[task.setvariable variable=IMG_SKU]20_04-lts-gen2'
              echo '##vso[task.setvariable variable=IMG_VERSION]latest'
              echo '##vso[task.setvariable variable=HYPERV_GENERATION]V2'
              echo '##vso[task.setvariable variable=AZURE_VM_SIZE]Standard_D16ds_v5'
              echo '##vso[task.setvariable variable=FEATURE_FLAGS]None'
              echo '##vso[task.setvariable variable=CONTAINER_RUNTIME]containerd'
              echo '##vso[task.setvariable variable=ARCHITECTURE]X86_64'
              echo '##vso[task.setvariable variable=ENABLE_FIPS]True'
              echo '##vso[task.setvariable variable=ENABLE_TRUSTED_LAUNCH]False'
              echo '##vso[task.setvariable variable=SGX_INSTALL]True'
            displayName: Setup Build Variables
          - template: ./templates/.builder-release-template.yaml
            parameters:
              useOverrides: ${{ parameters.useOverrides }}
              overrideBranch: ${{ parameters.overrideBranch }}
              artifactName: 2004-fips-gen2-containerd
      - job: build2204fipscontainerd
        condition: eq('${{ parameters.build2204fipscontainerd }}', true)
        dependsOn: [ ]
        timeoutInMinutes: 180
        steps:
          - bash: |
              echo '##vso[task.setvariable variable=OS_SKU]Ubuntu'
              echo '##vso[task.setvariable variable=OS_VERSION]22.04'
              echo '##vso[task.setvariable variable=IMG_PUBLISHER]Canonical'
              echo '##vso[task.setvariable variable=IMG_OFFER]0001-com-ubuntu-server-jammy'
              echo '##vso[task.setvariable variable=IMG_SKU]22_04-lts'
              echo '##vso[task.setvariable variable=IMG_VERSION]latest'
              echo '##vso[task.setvariable variable=HYPERV_GENERATION]V1'
              echo '##vso[task.setvariable variable=AZURE_VM_SIZE]Standard_D16ds_v5'
              echo '##vso[task.setvariable variable=FEATURE_FLAGS]None'
              echo '##vso[task.setvariable variable=CONTAINER_RUNTIME]containerd'
              echo '##vso[task.setvariable variable=ARCHITECTURE]X86_64'
              echo '##vso[task.setvariable variable=ENABLE_FIPS]True'
              echo '##vso[task.setvariable variable=ENABLE_TRUSTED_LAUNCH]False'
              echo '##vso[task.setvariable variable=SGX_INSTALL]False'
              echo '##vso[task.setvariable variable=IMG_VERSION]latest'
            displayName: Setup Build Variables
          - template: ./templates/.builder-release-template.yaml
            parameters:
              useOverrides: ${{ parameters.useOverrides }}
              overrideBranch: ${{ parameters.overrideBranch }}
              artifactName: 2204-fips-containerd
      - job: build2204fipsgen2containerd
        condition: eq('${{ parameters.build2204fipsgen2containerd }}', true)
        dependsOn: [ ]
        timeoutInMinutes: 180
        steps:
          - bash: |
              echo '##vso[task.setvariable variable=OS_SKU]Ubuntu'
              echo '##vso[task.setvariable variable=OS_VERSION]22.04'
              echo '##vso[task.setvariable variable=IMG_PUBLISHER]Canonical'
              echo '##vso[task.setvariable variable=IMG_OFFER]0001-com-ubuntu-server-jammy'
              echo '##vso[task.setvariable variable=IMG_SKU]22_04-lts-gen2'
              echo '##vso[task.setvariable variable=IMG_VERSION]latest'
              echo '##vso[task.setvariable variable=HYPERV_GENERATION]V2'
              echo '##vso[task.setvariable variable=AZURE_VM_SIZE]Standard_D16ds_v5'
              echo '##vso[task.setvariable variable=FEATURE_FLAGS]None'
              echo '##vso[task.setvariable variable=CONTAINER_RUNTIME]containerd'
              echo '##vso[task.setvariable variable=ARCHITECTURE]X86_64'
              echo '##vso[task.setvariable variable=ENABLE_FIPS]True'
              echo '##vso[task.setvariable variable=ENABLE_TRUSTED_LAUNCH]False'
              echo '##vso[task.setvariable variable=SGX_INSTALL]False'
              echo '##vso[task.setvariable variable=IMG_VERSION]latest'
            displayName: Setup Build Variables
          - template: ./templates/.builder-release-template.yaml
            parameters:
              useOverrides: ${{ parameters.useOverrides }}
              overrideBranch: ${{ parameters.overrideBranch }}
              artifactName: 2204-fips-gen2-containerd
      - job: build2204arm64gen2containerd
        condition: eq('${{ parameters.build2204arm64gen2containerd }}', true)
        dependsOn: [ ]
        timeoutInMinutes: 180
        steps:
          - bash: |
              echo '##vso[task.setvariable variable=OS_SKU]Ubuntu'
              echo '##vso[task.setvariable variable=OS_VERSION]22.04'
              echo '##vso[task.setvariable variable=IMG_PUBLISHER]Canonical'
              echo '##vso[task.setvariable variable=IMG_OFFER]0001-com-ubuntu-server-jammy'
              echo '##vso[task.setvariable variable=IMG_SKU]22_04-lts-arm64'
              echo '##vso[task.setvariable variable=IMG_VERSION]latest'
              echo '##vso[task.setvariable variable=HYPERV_GENERATION]V2'
              echo '##vso[task.setvariable variable=AZURE_VM_SIZE]Standard_D16pds_v5'
              echo '##vso[task.setvariable variable=FEATURE_FLAGS]None'
              echo '##vso[task.setvariable variable=CONTAINER_RUNTIME]containerd'
              echo '##vso[task.setvariable variable=ARCHITECTURE]ARM64'
              echo '##vso[task.setvariable variable=ENABLE_FIPS]False'
              echo '##vso[task.setvariable variable=ENABLE_TRUSTED_LAUNCH]False'
              echo '##vso[task.setvariable variable=SGX_INSTALL]False'
            displayName: Setup Build Variables
          - template: ./templates/.builder-release-template.yaml
            parameters:
              useOverrides: ${{ parameters.useOverrides }}
              overrideBranch: ${{ parameters.overrideBranch }}
              artifactName: 2204-arm64-gen2-containerd
      - job: build2404arm64gen2containerd
        condition: eq('${{ parameters.build2404arm64gen2containerd }}', true)
        dependsOn: [ ]
        timeoutInMinutes: 180
        steps:
          - bash: |
              echo '##vso[task.setvariable variable=OS_SKU]Ubuntu'
              echo '##vso[task.setvariable variable=OS_VERSION]24.04'
              echo '##vso[task.setvariable variable=IMG_PUBLISHER]Canonical'
              echo '##vso[task.setvariable variable=IMG_OFFER]ubuntu-24_04-lts'
              echo '##vso[task.setvariable variable=IMG_SKU]server-arm64'
              echo '##vso[task.setvariable variable=IMG_VERSION]latest'
              echo '##vso[task.setvariable variable=HYPERV_GENERATION]V2'
              echo '##vso[task.setvariable variable=AZURE_VM_SIZE]Standard_D16pds_v5'
              echo '##vso[task.setvariable variable=FEATURE_FLAGS]None'
              echo '##vso[task.setvariable variable=CONTAINER_RUNTIME]containerd'
              echo '##vso[task.setvariable variable=ARCHITECTURE]ARM64'
              echo '##vso[task.setvariable variable=ENABLE_FIPS]False'
              echo '##vso[task.setvariable variable=ENABLE_TRUSTED_LAUNCH]False'
              echo '##vso[task.setvariable variable=SGX_INSTALL]False'
            displayName: Setup Build Variables
          - template: ./templates/.builder-release-template.yaml
            parameters:
              useOverrides: ${{ parameters.useOverrides }}
              overrideBranch: ${{ parameters.overrideBranch }}
              artifactName: 2404-arm64-gen2-containerd
      - job: build2204containerd
        condition: eq('${{ parameters.build2204containerd }}', true)
        dependsOn: [ ]
        timeoutInMinutes: 180
        steps:
          - bash: |
              echo '##vso[task.setvariable variable=OS_SKU]Ubuntu'
              echo '##vso[task.setvariable variable=OS_VERSION]22.04'
              echo '##vso[task.setvariable variable=IMG_PUBLISHER]Canonical'
              echo '##vso[task.setvariable variable=IMG_OFFER]0001-com-ubuntu-server-jammy'
              echo '##vso[task.setvariable variable=IMG_SKU]22_04-lts'
              echo '##vso[task.setvariable variable=IMG_VERSION]latest'
              echo '##vso[task.setvariable variable=HYPERV_GENERATION]V1'
              echo '##vso[task.setvariable variable=AZURE_VM_SIZE]Standard_D16ds_v5'
              echo '##vso[task.setvariable variable=FEATURE_FLAGS]None'
              echo '##vso[task.setvariable variable=CONTAINER_RUNTIME]containerd'
              echo '##vso[task.setvariable variable=ARCHITECTURE]X86_64'
              echo '##vso[task.setvariable variable=ENABLE_FIPS]False'
              echo '##vso[task.setvariable variable=ENABLE_TRUSTED_LAUNCH]False'
              echo '##vso[task.setvariable variable=SGX_INSTALL]False'
            displayName: Setup Build Variables
          - template: ./templates/.builder-release-template.yaml
            parameters:
              useOverrides: ${{ parameters.useOverrides }}
              overrideBranch: ${{ parameters.overrideBranch }}
              artifactName: 2204-containerd
      - job: build2204gen2containerd
        condition: eq('${{ parameters.build2204gen2containerd }}', true)
        dependsOn: [ ]
        timeoutInMinutes: 180
        steps:
          - bash: |
              echo '##vso[task.setvariable variable=OS_SKU]Ubuntu'
              echo '##vso[task.setvariable variable=OS_VERSION]22.04'
              echo '##vso[task.setvariable variable=IMG_PUBLISHER]Canonical'
              echo '##vso[task.setvariable variable=IMG_OFFER]0001-com-ubuntu-server-jammy'
              echo '##vso[task.setvariable variable=IMG_SKU]22_04-lts-gen2'
              echo '##vso[task.setvariable variable=IMG_VERSION]latest'
              echo '##vso[task.setvariable variable=HYPERV_GENERATION]V2'
              echo '##vso[task.setvariable variable=AZURE_VM_SIZE]Standard_D16ds_v5'
              echo '##vso[task.setvariable variable=FEATURE_FLAGS]None'
              echo '##vso[task.setvariable variable=CONTAINER_RUNTIME]containerd'
              echo '##vso[task.setvariable variable=ARCHITECTURE]X86_64'
              echo '##vso[task.setvariable variable=ENABLE_FIPS]False'
              echo '##vso[task.setvariable variable=ENABLE_TRUSTED_LAUNCH]False'
              echo '##vso[task.setvariable variable=SGX_INSTALL]True'
            displayName: Setup Build Variables
          - template: ./templates/.builder-release-template.yaml
            parameters:
              useOverrides: ${{ parameters.useOverrides }}
              overrideBranch: ${{ parameters.overrideBranch }}
              artifactName: 2204-gen2-containerd
      - job: build2404containerd
        condition: eq('${{ parameters.build2404containerd }}', true)
        dependsOn: [ ]
        timeoutInMinutes: 180
        steps:
          - bash: |
              echo '##vso[task.setvariable variable=OS_SKU]Ubuntu'
              echo '##vso[task.setvariable variable=OS_VERSION]24.04'
              echo '##vso[task.setvariable variable=IMG_PUBLISHER]Canonical'
              echo '##vso[task.setvariable variable=IMG_OFFER]ubuntu-24_04-lts'
<<<<<<< HEAD
              echo '##vso[task.setvariable variable=IMG_SKU]minimal-gen1'
=======
              echo '##vso[task.setvariable variable=IMG_SKU]server-gen1'
>>>>>>> c9bb56a3
              echo '##vso[task.setvariable variable=IMG_VERSION]latest'
              echo '##vso[task.setvariable variable=HYPERV_GENERATION]V1'
              echo '##vso[task.setvariable variable=AZURE_VM_SIZE]Standard_D16ds_v5'
              echo '##vso[task.setvariable variable=FEATURE_FLAGS]None'
              echo '##vso[task.setvariable variable=CONTAINER_RUNTIME]containerd'
              echo '##vso[task.setvariable variable=ARCHITECTURE]X86_64'
              echo '##vso[task.setvariable variable=ENABLE_FIPS]False'
              echo '##vso[task.setvariable variable=ENABLE_TRUSTED_LAUNCH]False'
              echo '##vso[task.setvariable variable=SGX_INSTALL]False'
            displayName: Setup Build Variables
          - template: ./templates/.builder-release-template.yaml
            parameters:
              useOverrides: ${{ parameters.useOverrides }}
              overrideBranch: ${{ parameters.overrideBranch }}
              artifactName: 2404-containerd
      - job: build2404cvmgen2containerd
        condition: eq('${{ parameters.build2404cvmgen2containerd }}', true)
        dependsOn: [ ]
        timeoutInMinutes: 180
        steps:
          - bash: |
              echo '##vso[task.setvariable variable=OS_SKU]Ubuntu'
              echo '##vso[task.setvariable variable=OS_VERSION]24.04'
              echo '##vso[task.setvariable variable=IMG_PUBLISHER]Canonical'
              echo '##vso[task.setvariable variable=IMG_OFFER]ubuntu-24_04-lts'
              echo '##vso[task.setvariable variable=IMG_SKU]cvm'
              echo '##vso[task.setvariable variable=IMG_VERSION]latest'
              echo '##vso[task.setvariable variable=HYPERV_GENERATION]V2'
              echo '##vso[task.setvariable variable=AZURE_VM_SIZE]Standard_DC16ads_v5'
              echo '##vso[task.setvariable variable=FEATURE_FLAGS]cvm'
              echo '##vso[task.setvariable variable=CONTAINER_RUNTIME]containerd'
              echo '##vso[task.setvariable variable=ARCHITECTURE]X86_64'
              echo '##vso[task.setvariable variable=ENABLE_FIPS]False'
              echo '##vso[task.setvariable variable=ENABLE_TRUSTED_LAUNCH]False'
              echo '##vso[task.setvariable variable=SGX_INSTALL]True'
            displayName: Setup Build Variables
          - template: ./templates/.builder-release-template.yaml
            parameters:
              useOverrides: ${{ parameters.useOverrides }}
              overrideBranch: ${{ parameters.overrideBranch }}
              artifactName: 2404-cvm-gen2-containerd
      - job: build2404gen2containerd
        condition: eq('${{ parameters.build2404gen2containerd }}', true)
        dependsOn: [ ]
        timeoutInMinutes: 180
        steps:
          - bash: |
              echo '##vso[task.setvariable variable=OS_SKU]Ubuntu'
              echo '##vso[task.setvariable variable=OS_VERSION]24.04'
              echo '##vso[task.setvariable variable=IMG_PUBLISHER]Canonical'
              echo '##vso[task.setvariable variable=IMG_OFFER]ubuntu-24_04-lts'
<<<<<<< HEAD
              echo '##vso[task.setvariable variable=IMG_SKU]minimal'
=======
              echo '##vso[task.setvariable variable=IMG_SKU]server'
>>>>>>> c9bb56a3
              echo '##vso[task.setvariable variable=IMG_VERSION]latest'
              echo '##vso[task.setvariable variable=HYPERV_GENERATION]V2'
              echo '##vso[task.setvariable variable=AZURE_VM_SIZE]Standard_D16ds_v5'
              echo '##vso[task.setvariable variable=FEATURE_FLAGS]None'
              echo '##vso[task.setvariable variable=CONTAINER_RUNTIME]containerd'
              echo '##vso[task.setvariable variable=ARCHITECTURE]X86_64'
              echo '##vso[task.setvariable variable=ENABLE_FIPS]False'
              echo '##vso[task.setvariable variable=ENABLE_TRUSTED_LAUNCH]False'
              echo '##vso[task.setvariable variable=SGX_INSTALL]True'
            displayName: Setup Build Variables
          - template: ./templates/.builder-release-template.yaml
            parameters:
              useOverrides: ${{ parameters.useOverrides }}
              overrideBranch: ${{ parameters.overrideBranch }}
              artifactName: 2404-gen2-containerd
      - job: build2404tlgen2containerd
        condition: eq('${{ parameters.build2404tlgen2containerd }}', true)
        dependsOn: [ ]
        timeoutInMinutes: 180
        steps:
          - bash: |
              echo '##vso[task.setvariable variable=OS_SKU]Ubuntu'
              echo '##vso[task.setvariable variable=OS_VERSION]24.04'
              echo '##vso[task.setvariable variable=IMG_PUBLISHER]Canonical'
              echo '##vso[task.setvariable variable=IMG_OFFER]ubuntu-24_04-lts'
              echo '##vso[task.setvariable variable=IMG_SKU]server'
              echo '##vso[task.setvariable variable=IMG_VERSION]latest'
              echo '##vso[task.setvariable variable=HYPERV_GENERATION]V2'
              echo '##vso[task.setvariable variable=AZURE_VM_SIZE]Standard_D16ds_v5'
              echo '##vso[task.setvariable variable=FEATURE_FLAGS]None'
              echo '##vso[task.setvariable variable=CONTAINER_RUNTIME]containerd'
              echo '##vso[task.setvariable variable=ARCHITECTURE]X86_64'
              echo '##vso[task.setvariable variable=ENABLE_FIPS]False'
              echo '##vso[task.setvariable variable=ENABLE_TRUSTED_LAUNCH]True'
              echo '##vso[task.setvariable variable=SGX_INSTALL]True'
            displayName: Setup Build Variables
          - template: ./templates/.builder-release-template.yaml
            parameters:
              useOverrides: ${{ parameters.useOverrides }}
              overrideBranch: ${{ parameters.overrideBranch }}
              artifactName: 2404-tl-gen2-containerd
      - job: build2004cvmgen2containerd
        condition: eq('${{ parameters.build2004cvmgen2containerd }}', true)
        dependsOn: [ ]
        timeoutInMinutes: 180
        steps:
          - bash: |
              echo '##vso[task.setvariable variable=OS_SKU]Ubuntu'
              echo '##vso[task.setvariable variable=OS_VERSION]20.04'
              echo '##vso[task.setvariable variable=IMG_PUBLISHER]Canonical'
              echo '##vso[task.setvariable variable=IMG_OFFER]0001-com-ubuntu-confidential-vm-focal'
              echo '##vso[task.setvariable variable=IMG_SKU]20_04-lts-cvm'
              echo '##vso[task.setvariable variable=IMG_VERSION]latest'
              echo '##vso[task.setvariable variable=HYPERV_GENERATION]V2'
              echo '##vso[task.setvariable variable=AZURE_VM_SIZE]Standard_DC16ads_v5'
              echo '##vso[task.setvariable variable=FEATURE_FLAGS]cvm'
              echo '##vso[task.setvariable variable=CONTAINER_RUNTIME]containerd'
              echo '##vso[task.setvariable variable=ARCHITECTURE]X86_64'
              echo '##vso[task.setvariable variable=ENABLE_FIPS]False'
              echo '##vso[task.setvariable variable=ENABLE_TRUSTED_LAUNCH]False'
              echo '##vso[task.setvariable variable=SGX_INSTALL]True'
            displayName: Setup Build Variables
          - template: ./templates/.builder-release-template.yaml
            parameters:
              useOverrides: ${{ parameters.useOverrides }}
              overrideBranch: ${{ parameters.overrideBranch }}
              artifactName: 2004-cvm-gen2-containerd
      - job: build2204tlgen2containerd
        condition: eq('${{ parameters.build2204tlgen2containerd }}', true)
        dependsOn: [ ]
        timeoutInMinutes: 180
        steps:
          - bash: |
              echo '##vso[task.setvariable variable=OS_SKU]Ubuntu'
              echo '##vso[task.setvariable variable=OS_VERSION]22.04'
              echo '##vso[task.setvariable variable=IMG_PUBLISHER]Canonical'
              echo '##vso[task.setvariable variable=IMG_OFFER]0001-com-ubuntu-server-jammy'
              echo '##vso[task.setvariable variable=IMG_SKU]22_04-lts-gen2'
              echo '##vso[task.setvariable variable=IMG_VERSION]latest'
              echo '##vso[task.setvariable variable=HYPERV_GENERATION]V2'
              echo '##vso[task.setvariable variable=AZURE_VM_SIZE]Standard_D16ds_v5'
              echo '##vso[task.setvariable variable=FEATURE_FLAGS]None'
              echo '##vso[task.setvariable variable=CONTAINER_RUNTIME]containerd'
              echo '##vso[task.setvariable variable=ARCHITECTURE]X86_64'
              echo '##vso[task.setvariable variable=ENABLE_FIPS]False'
              echo '##vso[task.setvariable variable=ENABLE_TRUSTED_LAUNCH]True'
              echo '##vso[task.setvariable variable=SGX_INSTALL]True'
            displayName: Setup Build Variables
          - template: ./templates/.builder-release-template.yaml
            parameters:
              useOverrides: ${{ parameters.useOverrides }}
              overrideBranch: ${{ parameters.overrideBranch }}
              artifactName: 2204-tl-gen2-containerd
      - job: build2204minimalgen1containerd
        condition: eq('${{ parameters.build2204minimalgen1containerd }}', true)
        dependsOn: [ ]
        timeoutInMinutes: 180
        steps:
          - bash: |
              echo '##vso[task.setvariable variable=OS_SKU]Ubuntu'
              echo '##vso[task.setvariable variable=OS_VERSION]22.04'
              echo '##vso[task.setvariable variable=IMG_PUBLISHER]Canonical'
              echo '##vso[task.setvariable variable=IMG_OFFER]0001-com-ubuntu-minimal-jammy-aks-daily-preview'
              echo '##vso[task.setvariable variable=IMG_SKU]minimal-aks-22_04-daily-lts'
              echo '##vso[task.setvariable variable=IMG_VERSION]latest'
              echo '##vso[task.setvariable variable=HYPERV_GENERATION]V1'
              echo '##vso[task.setvariable variable=AZURE_VM_SIZE]Standard_D16ds_v5'
              echo '##vso[task.setvariable variable=FEATURE_FLAGS]None'
              echo '##vso[task.setvariable variable=CONTAINER_RUNTIME]containerd'
              echo '##vso[task.setvariable variable=ARCHITECTURE]X86_64'
              echo '##vso[task.setvariable variable=ENABLE_FIPS]False'
              echo '##vso[task.setvariable variable=ENABLE_TRUSTED_LAUNCH]False'
              echo '##vso[task.setvariable variable=SGX_INSTALL]False'
            displayName: Setup Build Variables
          - template: ./templates/.builder-release-template.yaml
            parameters:
              useOverrides: ${{ parameters.useOverrides }}
              overrideBranch: ${{ parameters.overrideBranch }}
              artifactName: 2204-minimal-gen1-containerd
      - job: build2204minimalgen2containerd
        condition: eq('${{ parameters.build2204minimalgen2containerd }}', true)
        dependsOn: [ ]
        timeoutInMinutes: 180
        steps:
          - bash: |
              echo '##vso[task.setvariable variable=OS_SKU]Ubuntu'
              echo '##vso[task.setvariable variable=OS_VERSION]22.04'
              echo '##vso[task.setvariable variable=IMG_PUBLISHER]Canonical'
              echo '##vso[task.setvariable variable=IMG_OFFER]0001-com-ubuntu-minimal-jammy-aks-daily-preview'
              echo '##vso[task.setvariable variable=IMG_SKU]minimal-aks-22_04-daily-lts-gen2'
              echo '##vso[task.setvariable variable=IMG_VERSION]latest'
              echo '##vso[task.setvariable variable=HYPERV_GENERATION]V2'
              echo '##vso[task.setvariable variable=AZURE_VM_SIZE]Standard_D16ds_v5'
              echo '##vso[task.setvariable variable=FEATURE_FLAGS]None'
              echo '##vso[task.setvariable variable=CONTAINER_RUNTIME]containerd'
              echo '##vso[task.setvariable variable=ARCHITECTURE]X86_64'
              echo '##vso[task.setvariable variable=ENABLE_FIPS]False'
              echo '##vso[task.setvariable variable=ENABLE_TRUSTED_LAUNCH]False'
              echo '##vso[task.setvariable variable=SGX_INSTALL]False'
            displayName: Setup Build Variables
          - template: ./templates/.builder-release-template.yaml
            parameters:
              useOverrides: ${{ parameters.useOverrides }}
              overrideBranch: ${{ parameters.overrideBranch }}
              artifactName: 2204-minimal-gen2-containerd
  - stage: e2e
<<<<<<< HEAD
    condition: ne(variables.SKIP_E2E_TESTS, 'true')
=======
    condition: and(succeeded(), ne(variables.SKIP_E2E_TESTS, 'true'))
>>>>>>> c9bb56a3
    variables:
      VHD_BUILD_ID: $(Build.BuildId)
      TAGS_TO_SKIP: "os=windows"
    jobs:
      - template: ./templates/e2e-template.yaml
        parameters:
          name: All Linux
<|MERGE_RESOLUTION|>--- conflicted
+++ resolved
@@ -161,24 +161,18 @@
     displayName: Build 2404 Gen1 Containerd
     type: boolean
     default: true
-<<<<<<< HEAD
-=======
   - name: build2404cvmgen2containerd
     displayName: Build 2404 CVM Gen2 Containerd
     type: boolean
     default: true
->>>>>>> c9bb56a3
   - name: build2404gen2containerd
     displayName: Build 2404 Gen2 Containerd
     type: boolean
     default: true
-<<<<<<< HEAD
-=======
   - name: build2404tlgen2containerd
     displayName: Build 2404 TL Gen2 Containerd
     type: boolean
     default: true
->>>>>>> c9bb56a3
   - name: build2004cvmgen2containerd
     displayName: Build 2004 CVM Gen2 Containerd
     type: boolean
@@ -195,13 +189,6 @@
     displayName: Build 2204 Minimal Gen2 Containerd
     type: boolean
     default: false
-<<<<<<< HEAD
-
-variables:
-  - group: aks-vuln-to-kusto
-  - group: "AKS Node SIG UA Token (KV)"
-=======
->>>>>>> c9bb56a3
 
 variables:
   - group: aks-vuln-to-kusto
@@ -263,61 +250,6 @@
               useOverrides: ${{ parameters.useOverrides }}
               overrideBranch: ${{ parameters.overrideBranch }}
               artifactName: 1804-gen2-containerd
-<<<<<<< HEAD
-      - job: build1804gpucontainerd
-        condition: eq('${{ parameters.build1804gpucontainerd }}', true)
-        dependsOn: [ ]
-        timeoutInMinutes: 180
-        steps:
-          - bash: |
-              echo '##vso[task.setvariable variable=OS_SKU]Ubuntu'
-              echo '##vso[task.setvariable variable=OS_VERSION]18.04'
-              echo '##vso[task.setvariable variable=IMG_PUBLISHER]Canonical'
-              echo '##vso[task.setvariable variable=IMG_OFFER]UbuntuServer'
-              echo '##vso[task.setvariable variable=IMG_SKU]18.04-LTS'
-              echo '##vso[task.setvariable variable=IMG_VERSION]latest'
-              echo '##vso[task.setvariable variable=HYPERV_GENERATION]V1'
-              echo '##vso[task.setvariable variable=AZURE_VM_SIZE]Standard_NC4as_T4_v3'
-              echo '##vso[task.setvariable variable=FEATURE_FLAGS]fullgpudaemon'
-              echo '##vso[task.setvariable variable=CONTAINER_RUNTIME]containerd'
-              echo '##vso[task.setvariable variable=ARCHITECTURE]X86_64'
-              echo '##vso[task.setvariable variable=ENABLE_FIPS]False'
-              echo '##vso[task.setvariable variable=ENABLE_TRUSTED_LAUNCH]False'
-              echo '##vso[task.setvariable variable=SGX_INSTALL]False'
-            displayName: Setup Build Variables
-          - template: ./templates/.builder-release-template.yaml
-            parameters:
-              useOverrides: ${{ parameters.useOverrides }}
-              overrideBranch: ${{ parameters.overrideBranch }}
-              artifactName: 1804-gpu-containerd
-      - job: build1804gen2gpucontainerd
-        condition: eq('${{ parameters.build1804gen2gpucontainerd }}', true)
-        dependsOn: [ ]
-        timeoutInMinutes: 180
-        steps:
-          - bash: |
-              echo '##vso[task.setvariable variable=OS_SKU]Ubuntu'
-              echo '##vso[task.setvariable variable=OS_VERSION]18.04'
-              echo '##vso[task.setvariable variable=IMG_PUBLISHER]Canonical'
-              echo '##vso[task.setvariable variable=IMG_OFFER]UbuntuServer'
-              echo '##vso[task.setvariable variable=IMG_SKU]18_04-LTS-GEN2'
-              echo '##vso[task.setvariable variable=IMG_VERSION]latest'
-              echo '##vso[task.setvariable variable=HYPERV_GENERATION]V2'
-              echo '##vso[task.setvariable variable=AZURE_VM_SIZE]Standard_NC4as_T4_v3'
-              echo '##vso[task.setvariable variable=FEATURE_FLAGS]fullgpudaemon'
-              echo '##vso[task.setvariable variable=CONTAINER_RUNTIME]containerd'
-              echo '##vso[task.setvariable variable=ARCHITECTURE]X86_64'
-              echo '##vso[task.setvariable variable=ENABLE_FIPS]False'
-              echo '##vso[task.setvariable variable=ENABLE_TRUSTED_LAUNCH]False'
-              echo '##vso[task.setvariable variable=SGX_INSTALL]True'
-            displayName: Setup Build Variables
-          - template: ./templates/.builder-release-template.yaml
-            parameters:
-              useOverrides: ${{ parameters.useOverrides }}
-              overrideBranch: ${{ parameters.overrideBranch }}
-              artifactName: 1804-gen2-gpu-containerd
-=======
->>>>>>> c9bb56a3
       - job: buildMarinerV2gen1
         condition: eq('${{ parameters.buildMarinerV2gen1 }}', true)
         dependsOn: [ ]
@@ -1226,11 +1158,7 @@
               echo '##vso[task.setvariable variable=OS_VERSION]24.04'
               echo '##vso[task.setvariable variable=IMG_PUBLISHER]Canonical'
               echo '##vso[task.setvariable variable=IMG_OFFER]ubuntu-24_04-lts'
-<<<<<<< HEAD
-              echo '##vso[task.setvariable variable=IMG_SKU]minimal-gen1'
-=======
               echo '##vso[task.setvariable variable=IMG_SKU]server-gen1'
->>>>>>> c9bb56a3
               echo '##vso[task.setvariable variable=IMG_VERSION]latest'
               echo '##vso[task.setvariable variable=HYPERV_GENERATION]V1'
               echo '##vso[task.setvariable variable=AZURE_VM_SIZE]Standard_D16ds_v5'
@@ -1282,11 +1210,7 @@
               echo '##vso[task.setvariable variable=OS_VERSION]24.04'
               echo '##vso[task.setvariable variable=IMG_PUBLISHER]Canonical'
               echo '##vso[task.setvariable variable=IMG_OFFER]ubuntu-24_04-lts'
-<<<<<<< HEAD
-              echo '##vso[task.setvariable variable=IMG_SKU]minimal'
-=======
               echo '##vso[task.setvariable variable=IMG_SKU]server'
->>>>>>> c9bb56a3
               echo '##vso[task.setvariable variable=IMG_VERSION]latest'
               echo '##vso[task.setvariable variable=HYPERV_GENERATION]V2'
               echo '##vso[task.setvariable variable=AZURE_VM_SIZE]Standard_D16ds_v5'
@@ -1433,11 +1357,7 @@
               overrideBranch: ${{ parameters.overrideBranch }}
               artifactName: 2204-minimal-gen2-containerd
   - stage: e2e
-<<<<<<< HEAD
-    condition: ne(variables.SKIP_E2E_TESTS, 'true')
-=======
     condition: and(succeeded(), ne(variables.SKIP_E2E_TESTS, 'true'))
->>>>>>> c9bb56a3
     variables:
       VHD_BUILD_ID: $(Build.BuildId)
       TAGS_TO_SKIP: "os=windows"
