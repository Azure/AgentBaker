--- conflicted
+++ resolved
@@ -241,65 +241,6 @@
         - template: ./templates/.builder-release-template.yaml
           parameters:
             artifactName: 1804-gen2-gpu-containerd
-<<<<<<< HEAD
-  - stage: build_vhd_marinerv1
-    dependsOn: []
-    condition: eq('${{ parameters.buildMarinerV1 }}', true)
-    jobs:
-    - job: build
-      timeoutInMinutes: 180
-      steps:
-        - bash: |
-            echo '##vso[task.setvariable variable=DRY_RUN]${{parameters.dryrun}}'
-            echo '##vso[task.setvariable variable=OS_SKU]CBLMariner'
-            echo '##vso[task.setvariable variable=OS_VERSION]V1'
-            echo '##vso[task.setvariable variable=IMG_PUBLISHER]MicrosoftCBLMariner'
-            echo '##vso[task.setvariable variable=IMG_OFFER]cbl-mariner'
-            echo '##vso[task.setvariable variable=IMG_SKU]cbl-mariner-1'
-            echo '##vso[task.setvariable variable=IMG_VERSION]latest'
-            echo '##vso[task.setvariable variable=HYPERV_GENERATION]V1'
-            echo '##vso[task.setvariable variable=AZURE_VM_SIZE]Standard_DS2_v2'
-            echo '##vso[task.setvariable variable=FEATURE_FLAGS]None'
-            echo '##vso[task.setvariable variable=CONTAINER_RUNTIME]containerd'
-            echo '##vso[task.setvariable variable=ARCHITECTURE]X86_64'
-            echo '##vso[task.setvariable variable=ENABLE_FIPS]false'
-            echo '##vso[task.setvariable variable=ENABLE_TRUSTED_LAUNCH]False'
-            echo '##vso[task.setvariable variable=SGX_INSTALL]False'
-            echo '##vso[task.setvariable variable=ENABLE_CGROUPV2]False'
-          displayName: Setup Build Variables
-        - template: ./templates/.builder-release-template.yaml
-          parameters:
-            artifactName: marinerv1
-  - stage: build_vhd_marinerv1_gen2
-    dependsOn: []
-    condition: eq('${{ parameters.buildMarinerV1gen2 }}', true)
-    jobs:
-    - job: build
-      timeoutInMinutes: 180
-      steps:
-        - bash: |
-            echo '##vso[task.setvariable variable=DRY_RUN]${{parameters.dryrun}}'
-            echo '##vso[task.setvariable variable=OS_SKU]CBLMariner'
-            echo '##vso[task.setvariable variable=OS_VERSION]V1'
-            echo '##vso[task.setvariable variable=IMG_PUBLISHER]MicrosoftCBLMariner'
-            echo '##vso[task.setvariable variable=IMG_OFFER]cbl-mariner'
-            echo '##vso[task.setvariable variable=IMG_SKU]1-gen2'
-            echo '##vso[task.setvariable variable=IMG_VERSION]latest'
-            echo '##vso[task.setvariable variable=HYPERV_GENERATION]V2'
-            echo '##vso[task.setvariable variable=AZURE_VM_SIZE]Standard_DS2_v2'
-            echo '##vso[task.setvariable variable=FEATURE_FLAGS]None'
-            echo '##vso[task.setvariable variable=CONTAINER_RUNTIME]containerd'
-            echo '##vso[task.setvariable variable=ARCHITECTURE]X86_64'
-            echo '##vso[task.setvariable variable=ENABLE_FIPS]false'
-            echo '##vso[task.setvariable variable=ENABLE_TRUSTED_LAUNCH]False'
-            echo '##vso[task.setvariable variable=SGX_INSTALL]True'
-            echo '##vso[task.setvariable variable=ENABLE_CGROUPV2]False'
-          displayName: Setup Build Variables
-        - template: ./templates/.builder-release-template.yaml
-          parameters:
-            artifactName: marinerv1-gen2
-=======
->>>>>>> feac2fd2
   - stage: build_vhd_marinerv2_gen1
     dependsOn: []
     condition: eq('${{ parameters.buildMarinerV2gen1 }}', true)
