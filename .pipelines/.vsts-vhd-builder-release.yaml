name: $(Date:yyyyMMdd)$(Rev:.r)_$(Build.SourceBranchName)_$(BuildID)
trigger: none

pool:
  name: $(POOL_NAME)

parameters:
  - name: useOverrides
    displayName: Use component overrides
    type: boolean
    default: false
  - name: overrideBranch
    displayName: Branch in aks-rp to use for overrides
    type: string
    default: master
  - name: build1804containerd
    displayName: Build 1804 containerd
    type: boolean
    default: true
  - name: build1804gen2containerd
    displayName: Build 1804 Gen2 containerd
    type: boolean
    default: true
  - name: buildMarinerV2gen1
    displayName: Build MarinerV2 Gen1
    type: boolean
    default: true
  - name: buildAzureLinuxV2gen1
    displayName: Build AzureLinuxV2 Gen1
    type: boolean
    default: true
  - name: buildAzureLinuxV3gen1
    displayName: Build AzureLinuxV3 Gen1
    type: boolean
    default: true
  - name: buildMarinerV2gen2
    displayName: Build MarinerV2 Gen2
    type: boolean
    default: true
  - name: buildAzureLinuxV2gen2
    displayName: Build AzureLinuxV2 Gen2
    type: boolean
    default: true
  - name: buildAzureLinuxV3gen2
    displayName: Build AzureLinuxV3 Gen2
    type: boolean
    default: true
  - name: buildMarinerV2gen1fips
    displayName: Build MarinerV2 Gen1 FIPS
    type: boolean
    default: true
  - name: buildAzureLinuxV2gen1fips
    displayName: Build AzureLinuxV2 Gen1 FIPS
    type: boolean
    default: true
  - name: buildAzureLinuxV3gen1fips
    displayName: Build AzureLinuxV3 Gen1 FIPS
    type: boolean
    default: true
  - name: buildMarinerV2gen2fips
    displayName: Build MarinerV2 Gen2 FIPS
    type: boolean
    default: true
  - name: buildAzureLinuxV2gen2fips
    displayName: Build AzureLinuxV2 Gen2 FIPS
    type: boolean
    default: true
  - name: buildAzureLinuxV3gen2fips
    displayName: Build AzureLinuxV3 Gen2 FIPS
    type: boolean
    default: true
  - name: buildMarinerV2gen2kata
    displayName: Build MarinerV2 Gen2 Kata
    type: boolean
    default: true
  - name: buildAzureLinuxV2gen2kata
    displayName: Build AzureLinuxV2 Gen2 Kata
    type: boolean
    default: true
  - name: buildMarinerV2ARM64
    displayName: Build MarinerV2 Gen2 - ARM64
    type: boolean
    default: true
  - name: buildAzureLinuxV2ARM64
    displayName: Build AzureLinuxV2 Gen2 - ARM64
    type: boolean
    default: true
  - name: buildAzureLinuxV3ARM64
    displayName: Build AzureLinuxV3 Gen2 - ARM64
    type: boolean
    default: true
  - name: buildMarinerV2gen2TrustedLaunch
    displayName: Build MarinerV2 Gen2 - Trusted Launch
    type: boolean
    default: true
  - name: buildAzureLinuxV2gen2TrustedLaunch
    displayName: Build AzureLinuxV2 Gen2 - Trusted Launch
    type: boolean
    default: true
  - name: buildAzureLinuxV3gen2TrustedLaunch
    displayName: Build AzureLinuxV3 Gen2 - Trusted Launch
    type: boolean
    default: true
  - name: buildMarinerV2gen2kataTrustedLaunch
    displayName: Build MarinerV2 Gen2 Kata - Trusted Launch
    type: boolean
    default: false
  - name: buildAzureLinuxV2gen2kataTrustedLaunch
    displayName: Build AzureLinuxV2 Gen2 Kata - Trusted Launch
    type: boolean
    default: false
  - name: build1804fipscontainerd
    displayName: Build 1804 FIPS containerd
    type: boolean
    default: true
  - name: build1804fipsgen2containerd
    displayName: Build 1804 FIPS Gen2 containerd
    type: boolean
    default: true
  - name: build2004fipscontainerd
    displayName: Build 2004 FIPS containerd
    type: boolean
    default: true
  - name: build2004fipsgen2containerd
    displayName: Build 2004 FIPS Gen2 containerd
    type: boolean
    default: true
  - name: build2204fipscontainerd
    displayName: Build 2204 FIPS containerd
    type: boolean
    default: false
  - name: build2204fipsgen2containerd
    displayName: Build 2204 FIPS Gen2 containerd
    type: boolean
    default: false
  - name: build2204arm64gen2containerd
    displayName: Build 2204 ARM64 Gen2 containerd
    type: boolean
    default: true
  - name: build2404arm64gen2containerd
    displayName: Build 2404 ARM64 Gen2 containerd
    type: boolean
    default: true
  - name: build2204containerd
    displayName: Build 2204 Gen1 Containerd
    type: boolean
    default: true
  - name: build2204gen2containerd
    displayName: Build 2204 Gen2 Containerd
    type: boolean
    default: true
  - name: build2404containerd
    displayName: Build 2404 Gen1 Containerd
    type: boolean
    default: true
  - name: build2404gen2containerd
    displayName: Build 2404 Gen2 Containerd
    type: boolean
    default: true
  - name: build2004cvmgen2containerd
    displayName: Build 2004 CVM Gen2 Containerd
    type: boolean
    default: true
  - name: build2204tlgen2containerd
    displayName: Build 2204 TL Gen2 Containerd
    type: boolean
    default: true
  - name: build2204minimalgen1containerd
    displayName: Build 2204 Minimal Gen1 Containerd
    type: boolean
    default: false
  - name: build2204minimalgen2containerd
    displayName: Build 2204 Minimal Gen2 Containerd
    type: boolean
    default: false

variables:
  - group: aks-vuln-to-kusto
  - group: "AKS Node SIG UA Token (KV)"

stages:
  - stage: build
    jobs:
      - job: build1804containerd
        condition: eq('${{ parameters.build1804containerd }}', true)
        dependsOn: [ ]
        timeoutInMinutes: 180
        steps:
          - bash: |
              echo '##vso[task.setvariable variable=OS_SKU]Ubuntu'
              echo '##vso[task.setvariable variable=OS_VERSION]18.04'
              echo '##vso[task.setvariable variable=IMG_PUBLISHER]Canonical'
              echo '##vso[task.setvariable variable=IMG_OFFER]UbuntuServer'
              echo '##vso[task.setvariable variable=IMG_SKU]18.04-LTS'
              echo '##vso[task.setvariable variable=IMG_VERSION]latest'
              echo '##vso[task.setvariable variable=HYPERV_GENERATION]V1'
              echo '##vso[task.setvariable variable=AZURE_VM_SIZE]Standard_D16ds_v5'
              echo '##vso[task.setvariable variable=FEATURE_FLAGS]None'
              echo '##vso[task.setvariable variable=CONTAINER_RUNTIME]containerd'
              echo '##vso[task.setvariable variable=ARCHITECTURE]X86_64'
              echo '##vso[task.setvariable variable=ENABLE_FIPS]False'
              echo '##vso[task.setvariable variable=ENABLE_TRUSTED_LAUNCH]False'
              echo '##vso[task.setvariable variable=SGX_INSTALL]False'
            displayName: Setup Build Variables
          - template: ./templates/.builder-release-template.yaml
            parameters:
              useOverrides: ${{ parameters.useOverrides }}
              overrideBranch: ${{ parameters.overrideBranch }}
              artifactName: 1804-containerd
      - job: build1804gen2containerd
        condition: eq('${{ parameters.build1804gen2containerd }}', true)
        dependsOn: [ ]
        timeoutInMinutes: 180
        steps:
          - bash: |
              echo '##vso[task.setvariable variable=OS_SKU]Ubuntu'
              echo '##vso[task.setvariable variable=OS_VERSION]18.04'
              echo '##vso[task.setvariable variable=IMG_PUBLISHER]Canonical'
              echo '##vso[task.setvariable variable=IMG_OFFER]UbuntuServer'
              echo '##vso[task.setvariable variable=IMG_SKU]18_04-LTS-GEN2'
              echo '##vso[task.setvariable variable=IMG_VERSION]latest'
              echo '##vso[task.setvariable variable=HYPERV_GENERATION]V2'
              echo '##vso[task.setvariable variable=AZURE_VM_SIZE]Standard_D16ds_v5'
              echo '##vso[task.setvariable variable=FEATURE_FLAGS]None'
              echo '##vso[task.setvariable variable=CONTAINER_RUNTIME]containerd'
              echo '##vso[task.setvariable variable=ARCHITECTURE]X86_64'
              echo '##vso[task.setvariable variable=ENABLE_FIPS]False'
              echo '##vso[task.setvariable variable=ENABLE_TRUSTED_LAUNCH]False'
              echo '##vso[task.setvariable variable=SGX_INSTALL]True'
            displayName: Setup Build Variables
          - template: ./templates/.builder-release-template.yaml
            parameters:
              useOverrides: ${{ parameters.useOverrides }}
              overrideBranch: ${{ parameters.overrideBranch }}
              artifactName: 1804-gen2-containerd
<<<<<<< HEAD
      - job: build1804gpucontainerd
        condition: eq('${{ parameters.build1804gpucontainerd }}', true)
        dependsOn: [ ]
        timeoutInMinutes: 180
        steps:
          - bash: |
              echo '##vso[task.setvariable variable=OS_SKU]Ubuntu'
              echo '##vso[task.setvariable variable=OS_VERSION]18.04'
              echo '##vso[task.setvariable variable=IMG_PUBLISHER]Canonical'
              echo '##vso[task.setvariable variable=IMG_OFFER]UbuntuServer'
              echo '##vso[task.setvariable variable=IMG_SKU]18.04-LTS'
              echo '##vso[task.setvariable variable=IMG_VERSION]latest'
              echo '##vso[task.setvariable variable=HYPERV_GENERATION]V1'
              echo '##vso[task.setvariable variable=AZURE_VM_SIZE]Standard_NC4as_T4_v3'
              echo '##vso[task.setvariable variable=FEATURE_FLAGS]fullgpudaemon'
              echo '##vso[task.setvariable variable=CONTAINER_RUNTIME]containerd'
              echo '##vso[task.setvariable variable=ARCHITECTURE]X86_64'
              echo '##vso[task.setvariable variable=ENABLE_FIPS]False'
              echo '##vso[task.setvariable variable=ENABLE_TRUSTED_LAUNCH]False'
              echo '##vso[task.setvariable variable=SGX_INSTALL]False'
            displayName: Setup Build Variables
          - template: ./templates/.builder-release-template.yaml
            parameters:
              useOverrides: ${{ parameters.useOverrides }}
              overrideBranch: ${{ parameters.overrideBranch }}
              artifactName: 1804-gpu-containerd
      - job: build1804gen2gpucontainerd
        condition: eq('${{ parameters.build1804gen2gpucontainerd }}', true)
        dependsOn: [ ]
        timeoutInMinutes: 180
        steps:
          - bash: |
              echo '##vso[task.setvariable variable=OS_SKU]Ubuntu'
              echo '##vso[task.setvariable variable=OS_VERSION]18.04'
              echo '##vso[task.setvariable variable=IMG_PUBLISHER]Canonical'
              echo '##vso[task.setvariable variable=IMG_OFFER]UbuntuServer'
              echo '##vso[task.setvariable variable=IMG_SKU]18_04-LTS-GEN2'
              echo '##vso[task.setvariable variable=IMG_VERSION]latest'
              echo '##vso[task.setvariable variable=HYPERV_GENERATION]V2'
              echo '##vso[task.setvariable variable=AZURE_VM_SIZE]Standard_NC4as_T4_v3'
              echo '##vso[task.setvariable variable=FEATURE_FLAGS]fullgpudaemon'
              echo '##vso[task.setvariable variable=CONTAINER_RUNTIME]containerd'
              echo '##vso[task.setvariable variable=ARCHITECTURE]X86_64'
              echo '##vso[task.setvariable variable=ENABLE_FIPS]False'
              echo '##vso[task.setvariable variable=ENABLE_TRUSTED_LAUNCH]False'
              echo '##vso[task.setvariable variable=SGX_INSTALL]True'
            displayName: Setup Build Variables
          - template: ./templates/.builder-release-template.yaml
            parameters:
              useOverrides: ${{ parameters.useOverrides }}
              overrideBranch: ${{ parameters.overrideBranch }}
              artifactName: 1804-gen2-gpu-containerd
=======
>>>>>>> 7aef98e7
      - job: buildMarinerV2gen1
        condition: eq('${{ parameters.buildMarinerV2gen1 }}', true)
        dependsOn: [ ]
        timeoutInMinutes: 180
        steps:
          - bash: |
              echo '##vso[task.setvariable variable=OS_SKU]CBLMariner'
              echo '##vso[task.setvariable variable=OS_VERSION]V2'
              echo '##vso[task.setvariable variable=IMG_PUBLISHER]MicrosoftCBLMariner'
              echo '##vso[task.setvariable variable=IMG_OFFER]cbl-mariner'
              echo '##vso[task.setvariable variable=IMG_SKU]cbl-mariner-2'
              echo '##vso[task.setvariable variable=IMG_VERSION]latest'
              echo '##vso[task.setvariable variable=HYPERV_GENERATION]V1'
              echo '##vso[task.setvariable variable=AZURE_VM_SIZE]Standard_D16ds_v5'
              echo '##vso[task.setvariable variable=FEATURE_FLAGS]None'
              echo '##vso[task.setvariable variable=CONTAINER_RUNTIME]containerd'
              echo '##vso[task.setvariable variable=ARCHITECTURE]X86_64'
              echo '##vso[task.setvariable variable=ENABLE_FIPS]false'
              echo '##vso[task.setvariable variable=ENABLE_TRUSTED_LAUNCH]False'
              echo '##vso[task.setvariable variable=SGX_INSTALL]True'
              echo '##vso[task.setvariable variable=ENABLE_CGROUPV2]False'
            displayName: Setup Build Variables
          - template: ./templates/.builder-release-template.yaml
            parameters:
              useOverrides: ${{ parameters.useOverrides }}
              overrideBranch: ${{ parameters.overrideBranch }}
              artifactName: marinerv2-gen1
      - job: buildAzureLinuxV2gen1
        condition: eq('${{ parameters.buildAzureLinuxV2gen1 }}', true)
        dependsOn: [ ]
        timeoutInMinutes: 180
        steps:
          - bash: |
              echo '##vso[task.setvariable variable=OS_SKU]AzureLinux'
              echo '##vso[task.setvariable variable=OS_VERSION]V2'
              echo '##vso[task.setvariable variable=IMG_PUBLISHER]MicrosoftCBLMariner'
              echo '##vso[task.setvariable variable=IMG_OFFER]cbl-mariner'
              echo '##vso[task.setvariable variable=IMG_SKU]cbl-mariner-2'
              echo '##vso[task.setvariable variable=IMG_VERSION]latest'
              echo '##vso[task.setvariable variable=HYPERV_GENERATION]V1'
              echo '##vso[task.setvariable variable=AZURE_VM_SIZE]Standard_D16ds_v5'
              echo '##vso[task.setvariable variable=FEATURE_FLAGS]None'
              echo '##vso[task.setvariable variable=CONTAINER_RUNTIME]containerd'
              echo '##vso[task.setvariable variable=ARCHITECTURE]X86_64'
              echo '##vso[task.setvariable variable=ENABLE_FIPS]false'
              echo '##vso[task.setvariable variable=ENABLE_TRUSTED_LAUNCH]False'
              echo '##vso[task.setvariable variable=SGX_INSTALL]True'
              echo '##vso[task.setvariable variable=ENABLE_CGROUPV2]True'
            displayName: Setup Build Variables
          - template: ./templates/.builder-release-template.yaml
            parameters:
              useOverrides: ${{ parameters.useOverrides }}
              overrideBranch: ${{ parameters.overrideBranch }}
              artifactName: azurelinuxv2-gen1
      - job: buildAzureLinuxV3gen1
        condition: eq('${{ parameters.buildAzureLinuxV3gen1 }}', true)
        dependsOn: [ ]
        timeoutInMinutes: 180
        steps:
          - bash: |
              echo '##vso[task.setvariable variable=OS_SKU]AzureLinux'
              echo '##vso[task.setvariable variable=OS_VERSION]V3'
              echo '##vso[task.setvariable variable=IMG_PUBLISHER]MicrosoftCBLMariner'
              echo '##vso[task.setvariable variable=IMG_OFFER]azure-linux-3'
              echo '##vso[task.setvariable variable=IMG_SKU]azure-linux-3'
              echo '##vso[task.setvariable variable=IMG_VERSION]latest'
              echo '##vso[task.setvariable variable=HYPERV_GENERATION]V1'
              echo '##vso[task.setvariable variable=AZURE_VM_SIZE]Standard_D16ds_v5'
              echo '##vso[task.setvariable variable=FEATURE_FLAGS]None'
              echo '##vso[task.setvariable variable=CONTAINER_RUNTIME]containerd'
              echo '##vso[task.setvariable variable=ARCHITECTURE]X86_64'
              echo '##vso[task.setvariable variable=ENABLE_FIPS]false'
              echo '##vso[task.setvariable variable=ENABLE_TRUSTED_LAUNCH]False'
              echo '##vso[task.setvariable variable=SGX_INSTALL]True'
              echo '##vso[task.setvariable variable=ENABLE_CGROUPV2]True'
            displayName: Setup Build Variables
          - template: ./templates/.builder-release-template.yaml
            parameters:
              artifactName: azurelinuxv3-gen1
      - job: buildMarinerV2gen2
        condition: eq('${{ parameters.buildMarinerV2gen2 }}', true)
        dependsOn: [ ]
        timeoutInMinutes: 180
        steps:
          - bash: |
              echo '##vso[task.setvariable variable=OS_SKU]CBLMariner'
              echo '##vso[task.setvariable variable=OS_VERSION]V2'
              echo '##vso[task.setvariable variable=IMG_PUBLISHER]MicrosoftCBLMariner'
              echo '##vso[task.setvariable variable=IMG_OFFER]cbl-mariner'
              echo '##vso[task.setvariable variable=IMG_SKU]cbl-mariner-2-gen2'
              echo '##vso[task.setvariable variable=IMG_VERSION]latest'
              echo '##vso[task.setvariable variable=HYPERV_GENERATION]V2'
              echo '##vso[task.setvariable variable=AZURE_VM_SIZE]Standard_D16ds_v5'
              echo '##vso[task.setvariable variable=FEATURE_FLAGS]None'
              echo '##vso[task.setvariable variable=CONTAINER_RUNTIME]containerd'
              echo '##vso[task.setvariable variable=ARCHITECTURE]X86_64'
              echo '##vso[task.setvariable variable=ENABLE_FIPS]false'
              echo '##vso[task.setvariable variable=ENABLE_TRUSTED_LAUNCH]False'
              echo '##vso[task.setvariable variable=SGX_INSTALL]True'
              echo '##vso[task.setvariable variable=ENABLE_CGROUPV2]False'
            displayName: Setup Build Variables
          - template: ./templates/.builder-release-template.yaml
            parameters:
              useOverrides: ${{ parameters.useOverrides }}
              overrideBranch: ${{ parameters.overrideBranch }}
              artifactName: marinerv2-gen2
      - job: buildAzureLinuxV2gen2
        condition: eq('${{ parameters.buildAzureLinuxV2gen2 }}', true)
        dependsOn: [ ]
        timeoutInMinutes: 180
        steps:
          - bash: |
              echo '##vso[task.setvariable variable=OS_SKU]AzureLinux'
              echo '##vso[task.setvariable variable=OS_VERSION]V2'
              echo '##vso[task.setvariable variable=IMG_PUBLISHER]MicrosoftCBLMariner'
              echo '##vso[task.setvariable variable=IMG_OFFER]cbl-mariner'
              echo '##vso[task.setvariable variable=IMG_SKU]cbl-mariner-2-gen2'
              echo '##vso[task.setvariable variable=IMG_VERSION]latest'
              echo '##vso[task.setvariable variable=HYPERV_GENERATION]V2'
              echo '##vso[task.setvariable variable=AZURE_VM_SIZE]Standard_D16ds_v5'
              echo '##vso[task.setvariable variable=FEATURE_FLAGS]None'
              echo '##vso[task.setvariable variable=CONTAINER_RUNTIME]containerd'
              echo '##vso[task.setvariable variable=ARCHITECTURE]X86_64'
              echo '##vso[task.setvariable variable=ENABLE_FIPS]false'
              echo '##vso[task.setvariable variable=ENABLE_TRUSTED_LAUNCH]False'
              echo '##vso[task.setvariable variable=SGX_INSTALL]True'
              echo '##vso[task.setvariable variable=ENABLE_CGROUPV2]True'
            displayName: Setup Build Variables
          - template: ./templates/.builder-release-template.yaml
            parameters:
              useOverrides: ${{ parameters.useOverrides }}
              overrideBranch: ${{ parameters.overrideBranch }}
              artifactName: azurelinuxv2-gen2
      - job: buildAzureLinuxV3gen2
        condition: eq('${{ parameters.buildAzureLinuxV3gen2 }}', true)
        dependsOn: [ ]
        timeoutInMinutes: 180
        steps:
          - bash: |
              echo '##vso[task.setvariable variable=OS_SKU]AzureLinux'
              echo '##vso[task.setvariable variable=OS_VERSION]V3'
              echo '##vso[task.setvariable variable=IMG_PUBLISHER]MicrosoftCBLMariner'
              echo '##vso[task.setvariable variable=IMG_OFFER]azure-linux-3'
              echo '##vso[task.setvariable variable=IMG_SKU]azure-linux-3-gen2'
              echo '##vso[task.setvariable variable=IMG_VERSION]latest'
              echo '##vso[task.setvariable variable=HYPERV_GENERATION]V2'
              echo '##vso[task.setvariable variable=AZURE_VM_SIZE]Standard_D16ds_v5'
              echo '##vso[task.setvariable variable=FEATURE_FLAGS]None'
              echo '##vso[task.setvariable variable=CONTAINER_RUNTIME]containerd'
              echo '##vso[task.setvariable variable=ARCHITECTURE]X86_64'
              echo '##vso[task.setvariable variable=ENABLE_FIPS]false'
              echo '##vso[task.setvariable variable=ENABLE_TRUSTED_LAUNCH]False'
              echo '##vso[task.setvariable variable=SGX_INSTALL]True'
              echo '##vso[task.setvariable variable=ENABLE_CGROUPV2]True'
            displayName: Setup Build Variables
          - template: ./templates/.builder-release-template.yaml
            parameters:
              artifactName: azurelinuxv3-gen2
      - job: buildMarinerV2gen1fips
        condition: eq('${{ parameters.buildMarinerV2gen1fips }}', true)
        dependsOn: [ ]
        timeoutInMinutes: 180
        steps:
          - bash: |
              echo '##vso[task.setvariable variable=OS_SKU]CBLMariner'
              echo '##vso[task.setvariable variable=OS_VERSION]V2'
              echo '##vso[task.setvariable variable=IMG_PUBLISHER]MicrosoftCBLMariner'
              echo '##vso[task.setvariable variable=IMG_OFFER]cbl-mariner'
              echo '##vso[task.setvariable variable=IMG_SKU]cbl-mariner-2'
              echo '##vso[task.setvariable variable=HYPERV_GENERATION]V1'
              echo '##vso[task.setvariable variable=IMG_VERSION]latest'
              echo '##vso[task.setvariable variable=AZURE_VM_SIZE]Standard_D16ds_v5'
              echo '##vso[task.setvariable variable=FEATURE_FLAGS]None'
              echo '##vso[task.setvariable variable=CONTAINER_RUNTIME]containerd'
              echo '##vso[task.setvariable variable=ARCHITECTURE]X86_64'
              echo '##vso[task.setvariable variable=ENABLE_FIPS]True'
              echo '##vso[task.setvariable variable=ENABLE_TRUSTED_LAUNCH]False'
              echo '##vso[task.setvariable variable=SGX_INSTALL]True'
              echo '##vso[task.setvariable variable=ENABLE_CGROUPV2]False'
            displayName: Setup Build Variables
          - template: ./templates/.builder-release-template.yaml
            parameters:
              useOverrides: ${{ parameters.useOverrides }}
              overrideBranch: ${{ parameters.overrideBranch }}
              artifactName: marinerv2-gen1-fips
      - job: buildAzureLinuxV2gen1fips
        condition: eq('${{ parameters.buildAzureLinuxV2gen1fips }}', true)
        dependsOn: [ ]
        timeoutInMinutes: 180
        steps:
          - bash: |
              echo '##vso[task.setvariable variable=OS_SKU]AzureLinux'
              echo '##vso[task.setvariable variable=OS_VERSION]V2'
              echo '##vso[task.setvariable variable=IMG_PUBLISHER]MicrosoftCBLMariner'
              echo '##vso[task.setvariable variable=IMG_OFFER]cbl-mariner'
              echo '##vso[task.setvariable variable=IMG_SKU]cbl-mariner-2'
              echo '##vso[task.setvariable variable=IMG_VERSION]latest'
              echo '##vso[task.setvariable variable=HYPERV_GENERATION]V1'
              echo '##vso[task.setvariable variable=AZURE_VM_SIZE]Standard_D16ds_v5'
              echo '##vso[task.setvariable variable=FEATURE_FLAGS]None'
              echo '##vso[task.setvariable variable=CONTAINER_RUNTIME]containerd'
              echo '##vso[task.setvariable variable=ARCHITECTURE]X86_64'
              echo '##vso[task.setvariable variable=ENABLE_FIPS]True'
              echo '##vso[task.setvariable variable=ENABLE_TRUSTED_LAUNCH]False'
              echo '##vso[task.setvariable variable=SGX_INSTALL]True'
              echo '##vso[task.setvariable variable=ENABLE_CGROUPV2]True'
            displayName: Setup Build Variables
          - template: ./templates/.builder-release-template.yaml
            parameters:
              useOverrides: ${{ parameters.useOverrides }}
              overrideBranch: ${{ parameters.overrideBranch }}
              artifactName: azurelinuxv2-gen1-fips
      - job: buildAzureLinuxV3gen1fips
        condition: eq('${{ parameters.buildAzureLinuxV3gen1fips }}', true)
        dependsOn: [ ]
        timeoutInMinutes: 180
        steps:
          - bash: |
              echo '##vso[task.setvariable variable=OS_SKU]AzureLinux'
              echo '##vso[task.setvariable variable=OS_VERSION]V3'
              echo '##vso[task.setvariable variable=IMG_PUBLISHER]MicrosoftCBLMariner'
              echo '##vso[task.setvariable variable=IMG_OFFER]azure-linux-3'
              echo '##vso[task.setvariable variable=IMG_SKU]azure-linux-3'
              echo '##vso[task.setvariable variable=IMG_VERSION]latest'
              echo '##vso[task.setvariable variable=HYPERV_GENERATION]V1'
              echo '##vso[task.setvariable variable=AZURE_VM_SIZE]Standard_D16ds_v5'
              echo '##vso[task.setvariable variable=FEATURE_FLAGS]None'
              echo '##vso[task.setvariable variable=CONTAINER_RUNTIME]containerd'
              echo '##vso[task.setvariable variable=ARCHITECTURE]X86_64'
              echo '##vso[task.setvariable variable=ENABLE_FIPS]True'
              echo '##vso[task.setvariable variable=ENABLE_TRUSTED_LAUNCH]False'
              echo '##vso[task.setvariable variable=SGX_INSTALL]True'
              echo '##vso[task.setvariable variable=ENABLE_CGROUPV2]True'
            displayName: Setup Build Variables
          - template: ./templates/.builder-release-template.yaml
            parameters:
              artifactName: azurelinuxv3-gen1-fips
      - job: buildMarinerV2gen2fips
        condition: eq('${{ parameters.buildMarinerV2gen2fips }}', true)
        dependsOn: [ ]
        timeoutInMinutes: 180
        steps:
          - bash: |
              echo '##vso[task.setvariable variable=OS_SKU]CBLMariner'
              echo '##vso[task.setvariable variable=OS_VERSION]V2'
              echo '##vso[task.setvariable variable=IMG_PUBLISHER]MicrosoftCBLMariner'
              echo '##vso[task.setvariable variable=IMG_OFFER]cbl-mariner'
              echo '##vso[task.setvariable variable=IMG_SKU]cbl-mariner-2-gen2'
              echo '##vso[task.setvariable variable=HYPERV_GENERATION]V2'
              echo '##vso[task.setvariable variable=IMG_VERSION]latest'
              echo '##vso[task.setvariable variable=AZURE_VM_SIZE]Standard_D16ds_v5'
              echo '##vso[task.setvariable variable=FEATURE_FLAGS]None'
              echo '##vso[task.setvariable variable=CONTAINER_RUNTIME]containerd'
              echo '##vso[task.setvariable variable=ARCHITECTURE]X86_64'
              echo '##vso[task.setvariable variable=ENABLE_FIPS]True'
              echo '##vso[task.setvariable variable=ENABLE_TRUSTED_LAUNCH]False'
              echo '##vso[task.setvariable variable=SGX_INSTALL]True'
              echo '##vso[task.setvariable variable=ENABLE_CGROUPV2]False'
            displayName: Setup Build Variables
          - template: ./templates/.builder-release-template.yaml
            parameters:
              useOverrides: ${{ parameters.useOverrides }}
              overrideBranch: ${{ parameters.overrideBranch }}
              artifactName: marinerv2-gen2-fips
      - job: buildAzureLinuxV2gen2fips
        condition: eq('${{ parameters.buildAzureLinuxV2gen2fips }}', true)
        dependsOn: [ ]
        timeoutInMinutes: 180
        steps:
          - bash: |
              echo '##vso[task.setvariable variable=OS_SKU]AzureLinux'
              echo '##vso[task.setvariable variable=OS_VERSION]V2'
              echo '##vso[task.setvariable variable=IMG_PUBLISHER]MicrosoftCBLMariner'
              echo '##vso[task.setvariable variable=IMG_OFFER]cbl-mariner'
              echo '##vso[task.setvariable variable=IMG_SKU]cbl-mariner-2-gen2'
              echo '##vso[task.setvariable variable=IMG_VERSION]latest'
              echo '##vso[task.setvariable variable=HYPERV_GENERATION]V2'
              echo '##vso[task.setvariable variable=AZURE_VM_SIZE]Standard_D16ds_v5'
              echo '##vso[task.setvariable variable=FEATURE_FLAGS]None'
              echo '##vso[task.setvariable variable=CONTAINER_RUNTIME]containerd'
              echo '##vso[task.setvariable variable=ARCHITECTURE]X86_64'
              echo '##vso[task.setvariable variable=ENABLE_FIPS]True'
              echo '##vso[task.setvariable variable=ENABLE_TRUSTED_LAUNCH]False'
              echo '##vso[task.setvariable variable=SGX_INSTALL]True'
              echo '##vso[task.setvariable variable=ENABLE_CGROUPV2]True'
            displayName: Setup Build Variables
          - template: ./templates/.builder-release-template.yaml
            parameters:
              useOverrides: ${{ parameters.useOverrides }}
              overrideBranch: ${{ parameters.overrideBranch }}
              artifactName: azurelinuxv2-gen2-fips
      - job: buildAzureLinuxV3gen2fips
        condition: eq('${{ parameters.buildAzureLinuxV3gen2fips }}', true)
        dependsOn: [ ]
        timeoutInMinutes: 180
        steps:
          - bash: |
              echo '##vso[task.setvariable variable=OS_SKU]AzureLinux'
              echo '##vso[task.setvariable variable=OS_VERSION]V3'
              echo '##vso[task.setvariable variable=IMG_PUBLISHER]MicrosoftCBLMariner'
              echo '##vso[task.setvariable variable=IMG_OFFER]azure-linux-3'
              echo '##vso[task.setvariable variable=IMG_SKU]azure-linux-3-gen2'
              echo '##vso[task.setvariable variable=IMG_VERSION]latest'
              echo '##vso[task.setvariable variable=HYPERV_GENERATION]V2'
              echo '##vso[task.setvariable variable=AZURE_VM_SIZE]Standard_D16ds_v5'
              echo '##vso[task.setvariable variable=FEATURE_FLAGS]None'
              echo '##vso[task.setvariable variable=CONTAINER_RUNTIME]containerd'
              echo '##vso[task.setvariable variable=ARCHITECTURE]X86_64'
              echo '##vso[task.setvariable variable=ENABLE_FIPS]True'
              echo '##vso[task.setvariable variable=ENABLE_TRUSTED_LAUNCH]False'
              echo '##vso[task.setvariable variable=SGX_INSTALL]True'
              echo '##vso[task.setvariable variable=ENABLE_CGROUPV2]True'
            displayName: Setup Build Variables
          - template: ./templates/.builder-release-template.yaml
            parameters:
              artifactName: azurelinuxv3-gen2-fips
      - job: buildMarinerV2ARM64
        condition: eq('${{ parameters.buildMarinerV2ARM64 }}', true)
        dependsOn: [ ]
        timeoutInMinutes: 180
        steps:
          - bash: |
              echo '##vso[task.setvariable variable=OS_SKU]CBLMariner'
              echo '##vso[task.setvariable variable=OS_VERSION]V2'
              echo '##vso[task.setvariable variable=IMG_PUBLISHER]MicrosoftCBLMariner'
              echo '##vso[task.setvariable variable=IMG_OFFER]cbl-mariner'
              echo '##vso[task.setvariable variable=IMG_SKU]cbl-mariner-2-arm64'
              echo '##vso[task.setvariable variable=IMG_VERSION]latest'
              echo '##vso[task.setvariable variable=HYPERV_GENERATION]V2'
              echo '##vso[task.setvariable variable=AZURE_VM_SIZE]Standard_D16pds_v5'
              echo '##vso[task.setvariable variable=FEATURE_FLAGS]None'
              echo '##vso[task.setvariable variable=CONTAINER_RUNTIME]containerd'
              echo '##vso[task.setvariable variable=ARCHITECTURE]ARM64'
              echo '##vso[task.setvariable variable=ENABLE_FIPS]false'
              echo '##vso[task.setvariable variable=ENABLE_TRUSTED_LAUNCH]False'
              echo '##vso[task.setvariable variable=SGX_INSTALL]False'
              echo '##vso[task.setvariable variable=ENABLE_CGROUPV2]False'
            displayName: Setup Build Variables
          - template: ./templates/.builder-release-template.yaml
            parameters:
              useOverrides: ${{ parameters.useOverrides }}
              overrideBranch: ${{ parameters.overrideBranch }}
              artifactName: marinerv2-gen2-arm64
      - job: buildAzureLinuxV2ARM64
        condition: eq('${{ parameters.buildAzureLinuxV2ARM64 }}', true)
        dependsOn: [ ]
        timeoutInMinutes: 180
        steps:
          - bash: |
              echo '##vso[task.setvariable variable=OS_SKU]AzureLinux'
              echo '##vso[task.setvariable variable=OS_VERSION]V2'
              echo '##vso[task.setvariable variable=IMG_PUBLISHER]MicrosoftCBLMariner'
              echo '##vso[task.setvariable variable=IMG_OFFER]cbl-mariner'
              echo '##vso[task.setvariable variable=IMG_SKU]cbl-mariner-2-arm64'
              echo '##vso[task.setvariable variable=IMG_VERSION]latest'
              echo '##vso[task.setvariable variable=HYPERV_GENERATION]V2'
              echo '##vso[task.setvariable variable=AZURE_VM_SIZE]Standard_D16pds_v5'
              echo '##vso[task.setvariable variable=FEATURE_FLAGS]None'
              echo '##vso[task.setvariable variable=CONTAINER_RUNTIME]containerd'
              echo '##vso[task.setvariable variable=ARCHITECTURE]ARM64'
              echo '##vso[task.setvariable variable=ENABLE_FIPS]false'
              echo '##vso[task.setvariable variable=ENABLE_TRUSTED_LAUNCH]False'
              echo '##vso[task.setvariable variable=SGX_INSTALL]False'
              echo '##vso[task.setvariable variable=ENABLE_CGROUPV2]True'
            displayName: Setup Build Variables
          - template: ./templates/.builder-release-template.yaml
            parameters:
              useOverrides: ${{ parameters.useOverrides }}
              overrideBranch: ${{ parameters.overrideBranch }}
              artifactName: azurelinuxv2-gen2-arm64
      - job: buildAzureLinuxV3ARM64
        condition: eq('${{ parameters.buildAzureLinuxV3ARM64 }}', true)
        dependsOn: [ ]
        timeoutInMinutes: 180
        steps:
          - bash: |
              echo '##vso[task.setvariable variable=OS_SKU]AzureLinux'
              echo '##vso[task.setvariable variable=OS_VERSION]V3'
              echo '##vso[task.setvariable variable=IMG_PUBLISHER]MicrosoftCBLMariner'
              echo '##vso[task.setvariable variable=IMG_OFFER]azure-linux-3'
              echo '##vso[task.setvariable variable=IMG_SKU]azure-linux-3-arm64'
              echo '##vso[task.setvariable variable=IMG_VERSION]latest'
              echo '##vso[task.setvariable variable=HYPERV_GENERATION]V2'
              echo '##vso[task.setvariable variable=AZURE_VM_SIZE]Standard_D16pds_v5'
              echo '##vso[task.setvariable variable=FEATURE_FLAGS]None'
              echo '##vso[task.setvariable variable=CONTAINER_RUNTIME]containerd'
              echo '##vso[task.setvariable variable=ARCHITECTURE]ARM64'
              echo '##vso[task.setvariable variable=ENABLE_FIPS]false'
              echo '##vso[task.setvariable variable=ENABLE_TRUSTED_LAUNCH]False'
              echo '##vso[task.setvariable variable=SGX_INSTALL]False'
              echo '##vso[task.setvariable variable=ENABLE_CGROUPV2]True'
            displayName: Setup Build Variables
          - template: ./templates/.builder-release-template.yaml
            parameters:
              artifactName: azurelinuxv3-gen2-arm64
      - job: buildMarinerV2gen2kata
        condition: eq('${{ parameters.buildMarinerV2gen2kata }}', true)
        dependsOn: [ ]
        timeoutInMinutes: 180
        steps:
          - bash: |
              echo '##vso[task.setvariable variable=OS_SKU]CBLMariner'
              echo '##vso[task.setvariable variable=OS_VERSION]V2kata'
              echo '##vso[task.setvariable variable=IMG_PUBLISHER]MicrosoftCBLMariner'
              echo '##vso[task.setvariable variable=IMG_OFFER]cbl-mariner'
              echo '##vso[task.setvariable variable=IMG_SKU]cbl-mariner-2-gen2'
              echo '##vso[task.setvariable variable=IMG_VERSION]latest'
              echo '##vso[task.setvariable variable=HYPERV_GENERATION]V2'
              echo '##vso[task.setvariable variable=AZURE_VM_SIZE]Standard_D16ads_v5'
              echo '##vso[task.setvariable variable=FEATURE_FLAGS]kata'
              echo '##vso[task.setvariable variable=CONTAINER_RUNTIME]containerd'
              echo '##vso[task.setvariable variable=ARCHITECTURE]X86_64'
              echo '##vso[task.setvariable variable=ENABLE_FIPS]false'
              echo '##vso[task.setvariable variable=ENABLE_TRUSTED_LAUNCH]False'
              echo '##vso[task.setvariable variable=SGX_INSTALL]True'
              echo '##vso[task.setvariable variable=ENABLE_CGROUPV2]False'
            displayName: Setup Build Variables
          - template: ./templates/.builder-release-template.yaml
            parameters:
              useOverrides: ${{ parameters.useOverrides }}
              overrideBranch: ${{ parameters.overrideBranch }}
              artifactName: marinerv2-gen2-kata
      - job: buildAzureLinuxV2gen2kata
        condition: eq('${{ parameters.buildAzureLinuxV2gen2kata }}', true)
        dependsOn: [ ]
        timeoutInMinutes: 180
        steps:
          - bash: |
              echo '##vso[task.setvariable variable=OS_SKU]AzureLinux'
              echo '##vso[task.setvariable variable=OS_VERSION]V2kata'
              echo '##vso[task.setvariable variable=IMG_PUBLISHER]MicrosoftCBLMariner'
              echo '##vso[task.setvariable variable=IMG_OFFER]cbl-mariner'
              echo '##vso[task.setvariable variable=IMG_SKU]cbl-mariner-2-kata'
              echo '##vso[task.setvariable variable=IMG_VERSION]latest'
              echo '##vso[task.setvariable variable=HYPERV_GENERATION]V2'
              echo '##vso[task.setvariable variable=AZURE_VM_SIZE]Standard_D16ads_v5'
              echo '##vso[task.setvariable variable=FEATURE_FLAGS]kata'
              echo '##vso[task.setvariable variable=CONTAINER_RUNTIME]containerd'
              echo '##vso[task.setvariable variable=ARCHITECTURE]X86_64'
              echo '##vso[task.setvariable variable=ENABLE_FIPS]false'
              echo '##vso[task.setvariable variable=ENABLE_TRUSTED_LAUNCH]False'
              echo '##vso[task.setvariable variable=SGX_INSTALL]True'
              echo '##vso[task.setvariable variable=ENABLE_CGROUPV2]True'
            displayName: Setup Build Variables
          - template: ./templates/.builder-release-template.yaml
            parameters:
              useOverrides: ${{ parameters.useOverrides }}
              overrideBranch: ${{ parameters.overrideBranch }}
              artifactName: azurelinuxv2-gen2-kata
      - job: buildMarinerV2gen2TrustedLaunch
        condition: eq('${{ parameters.buildMarinerV2gen2TrustedLaunch }}', true)
        dependsOn: [ ]
        timeoutInMinutes: 180
        steps:
          - bash: |
              echo '##vso[task.setvariable variable=OS_SKU]CBLMariner'
              echo '##vso[task.setvariable variable=OS_VERSION]V2'
              echo '##vso[task.setvariable variable=IMG_PUBLISHER]MicrosoftCBLMariner'
              echo '##vso[task.setvariable variable=IMG_OFFER]cbl-mariner'
              echo '##vso[task.setvariable variable=IMG_SKU]cbl-mariner-2-gen2'
              echo '##vso[task.setvariable variable=IMG_VERSION]latest'
              echo '##vso[task.setvariable variable=HYPERV_GENERATION]V2'
              echo '##vso[task.setvariable variable=AZURE_VM_SIZE]Standard_D16ds_v5'
              echo '##vso[task.setvariable variable=FEATURE_FLAGS]None'
              echo '##vso[task.setvariable variable=CONTAINER_RUNTIME]containerd'
              echo '##vso[task.setvariable variable=ARCHITECTURE]X86_64'
              echo '##vso[task.setvariable variable=ENABLE_FIPS]false'
              echo '##vso[task.setvariable variable=ENABLE_TRUSTED_LAUNCH]True'
              echo '##vso[task.setvariable variable=SGX_INSTALL]True'
              echo '##vso[task.setvariable variable=ENABLE_CGROUPV2]False'
            displayName: Setup Build Variables
          - template: ./templates/.builder-release-template.yaml
            parameters:
              useOverrides: ${{ parameters.useOverrides }}
              overrideBranch: ${{ parameters.overrideBranch }}
              artifactName: marinerv2-gen2-trustedlaunch
      - job: buildAzureLinuxV2gen2TrustedLaunch
        condition: eq('${{ parameters.buildAzureLinuxV2gen2TrustedLaunch }}', true)
        dependsOn: [ ]
        timeoutInMinutes: 180
        steps:
          - bash: |
              echo '##vso[task.setvariable variable=OS_SKU]AzureLinux'
              echo '##vso[task.setvariable variable=OS_VERSION]V2'
              echo '##vso[task.setvariable variable=IMG_PUBLISHER]MicrosoftCBLMariner'
              echo '##vso[task.setvariable variable=IMG_OFFER]cbl-mariner'
              echo '##vso[task.setvariable variable=IMG_SKU]cbl-mariner-2-gen2'
              echo '##vso[task.setvariable variable=IMG_VERSION]latest'
              echo '##vso[task.setvariable variable=HYPERV_GENERATION]V2'
              echo '##vso[task.setvariable variable=AZURE_VM_SIZE]Standard_D16ds_v5'
              echo '##vso[task.setvariable variable=FEATURE_FLAGS]None'
              echo '##vso[task.setvariable variable=CONTAINER_RUNTIME]containerd'
              echo '##vso[task.setvariable variable=ARCHITECTURE]X86_64'
              echo '##vso[task.setvariable variable=ENABLE_FIPS]false'
              echo '##vso[task.setvariable variable=ENABLE_TRUSTED_LAUNCH]True'
              echo '##vso[task.setvariable variable=SGX_INSTALL]True'
              echo '##vso[task.setvariable variable=ENABLE_CGROUPV2]True'
            displayName: Setup Build Variables
          - template: ./templates/.builder-release-template.yaml
            parameters:
              useOverrides: ${{ parameters.useOverrides }}
              overrideBranch: ${{ parameters.overrideBranch }}
              artifactName: azurelinuxv2-gen2-trustedlaunch
      - job: buildAzureLinuxV3gen2TrustedLaunch
        condition: eq('${{ parameters.buildAzureLinuxV3gen2TrustedLaunch }}', true)
        dependsOn: [ ]
        timeoutInMinutes: 180
        steps:
          - bash: |
              echo '##vso[task.setvariable variable=OS_SKU]AzureLinux'
              echo '##vso[task.setvariable variable=OS_VERSION]V3'
              echo '##vso[task.setvariable variable=IMG_PUBLISHER]MicrosoftCBLMariner'
              echo '##vso[task.setvariable variable=IMG_OFFER]azure-linux-3'
              echo '##vso[task.setvariable variable=IMG_SKU]azure-linux-3-gen2'
              echo '##vso[task.setvariable variable=IMG_VERSION]latest'
              echo '##vso[task.setvariable variable=HYPERV_GENERATION]V2'
              echo '##vso[task.setvariable variable=AZURE_VM_SIZE]Standard_D16ds_v5'
              echo '##vso[task.setvariable variable=FEATURE_FLAGS]None'
              echo '##vso[task.setvariable variable=CONTAINER_RUNTIME]containerd'
              echo '##vso[task.setvariable variable=ARCHITECTURE]X86_64'
              echo '##vso[task.setvariable variable=ENABLE_FIPS]false'
              echo '##vso[task.setvariable variable=ENABLE_TRUSTED_LAUNCH]True'
              echo '##vso[task.setvariable variable=SGX_INSTALL]True'
              echo '##vso[task.setvariable variable=ENABLE_CGROUPV2]True'
            displayName: Setup Build Variables
          - template: ./templates/.builder-release-template.yaml
            parameters:
              useOverrides: ${{ parameters.useOverrides }}
              overrideBranch: ${{ parameters.overrideBranch }}
              artifactName: azurelinuxv3-gen2-trustedlaunch
      - job: buildMarinerV2gen2kataTrustedLaunch
        condition: eq('${{ parameters.buildMarinerV2gen2kataTrustedLaunch }}', true)
        dependsOn: [ ]
        timeoutInMinutes: 180
        steps:
          - bash: |
              echo '##vso[task.setvariable variable=OS_SKU]CBLMariner'
              echo '##vso[task.setvariable variable=OS_VERSION]V2kata'
              echo '##vso[task.setvariable variable=IMG_PUBLISHER]MicrosoftCBLMariner'
              echo '##vso[task.setvariable variable=IMG_OFFER]cbl-mariner'
              echo '##vso[task.setvariable variable=IMG_SKU]cbl-mariner-2-kata'
              echo '##vso[task.setvariable variable=IMG_VERSION]latest'
              echo '##vso[task.setvariable variable=HYPERV_GENERATION]V2'
              echo '##vso[task.setvariable variable=AZURE_VM_SIZE]Standard_D16ads_v5'
              echo '##vso[task.setvariable variable=FEATURE_FLAGS]kata'
              echo '##vso[task.setvariable variable=CONTAINER_RUNTIME]containerd'
              echo '##vso[task.setvariable variable=ARCHITECTURE]X86_64'
              echo '##vso[task.setvariable variable=ENABLE_FIPS]false'
              echo '##vso[task.setvariable variable=ENABLE_TRUSTED_LAUNCH]True'
              echo '##vso[task.setvariable variable=SGX_INSTALL]True'
              echo '##vso[task.setvariable variable=ENABLE_CGROUPV2]False'
            displayName: Setup Build Variables
          - template: ./templates/.builder-release-template.yaml
            parameters:
              useOverrides: ${{ parameters.useOverrides }}
              overrideBranch: ${{ parameters.overrideBranch }}
              artifactName: marinerv2-gen2-kata-trustedlaunch
      - job: buildAzureLinuxV2gen2kataTrustedLaunch
        condition: eq('${{ parameters.buildAzureLinuxV2gen2kataTrustedLaunch }}', true)
        dependsOn: [ ]
        timeoutInMinutes: 180
        steps:
          - bash: |
              echo '##vso[task.setvariable variable=OS_SKU]AzureLinux'
              echo '##vso[task.setvariable variable=OS_VERSION]V2kata'
              echo '##vso[task.setvariable variable=IMG_PUBLISHER]MicrosoftCBLMariner'
              echo '##vso[task.setvariable variable=IMG_OFFER]cbl-mariner'
              echo '##vso[task.setvariable variable=IMG_SKU]cbl-mariner-2-kata'
              echo '##vso[task.setvariable variable=IMG_VERSION]latest'
              echo '##vso[task.setvariable variable=HYPERV_GENERATION]V2'
              echo '##vso[task.setvariable variable=AZURE_VM_SIZE]Standard_D16ads_v5'
              echo '##vso[task.setvariable variable=FEATURE_FLAGS]kata'
              echo '##vso[task.setvariable variable=CONTAINER_RUNTIME]containerd'
              echo '##vso[task.setvariable variable=ARCHITECTURE]X86_64'
              echo '##vso[task.setvariable variable=ENABLE_FIPS]false'
              echo '##vso[task.setvariable variable=ENABLE_TRUSTED_LAUNCH]True'
              echo '##vso[task.setvariable variable=SGX_INSTALL]True'
              echo '##vso[task.setvariable variable=ENABLE_CGROUPV2]True'
            displayName: Setup Build Variables
          - template: ./templates/.builder-release-template.yaml
            parameters:
              useOverrides: ${{ parameters.useOverrides }}
              overrideBranch: ${{ parameters.overrideBranch }}
              artifactName: azurelinuxv2-gen2-kata-trustedlaunch
      - job: build1804fipscontainerd
        condition: eq('${{ parameters.build1804fipscontainerd }}', true)
        dependsOn: [ ]
        timeoutInMinutes: 180
        steps:
          - bash: |
              echo '##vso[task.setvariable variable=OS_SKU]Ubuntu'
              echo '##vso[task.setvariable variable=OS_VERSION]18.04'
              echo '##vso[task.setvariable variable=IMG_PUBLISHER]Canonical'
              echo '##vso[task.setvariable variable=IMG_OFFER]UbuntuServer'
              echo '##vso[task.setvariable variable=IMG_SKU]18.04-LTS'
              echo '##vso[task.setvariable variable=IMG_VERSION]latest'
              echo '##vso[task.setvariable variable=HYPERV_GENERATION]V1'
              echo '##vso[task.setvariable variable=AZURE_VM_SIZE]Standard_D16ds_v5'
              echo '##vso[task.setvariable variable=FEATURE_FLAGS]None'
              echo '##vso[task.setvariable variable=CONTAINER_RUNTIME]containerd'
              echo '##vso[task.setvariable variable=ARCHITECTURE]X86_64'
              echo '##vso[task.setvariable variable=ENABLE_FIPS]True'
              echo '##vso[task.setvariable variable=ENABLE_TRUSTED_LAUNCH]False'
              echo '##vso[task.setvariable variable=SGX_INSTALL]False'
            displayName: Setup Build Variables
          - template: ./templates/.builder-release-template.yaml
            parameters:
              useOverrides: ${{ parameters.useOverrides }}
              overrideBranch: ${{ parameters.overrideBranch }}
              artifactName: 1804-fips-containerd
      - job: build1804fipsgen2containerd
        condition: eq('${{ parameters.build1804fipsgen2containerd }}', true)
        dependsOn: [ ]
        timeoutInMinutes: 180
        steps:
          - bash: |
              echo '##vso[task.setvariable variable=OS_SKU]Ubuntu'
              echo '##vso[task.setvariable variable=OS_VERSION]18.04'
              echo '##vso[task.setvariable variable=IMG_PUBLISHER]Canonical'
              echo '##vso[task.setvariable variable=IMG_OFFER]UbuntuServer'
              echo '##vso[task.setvariable variable=IMG_SKU]18_04-LTS-GEN2'
              echo '##vso[task.setvariable variable=IMG_VERSION]latest'
              echo '##vso[task.setvariable variable=HYPERV_GENERATION]V2'
              echo '##vso[task.setvariable variable=AZURE_VM_SIZE]Standard_D16ds_v5'
              echo '##vso[task.setvariable variable=FEATURE_FLAGS]None'
              echo '##vso[task.setvariable variable=CONTAINER_RUNTIME]containerd'
              echo '##vso[task.setvariable variable=ARCHITECTURE]X86_64'
              echo '##vso[task.setvariable variable=ENABLE_FIPS]True'
              echo '##vso[task.setvariable variable=ENABLE_TRUSTED_LAUNCH]False'
              echo '##vso[task.setvariable variable=SGX_INSTALL]True'
            displayName: Setup Build Variables
          - template: ./templates/.builder-release-template.yaml
            parameters:
              useOverrides: ${{ parameters.useOverrides }}
              overrideBranch: ${{ parameters.overrideBranch }}
              artifactName: 1804-fips-gen2-containerd
      - job: build2004fipscontainerd
        condition: eq('${{ parameters.build2004fipscontainerd }}', true)
        dependsOn: [ ]
        timeoutInMinutes: 180
        steps:
          - bash: |
              echo '##vso[task.setvariable variable=OS_SKU]Ubuntu'
              echo '##vso[task.setvariable variable=OS_VERSION]20.04'
              echo '##vso[task.setvariable variable=IMG_PUBLISHER]Canonical'
              echo '##vso[task.setvariable variable=IMG_OFFER]0001-com-ubuntu-server-focal'
              echo '##vso[task.setvariable variable=IMG_SKU]20_04-lts'
              echo '##vso[task.setvariable variable=IMG_VERSION]latest'
              echo '##vso[task.setvariable variable=HYPERV_GENERATION]V1'
              echo '##vso[task.setvariable variable=AZURE_VM_SIZE]Standard_D16ds_v5'
              echo '##vso[task.setvariable variable=FEATURE_FLAGS]None'
              echo '##vso[task.setvariable variable=CONTAINER_RUNTIME]containerd'
              echo '##vso[task.setvariable variable=ARCHITECTURE]X86_64'
              echo '##vso[task.setvariable variable=ENABLE_FIPS]True'
              echo '##vso[task.setvariable variable=ENABLE_TRUSTED_LAUNCH]False'
              echo '##vso[task.setvariable variable=SGX_INSTALL]False'
            displayName: Setup Build Variables
          - template: ./templates/.builder-release-template.yaml
            parameters:
              useOverrides: ${{ parameters.useOverrides }}
              overrideBranch: ${{ parameters.overrideBranch }}
              artifactName: 2004-fips-containerd
      - job: build2004fipsgen2containerd
        condition: eq('${{ parameters.build2004fipsgen2containerd }}', true)
        dependsOn: [ ]
        timeoutInMinutes: 180
        steps:
          - bash: |
              echo '##vso[task.setvariable variable=OS_SKU]Ubuntu'
              echo '##vso[task.setvariable variable=OS_VERSION]20.04'
              echo '##vso[task.setvariable variable=IMG_PUBLISHER]Canonical'
              echo '##vso[task.setvariable variable=IMG_OFFER]0001-com-ubuntu-server-focal'
              echo '##vso[task.setvariable variable=IMG_SKU]20_04-lts-gen2'
              echo '##vso[task.setvariable variable=IMG_VERSION]latest'
              echo '##vso[task.setvariable variable=HYPERV_GENERATION]V2'
              echo '##vso[task.setvariable variable=AZURE_VM_SIZE]Standard_D16ds_v5'
              echo '##vso[task.setvariable variable=FEATURE_FLAGS]None'
              echo '##vso[task.setvariable variable=CONTAINER_RUNTIME]containerd'
              echo '##vso[task.setvariable variable=ARCHITECTURE]X86_64'
              echo '##vso[task.setvariable variable=ENABLE_FIPS]True'
              echo '##vso[task.setvariable variable=ENABLE_TRUSTED_LAUNCH]False'
              echo '##vso[task.setvariable variable=SGX_INSTALL]True'
            displayName: Setup Build Variables
          - template: ./templates/.builder-release-template.yaml
            parameters:
              useOverrides: ${{ parameters.useOverrides }}
              overrideBranch: ${{ parameters.overrideBranch }}
              artifactName: 2004-fips-gen2-containerd
      - job: build2204fipscontainerd
        condition: eq('${{ parameters.build2204fipscontainerd }}', true)
        dependsOn: [ ]
        timeoutInMinutes: 180
        steps:
          - bash: |
              echo '##vso[task.setvariable variable=OS_SKU]Ubuntu'
              echo '##vso[task.setvariable variable=OS_VERSION]22.04'
              echo '##vso[task.setvariable variable=IMG_PUBLISHER]Canonical'
              echo '##vso[task.setvariable variable=IMG_OFFER]0001-com-ubuntu-server-jammy'
              echo '##vso[task.setvariable variable=IMG_SKU]22_04-lts'
              echo '##vso[task.setvariable variable=IMG_VERSION]latest'
              echo '##vso[task.setvariable variable=HYPERV_GENERATION]V1'
              echo '##vso[task.setvariable variable=AZURE_VM_SIZE]Standard_D16ds_v5'
              echo '##vso[task.setvariable variable=FEATURE_FLAGS]None'
              echo '##vso[task.setvariable variable=CONTAINER_RUNTIME]containerd'
              echo '##vso[task.setvariable variable=ARCHITECTURE]X86_64'
              echo '##vso[task.setvariable variable=ENABLE_FIPS]True'
              echo '##vso[task.setvariable variable=ENABLE_TRUSTED_LAUNCH]False'
              echo '##vso[task.setvariable variable=SGX_INSTALL]False'
              echo '##vso[task.setvariable variable=IMG_VERSION]latest'
            displayName: Setup Build Variables
          - template: ./templates/.builder-release-template.yaml
            parameters:
              useOverrides: ${{ parameters.useOverrides }}
              overrideBranch: ${{ parameters.overrideBranch }}
              artifactName: 2204-fips-containerd
      - job: build2204fipsgen2containerd
        condition: eq('${{ parameters.build2204fipsgen2containerd }}', true)
        dependsOn: [ ]
        timeoutInMinutes: 180
        steps:
          - bash: |
              echo '##vso[task.setvariable variable=OS_SKU]Ubuntu'
              echo '##vso[task.setvariable variable=OS_VERSION]22.04'
              echo '##vso[task.setvariable variable=IMG_PUBLISHER]Canonical'
              echo '##vso[task.setvariable variable=IMG_OFFER]0001-com-ubuntu-server-jammy'
              echo '##vso[task.setvariable variable=IMG_SKU]22_04-lts-gen2'
              echo '##vso[task.setvariable variable=IMG_VERSION]latest'
              echo '##vso[task.setvariable variable=HYPERV_GENERATION]V2'
              echo '##vso[task.setvariable variable=AZURE_VM_SIZE]Standard_D16ds_v5'
              echo '##vso[task.setvariable variable=FEATURE_FLAGS]None'
              echo '##vso[task.setvariable variable=CONTAINER_RUNTIME]containerd'
              echo '##vso[task.setvariable variable=ARCHITECTURE]X86_64'
              echo '##vso[task.setvariable variable=ENABLE_FIPS]True'
              echo '##vso[task.setvariable variable=ENABLE_TRUSTED_LAUNCH]False'
              echo '##vso[task.setvariable variable=SGX_INSTALL]False'
              echo '##vso[task.setvariable variable=IMG_VERSION]latest'
            displayName: Setup Build Variables
          - template: ./templates/.builder-release-template.yaml
            parameters:
              useOverrides: ${{ parameters.useOverrides }}
              overrideBranch: ${{ parameters.overrideBranch }}
              artifactName: 2204-fips-gen2-containerd
      - job: build2204arm64gen2containerd
        condition: eq('${{ parameters.build2204arm64gen2containerd }}', true)
        dependsOn: [ ]
        timeoutInMinutes: 180
        steps:
          - bash: |
              echo '##vso[task.setvariable variable=OS_SKU]Ubuntu'
              echo '##vso[task.setvariable variable=OS_VERSION]22.04'
              echo '##vso[task.setvariable variable=IMG_PUBLISHER]Canonical'
              echo '##vso[task.setvariable variable=IMG_OFFER]0001-com-ubuntu-server-jammy'
              echo '##vso[task.setvariable variable=IMG_SKU]22_04-lts-arm64'
              echo '##vso[task.setvariable variable=IMG_VERSION]latest'
              echo '##vso[task.setvariable variable=HYPERV_GENERATION]V2'
              echo '##vso[task.setvariable variable=AZURE_VM_SIZE]Standard_D16pds_v5'
              echo '##vso[task.setvariable variable=FEATURE_FLAGS]None'
              echo '##vso[task.setvariable variable=CONTAINER_RUNTIME]containerd'
              echo '##vso[task.setvariable variable=ARCHITECTURE]ARM64'
              echo '##vso[task.setvariable variable=ENABLE_FIPS]False'
              echo '##vso[task.setvariable variable=ENABLE_TRUSTED_LAUNCH]False'
              echo '##vso[task.setvariable variable=SGX_INSTALL]False'
            displayName: Setup Build Variables
          - template: ./templates/.builder-release-template.yaml
            parameters:
              useOverrides: ${{ parameters.useOverrides }}
              overrideBranch: ${{ parameters.overrideBranch }}
              artifactName: 2204-arm64-gen2-containerd
      - job: build2404arm64gen2containerd
        condition: eq('${{ parameters.build2404arm64gen2containerd }}', true)
        dependsOn: [ ]
        timeoutInMinutes: 180
        steps:
          - bash: |
              echo '##vso[task.setvariable variable=OS_SKU]Ubuntu'
              echo '##vso[task.setvariable variable=OS_VERSION]24.04'
              echo '##vso[task.setvariable variable=IMG_PUBLISHER]Canonical'
              echo '##vso[task.setvariable variable=IMG_OFFER]ubuntu-24_04-lts'
              echo '##vso[task.setvariable variable=IMG_SKU]server-arm64'
              echo '##vso[task.setvariable variable=IMG_VERSION]latest'
              echo '##vso[task.setvariable variable=HYPERV_GENERATION]V2'
              echo '##vso[task.setvariable variable=AZURE_VM_SIZE]Standard_D16pds_v5'
              echo '##vso[task.setvariable variable=FEATURE_FLAGS]None'
              echo '##vso[task.setvariable variable=CONTAINER_RUNTIME]containerd'
              echo '##vso[task.setvariable variable=ARCHITECTURE]ARM64'
              echo '##vso[task.setvariable variable=ENABLE_FIPS]False'
              echo '##vso[task.setvariable variable=ENABLE_TRUSTED_LAUNCH]False'
              echo '##vso[task.setvariable variable=SGX_INSTALL]False'
            displayName: Setup Build Variables
          - template: ./templates/.builder-release-template.yaml
            parameters:
              useOverrides: ${{ parameters.useOverrides }}
              overrideBranch: ${{ parameters.overrideBranch }}
              artifactName: 2404-arm64-gen2-containerd
      - job: build2204containerd
        condition: eq('${{ parameters.build2204containerd }}', true)
        dependsOn: [ ]
        timeoutInMinutes: 180
        steps:
          - bash: |
              echo '##vso[task.setvariable variable=OS_SKU]Ubuntu'
              echo '##vso[task.setvariable variable=OS_VERSION]22.04'
              echo '##vso[task.setvariable variable=IMG_PUBLISHER]Canonical'
              echo '##vso[task.setvariable variable=IMG_OFFER]0001-com-ubuntu-server-jammy'
              echo '##vso[task.setvariable variable=IMG_SKU]22_04-lts'
              echo '##vso[task.setvariable variable=IMG_VERSION]latest'
              echo '##vso[task.setvariable variable=HYPERV_GENERATION]V1'
              echo '##vso[task.setvariable variable=AZURE_VM_SIZE]Standard_D16ds_v5'
              echo '##vso[task.setvariable variable=FEATURE_FLAGS]None'
              echo '##vso[task.setvariable variable=CONTAINER_RUNTIME]containerd'
              echo '##vso[task.setvariable variable=ARCHITECTURE]X86_64'
              echo '##vso[task.setvariable variable=ENABLE_FIPS]False'
              echo '##vso[task.setvariable variable=ENABLE_TRUSTED_LAUNCH]False'
              echo '##vso[task.setvariable variable=SGX_INSTALL]False'
            displayName: Setup Build Variables
          - template: ./templates/.builder-release-template.yaml
            parameters:
              useOverrides: ${{ parameters.useOverrides }}
              overrideBranch: ${{ parameters.overrideBranch }}
              artifactName: 2204-containerd
      - job: build2204gen2containerd
        condition: eq('${{ parameters.build2204gen2containerd }}', true)
        dependsOn: [ ]
        timeoutInMinutes: 180
        steps:
          - bash: |
              echo '##vso[task.setvariable variable=OS_SKU]Ubuntu'
              echo '##vso[task.setvariable variable=OS_VERSION]22.04'
              echo '##vso[task.setvariable variable=IMG_PUBLISHER]Canonical'
              echo '##vso[task.setvariable variable=IMG_OFFER]0001-com-ubuntu-server-jammy'
              echo '##vso[task.setvariable variable=IMG_SKU]22_04-lts-gen2'
              echo '##vso[task.setvariable variable=IMG_VERSION]latest'
              echo '##vso[task.setvariable variable=HYPERV_GENERATION]V2'
              echo '##vso[task.setvariable variable=AZURE_VM_SIZE]Standard_D16ds_v5'
              echo '##vso[task.setvariable variable=FEATURE_FLAGS]None'
              echo '##vso[task.setvariable variable=CONTAINER_RUNTIME]containerd'
              echo '##vso[task.setvariable variable=ARCHITECTURE]X86_64'
              echo '##vso[task.setvariable variable=ENABLE_FIPS]False'
              echo '##vso[task.setvariable variable=ENABLE_TRUSTED_LAUNCH]False'
              echo '##vso[task.setvariable variable=SGX_INSTALL]True'
            displayName: Setup Build Variables
          - template: ./templates/.builder-release-template.yaml
            parameters:
              useOverrides: ${{ parameters.useOverrides }}
              overrideBranch: ${{ parameters.overrideBranch }}
              artifactName: 2204-gen2-containerd
      - job: build2404containerd
        condition: eq('${{ parameters.build2404containerd }}', true)
        dependsOn: [ ]
        timeoutInMinutes: 180
        steps:
          - bash: |
              echo '##vso[task.setvariable variable=OS_SKU]Ubuntu'
              echo '##vso[task.setvariable variable=OS_VERSION]24.04'
              echo '##vso[task.setvariable variable=IMG_PUBLISHER]Canonical'
              echo '##vso[task.setvariable variable=IMG_OFFER]ubuntu-24_04-lts'
              echo '##vso[task.setvariable variable=IMG_SKU]server-gen1'
              echo '##vso[task.setvariable variable=IMG_VERSION]latest'
              echo '##vso[task.setvariable variable=HYPERV_GENERATION]V1'
              echo '##vso[task.setvariable variable=AZURE_VM_SIZE]Standard_D16ds_v5'
              echo '##vso[task.setvariable variable=FEATURE_FLAGS]None'
              echo '##vso[task.setvariable variable=CONTAINER_RUNTIME]containerd'
              echo '##vso[task.setvariable variable=ARCHITECTURE]X86_64'
              echo '##vso[task.setvariable variable=ENABLE_FIPS]False'
              echo '##vso[task.setvariable variable=ENABLE_TRUSTED_LAUNCH]False'
              echo '##vso[task.setvariable variable=SGX_INSTALL]False'
            displayName: Setup Build Variables
          - template: ./templates/.builder-release-template.yaml
            parameters:
              useOverrides: ${{ parameters.useOverrides }}
              overrideBranch: ${{ parameters.overrideBranch }}
              artifactName: 2404-containerd
      - job: build2404gen2containerd
        condition: eq('${{ parameters.build2404gen2containerd }}', true)
        dependsOn: [ ]
        timeoutInMinutes: 180
        steps:
          - bash: |
              echo '##vso[task.setvariable variable=OS_SKU]Ubuntu'
              echo '##vso[task.setvariable variable=OS_VERSION]24.04'
              echo '##vso[task.setvariable variable=IMG_PUBLISHER]Canonical'
              echo '##vso[task.setvariable variable=IMG_OFFER]ubuntu-24_04-lts'
              echo '##vso[task.setvariable variable=IMG_SKU]server'
              echo '##vso[task.setvariable variable=IMG_VERSION]latest'
              echo '##vso[task.setvariable variable=HYPERV_GENERATION]V2'
              echo '##vso[task.setvariable variable=AZURE_VM_SIZE]Standard_D16ds_v5'
              echo '##vso[task.setvariable variable=FEATURE_FLAGS]None'
              echo '##vso[task.setvariable variable=CONTAINER_RUNTIME]containerd'
              echo '##vso[task.setvariable variable=ARCHITECTURE]X86_64'
              echo '##vso[task.setvariable variable=ENABLE_FIPS]False'
              echo '##vso[task.setvariable variable=ENABLE_TRUSTED_LAUNCH]False'
              echo '##vso[task.setvariable variable=SGX_INSTALL]True'
            displayName: Setup Build Variables
          - template: ./templates/.builder-release-template.yaml
            parameters:
              useOverrides: ${{ parameters.useOverrides }}
              overrideBranch: ${{ parameters.overrideBranch }}
              artifactName: 2404-gen2-containerd
      - job: build2004cvmgen2containerd
        condition: eq('${{ parameters.build2004cvmgen2containerd }}', true)
        dependsOn: [ ]
        timeoutInMinutes: 180
        steps:
          - bash: |
              echo '##vso[task.setvariable variable=OS_SKU]Ubuntu'
              echo '##vso[task.setvariable variable=OS_VERSION]20.04'
              echo '##vso[task.setvariable variable=IMG_PUBLISHER]Canonical'
              echo '##vso[task.setvariable variable=IMG_OFFER]0001-com-ubuntu-confidential-vm-focal'
              echo '##vso[task.setvariable variable=IMG_SKU]20_04-lts-cvm'
              echo '##vso[task.setvariable variable=IMG_VERSION]latest'
              echo '##vso[task.setvariable variable=HYPERV_GENERATION]V2'
              echo '##vso[task.setvariable variable=AZURE_VM_SIZE]Standard_D16ds_v5'
              echo '##vso[task.setvariable variable=FEATURE_FLAGS]None'
              echo '##vso[task.setvariable variable=CONTAINER_RUNTIME]containerd'
              echo '##vso[task.setvariable variable=ARCHITECTURE]X86_64'
              echo '##vso[task.setvariable variable=ENABLE_FIPS]False'
              echo '##vso[task.setvariable variable=ENABLE_TRUSTED_LAUNCH]False'
              echo '##vso[task.setvariable variable=SGX_INSTALL]True'
            displayName: Setup Build Variables
          - template: ./templates/.builder-release-template.yaml
            parameters:
              useOverrides: ${{ parameters.useOverrides }}
              overrideBranch: ${{ parameters.overrideBranch }}
              artifactName: 2004-cvm-gen2-containerd
      - job: build2204tlgen2containerd
        condition: eq('${{ parameters.build2204tlgen2containerd }}', true)
        dependsOn: [ ]
        timeoutInMinutes: 180
        steps:
          - bash: |
              echo '##vso[task.setvariable variable=OS_SKU]Ubuntu'
              echo '##vso[task.setvariable variable=OS_VERSION]22.04'
              echo '##vso[task.setvariable variable=IMG_PUBLISHER]Canonical'
              echo '##vso[task.setvariable variable=IMG_OFFER]0001-com-ubuntu-server-jammy'
              echo '##vso[task.setvariable variable=IMG_SKU]22_04-lts-gen2'
              echo '##vso[task.setvariable variable=IMG_VERSION]latest'
              echo '##vso[task.setvariable variable=HYPERV_GENERATION]V2'
              echo '##vso[task.setvariable variable=AZURE_VM_SIZE]Standard_D16ds_v5'
              echo '##vso[task.setvariable variable=FEATURE_FLAGS]None'
              echo '##vso[task.setvariable variable=CONTAINER_RUNTIME]containerd'
              echo '##vso[task.setvariable variable=ARCHITECTURE]X86_64'
              echo '##vso[task.setvariable variable=ENABLE_FIPS]False'
              echo '##vso[task.setvariable variable=ENABLE_TRUSTED_LAUNCH]True'
              echo '##vso[task.setvariable variable=SGX_INSTALL]True'
            displayName: Setup Build Variables
          - template: ./templates/.builder-release-template.yaml
            parameters:
              useOverrides: ${{ parameters.useOverrides }}
              overrideBranch: ${{ parameters.overrideBranch }}
              artifactName: 2204-tl-gen2-containerd
      - job: build2204minimalgen1containerd
        condition: eq('${{ parameters.build2204minimalgen1containerd }}', true)
        dependsOn: [ ]
        timeoutInMinutes: 180
        steps:
          - bash: |
              echo '##vso[task.setvariable variable=OS_SKU]Ubuntu'
              echo '##vso[task.setvariable variable=OS_VERSION]22.04'
              echo '##vso[task.setvariable variable=IMG_PUBLISHER]Canonical'
              echo '##vso[task.setvariable variable=IMG_OFFER]0001-com-ubuntu-minimal-jammy-aks-daily-preview'
              echo '##vso[task.setvariable variable=IMG_SKU]minimal-aks-22_04-daily-lts'
              echo '##vso[task.setvariable variable=IMG_VERSION]latest'
              echo '##vso[task.setvariable variable=HYPERV_GENERATION]V1'
              echo '##vso[task.setvariable variable=AZURE_VM_SIZE]Standard_D16ds_v5'
              echo '##vso[task.setvariable variable=FEATURE_FLAGS]None'
              echo '##vso[task.setvariable variable=CONTAINER_RUNTIME]containerd'
              echo '##vso[task.setvariable variable=ARCHITECTURE]X86_64'
              echo '##vso[task.setvariable variable=ENABLE_FIPS]False'
              echo '##vso[task.setvariable variable=ENABLE_TRUSTED_LAUNCH]False'
              echo '##vso[task.setvariable variable=SGX_INSTALL]False'
            displayName: Setup Build Variables
          - template: ./templates/.builder-release-template.yaml
            parameters:
              useOverrides: ${{ parameters.useOverrides }}
              overrideBranch: ${{ parameters.overrideBranch }}
              artifactName: 2204-minimal-gen1-containerd
      - job: build2204minimalgen2containerd
        condition: eq('${{ parameters.build2204minimalgen2containerd }}', true)
        dependsOn: [ ]
        timeoutInMinutes: 180
        steps:
          - bash: |
              echo '##vso[task.setvariable variable=OS_SKU]Ubuntu'
              echo '##vso[task.setvariable variable=OS_VERSION]22.04'
              echo '##vso[task.setvariable variable=IMG_PUBLISHER]Canonical'
              echo '##vso[task.setvariable variable=IMG_OFFER]0001-com-ubuntu-minimal-jammy-aks-daily-preview'
              echo '##vso[task.setvariable variable=IMG_SKU]minimal-aks-22_04-daily-lts-gen2'
              echo '##vso[task.setvariable variable=IMG_VERSION]latest'
              echo '##vso[task.setvariable variable=HYPERV_GENERATION]V2'
              echo '##vso[task.setvariable variable=AZURE_VM_SIZE]Standard_D16ds_v5'
              echo '##vso[task.setvariable variable=FEATURE_FLAGS]None'
              echo '##vso[task.setvariable variable=CONTAINER_RUNTIME]containerd'
              echo '##vso[task.setvariable variable=ARCHITECTURE]X86_64'
              echo '##vso[task.setvariable variable=ENABLE_FIPS]False'
              echo '##vso[task.setvariable variable=ENABLE_TRUSTED_LAUNCH]False'
              echo '##vso[task.setvariable variable=SGX_INSTALL]False'
            displayName: Setup Build Variables
          - template: ./templates/.builder-release-template.yaml
            parameters:
              useOverrides: ${{ parameters.useOverrides }}
              overrideBranch: ${{ parameters.overrideBranch }}
              artifactName: 2204-minimal-gen2-containerd
  - stage: e2e
    condition: and(succeeded(), ne(variables.SKIP_E2E_TESTS, 'true'))
    variables:
      VHD_BUILD_ID: $(Build.BuildId)
      TAGS_TO_SKIP: "os=windows"
    jobs:
      - template: ./templates/e2e-template.yaml<|MERGE_RESOLUTION|>--- conflicted
+++ resolved
@@ -233,61 +233,6 @@
               useOverrides: ${{ parameters.useOverrides }}
               overrideBranch: ${{ parameters.overrideBranch }}
               artifactName: 1804-gen2-containerd
-<<<<<<< HEAD
-      - job: build1804gpucontainerd
-        condition: eq('${{ parameters.build1804gpucontainerd }}', true)
-        dependsOn: [ ]
-        timeoutInMinutes: 180
-        steps:
-          - bash: |
-              echo '##vso[task.setvariable variable=OS_SKU]Ubuntu'
-              echo '##vso[task.setvariable variable=OS_VERSION]18.04'
-              echo '##vso[task.setvariable variable=IMG_PUBLISHER]Canonical'
-              echo '##vso[task.setvariable variable=IMG_OFFER]UbuntuServer'
-              echo '##vso[task.setvariable variable=IMG_SKU]18.04-LTS'
-              echo '##vso[task.setvariable variable=IMG_VERSION]latest'
-              echo '##vso[task.setvariable variable=HYPERV_GENERATION]V1'
-              echo '##vso[task.setvariable variable=AZURE_VM_SIZE]Standard_NC4as_T4_v3'
-              echo '##vso[task.setvariable variable=FEATURE_FLAGS]fullgpudaemon'
-              echo '##vso[task.setvariable variable=CONTAINER_RUNTIME]containerd'
-              echo '##vso[task.setvariable variable=ARCHITECTURE]X86_64'
-              echo '##vso[task.setvariable variable=ENABLE_FIPS]False'
-              echo '##vso[task.setvariable variable=ENABLE_TRUSTED_LAUNCH]False'
-              echo '##vso[task.setvariable variable=SGX_INSTALL]False'
-            displayName: Setup Build Variables
-          - template: ./templates/.builder-release-template.yaml
-            parameters:
-              useOverrides: ${{ parameters.useOverrides }}
-              overrideBranch: ${{ parameters.overrideBranch }}
-              artifactName: 1804-gpu-containerd
-      - job: build1804gen2gpucontainerd
-        condition: eq('${{ parameters.build1804gen2gpucontainerd }}', true)
-        dependsOn: [ ]
-        timeoutInMinutes: 180
-        steps:
-          - bash: |
-              echo '##vso[task.setvariable variable=OS_SKU]Ubuntu'
-              echo '##vso[task.setvariable variable=OS_VERSION]18.04'
-              echo '##vso[task.setvariable variable=IMG_PUBLISHER]Canonical'
-              echo '##vso[task.setvariable variable=IMG_OFFER]UbuntuServer'
-              echo '##vso[task.setvariable variable=IMG_SKU]18_04-LTS-GEN2'
-              echo '##vso[task.setvariable variable=IMG_VERSION]latest'
-              echo '##vso[task.setvariable variable=HYPERV_GENERATION]V2'
-              echo '##vso[task.setvariable variable=AZURE_VM_SIZE]Standard_NC4as_T4_v3'
-              echo '##vso[task.setvariable variable=FEATURE_FLAGS]fullgpudaemon'
-              echo '##vso[task.setvariable variable=CONTAINER_RUNTIME]containerd'
-              echo '##vso[task.setvariable variable=ARCHITECTURE]X86_64'
-              echo '##vso[task.setvariable variable=ENABLE_FIPS]False'
-              echo '##vso[task.setvariable variable=ENABLE_TRUSTED_LAUNCH]False'
-              echo '##vso[task.setvariable variable=SGX_INSTALL]True'
-            displayName: Setup Build Variables
-          - template: ./templates/.builder-release-template.yaml
-            parameters:
-              useOverrides: ${{ parameters.useOverrides }}
-              overrideBranch: ${{ parameters.overrideBranch }}
-              artifactName: 1804-gen2-gpu-containerd
-=======
->>>>>>> 7aef98e7
       - job: buildMarinerV2gen1
         condition: eq('${{ parameters.buildMarinerV2gen1 }}', true)
         dependsOn: [ ]
