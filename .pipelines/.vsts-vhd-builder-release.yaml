--- conflicted
+++ resolved
@@ -1264,11 +1264,7 @@
               overrideBranch: ${{ parameters.overrideBranch }}
               artifactName: 2204-minimal-gen2-containerd
   - stage: e2e
-<<<<<<< HEAD
-    condition: and(ne(variables.SKIP_E2E_TESTS, 'true'), eq('${{ parameters.dryrun }}', false))
-=======
     condition: ne(variables.SKIP_E2E_TESTS, 'true')
->>>>>>> c0724c2a
     variables:
       VHD_BUILD_ID: $(Build.BuildId)
       LOCATION: $(PACKER_BUILD_LOCATION)
