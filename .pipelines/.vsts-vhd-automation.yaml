pool:
  name: $(1ES_DevInfra_Auto_TearDown_Pool_Name)

parameters:
- name: VHD_BUILD_ID
  displayName: VHD Build ID
  type: string
- name: PRTargetBranch
  displayName: PR Target Branch
  type: string
<<<<<<< HEAD
  default: dev
=======
  default: master
>>>>>>> 7aef98e7
- name: ImageBump
  displayName: Image Bump + Create Official Branch
  type: boolean
  default: true
- name: ReleaseNotes
  displayName: Generate Release Notes
  type: boolean
  default: true
- name: CreateRelease
  displayName: Create SIG Release
  type: boolean
  default: true

variables:
  - group: "AKS Dev Assistant (KV)"

stages:
  - stage: bump_image_version
    dependsOn: []
    condition: eq('${{ parameters.ImageBump }}', true)
    jobs:
    - job: Automation
      timeoutInMinutes: 60
      steps:
      - template: ./templates/.configure-azdevops-template.yaml
        parameters:
          ADO_PAT: $(PAT-aksdevassistant)
      - template: ./templates/.generate-github-token.yaml
      - template: ./templates/.set-image-version-template.yaml
        parameters:
          VHD_BUILD_ID: ${{ parameters.VHD_BUILD_ID }}
          IMAGE_VERSION_OVERRIDE: $(IMAGE_VERSION_OVERRIDE) # pass in the image version in case one was supplied
      - bash: |
          echo "PR for Image Bumping, Official Branch Cutting"
          /bin/bash vhdbuilder/scripts/automate_version_bump.sh
        env:
          GITHUB_TOKEN: $(GITHUB_TOKEN)
          IMAGE_VERSION: $(IMAGE_VERSION)
          VHD_BUILD_ID: ${{ parameters.VHD_BUILD_ID }}
          PR_TARGET_BRANCH: ${{ parameters.PRTargetBranch }}
        displayName: 'Bump image version and create official branch'
  - stage: generate_release_notes
    dependsOn: []
    condition: eq('${{ parameters.ReleaseNotes }}', true)
    jobs:
    - job: Automation
      timeoutInMinutes: 60
      steps:
      - template: ./templates/.configure-azdevops-template.yaml
        parameters:
          ADO_PAT: $(PAT-aksdevassistant)
      - template: ./templates/.generate-github-token.yaml
      - template: ./templates/.set-image-version-template.yaml
        parameters:
          VHD_BUILD_ID: ${{ parameters.VHD_BUILD_ID }}
          IMAGE_VERSION_OVERRIDE: $(IMAGE_VERSION_OVERRIDE)
      - bash: |
          echo "PR for Release Notes"
          /bin/bash vhdbuilder/scripts/automate_release_notes.sh
        env:
          GITHUB_TOKEN: $(GITHUB_TOKEN)
          IMAGE_VERSION: $(IMAGE_VERSION)
          VHD_BUILD_ID: ${{ parameters.VHD_BUILD_ID }}
          SKIP_LATEST: $(SKIP_LATEST_RELEASE_NOTES_UPDATE)
          PR_TARGET_BRANCH: ${{ parameters.PRTargetBranch }}
        displayName: 'Generate release notes'
  - stage: create_release
    dependsOn: []
    condition: eq('${{ parameters.CreateRelease }}', true)
    jobs:
    - job: Automation
      timeoutInMinutes: 0
      steps:
      - template: ./templates/.configure-azdevops-template.yaml
        parameters:
          ADO_PAT: $(PAT-aksdevassistant)
      - bash: |
          set +x
          set -e
          pushd vhdbuilder/automation/cmd
            go run main.go
          popd
        env:
          ADO_PAT: $(PAT-aksdevassistant)
          VHD_BUILD_ID: ${{ parameters.VHD_BUILD_ID }}
        displayName: 'Create SIG release'<|MERGE_RESOLUTION|>--- conflicted
+++ resolved
@@ -8,11 +8,7 @@
 - name: PRTargetBranch
   displayName: PR Target Branch
   type: string
-<<<<<<< HEAD
-  default: dev
-=======
   default: master
->>>>>>> 7aef98e7
 - name: ImageBump
   displayName: Image Bump + Create Official Branch
   type: boolean
