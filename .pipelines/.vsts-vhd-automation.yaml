--- conflicted
+++ resolved
@@ -8,11 +8,7 @@
 - name: PRTargetBranch
   displayName: PR Target Branch
   type: string
-<<<<<<< HEAD
-  default: dev
-=======
   default: master
->>>>>>> c9bb56a3
 - name: ImageBump
   displayName: Image Bump + Create Official Branch
   type: boolean
