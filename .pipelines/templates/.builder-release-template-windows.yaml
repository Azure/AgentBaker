--- conflicted
+++ resolved
@@ -296,30 +296,6 @@
   # Note: use -a to grep OS_DISK_SAS (packer-output should be read as a binary file in Linux)
   # Perform this step only if we want to publish the VHD: Gen 1 or Gen 2 and the built sig is for production.
   - bash: |
-<<<<<<< HEAD
-      echo MODE=$(MODE) && \
-      if [[ "${SIG_FOR_PRODUCTION}" == "True" ]]; then captured_sig_version="$(cat vhdbuilder/packer/settings.json | grep "captured_sig_version" | awk -F':' '{print $2}' | awk -F'"' '{print $2}')"; \
-      [ -n "${captured_sig_version}" ] && VHD_NAME="${captured_sig_version}.vhd"; \
-      SKU_NAME="windows-$WINDOWS_SKU"; \
-      else \
-      OS_DISK_SAS="$(cat packer-output | grep -a "OSDiskUriReadOnlySas:" | cut -d " " -f 2)"; \
-      VHD_NAME="$(echo $OS_DISK_SAS | cut -d "/" -f 8 | cut -d "?" -f 1)"; \
-      SKU_NAME="windows-$WINDOWS_SKU"; fi && \
-      docker run --rm \
-      -v ${PWD}:/go/src/github.com/Azure/AgentBaker \
-      -w /go/src/github.com/Azure/AgentBaker \
-      -e SUBSCRIPTION_ID="${AZURE_PROD_SUBSCRIPTION_ID}" \
-      -e STORAGE_ACCT_BLOB_URL=${STORAGE_ACCT_BLOB_URL} \
-      -e VHD_NAME=${VHD_NAME} \
-      -e OS_NAME="Windows" \
-      -e SKU_NAME=${SKU_NAME} \
-      -e OFFER_NAME="Windows" \
-      -e MODE=$(MODE) \
-      -e IMAGE_VERSION=${AKS_WINDOWS_IMAGE_VERSION} \
-      -e HYPERV_GENERATION=${HYPERV_GENERATION} \
-      -e OS_TYPE="Windows" \
-      ${AZURE_CONTAINER_IMAGE} make -f packer.mk generate-sas
-=======
       # because SUBSCRIPTION_ID is defined as a pipeline variable, setting this in the "env" section below doesn't work.
       export SUBSCRIPTION_ID=$(AZURE_BUILD_SUBSCRIPTION_ID)
 
@@ -333,7 +309,6 @@
       export SKU_NAME="windows-$WINDOWS_SKU"; 
       
       make -f packer.mk generate-publishing-info
->>>>>>> c9bb56a3
     displayName: Getting Shared Access Signature URI
     condition: and(succeeded(), eq(variables.DRY_RUN, 'False'), eq(variables.SIG_FOR_PRODUCTION, 'True'))
     env:
