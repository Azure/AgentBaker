jobs:
  - job: e2e
<<<<<<< HEAD
=======
    condition: and(succeeded(), ne(variables.SKIP_E2E_TESTS, 'true'))
>>>>>>> 97637de2
    pool:
      name: $(POOL_NAME)
    timeoutInMinutes: 90
    displayName: Run AgentBaker E2E
    variables:
      - group: ab-e2e
    steps:
      - bash: |
          set -ex
          az login --identity
          az account set -s $(SUBSCRIPTION_ID)
        displayName: Azure login
      - bash: bash .pipelines/scripts/setup_go.sh
        displayName: Setup go
      - bash: |
          set -ex
          LOGGING_DIR="scenario-logs-$(date +%s)"
          echo "setting logging dir to $LOGGING_DIR"
          echo "##vso[task.setvariable variable=LOGGING_DIR]$LOGGING_DIR"
        displayName: Set logging directory
      - bash: |
          set -ex
          export PATH="/usr/local/go/bin:$PATH"
          go version
          
          echo "VHD_BUILD_ID=$VHD_BUILD_ID"
          
          if [ -n "${VHD_BUILD_ID}" ]; then
            export SIG_VERSION_TAG_NAME=buildId
            export SIG_VERSION_TAG_VALUE=$VHD_BUILD_ID
            export IGNORE_SCENARIOS_WITH_MISSING_VHD=true
          else
            echo "VHD_BUILD_ID is not specified. Running tests with default SIG version tag selectors."
          fi
          
          cd e2e
          mkdir -p bin
          GOBIN=`pwd`/bin/ go install github.com/jstemmer/go-junit-report/v2@latest
          go test -v -parallel 100 -timeout 90m 2>&1 | ./bin/go-junit-report -iocopy -set-exit-code -out "$(Build.SourcesDirectory)/e2e/report.xml"
        displayName: Run AgentBaker E2E
        env:
          VHD_BUILD_ID: $(VHD_BUILD_ID)
          LOGGING_DIR: $(LOGGING_DIR)
      # Without this step next step may fail on successful run
      - bash: mkdir -p $(System.DefaultWorkingDirectory)/e2e/$(LOGGING_DIR)
        condition: always()
        displayName: Create folder for scenario logs
      - task: PublishTestResults@2
        displayName: Upload test results
        condition: succeededOrFailed()
        inputs:
          testRunner: JUnit
          testResultsFiles: "$(Build.SourcesDirectory)/e2e/report.xml"
      - publish: $(System.DefaultWorkingDirectory)/e2e/$(LOGGING_DIR)
        artifact: $(LOGGING_DIR)
        condition: always()
        continueOnError: true
      - bash: |
          set -x
          
          vmssResourceIds=""
          for vmssModel in e2e/scenario-logs/*/vmssId.txt; do
            resourceId=$(cat ${vmssModel})
            vmssResourceIds="${vmssResourceIds} ${resourceId}"
          done
          
          if [ -n "${vmssResourceIds// }" ]; then
            az resource delete --ids ${vmssResourceIds}
          fi
        displayName: ensure vmss deletion
        condition: always()<|MERGE_RESOLUTION|>--- conflicted
+++ resolved
@@ -1,9 +1,6 @@
 jobs:
   - job: e2e
-<<<<<<< HEAD
-=======
     condition: and(succeeded(), ne(variables.SKIP_E2E_TESTS, 'true'))
->>>>>>> 97637de2
     pool:
       name: $(POOL_NAME)
     timeoutInMinutes: 90
