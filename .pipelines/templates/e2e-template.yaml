parameters:
  - name: name
    type: string
    displayName: Additional name for the pipeline step
    default: ""

jobs:
  - job: e2e
<<<<<<< HEAD
    pool:
      name: $(POOL_NAME)
=======
    condition: and(succeeded(), ne(variables.SKIP_E2E_TESTS, 'true'))
    variables:
      - group: ab-e2e # all variables prefixed with E2E_* come from this variable group
    pool:
      name: $(E2E_POOL_NAME)
>>>>>>> c9bb56a3
    timeoutInMinutes: 90
    displayName: Run AgentBaker E2E ${{parameters.name}}
    steps:
      - bash: |
          set -ex
<<<<<<< HEAD
          az login --identity
          az account set -s $(SUBSCRIPTION_ID)
=======
          az login --identity --username $(E2E_AGENT_IDENTITY_ID)
          az account set -s $(E2E_SUBSCRIPTION_ID)
>>>>>>> c9bb56a3
        displayName: Azure login
      - bash: bash .pipelines/scripts/setup_go.sh
        displayName: Setup go
      - bash: |
          set -ex
          LOGGING_DIR="scenario-logs-$(date +%s)"
          echo "setting logging dir to $LOGGING_DIR"
          echo "##vso[task.setvariable variable=LOGGING_DIR]$LOGGING_DIR"
        displayName: Set logging directory
      - bash: |
          set -ex
          export PATH="/usr/local/go/bin:$PATH"
          go version
          
          echo "VHD_BUILD_ID=$VHD_BUILD_ID"
          
          if [ -n "${VHD_BUILD_ID}" ]; then
            export SIG_VERSION_TAG_NAME=buildId
            export SIG_VERSION_TAG_VALUE=$VHD_BUILD_ID
            export IGNORE_SCENARIOS_WITH_MISSING_VHD=true
          else
            echo "VHD_BUILD_ID is not specified. Running tests with default SIG version tag selectors."
          fi
          
          cd e2e
          mkdir -p bin
          GOBIN=`pwd`/bin/ go install github.com/jstemmer/go-junit-report/v2@latest
          # Yes, we build first. That's because the exit code from "go test" below is eaten by the go-junit-report command. So if there are build problems
          # then the tests pass. Bah.
          go build -mod=readonly ./...
          go test -v -parallel 100 -timeout 90m 2>&1 | ./bin/go-junit-report -iocopy -set-exit-code -out "$(Build.SourcesDirectory)/e2e/report.xml"
        displayName: Run AgentBaker E2E
        env:
          VHD_BUILD_ID: $(VHD_BUILD_ID)
          LOGGING_DIR: $(LOGGING_DIR)
      # Without this step next step may fail on successful run
      - bash: |
          set -ex
          mkdir -p "$(System.DefaultWorkingDirectory)/e2e/$(LOGGING_DIR)"
        condition: always()
        displayName: Create folder for scenario logs
      - task: PublishTestResults@2
        displayName: Upload test results
        condition: succeededOrFailed()
        inputs:
          testRunner: JUnit
          testResultsFiles: "$(Build.SourcesDirectory)/e2e/report.xml"
      - publish: $(System.DefaultWorkingDirectory)/e2e/$(LOGGING_DIR)
        artifact: $(LOGGING_DIR)
        condition: always()
        continueOnError: true
      - bash: |
          set -x
          
          vmssResourceIds=""
          for vmssModel in e2e/scenario-logs/*/vmssId.txt; do
            resourceId=$(cat ${vmssModel})
            vmssResourceIds="${vmssResourceIds} ${resourceId}"
          done
          
          if [ -n "${vmssResourceIds// }" ]; then
            az resource delete --ids ${vmssResourceIds}
          fi
        displayName: ensure vmss deletion
        condition: always()<|MERGE_RESOLUTION|>--- conflicted
+++ resolved
@@ -6,28 +6,18 @@
 
 jobs:
   - job: e2e
-<<<<<<< HEAD
-    pool:
-      name: $(POOL_NAME)
-=======
     condition: and(succeeded(), ne(variables.SKIP_E2E_TESTS, 'true'))
     variables:
       - group: ab-e2e # all variables prefixed with E2E_* come from this variable group
     pool:
       name: $(E2E_POOL_NAME)
->>>>>>> c9bb56a3
     timeoutInMinutes: 90
     displayName: Run AgentBaker E2E ${{parameters.name}}
     steps:
       - bash: |
           set -ex
-<<<<<<< HEAD
-          az login --identity
-          az account set -s $(SUBSCRIPTION_ID)
-=======
           az login --identity --username $(E2E_AGENT_IDENTITY_ID)
           az account set -s $(E2E_SUBSCRIPTION_ID)
->>>>>>> c9bb56a3
         displayName: Azure login
       - bash: bash .pipelines/scripts/setup_go.sh
         displayName: Setup go
