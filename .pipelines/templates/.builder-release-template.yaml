parameters:
  - name: artifactName
    type: string
    default: 1604
  - name: useOverrides
    type: boolean
    default: false
  - name: overrideBranch
    type: string
    default: master

steps:
  - template: ./.template-override-components-json.yaml
    parameters:
      overrideBranch: ${{ parameters.overrideBranch }}
      useOverrides: ${{ parameters.useOverrides }}

  - bash: |
      m="linuxVhdMode" && \
      echo "Set build mode to $m" && \
      echo "##vso[task.setvariable variable=MODE]$m"
    displayName: Get Build Mode

  - task: UniversalPackages@0
    displayName: Download Asc Baseline
    inputs:
      command: download
      vstsFeed: ASMPackages
      vstsFeedPackage: asc-baseline
      vstsPackageVersion: '1.1.0-268'
      downloadDirectory: vhdbuilder/packer

  - task: DownloadPipelineArtifact@2
    condition: or(eq(variables.OS_SKU, 'CBLMariner'), eq(variables.OS_SKU, 'AzureLinux'))
    displayName: 'Download Kata CC UVM artifact'
    inputs:
      source: specific
      project: CloudNativeCompute
      pipeline: 318279
      specificBuildWithTriggering: true
      allowPartiallySucceededBuilds: true
      buildVersionToDownload: 'latest'
      downloadType: 'single'
      artifactName: 'drop_container_job_sign_uvm'
      itemPattern: |
        **/kata-containers-igvm-debug.img**
        **/igvm-measurement**
        **/kata-containers-igvm.img**
        **/kata-containers.img**
        **/kata-containers-initrd-base.img**
        **/reference-info-base64**
      downloadPath: $(Build.SourcesDirectory)

  - bash: |
      pwd
      ls -R
    displayName: Show Directory

  - bash: |
      set -x
      GOPATH="$(go env GOPATH)"
      echo "GOPATH is currently set to $GOPATH"
      export PATH="$PATH:$GOPATH/bin"
      pushd /tmp
      GO111MODULE=on go install cuelang.org/go/cmd/cue@latest
      popd
      cue export ./schemas/manifest.cue > ./parts/linux/cloud-init/artifacts/manifest.json
    displayName: Setup Cue

  - bash: |
      SKU_NAME=${OS_VERSION} && \
      if [[ "${HYPERV_GENERATION,,}" == "v2" ]]; then SKU_NAME="${SKU_NAME}gen2"; fi && \
      if [[ "${ARCHITECTURE,,}" == "arm64" ]]; then SKU_NAME="${SKU_NAME}arm64"; fi && \
      if [[ "${ENABLE_FIPS,,}" == "true" ]]; then SKU_NAME="${SKU_NAME}fips"; fi && \
      if grep -q "cvm" <<< "$FEATURE_FLAGS"; then SKU_NAME="${SKU_NAME}CVM"; fi && \
      if [[ "${IMG_SKU}" == *"minimal"* ]]; then SKU_NAME="${SKU_NAME}minimal"; fi && \
      if [[ "${ENABLE_TRUSTED_LAUNCH}" == "True" ]]; then SKU_NAME="${SKU_NAME}TL"; fi && \
      if [[ ${OS_SKU} != "CBLMariner" && ${OS_SKU} != "AzureLinux" && "${CONTAINER_RUNTIME}" == "containerd" ]]; then SKU_NAME="${SKU_NAME}containerd"; fi && \
      SKU_NAME=$(echo ${SKU_NAME} | tr -d '.') && \
      echo "##vso[task.setvariable variable=SKU_NAME]$SKU_NAME"
      echo "Set SKU_NAME to $SKU_NAME"
    displayName: Set SKU Name
  
  - bash: make -f packer.mk run-packer
    displayName: Build VHD
    retryCountOnTaskFailure: 3
    env:
      OS_TYPE: Linux
      GIT_VERSION: $(Build.SourceVersion)
      BRANCH: $(Build.SourceBranch)
      BUILD_NUMBER: $(Build.BuildNumber)
      BUILD_ID: $(Build.BuildId)
      BUILD_DEFINITION_NAME: $(Build.DefinitionName)
      UA_TOKEN: $(ua-token)

  - bash: |
      PACKER_VNET_RESOURCE_GROUP_NAME="$(cat vhdbuilder/packer/settings.json | grep "vnet_resource_group_name" | awk -F':' '{print $2}' | awk -F'"' '{print $2}')" && \
      PACKER_VNET_NAME="$(cat vhdbuilder/packer/settings.json | grep "vnet_name" | awk -F':' '{print $2}' | awk -F'"' '{print $2}')" && \
      CAPTURED_SIG_VERSION="$(cat vhdbuilder/packer/settings.json | grep "captured_sig_version" | awk -F':' '{print $2}' | awk -F'"' '{print $2}')" && \
      SIG_IMAGE_NAME="$(cat vhdbuilder/packer/settings.json | grep "sig_image_name" | awk -F':' '{print $2}' | awk -F'"' '{print $2}')" && \
<<<<<<< HEAD
=======
      BUILD_LOCATION="$(cat vhdbuilder/packer/settings.json | grep "location" | awk -F':' '{print $2}' | awk -F'"' '{print $2}')" && \
      ARTIFACT_ID=$(date +%s) && \
      echo "##vso[task.setvariable variable=ARTIFACT_ID]${ARTIFACT_ID}" && \
      echo "##vso[task.setvariable variable=PACKER_BUILD_LOCATION]${BUILD_LOCATION}" && \
>>>>>>> c9bb56a3
      echo "##vso[task.setvariable variable=PACKER_VNET_RESOURCE_GROUP_NAME]${PACKER_VNET_RESOURCE_GROUP_NAME}" && \
      echo "##vso[task.setvariable variable=PACKER_VNET_NAME]${PACKER_VNET_NAME}" && \
      echo "##vso[task.setvariable variable=VHD_NAME]${CAPTURED_SIG_VERSION}.vhd" && \
      echo "##vso[task.setvariable variable=IMAGE_NAME]${SIG_IMAGE_NAME}-${CAPTURED_SIG_VERSION}" && \
      echo "##vso[task.setvariable variable=SIG_IMAGE_NAME]${SIG_IMAGE_NAME}" && \
      echo "##vso[task.setvariable variable=CAPTURED_SIG_VERSION]${CAPTURED_SIG_VERSION}" && \
      echo "##vso[task.setvariable variable=IMPORTED_IMAGE_NAME]$(cat vhdbuilder/packer/settings.json | grep "imported_image_name" | awk -F':' '{print $2}' | awk -F'"' '{print $2}')" && \
      echo "##vso[task.setvariable variable=OS_DISK_URI]$(cat packer-output | grep "OSDiskUri:" | cut -d " " -f 2)" && \
      echo "##vso[task.setvariable variable=MANAGED_SIG_ID]$(cat packer-output | grep "ManagedImageSharedImageGalleryId:" | cut -d " " -f 2)" && \
      echo "##vso[task.setvariable variable=SIG_GALLERY_NAME]$(cat vhdbuilder/packer/settings.json | grep "sig_gallery_name" | awk -F':' '{print $2}' | awk -F'"' '{print $2}')" && \
      echo "##vso[task.setvariable variable=PERFORMANCE_DATA_FILE]vhd-build-performance-data.json" && \
      echo "##vso[task.setvariable variable=PKR_RG_NAME]$(cat packer-output | grep "ResourceGroupName" | cut -d "'" -f 2 | head -1)" && \
      echo "##vso[task.setvariable variable=IS_NOT_1804]$( [[ "${OS_VERSION}" != "18.04" ]] && echo true || echo false )" && \
      echo "##vso[task.setvariable variable=OS_NAME]Linux" && \
      echo "##vso[task.setvariable variable=OS_TYPE]Linux" && \
      echo "##vso[task.setvariable variable=GIT_VERSION]$(Build.SourceVersion)" && \
      echo "##vso[task.setvariable variable=BUILD_DEFINITION_NAME]$(Build.DefinitionName)" && \
      echo "##vso[task.setvariable variable=BUILD_ID]$(Build.BuildId)" && \
      echo "##vso[task.setvariable variable=BUILD_NUMBER]$(Build.BuildNumber)" && \
      echo "##vso[task.setvariable variable=BRANCH]$(Build.SourceBranch)" && \
      echo "##vso[task.setvariable variable=GIT_BRANCH]$(Build.SourceBranch)" && \
      echo "##vso[task.setvariable variable=JOB_STATUS]$(Agent.JobStatus)" && \
      echo "##vso[task.setvariable variable=VHD_DEBUG]False"
    condition: always()
    displayName: Set Pipeline Variables

  - bash: make -f packer.mk test-scan-and-cleanup
    condition: always()
    displayName: Test, Scan, and Cleanup
    env:
      BUILD_REPOSITORY_NAME: $(Build.Repository.Name)
      BUILD_SOURCEVERSION: $(Build.SourceVersion)
      SYSTEM_COLLECTIONURI: $(System.CollectionUri)
      SYSTEM_TEAMPROJECT: $(System.TeamProject)
      BUILD_RUN_NUMBER: $(Build.BuildNumber)
      VHD_ARTIFACT_NAME: ${{ parameters.artifactName }}
      SUBSCRIPTION_ID: $(SUBSCRIPTION_ID)
      PACKER_VNET_RESOURCE_GROUP_NAME: $(PACKER_VNET_RESOURCE_GROUP_NAME)
      PACKER_VNET_NAME: $(PACKER_VNET_NAME)
<<<<<<< HEAD
=======
      SKIP_SCANNING: $(SKIP_SCANNING)
>>>>>>> c9bb56a3
      DRY_RUN: $(DRY_RUN)

  - task: PublishPipelineArtifact@0
    condition: always()
    displayName: Publish BCC Tools Installation Log
    inputs:
      artifactName: 'bcc-tools-installation-log-$(ARTIFACT_ID)-${{ parameters.artifactName }}'
      targetPath: 'bcc-tools-installation.log'

  - task: CopyFiles@2
    condition: always()
    displayName: Copy BCC Tools Installation Log
    inputs:
      Overwrite: true
      SourceFolder: '$(System.DefaultWorkingDirectory)'
      Contents: 'bcc-tools-installation.log'
      TargetFolder: '$(Build.ArtifactStagingDirectory)'

  - task: CopyFiles@2
    condition: eq(variables['IS_NOT_1804'], 'true')
    displayName: Copy Trivy Report
    inputs:
      SourceFolder: '$(System.DefaultWorkingDirectory)'
      Contents: 'trivy-report.json'
      TargetFolder: '$(Build.ArtifactStagingDirectory)'

  - task: CopyFiles@2
    condition: eq(variables['IS_NOT_1804'], 'true')
    displayName: Copy Trivy Table
    inputs:
      SourceFolder: '$(System.DefaultWorkingDirectory)'
      Contents: 'trivy-images-table.txt'
      TargetFolder: '$(Build.ArtifactStagingDirectory)'

  - task: PublishPipelineArtifact@0
    displayName: Publish Release Notes
    inputs:
      artifactName: 'vhd-release-notes-${{ parameters.artifactName }}'
      targetPath: 'release-notes.txt'

  - task: CopyFiles@2
    displayName: Copy Release Notes
    inputs:
      SourceFolder: '$(System.DefaultWorkingDirectory)'
      Contents: 'release-notes.txt'
      TargetFolder: '$(Build.ArtifactStagingDirectory)'

  - task: PublishPipelineArtifact@0
    displayName: Publish Container Image List
    inputs:
      artifactName: 'vhd-image-bom-${{ parameters.artifactName }}'
      targetPath: 'image-bom.json'

  - task: CopyFiles@2
    condition: succeeded()
    displayName: Copy Image Bom
    inputs:
      SourceFolder: '$(System.DefaultWorkingDirectory)'
      Contents: 'image-bom.json'
      TargetFolder: '$(Build.ArtifactStagingDirectory)'

  - bash: make -f packer.mk convert-sig-to-classic-storage-account-blob
    condition: and(succeeded(), eq(variables.GENERATE_PUBLISHING_INFO, 'True'))
    displayName: Convert Shared Image Gallery To VHD Blob In Classic Storage Account
    env:
      RESOURCE_GROUP_NAME: $(AZURE_RESOURCE_GROUP_NAME)
  
  - task: DownloadPipelineArtifact@2
    displayName: Download Build Performance Program
    condition: and(succeeded(), eq(variables.ENVIRONMENT, 'test'))
    inputs:
      source: "specific"
      downloadPath: "vhdbuilder/packer/buildperformance"
      runVersion: "latest"
      project: $(System.TeamProject)
      pipeline: $(SOURCE_PIPELINE) 
      artifactName: $(BUILD_PERFORMANCE_ARTIFACT_NAME)

  - bash: make -f packer.mk evaluate-build-performance
    condition: always()
    displayName: Check Build Performance

  - bash: make -f packer.mk generate-publishing-info
    displayName: Generate Publishing Info
    condition: and(succeeded(), eq(variables.GENERATE_PUBLISHING_INFO, 'True'))
    env:
      RESOURCE_GROUP_NAME: $(AZURE_RESOURCE_GROUP_NAME)
      STORAGE_ACCT_BLOB_URL: $(CLASSIC_BLOB)
      OFFER_NAME: $(OS_SKU)

  - task: PublishPipelineArtifact@1
    condition: and(succeeded(), eq(variables.GENERATE_PUBLISHING_INFO, 'True'))
    displayName: Publish Publishing Info
    inputs:
      artifactName: 'publishing-info-${{ parameters.artifactName }}'
      targetPath: 'vhd-publishing-info.json'

  - task: CopyFiles@2
    condition: and(succeeded(), eq(variables.GENERATE_PUBLISHING_INFO, 'True'))
    displayName: Copy Publishing Info
    inputs:
      SourceFolder: '$(System.DefaultWorkingDirectory)'
      Contents: 'vhd-publishing-info.json'
      TargetFolder: '$(Build.ArtifactStagingDirectory)'

  - task: PublishPipelineArtifact@0
    condition: succeeded()
    displayName: Publish Artifacts
    inputs:
      artifactName: '${{ parameters.artifactName }}'
      targetPath: '$(Build.ArtifactStagingDirectory)'<|MERGE_RESOLUTION|>--- conflicted
+++ resolved
@@ -98,13 +98,10 @@
       PACKER_VNET_NAME="$(cat vhdbuilder/packer/settings.json | grep "vnet_name" | awk -F':' '{print $2}' | awk -F'"' '{print $2}')" && \
       CAPTURED_SIG_VERSION="$(cat vhdbuilder/packer/settings.json | grep "captured_sig_version" | awk -F':' '{print $2}' | awk -F'"' '{print $2}')" && \
       SIG_IMAGE_NAME="$(cat vhdbuilder/packer/settings.json | grep "sig_image_name" | awk -F':' '{print $2}' | awk -F'"' '{print $2}')" && \
-<<<<<<< HEAD
-=======
       BUILD_LOCATION="$(cat vhdbuilder/packer/settings.json | grep "location" | awk -F':' '{print $2}' | awk -F'"' '{print $2}')" && \
       ARTIFACT_ID=$(date +%s) && \
       echo "##vso[task.setvariable variable=ARTIFACT_ID]${ARTIFACT_ID}" && \
       echo "##vso[task.setvariable variable=PACKER_BUILD_LOCATION]${BUILD_LOCATION}" && \
->>>>>>> c9bb56a3
       echo "##vso[task.setvariable variable=PACKER_VNET_RESOURCE_GROUP_NAME]${PACKER_VNET_RESOURCE_GROUP_NAME}" && \
       echo "##vso[task.setvariable variable=PACKER_VNET_NAME]${PACKER_VNET_NAME}" && \
       echo "##vso[task.setvariable variable=VHD_NAME]${CAPTURED_SIG_VERSION}.vhd" && \
@@ -144,10 +141,7 @@
       SUBSCRIPTION_ID: $(SUBSCRIPTION_ID)
       PACKER_VNET_RESOURCE_GROUP_NAME: $(PACKER_VNET_RESOURCE_GROUP_NAME)
       PACKER_VNET_NAME: $(PACKER_VNET_NAME)
-<<<<<<< HEAD
-=======
       SKIP_SCANNING: $(SKIP_SCANNING)
->>>>>>> c9bb56a3
       DRY_RUN: $(DRY_RUN)
 
   - task: PublishPipelineArtifact@0
