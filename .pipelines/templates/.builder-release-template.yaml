parameters:
    - name: artifactName
      type: string
      default: 1604

steps:
  - bash: |
        m="linuxVhdMode" && \
        echo "Set build mode to $m" && \
        echo "##vso[task.setvariable variable=MODE]$m"
    displayName: Get Build Mode
  - task: UniversalPackages@0
    displayName: Download Asc Baseline
    inputs:
      command: download
      vstsFeed: ASMPackages
      vstsFeedPackage: asc-baseline
      vstsPackageVersion: '1.1.0-268'
      downloadDirectory: vhdbuilder/packer
  - task: DownloadPipelineArtifact@2
    displayName: 'Download Kata CC UVM artifact'
    inputs:
      source: specific
      project: CloudNativeCompute
      pipeline: 318279
      specificBuildWithTriggering: true
      buildVersionToDownload: 'latest'
      downloadType: 'single'
      artifactName: 'drop_container_job_sign_uvm'
      itemPattern: |
        **/kata-containers-igvm-debug.img**
        **/igvm-measurement**
        **/kata-containers-igvm.img**
        **/kata-containers.img**
        **/kata-containers-initrd-base.img**
        **/reference-info-base64**
      downloadPath: $(Build.SourcesDirectory)
    condition: or(eq(variables.OS_SKU, 'CBLMariner'), eq(variables.OS_SKU, 'AzureLinux'))
  - bash: |
      pwd
      ls -R
    displayName: show Directory
  - bash: |
      set -x
      GOPATH="$(go env GOPATH)"
      echo "GOPATH is currently set to $GOPATH"
      export PATH="$PATH:$GOPATH/bin"
      pushd /tmp
      GO111MODULE=on go install cuelang.org/go/cmd/cue@latest
      popd
      cue export ./schemas/manifest.cue > ./parts/linux/cloud-init/artifacts/manifest.json
    displayName: setup cue
  - bash: |
      SKU_NAME=${OS_VERSION} && \
      if [[ "${HYPERV_GENERATION,,}" == "v2" ]]; then SKU_NAME="${SKU_NAME}gen2"; fi && \
      if [[ ${OS_VERSION} == "V2" && ${ARCHITECTURE,,} == "arm64" ]]; then SKU_NAME="${SKU_NAME}arm64"; fi && \
<<<<<<< HEAD
      if [[ (${OS_VERSION} == "18.04" || ${OS_VERSION} == "22.04" || ${OS_VERSION} == "24.04") && ${ARCHITECTURE,,} == "arm64" ]]; then SKU_NAME="${SKU_NAME}arm64"; fi && \
=======
      if [[ (${OS_VERSION} == "22.04" || ${OS_VERSION} == "24.04") && ${ARCHITECTURE,,} == "arm64" ]]; then SKU_NAME="${SKU_NAME}arm64"; fi && \
>>>>>>> 4f692c6b
      if [[ ${OS_VERSION} == "V3" && ${ARCHITECTURE,,} == "arm64" ]]; then SKU_NAME="${SKU_NAME}arm64"; fi && \
      if [[ (${OS_VERSION} == "18.04" || ${OS_VERSION} == "20.04" || ${OS_VERSION} == "22.04") && ${ENABLE_FIPS,,} == "true" ]]; then SKU_NAME="${SKU_NAME}fips"; fi && \
      if [[ ${OS_VERSION} == "V2" && ${ENABLE_FIPS,,} == "true" ]]; then SKU_NAME="${SKU_NAME}fips"; fi && \
      if [[ "$(FEATURE_FLAGS)" == *"fullgpu"* ]]; then SKU_NAME="${SKU_NAME}gpu"; fi && \
      if [[ "${IMG_SKU}" == "20_04-lts-cvm" ]]; then SKU_NAME="${SKU_NAME}CVM"; fi && \
      if [[ "${IMG_SKU}" == *"minimal"* ]]; then SKU_NAME="${SKU_NAME}minimal"; fi && \
      if [[ "${ENABLE_TRUSTED_LAUNCH}" == "True" ]]; then SKU_NAME="${SKU_NAME}TL"; fi && \
      if [[ ${OS_SKU} != "CBLMariner" && ${OS_SKU} != "AzureLinux" && "${CONTAINER_RUNTIME}" == "containerd" ]]; then SKU_NAME="${SKU_NAME}containerd"; fi && \
      SKU_NAME=$(echo ${SKU_NAME} | tr -d '.') && \
      echo "##vso[task.setvariable variable=SKU_NAME]$SKU_NAME"
      echo "Set SKU_NAME to $SKU_NAME"
    displayName: Set SKU Name
  - bash: |
        echo MODE=$(MODE) && \
        docker run --rm \
        -v ${PWD}:/go/src/github.com/Azure/AgentBaker \
        -w /go/src/github.com/Azure/AgentBaker \
        -e POOL_NAME=$(POOL_NAME) \
        -e SUBSCRIPTION_ID="${SUBSCRIPTION_ID}" \
        -e AZURE_VM_SIZE=$(AZURE_VM_SIZE) \
        -e AZURE_RESOURCE_GROUP_NAME=${AZURE_RESOURCE_GROUP_NAME} \
        -e AZURE_LOCATION=${AZURE_LOCATION} \
        -e FEATURE_FLAGS=$(FEATURE_FLAGS) \
        -e GIT_VERSION=$(Build.SourceVersion) \
        -e BUILD_DEFINITION_NAME="$(Build.DefinitionName)" \
        -e BUILD_ID=$(Build.BuildId) \
        -e BUILD_NUMBER=$(Build.BuildNumber) \
        -e OS_VERSION=$(OS_VERSION) \
        -e OS_SKU=${OS_SKU} \
        -e SKU_NAME=$(SKU_NAME) \
        -e HYPERV_GENERATION=${HYPERV_GENERATION} \
        -e OS_TYPE="Linux" \
        -e IMG_PUBLISHER=${IMG_PUBLISHER} \
        -e IMG_OFFER=${IMG_OFFER} \
        -e IMG_SKU=${IMG_SKU} \
        -e IMG_VERSION=${IMG_VERSION} \
        -e MODE=$(MODE) \
        -e SIG_GALLERY_NAME=${SIG_GALLERY_NAME} \
        -e SIG_IMAGE_NAME=${SIG_IMAGE_NAME} \
        -e SIG_IMAGE_VERSION=${SIG_IMAGE_VERSION} \
        -e CONTAINER_RUNTIME=${CONTAINER_RUNTIME} \
        -e TELEPORTD_PLUGIN_DOWNLOAD_URL=${TELEPORTD_PLUGIN_DOWNLOAD_URL} \
        -e ENABLE_FIPS=${ENABLE_FIPS} \
        -e ARCHITECTURE=${ARCHITECTURE} \
        -e ENABLE_TRUSTED_LAUNCH=${ENABLE_TRUSTED_LAUNCH} \
        -e SGX_INSTALL=${SGX_INSTALL} \
        -e ENABLE_CGROUPV2=${ENABLE_CGROUPV2} \
        -e IMAGE_VERSION=${IMAGE_VERSION} \
        -e PRIVATE_PACKAGES_URL="${PRIVATE_PACKAGES_URL}" \
        -e LINUX_MSI_RESOURCE_ID=${AZURE_MSI_RESOURCE_ID} \
        ${CONTAINER_IMAGE} make -f packer.mk run-packer
    retryCountOnTaskFailure: 3
    displayName: Building VHD
  # - bash: |
  #       OS_DISK_URI="$(cat packer-output | grep "OSDiskUri:" | cut -d " " -f 2)" && \
  #       MANAGED_SIG_ID="$(cat packer-output | grep "ManagedImageSharedImageGalleryId:" | cut -d " " -f 2)" && \
  #       docker run --rm \
  #       -v ${PWD}:/go/src/github.com/Azure/AgentBaker \
  #       -w /go/src/github.com/Azure/AgentBaker \
  #       -e SUBSCRIPTION_ID="${SUBSCRIPTION_ID}" \
  #       -e AZURE_RESOURCE_GROUP_NAME=${AZURE_RESOURCE_GROUP_NAME} \
  #       -e BLOB_STORAGE_NAME=${BLOB_STORAGE_NAME} \
  #       -e CLASSIC_BLOB=${CLASSIC_BLOB} \
  #       -e BUILD_ID=$(Build.BuildId) \
  #       -e MANAGED_SIG_ID=${MANAGED_SIG_ID} \
  #       -e AZURE_LOCATION=${AZURE_LOCATION} \
  #       -e OS_VERSION=${OS_VERSION} \
  #       -e OS_SKU=${OS_SKU} \
  #       -e OS_TYPE="Linux" \
  #       -e VHD_DEBUG=${VHD_DEBUG} \
  #       -e FEATURE_FLAGS=$(FEATURE_FLAGS) \
  #       -e ARCHITECTURE=${ARCHITECTURE} \
  #       -e ENABLE_TRUSTED_LAUNCH=${ENABLE_TRUSTED_LAUNCH} \
  #       ${CONTAINER_IMAGE} make -f packer.mk scanning-vhd
  #   retryCountOnTaskFailure: 2
  #   displayName: Scanning VHD
  - script: |
        OS_DISK_URI="$(cat packer-output | grep "OSDiskUri:" | cut -d " " -f 2)" && \
        MANAGED_SIG_ID="$(cat packer-output | grep "ManagedImageSharedImageGalleryId:" | cut -d " " -f 2)" && \
        docker run --rm \
        -v ${PWD}:/go/src/github.com/Azure/AgentBaker \
        -w /go/src/github.com/Azure/AgentBaker \
        -e SUBSCRIPTION_ID="${SUBSCRIPTION_ID}" \
        -e AZURE_RESOURCE_GROUP_NAME=${AZURE_RESOURCE_GROUP_NAME} \
        -e OS_DISK_URI=${OS_DISK_URI} \
        -e MANAGED_SIG_ID=${MANAGED_SIG_ID} \
        -e AZURE_LOCATION=${AZURE_LOCATION} \
        -e CONTAINER_RUNTIME=${CONTAINER_RUNTIME:-"docker"} \
        -e OS_VERSION=${OS_VERSION} \
        -e OS_SKU=${OS_SKU} \
        -e OS_TYPE="Linux" \
        -e IMG_SKU=${IMG_SKU} \
        -e MODE=$(MODE) \
        -e VHD_DEBUG=${VHD_DEBUG} \
        -e FEATURE_FLAGS=$(FEATURE_FLAGS) \
        -e SIG_GALLERY_NAME=${SIG_GALLERY_NAME} \
        -e SIG_IMAGE_NAME=${SIG_IMAGE_NAME} \
        -e SIG_IMAGE_VERSION=${SIG_IMAGE_VERSION} \
        -e ENABLE_FIPS=${ENABLE_FIPS} \
        -e ARCHITECTURE=${ARCHITECTURE} \
        -e ENABLE_TRUSTED_LAUNCH=${ENABLE_TRUSTED_LAUNCH} \
        -e SGX_INSTALL=${SGX_INSTALL} \
        -e ENABLE_CGROUPV2=${ENABLE_CGROUPV2} \
        -e GIT_BRANCH=$(Build.SourceBranch) \
        -e PRIVATE_PACKAGES_URL="${PRIVATE_PACKAGES_URL}" \
        -e LINUX_MSI_RESOURCE_ID=${AZURE_MSI_RESOURCE_ID} \
        ${CONTAINER_IMAGE} make -f packer.mk test-building-vhd
    displayName: Run VHD Tests
  - task: Bash@3
    inputs:
      targetType: 'inline'
      script: |
        IS_NOT_1804=$( [[ "${OS_VERSION}" != "18.04" ]] && echo true || echo false ) && \
        echo "##vso[task.setvariable variable=IS_NOT_1804]${IS_NOT_1804}"
    displayName: 'Check if OS version is not 18.04'
  - task: CopyFiles@2
    condition: eq(variables['IS_NOT_1804'], 'true')
    inputs:
      SourceFolder: '$(System.DefaultWorkingDirectory)'
      Contents: 'trivy-report.json'
      TargetFolder: '$(Build.ArtifactStagingDirectory)'
    displayName: Copy trivy report
  - task: CopyFiles@2
    condition: eq(variables['IS_NOT_1804'], 'true')
    inputs:
      SourceFolder: '$(System.DefaultWorkingDirectory)'
      Contents: 'trivy-images-table.txt'
      TargetFolder: '$(Build.ArtifactStagingDirectory)'
    displayName: Copy trivy table
  - task: CopyFiles@2
    inputs:
      SourceFolder: '$(System.DefaultWorkingDirectory)'
      Contents: 'release-notes.txt'
      TargetFolder: '$(Build.ArtifactStagingDirectory)'
    displayName: Copy release notes
  - task: CopyFiles@2
    condition: and(succeeded(), eq(variables.DRY_RUN, 'False'))
    inputs:
      SourceFolder: '$(System.DefaultWorkingDirectory)'
      Contents: 'image-bom.json'
      TargetFolder: '$(Build.ArtifactStagingDirectory)'
    displayName: Copy image bom
  - bash: |
      echo MODE=$(MODE) && \
      PKR_RG_NAME="$(cat packer-output | grep "ResourceGroupName" | cut -d "'" -f 2 | head -1)" && \
      captured_sig_version="$(cat vhdbuilder/packer/settings.json | grep "captured_sig_version" | awk -F':' '{print $2}' | awk -F'"' '{print $2}')" && \
      IMPORTED_IMAGE_NAME="$(cat vhdbuilder/packer/settings.json | grep "imported_image_name" | awk -F':' '{print $2}' | awk -F'"' '{print $2}')" && \
      ARM64_OS_DISK_SNAPSHOT_NAME="$(cat vhdbuilder/packer/settings.json | grep "arm64_os_disk_snapshot_name" | awk -F':' '{print $2}' | awk -F'"' '{print $2}')" && \
      SIG_IMAGE_NAME="$(cat vhdbuilder/packer/settings.json | grep "sig_image_name" | awk -F':' '{print $2}' | awk -F'"' '{print $2}')" && \
      IMAGE_NAME="${SIG_IMAGE_NAME}-${captured_sig_version}" && \
      PRIVATE_PACKAGES_URL="$(cat vhdbuilder/packer/settings.json | grep "private_packages_url" | awk -F':' '{print $2}' | awk -F'"' '{print $2}')" && \
      LINUX_MSI_RESOURCE_ID="$(cat vhdbuilder/packer/settings.json | grep "linux_msi_resource_ids" | awk -F':' '{print $2}' | awk -F'"' '{print $2}')" && \
      docker run --rm \
      -v ${PWD}:/go/src/github.com/Azure/AgentBaker \
      -w /go/src/github.com/Azure/AgentBaker \
      -e SUBSCRIPTION_ID="${SUBSCRIPTION_ID}" \
      -e PKR_RG_NAME=${PKR_RG_NAME} \
      -e MODE=${MODE} \
      -e DRY_RUN=${DRY_RUN} \
      -e OS_TYPE="Linux" \
      -e AZURE_RESOURCE_GROUP_NAME=${AZURE_RESOURCE_GROUP_NAME} \
      -e IMAGE_NAME=${IMAGE_NAME} \
      -e CAPTURED_SIG_VERSION=${captured_sig_version} \
      -e IMPORTED_IMAGE_NAME=${IMPORTED_IMAGE_NAME} \
      -e SIG_GALLERY_NAME=${SIG_GALLERY_NAME} \
      -e SIG_IMAGE_NAME=${SIG_IMAGE_NAME} \
      -e ARCHITECTURE=${ARCHITECTURE} \
      -e ARM64_OS_DISK_SNAPSHOT_NAME=${ARM64_OS_DISK_SNAPSHOT_NAME} \
      -e PRIVATE_PACKAGES_URL="${PRIVATE_PACKAGES_URL}" \
      -e LINUX_MSI_RESOURCE_ID=${AZURE_MSI_RESOURCE_ID} \
      ${CONTAINER_IMAGE} make -f packer.mk cleanup
    displayName: Clean Up Packer Generated Resources
    condition: always()
  - bash: |
        echo MODE=$(MODE) && \
        captured_sig_version="$(cat vhdbuilder/packer/settings.json | grep "captured_sig_version" | awk -F':' '{print $2}' | awk -F'"' '{print $2}')" && \
        SIG_GALLERY_NAME="$(cat vhdbuilder/packer/settings.json | grep "sig_gallery_name" | awk -F':' '{print $2}' | awk -F'"' '{print $2}')" && \
        SIG_IMAGE_NAME="$(cat vhdbuilder/packer/settings.json | grep "sig_image_name" | awk -F':' '{print $2}' | awk -F'"' '{print $2}')" && \
        PRIVATE_PACKAGES_URL="$(cat vhdbuilder/packer/settings.json | grep "private_packages_url" | awk -F\" '{print $4}')" && \
        LINUX_MSI_RESOURCE_ID="$(cat vhdbuilder/packer/settings.json | grep "linux_msi_resource_id" | awk -F\" '{print $4}')" && \
        docker run --rm \
        -v ${PWD}:/go/src/github.com/Azure/AgentBaker \
        -w /go/src/github.com/Azure/AgentBaker \
        -e SUBSCRIPTION_ID="${SUBSCRIPTION_ID}" \
        -e RESOURCE_GROUP_NAME="${AZURE_RESOURCE_GROUP_NAME}" \
        -e LOCATION="${AZURE_LOCATION}" \
        -e OS_TYPE="Linux" \
        -e CLASSIC_BLOB=${CLASSIC_BLOB} \
        -e POOL_IDENTITY_RESOURCE_ID=$(POOL_IDENTITY_RESOURCE_ID) \
        -e SIG_GALLERY_NAME=${SIG_GALLERY_NAME} \
        -e SIG_IMAGE_NAME=${SIG_IMAGE_NAME} \
        -e CAPTURED_SIG_VERSION=${captured_sig_version} \
        -e ENABLE_TRUSTED_LAUNCH=${ENABLE_TRUSTED_LAUNCH} \
        -e PRIVATE_PACKAGES_URL="${PRIVATE_PACKAGES_URL}" \
        -e LINUX_MSI_RESOURCE_ID=${AZURE_MSI_RESOURCE_ID} \
        ${CONTAINER_IMAGE} make -f packer.mk convert-sig-to-classic-storage-account-blob
    displayName: Convert Shared Image Gallery To VHD Blob In Classic Storage Account
    condition: eq(variables.DRY_RUN, 'False')
  - bash: |
        echo MODE=$(MODE) && \
        captured_sig_version="$(cat vhdbuilder/packer/settings.json | grep "captured_sig_version" | awk -F':' '{print $2}' | awk -F'"' '{print $2}')" && \
        SIG_IMAGE_NAME="$(cat vhdbuilder/packer/settings.json | grep "sig_image_name" | awk -F':' '{print $2}' | awk -F'"' '{print $2}')" && \
        VHD_NAME="${captured_sig_version}.vhd" && \
        docker run --rm \
        -v ${PWD}:/go/src/github.com/Azure/AgentBaker \
        -w /go/src/github.com/Azure/AgentBaker \
        -e SUBSCRIPTION_ID="${SUBSCRIPTION_ID}" \
        -e RESOURCE_GROUP_NAME="${AZURE_RESOURCE_GROUP_NAME}" \
        -e SIG_IMAGE_NAME=${SIG_IMAGE_NAME} \
        -e CAPTURED_SIG_VERSION=${captured_sig_version} \
        -e OUTPUT_STORAGE_ACCOUNT_NAME=${OUTPUT_STORAGE_ACCOUNT_NAME} \
        -e OUTPUT_STORAGE_CONTAINER_NAME=${OUTPUT_STORAGE_CONTAINER_NAME} \
        -e STORAGE_ACCT_BLOB_URL=${CLASSIC_BLOB} \
        -e VHD_NAME=${VHD_NAME} \
        -e OS_NAME="Linux" \
        -e OS_TYPE="Linux" \
        -e SKU_NAME=$(SKU_NAME) \
        -e OFFER_NAME=${OS_SKU} \
        -e HYPERV_GENERATION=${HYPERV_GENERATION} \
        -e ARCHITECTURE=${ARCHITECTURE} \
        -e IMAGE_VERSION=${IMAGE_VERSION} \
        ${CONTAINER_IMAGE} make -f packer.mk generate-sas
    displayName: Getting Shared Access Signature URI
    condition: and(succeeded(), eq(variables.DRY_RUN, 'False'))
  - task: CopyFiles@2
    condition: and(succeeded(), eq(variables.DRY_RUN, 'False'))
    inputs:
      SourceFolder: '$(System.DefaultWorkingDirectory)'
      Contents: 'vhd-publishing-info.json'
      TargetFolder: '$(Build.ArtifactStagingDirectory)'
    displayName: Copy vhd publishing info 
  - task: UniversalPackages@0
    displayName: Universal Publish
    condition: and(succeeded(), eq(variables.DRY_RUN, 'False'))
    inputs:
      command: publish
      publishDirectory: 'vhd-publishing-info.json'
      vstsFeedPublish: 'CloudNativeCompute/AKS-Linux-VHD-Artifacts'
      vstsFeedPackagePublish: 'publishing-info-${{ parameters.artifactName }}'
      packagePublishDescription: 'VHD publishing info ${{ parameters.artifactName }}'
      versionOption: minor
  - task: PublishPipelineArtifact@0
    inputs:
      artifactName: '${{ parameters.artifactName }}'
      targetPath: '$(Build.ArtifactStagingDirectory)'
    displayName: Publish artifacts
    condition: always()<|MERGE_RESOLUTION|>--- conflicted
+++ resolved
@@ -54,11 +54,7 @@
       SKU_NAME=${OS_VERSION} && \
       if [[ "${HYPERV_GENERATION,,}" == "v2" ]]; then SKU_NAME="${SKU_NAME}gen2"; fi && \
       if [[ ${OS_VERSION} == "V2" && ${ARCHITECTURE,,} == "arm64" ]]; then SKU_NAME="${SKU_NAME}arm64"; fi && \
-<<<<<<< HEAD
-      if [[ (${OS_VERSION} == "18.04" || ${OS_VERSION} == "22.04" || ${OS_VERSION} == "24.04") && ${ARCHITECTURE,,} == "arm64" ]]; then SKU_NAME="${SKU_NAME}arm64"; fi && \
-=======
       if [[ (${OS_VERSION} == "22.04" || ${OS_VERSION} == "24.04") && ${ARCHITECTURE,,} == "arm64" ]]; then SKU_NAME="${SKU_NAME}arm64"; fi && \
->>>>>>> 4f692c6b
       if [[ ${OS_VERSION} == "V3" && ${ARCHITECTURE,,} == "arm64" ]]; then SKU_NAME="${SKU_NAME}arm64"; fi && \
       if [[ (${OS_VERSION} == "18.04" || ${OS_VERSION} == "20.04" || ${OS_VERSION} == "22.04") && ${ENABLE_FIPS,,} == "true" ]]; then SKU_NAME="${SKU_NAME}fips"; fi && \
       if [[ ${OS_VERSION} == "V2" && ${ENABLE_FIPS,,} == "true" ]]; then SKU_NAME="${SKU_NAME}fips"; fi && \
