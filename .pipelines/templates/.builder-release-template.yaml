parameters:
  - name: artifactName
    type: string
    default: 1604
  - name: useOverrides
    type: boolean
    default: false
  - name: overrideBranch
    type: string
    default: master
steps:
  - checkout: self
    # s is the default path for repositories - if we don't set this when using multiple repsositories, then it is the repo name
    # "s/AgentBaker", but most of the pipeline variables still refer to "s" and many of the scripts below fail.
    path: s
    fetchTags: false
    fetchDepth: 1
  - checkout: git://CloudNativeCompute/aks-rp@${{ parameters.overrideBranch }}
    path: aks-rp
    fetchDepth: 1
    fetchTags: false
    lfs: false
    condition: eq('${{ parameters.useOverrides }}', true)
  - bash: |
      set -euo pipefail
      # Just copy components.json. If anything else is needed, then someone can modify the pipeline in an emergency.
      # we check for existence of both src and destination file because if neither of those exist then the override will fail.
      COMPONENT_JSON_SRC=$(Pipeline.Workspace)/aks-rp/agentbakersvc/overrides/components.json
      COMPONENT_JSON_DEST=./parts/linux/cloud-init/artifacts/components.json
      if [ ! -f "${COMPONENT_JSON_DEST}" ]; then
        echo "destination components.json file does not exist, not copying as it must have been moved in a refactor: ${COMPONENT_JSON_DEST}"
        exit 1
      fi
      echo "Found file to overwrite: ${COMPONENT_JSON_DEST}"

      if [ ! -f "${COMPONENT_JSON_SRC}" ]; then
        echo "src components.json file does not exist, not copying: ${COMPONENT_JSON_SRC}"
        exit 1
      fi
      echo "Found source components.json to use for overrides: ${COMPONENT_JSON_SRC}"
      
      echo "Overwriting component.json from ${COMPONENT_JSON_SRC} -> ${COMPONENT_JSON_DEST}"
      cp -af "${COMPONENT_JSON_SRC}" "${COMPONENT_JSON_DEST}"
    displayName: Apply Overrides
    condition: eq('${{ parameters.useOverrides }}', true)
  - bash: |
      m="linuxVhdMode" && \
      echo "Set build mode to $m" && \
      echo "##vso[task.setvariable variable=MODE]$m"
    displayName: Get Build Mode
  - task: UniversalPackages@0
    displayName: Download Asc Baseline
    inputs:
      command: download
      vstsFeed: ASMPackages
      vstsFeedPackage: asc-baseline
      vstsPackageVersion: '1.1.0-268'
      downloadDirectory: vhdbuilder/packer
  - task: DownloadPipelineArtifact@2
    displayName: 'Download Kata CC UVM artifact'
    inputs:
      source: specific
      project: CloudNativeCompute
      pipeline: 318279
      specificBuildWithTriggering: true
      allowPartiallySucceededBuilds: true
      buildVersionToDownload: 'latest'
      downloadType: 'single'
      artifactName: 'drop_container_job_sign_uvm'
      itemPattern: |
        **/kata-containers-igvm-debug.img**
        **/igvm-measurement**
        **/kata-containers-igvm.img**
        **/kata-containers.img**
        **/kata-containers-initrd-base.img**
        **/reference-info-base64**
      downloadPath: $(Build.SourcesDirectory)
    condition: or(eq(variables.OS_SKU, 'CBLMariner'), eq(variables.OS_SKU, 'AzureLinux'))
  - bash: |
      pwd
      ls -R
    displayName: show Directory
  - bash: |
      set -x
      GOPATH="$(go env GOPATH)"
      echo "GOPATH is currently set to $GOPATH"
      export PATH="$PATH:$GOPATH/bin"
      pushd /tmp
      GO111MODULE=on go install cuelang.org/go/cmd/cue@latest
      popd
      cue export ./schemas/manifest.cue > ./parts/linux/cloud-init/artifacts/manifest.json
    displayName: setup cue
  - bash: |
      SKU_NAME=${OS_VERSION} && \
      if [[ "${HYPERV_GENERATION,,}" == "v2" ]]; then SKU_NAME="${SKU_NAME}gen2"; fi && \
      if [[ ${OS_VERSION} == "V2" && ${ARCHITECTURE,,} == "arm64" ]]; then SKU_NAME="${SKU_NAME}arm64"; fi && \
      if [[ (${OS_VERSION} == "22.04" || ${OS_VERSION} == "24.04") && ${ARCHITECTURE,,} == "arm64" ]]; then SKU_NAME="${SKU_NAME}arm64"; fi && \
      if [[ (${OS_VERSION} == "18.04" || ${OS_VERSION} == "20.04" || ${OS_VERSION} == "22.04") && ${ENABLE_FIPS,,} == "true" ]]; then SKU_NAME="${SKU_NAME}fips"; fi && \
      if [[ ${OS_VERSION} == "V2" && ${ENABLE_FIPS,,} == "true" ]]; then SKU_NAME="${SKU_NAME}fips"; fi && \
      if [[ "$(FEATURE_FLAGS)" == *"fullgpu"* ]]; then SKU_NAME="${SKU_NAME}gpu"; fi && \
      if [[ "${IMG_SKU}" == "20_04-lts-cvm" ]]; then SKU_NAME="${SKU_NAME}CVM"; fi && \
      if [[ "${IMG_SKU}" == *"minimal"* ]]; then SKU_NAME="${SKU_NAME}minimal"; fi && \
      if [[ "${ENABLE_TRUSTED_LAUNCH}" == "True" ]]; then SKU_NAME="${SKU_NAME}TL"; fi && \
      if [[ ${OS_SKU} != "CBLMariner" && ${OS_SKU} != "AzureLinux" && "${CONTAINER_RUNTIME}" == "containerd" ]]; then SKU_NAME="${SKU_NAME}containerd"; fi && \
      SKU_NAME=$(echo ${SKU_NAME} | tr -d '.') && \
      echo "##vso[task.setvariable variable=SKU_NAME]$SKU_NAME"
      echo "Set SKU_NAME to $SKU_NAME"
    displayName: Set SKU Name
  - bash: |
      echo MODE=$(MODE) && \
      docker run --rm \
      -v ${PWD}:/go/src/github.com/Azure/AgentBaker \
      -w /go/src/github.com/Azure/AgentBaker \
      -e POOL_NAME=$(POOL_NAME) \
      -e SUBSCRIPTION_ID="${SUBSCRIPTION_ID}" \
      -e AZURE_VM_SIZE=$(AZURE_VM_SIZE) \
      -e AZURE_RESOURCE_GROUP_NAME=${AZURE_RESOURCE_GROUP_NAME} \
      -e ENVIRONMENT=${ENVIRONMENT} \
      -e PACKER_BUILD_LOCATION=${PACKER_BUILD_LOCATION} \
      -e FEATURE_FLAGS=$(FEATURE_FLAGS) \
      -e GIT_VERSION=$(Build.SourceVersion) \
      -e BUILD_DEFINITION_NAME="$(Build.DefinitionName)" \
      -e BUILD_ID=$(Build.BuildId) \
      -e BUILD_NUMBER=$(Build.BuildNumber) \
      -e OS_VERSION=$(OS_VERSION) \
      -e OS_SKU=${OS_SKU} \
      -e SKU_NAME=$(SKU_NAME) \
      -e HYPERV_GENERATION=${HYPERV_GENERATION} \
      -e OS_TYPE="Linux" \
      -e IMG_PUBLISHER=${IMG_PUBLISHER} \
      -e IMG_OFFER=${IMG_OFFER} \
      -e IMG_SKU=${IMG_SKU} \
      -e IMG_VERSION=${IMG_VERSION} \
      -e MODE=$(MODE) \
      -e SIG_GALLERY_NAME=${SIG_GALLERY_NAME} \
      -e SIG_IMAGE_NAME=${SIG_IMAGE_NAME} \
      -e BRANCH=$(Build.SourceBranch) \
      -e SIG_IMAGE_VERSION=${SIG_IMAGE_VERSION} \
      -e CONTAINER_RUNTIME=${CONTAINER_RUNTIME} \
      -e TELEPORTD_PLUGIN_DOWNLOAD_URL=${TELEPORTD_PLUGIN_DOWNLOAD_URL} \
      -e ENABLE_FIPS=${ENABLE_FIPS} \
      -e ARCHITECTURE=${ARCHITECTURE} \
      -e ENABLE_TRUSTED_LAUNCH=${ENABLE_TRUSTED_LAUNCH} \
      -e SGX_INSTALL=${SGX_INSTALL} \
      -e ENABLE_CGROUPV2=${ENABLE_CGROUPV2} \
      -e IMAGE_VERSION=${IMAGE_VERSION} \
      -e PRIVATE_PACKAGES_URL="${PRIVATE_PACKAGES_URL}" \
      -e AZURE_MSI_RESOURCE_STRING=${AZURE_MSI_RESOURCE_STRING} \
      ${CONTAINER_IMAGE} make -f packer.mk run-packer
    retryCountOnTaskFailure: 3
    displayName: Building VHD
  - bash: |
      OS_DISK_URI="$(cat packer-output | grep "OSDiskUri:" | cut -d " " -f 2)" && \
      MANAGED_SIG_ID="$(cat packer-output | grep "ManagedImageSharedImageGalleryId:" | cut -d " " -f 2)" && \
      PKR_RG_NAME="$(cat packer-output | grep "ResourceGroupName" | cut -d "'" -f 2 | head -1)" && \
      CAPTURED_SIG_VERSION="$(cat vhdbuilder/packer/settings.json | grep "captured_sig_version" | awk -F':' '{print $2}' | awk -F'"' '{print $2}')" && \
      IMPORTED_IMAGE_NAME="$(cat vhdbuilder/packer/settings.json | grep "imported_image_name" | awk -F':' '{print $2}' | awk -F'"' '{print $2}')" && \
      SIG_IMAGE_NAME="$(cat vhdbuilder/packer/settings.json | grep "sig_image_name" | awk -F':' '{print $2}' | awk -F'"' '{print $2}')" && \
      IMAGE_NAME="${SIG_IMAGE_NAME}-${CAPTURED_SIG_VERSION}" && \
      docker run --rm \
      -v ${PWD}:/go/src/github.com/Azure/AgentBaker \
      -w /go/src/github.com/Azure/AgentBaker \
      -e SUBSCRIPTION_ID="${SUBSCRIPTION_ID}" \
<<<<<<< HEAD
      -e AZURE_RESOURCE_GROUP_NAME=${AZURE_RESOURCE_GROUP_NAME} \
      -e BLOB_STORAGE_NAME=${BLOB_STORAGE_NAME} \
      -e CLASSIC_BLOB=${CLASSIC_BLOB} \
      -e BUILD_ID=$(Build.BuildId) \
      -e MANAGED_SIG_ID=${MANAGED_SIG_ID} \
      -e PACKER_BUILD_LOCATION=${PACKER_BUILD_LOCATION} \
      -e OS_VERSION=${OS_VERSION} \
      -e OS_SKU=${OS_SKU} \
=======
      -e PKR_RG_NAME=${PKR_RG_NAME} \
      -e MODE=$(MODE) \
      -e DRY_RUN=${DRY_RUN} \
>>>>>>> d7aa991e
      -e OS_TYPE="Linux" \
      -e AZURE_RESOURCE_GROUP_NAME=${AZURE_RESOURCE_GROUP_NAME} \
      -e IMAGE_NAME=${IMAGE_NAME} \
      -e CAPTURED_SIG_VERSION=${CAPTURED_SIG_VERSION} \
      -e IMPORTED_IMAGE_NAME=${IMPORTED_IMAGE_NAME} \
      -e SIG_GALLERY_NAME=${SIG_GALLERY_NAME} \
      -e SIG_IMAGE_NAME=${SIG_IMAGE_NAME} \
      -e ARCHITECTURE=${ARCHITECTURE} \
      -e OS_DISK_URI=${OS_DISK_URI} \
      -e MANAGED_SIG_ID=${MANAGED_SIG_ID} \
      -e PACKER_BUILD_LOCATION=${PACKER_BUILD_LOCATION} \
      -e CONTAINER_RUNTIME=${CONTAINER_RUNTIME:-"docker"} \
      -e OS_VERSION=${OS_VERSION} \
      -e OS_SKU=${OS_SKU} \
      -e IMG_SKU=${IMG_SKU} \
      -e VHD_DEBUG=${VHD_DEBUG} \
      -e FEATURE_FLAGS=$(FEATURE_FLAGS) \
      -e SIG_IMAGE_VERSION=${SIG_IMAGE_VERSION} \
      -e ENABLE_FIPS=${ENABLE_FIPS} \
      -e ENABLE_TRUSTED_LAUNCH=${ENABLE_TRUSTED_LAUNCH} \
      -e SGX_INSTALL=${SGX_INSTALL} \
      -e ENABLE_CGROUPV2=${ENABLE_CGROUPV2} \
      -e GIT_BRANCH=$(Build.SourceBranch) \
      -e BLOB_STORAGE_NAME=${BLOB_STORAGE_NAME} \
      -e CLASSIC_BLOB=${CLASSIC_BLOB} \
      -e BUILD_ID=$(Build.BuildId) \
      -e SCANNING_MSI_RESOURCE_ID=${SCANNING_MSI_RESOURCE_ID} \
      ${CONTAINER_IMAGE} make -f packer.mk test-scan-and-cleanup
    condition: always()
    displayName: Test, Scan, and Cleanup
  - task: Bash@3
    inputs:
      targetType: 'inline'
      script: |
        IS_NOT_1804=$( [[ "${OS_VERSION}" != "18.04" ]] && echo true || echo false ) && \
        echo "##vso[task.setvariable variable=IS_NOT_1804]${IS_NOT_1804}"
    displayName: 'Check if OS version is not 18.04'
  - task: CopyFiles@2
    condition: eq(variables['IS_NOT_1804'], 'true')
    inputs:
      SourceFolder: '$(System.DefaultWorkingDirectory)'
      Contents: 'trivy-report.json'
      TargetFolder: '$(Build.ArtifactStagingDirectory)'
    displayName: Copy trivy report
  - task: CopyFiles@2
    condition: eq(variables['IS_NOT_1804'], 'true')
    inputs:
      SourceFolder: '$(System.DefaultWorkingDirectory)'
      Contents: 'trivy-images-table.txt'
      TargetFolder: '$(Build.ArtifactStagingDirectory)'
    displayName: Copy trivy table
  - task: PublishPipelineArtifact@0
    inputs:
      artifactName: 'vhd-release-notes-${{ parameters.artifactName }}'
      targetPath: 'release-notes.txt'
    displayName: publish release notes
  - task: CopyFiles@2
    inputs:
      SourceFolder: '$(System.DefaultWorkingDirectory)'
      Contents: 'release-notes.txt'
      TargetFolder: '$(Build.ArtifactStagingDirectory)'
    displayName: Copy release notes
  - task: PublishPipelineArtifact@0
    inputs:
      artifactName: 'vhd-image-bom-${{ parameters.artifactName }}'
      targetPath: 'image-bom.json'
    displayName: publish container image list
  - task: PublishPipelineArtifact@1
    inputs:
      artifactName: 'build-performance-data-${{ parameters.artifactName }}'
      targetPath: 'vhd-build-performance-data.json'
    displayName: Publish Build Performance Data
    condition: succeeded()
  - task: CopyFiles@2
    condition: and(succeeded(), eq(variables.DRY_RUN, 'False'))
    inputs:
      SourceFolder: '$(System.DefaultWorkingDirectory)'
      Contents: 'image-bom.json'
      TargetFolder: '$(Build.ArtifactStagingDirectory)'
    displayName: Copy image bom
  - bash: |
      echo MODE=$(MODE) && \
      captured_sig_version="$(cat vhdbuilder/packer/settings.json | grep "captured_sig_version" | awk -F':' '{print $2}' | awk -F'"' '{print $2}')" && \
      SIG_GALLERY_NAME="$(cat vhdbuilder/packer/settings.json | grep "sig_gallery_name" | awk -F':' '{print $2}' | awk -F'"' '{print $2}')" && \
      SIG_IMAGE_NAME="$(cat vhdbuilder/packer/settings.json | grep "sig_image_name" | awk -F':' '{print $2}' | awk -F'"' '{print $2}')" && \
      docker run --rm \
      -v ${PWD}:/go/src/github.com/Azure/AgentBaker \
      -w /go/src/github.com/Azure/AgentBaker \
      -e SUBSCRIPTION_ID="${SUBSCRIPTION_ID}" \
      -e RESOURCE_GROUP_NAME="${AZURE_RESOURCE_GROUP_NAME}" \
      -e PACKER_BUILD_LOCATION="${PACKER_BUILD_LOCATION}" \
      -e OS_TYPE="Linux" \
      -e CLASSIC_BLOB=${CLASSIC_BLOB} \
      -e SIG_GALLERY_NAME=${SIG_GALLERY_NAME} \
      -e SIG_IMAGE_NAME=${SIG_IMAGE_NAME} \
      -e CAPTURED_SIG_VERSION=${captured_sig_version} \
      -e ENABLE_TRUSTED_LAUNCH=${ENABLE_TRUSTED_LAUNCH} \
      -e AZURE_MSI_RESOURCE_STRING=$(AZURE_MSI_RESOURCE_STRING) \
      ${CONTAINER_IMAGE} make -f packer.mk convert-sig-to-classic-storage-account-blob
    displayName: Convert Shared Image Gallery To VHD Blob In Classic Storage Account
    condition: and(succeeded(), eq(variables.DRY_RUN, 'False'))
  - bash: |
      echo MODE=$(MODE) && \
      captured_sig_version="$(cat vhdbuilder/packer/settings.json | grep "captured_sig_version" | awk -F':' '{print $2}' | awk -F'"' '{print $2}')" && \
      SIG_IMAGE_NAME="$(cat vhdbuilder/packer/settings.json | grep "sig_image_name" | awk -F':' '{print $2}' | awk -F'"' '{print $2}')" && \
      VHD_NAME="${captured_sig_version}.vhd" && \
      docker run --rm \
      -v ${PWD}:/go/src/github.com/Azure/AgentBaker \
      -w /go/src/github.com/Azure/AgentBaker \
      -e SUBSCRIPTION_ID="${SUBSCRIPTION_ID}" \
      -e RESOURCE_GROUP_NAME="${AZURE_RESOURCE_GROUP_NAME}" \
      -e SIG_IMAGE_NAME=${SIG_IMAGE_NAME} \
      -e CAPTURED_SIG_VERSION=${captured_sig_version} \
      -e OUTPUT_STORAGE_ACCOUNT_NAME=${OUTPUT_STORAGE_ACCOUNT_NAME} \
      -e OUTPUT_STORAGE_CONTAINER_NAME=${OUTPUT_STORAGE_CONTAINER_NAME} \
      -e STORAGE_ACCT_BLOB_URL=${CLASSIC_BLOB} \
      -e VHD_NAME=${VHD_NAME} \
      -e OS_NAME="Linux" \
      -e OS_TYPE="Linux" \
      -e SKU_NAME=$(SKU_NAME) \
      -e OFFER_NAME=${OS_SKU} \
      -e IMG_PUBLISHER=${IMG_PUBLISHER} \
      -e IMG_OFFER=${IMG_OFFER} \
      -e IMG_SKU=${IMG_SKU} \
      -e IMG_VERSION=${IMG_VERSION} \
      -e HYPERV_GENERATION=${HYPERV_GENERATION} \
      -e ARCHITECTURE=${ARCHITECTURE} \
      -e IMAGE_VERSION=${IMAGE_VERSION} \
      ${CONTAINER_IMAGE} make -f packer.mk generate-sas
    displayName: Getting Shared Access Signature URI
    condition: and(succeeded(), eq(variables.DRY_RUN, 'False'))
  - task: PublishPipelineArtifact@1
    displayName: Publish publishing-info
    inputs:
      artifactName: 'publishing-info-${{ parameters.artifactName }}'
      targetPath: 'vhd-publishing-info.json'
    condition: and(succeeded(), eq(variables.DRY_RUN, 'False'))
  - task: CopyFiles@2
    condition: and(succeeded(), eq(variables.DRY_RUN, 'False'))
    inputs:
      SourceFolder: '$(System.DefaultWorkingDirectory)'
      Contents: 'vhd-publishing-info.json'
      TargetFolder: '$(Build.ArtifactStagingDirectory)'
    displayName: Copy vhd publishing info
  - task: UniversalPackages@0
    displayName: Universal Publish
    condition: and(succeeded(), eq(variables.DRY_RUN, 'False'))
    inputs:
      command: publish
      publishDirectory: 'vhd-publishing-info.json'
      vstsFeedPublish: 'CloudNativeCompute/AKS-Linux-VHD-Artifacts'
      vstsFeedPackagePublish: 'publishing-info-${{ parameters.artifactName }}'
      packagePublishDescription: 'VHD publishing info ${{ parameters.artifactName }}'
      versionOption: minor
  - task: PublishPipelineArtifact@0
    inputs:
      artifactName: '${{ parameters.artifactName }}'
      targetPath: '$(Build.ArtifactStagingDirectory)'
    displayName: Publish bulk artifacts # these "bulk" artifacts are the folders, per SKU, that contain all other artifacts (publishing-info, image-bom, trivy reports, etc.)
    condition: and(succeeded(), eq(variables.DRY_RUN, 'False'))<|MERGE_RESOLUTION|>--- conflicted
+++ resolved
@@ -161,7 +161,6 @@
       -v ${PWD}:/go/src/github.com/Azure/AgentBaker \
       -w /go/src/github.com/Azure/AgentBaker \
       -e SUBSCRIPTION_ID="${SUBSCRIPTION_ID}" \
-<<<<<<< HEAD
       -e AZURE_RESOURCE_GROUP_NAME=${AZURE_RESOURCE_GROUP_NAME} \
       -e BLOB_STORAGE_NAME=${BLOB_STORAGE_NAME} \
       -e CLASSIC_BLOB=${CLASSIC_BLOB} \
@@ -170,11 +169,9 @@
       -e PACKER_BUILD_LOCATION=${PACKER_BUILD_LOCATION} \
       -e OS_VERSION=${OS_VERSION} \
       -e OS_SKU=${OS_SKU} \
-=======
       -e PKR_RG_NAME=${PKR_RG_NAME} \
       -e MODE=$(MODE) \
       -e DRY_RUN=${DRY_RUN} \
->>>>>>> d7aa991e
       -e OS_TYPE="Linux" \
       -e AZURE_RESOURCE_GROUP_NAME=${AZURE_RESOURCE_GROUP_NAME} \
       -e IMAGE_NAME=${IMAGE_NAME} \
