--- conflicted
+++ resolved
@@ -167,10 +167,7 @@
       SUBSCRIPTION_ID: $(SUBSCRIPTION_ID)
       PACKER_VNET_RESOURCE_GROUP_NAME: $(PACKER_VNET_RESOURCE_GROUP_NAME)
       PACKER_VNET_NAME: $(PACKER_VNET_NAME)
-<<<<<<< HEAD
-=======
       SKIP_SCANNING: $(SKIP_SCANNING)
->>>>>>> 7aef98e7
       DRY_RUN: $(DRY_RUN)
 
   - task: PublishPipelineArtifact@0
