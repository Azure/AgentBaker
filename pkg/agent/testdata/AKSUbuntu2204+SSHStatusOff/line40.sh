#!/bin/bash

CC_SERVICE_IN_TMP=/opt/azure/containers/cc-proxy.service.in
CC_SOCKET_IN_TMP=/opt/azure/containers/cc-proxy.socket.in
CNI_CONFIG_DIR="/etc/cni/net.d"
CNI_BIN_DIR="/opt/cni/bin"
#TODO pull this out of componetns.json too?
CNI_DOWNLOADS_DIR="/opt/cni/downloads"
CRICTL_DOWNLOAD_DIR="/opt/crictl/downloads"
CRICTL_BIN_DIR="/usr/local/bin"
CONTAINERD_DOWNLOADS_DIR="/opt/containerd/downloads"
RUNC_DOWNLOADS_DIR="/opt/runc/downloads"
K8S_DOWNLOADS_DIR="/opt/kubernetes/downloads"
K8S_PRIVATE_PACKAGES_CACHE_DIR="/opt/kubernetes/downloads/private-packages"
K8S_REGISTRY_REPO="oss/binaries/kubernetes"
UBUNTU_RELEASE=$(lsb_release -r -s 2>/dev/null || echo "")
OS=$(if ls /etc/*-release 1> /dev/null 2>&1; then sort -r /etc/*-release | gawk 'match($0, /^(ID_LIKE=(coreos)|ID=(.*))$/, a) { print toupper(a[2] a[3]); exit }'; fi)
SECURE_TLS_BOOTSTRAP_KUBELET_EXEC_PLUGIN_DOWNLOAD_DIR="/opt/azure/tlsbootstrap"
SECURE_TLS_BOOTSTRAP_KUBELET_EXEC_PLUGIN_VERSION="v0.1.0-alpha.2"
TELEPORTD_PLUGIN_DOWNLOAD_DIR="/opt/teleportd/downloads"
CREDENTIAL_PROVIDER_DOWNLOAD_DIR="/opt/credentialprovider/downloads"
CREDENTIAL_PROVIDER_BIN_DIR="/var/lib/kubelet/credential-provider"
TELEPORTD_PLUGIN_BIN_DIR="/usr/local/bin"
MANIFEST_FILEPATH="/opt/azure/manifest.json"
COMPONENTS_FILEPATH="/opt/azure/components.json"
VHD_LOGS_FILEPATH="/opt/azure/vhd-install.complete"
MAN_DB_AUTO_UPDATE_FLAG_FILEPATH="/var/lib/man-db/auto-update"
CURL_OUTPUT=/tmp/curl_verbose.out
UBUNTU_OS_NAME="UBUNTU"
MARINER_OS_NAME="MARINER"
CPU_ARCH=""
declare -a WASMSHIMPIDS=()
declare -a SPINKUBEPIDS=()

setCPUArch() {
    CPU_ARCH=$(getCPUArch)
}

removeManDbAutoUpdateFlagFile() {
    rm -f $MAN_DB_AUTO_UPDATE_FLAG_FILEPATH
}

createManDbAutoUpdateFlagFile() {
    touch $MAN_DB_AUTO_UPDATE_FLAG_FILEPATH
}

cleanupContainerdDlFiles() {
    rm -rf $CONTAINERD_DOWNLOADS_DIR
}

installContainerdWithComponentsJson() {
    os=${UBUNTU_OS_NAME}
    if [ -z "$UBUNTU_RELEASE" ]; then
        os=${OS}
        os_version="current"
    else
        os_version="${UBUNTU_RELEASE}"
    fi
    
    containerdPackage=$(jq ".Packages" "$COMPONENTS_FILEPATH" | jq ".[] | select(.name == \"containerd\")") || exit $ERR_CONTAINERD_VERSION_INVALID
    PACKAGE_VERSIONS=()
    if isMarinerOrAzureLinux "${OS}" && [ "${IS_KATA}" = "true" ]; then
        os=${MARINER_KATA_OS_NAME}
    fi
    updatePackageVersions "${containerdPackage}" "${os}" "${os_version}"
    
    #Containerd's versions array is expected to have only one element.
    #If it has more than one element, we will install the last element in the array.
    if [[ ${#PACKAGE_VERSIONS[@]} -gt 1 ]]; then
        echo "WARNING: containerd package versions array has more than one element. Installing the last element in the array."
    fi
    if [[ ${#PACKAGE_VERSIONS[@]} -eq 0 || ${PACKAGE_VERSIONS[0]} == "<SKIP>" ]]; then
        echo "INFO: containerd package versions array is either empty or the first element is <SKIP>. Skipping containerd installation."
        return 0
    fi
    IFS=$'\n' sortedPackageVersions=($(sort -V <<<"${PACKAGE_VERSIONS[*]}"))
    unset IFS
    array_size=${#sortedPackageVersions[@]}
    if [ "$((array_size - 1))" -lt 0 ]; then
        last_index=0
    else
        last_index=$((array_size - 1))
    fi
    packageVersion=${sortedPackageVersions[${last_index}]}
    containerdMajorMinorPatchVersion="$(echo "$packageVersion" | cut -d- -f1)"
    containerdHotFixVersion="$(echo "$packageVersion" | cut -d- -s -f2)"
    if [ -z "$containerdMajorMinorPatchVersion" ] || [ "$containerdMajorMinorPatchVersion" = "null" ] || [ "$containerdHotFixVersion" = "null" ]; then
        echo "invalid containerd version: $packageVersion"
        exit $ERR_CONTAINERD_VERSION_INVALID
    fi
    logs_to_events "AKS.CSE.installContainerRuntime.installStandaloneContainerd" "installStandaloneContainerd ${containerdMajorMinorPatchVersion} ${containerdHotFixVersion}"
    echo "in installContainerRuntime - CONTAINERD_VERSION = ${packageVersion}"

}

installContainerdWithManifestJson() {
    local containerd_version
    if [ -f "$MANIFEST_FILEPATH" ]; then
        local containerd_version
        containerd_version="$(jq -r .containerd.edge "$MANIFEST_FILEPATH")"
        if [ "${UBUNTU_RELEASE}" = "18.04" ]; then
            containerd_version="$(jq -r '.containerd.pinned."1804"' "$MANIFEST_FILEPATH")"
        fi
    else
        echo "WARNING: containerd version not found in manifest, defaulting to hardcoded."
    fi
    containerd_patch_version="$(echo "$containerd_version" | cut -d- -f1)"
    containerd_revision="$(echo "$containerd_version" | cut -d- -f2)"
    if [ -z "$containerd_patch_version" ] || [ "$containerd_patch_version" = "null" ] || [ "$containerd_revision" = "null" ]; then
        echo "invalid container version: $containerd_version"
        exit $ERR_CONTAINERD_INSTALL_TIMEOUT
    fi
    logs_to_events "AKS.CSE.installContainerRuntime.installStandaloneContainerd" "installStandaloneContainerd ${containerd_patch_version} ${containerd_revision}"
    echo "in installContainerRuntime - CONTAINERD_VERSION = ${containerd_patch_version}"
}

installContainerRuntime() {
    echo "in installContainerRuntime - KUBERNETES_VERSION = ${KUBERNETES_VERSION}"
    if [ "${NEEDS_CONTAINERD}" != "true" ]; then
        installMoby 
    fi
    if [ -f "$COMPONENTS_FILEPATH" ] && jq '.Packages[] | select(.name == "containerd")' < $COMPONENTS_FILEPATH > /dev/null; then
        echo "Package \"containerd\" exists in $COMPONENTS_FILEPATH."
        installContainerdWithComponentsJson
		return
    fi
    echo "Package \"containerd\" does not exist in $COMPONENTS_FILEPATH."
    installContainerdWithManifestJson
}

installNetworkPlugin() {
    if [ "${NETWORK_PLUGIN}" = "azure" ]; then
        installAzureCNI
    fi
    installCNI #reference plugins. Mostly for kubenet but loopback plugin is used by containerd until containerd 2
    rm -rf $CNI_DOWNLOADS_DIR & 
}

downloadCredentialProvider() {
    CREDENTIAL_PROVIDER_DOWNLOAD_URL="${CREDENTIAL_PROVIDER_DOWNLOAD_URL:=}"
    if [ -n "${CREDENTIAL_PROVIDER_DOWNLOAD_URL}" ]; then
        cred_version_for_oras=$(echo "$CREDENTIAL_PROVIDER_DOWNLOAD_URL" | grep -oP 'v\d+(\.\d+)*' | sed 's/^v//' | head -n 1)
    fi

    local cred_provider_url=$2
    if [ -n "$cred_provider_url" ]; then
        CREDENTIAL_PROVIDER_DOWNLOAD_URL=$cred_provider_url
    fi

    logs_to_events "AKS.CSE.logDownloadURL" "echo $CREDENTIAL_PROVIDER_DOWNLOAD_URL"
    CREDENTIAL_PROVIDER_DOWNLOAD_URL=$(update_base_url $CREDENTIAL_PROVIDER_DOWNLOAD_URL)

    mkdir -p $CREDENTIAL_PROVIDER_DOWNLOAD_DIR

    BOOTSTRAP_PROFILE_CONTAINER_REGISTRY_SERVER="${BOOTSTRAP_PROFILE_CONTAINER_REGISTRY_SERVER:=}"
    if [ -n "${BOOTSTRAP_PROFILE_CONTAINER_REGISTRY_SERVER}" ]; then
        local credential_provider_download_url_for_oras="${BOOTSTRAP_PROFILE_CONTAINER_REGISTRY_SERVER}/${K8S_REGISTRY_REPO}/azure-acr-credential-provider:v${cred_version_for_oras}-linux-${CPU_ARCH}"
        CREDENTIAL_PROVIDER_TGZ_TMP="${CREDENTIAL_PROVIDER_DOWNLOAD_URL##*/}" # Use bash builtin #
        retrycmd_get_tarball_from_registry_with_oras 120 5 "$CREDENTIAL_PROVIDER_DOWNLOAD_DIR/$CREDENTIAL_PROVIDER_TGZ_TMP" "${credential_provider_download_url_for_oras}" || exit $ERR_ORAS_PULL_CREDENTIAL_PROVIDER
        return 
    elif isRegistryUrl "${CREDENTIAL_PROVIDER_DOWNLOAD_URL}"; then
        local cred_version=$(echo "$CREDENTIAL_PROVIDER_DOWNLOAD_URL" | grep -oP 'v\d+(\.\d+)*' | head -n 1)
        CREDENTIAL_PROVIDER_TGZ_TMP="azure-acr-credential-provider-linux-${CPU_ARCH}-${cred_version}.tar.gz"
        retrycmd_get_tarball_from_registry_with_oras 120 5 "$CREDENTIAL_PROVIDER_DOWNLOAD_DIR/$CREDENTIAL_PROVIDER_TGZ_TMP" "${CREDENTIAL_PROVIDER_DOWNLOAD_URL}" || exit $ERR_ORAS_PULL_CREDENTIAL_PROVIDER
        return
    fi

    CREDENTIAL_PROVIDER_TGZ_TMP="${CREDENTIAL_PROVIDER_DOWNLOAD_URL##*/}" # Use bash builtin #
    echo "$CREDENTIAL_PROVIDER_DOWNLOAD_DIR/$CREDENTIAL_PROVIDER_TGZ_TMP ... $CREDENTIAL_PROVIDER_DOWNLOAD_URL"
    retrycmd_get_tarball 120 5 "$CREDENTIAL_PROVIDER_DOWNLOAD_DIR/$CREDENTIAL_PROVIDER_TGZ_TMP" $CREDENTIAL_PROVIDER_DOWNLOAD_URL || exit $ERR_CREDENTIAL_PROVIDER_DOWNLOAD_TIMEOUT
    echo "Credential Provider downloaded successfully"
}

installCredentialProvider() {
    logs_to_events "AKS.CSE.installCredentialProvider.downloadCredentialProvider" downloadCredentialProvider
    tar -xzf "$CREDENTIAL_PROVIDER_DOWNLOAD_DIR/${CREDENTIAL_PROVIDER_TGZ_TMP}" -C $CREDENTIAL_PROVIDER_DOWNLOAD_DIR
    mkdir -p "${CREDENTIAL_PROVIDER_BIN_DIR}"
    chown -R root:root "${CREDENTIAL_PROVIDER_BIN_DIR}"
    mv "${CREDENTIAL_PROVIDER_DOWNLOAD_DIR}/azure-acr-credential-provider" "${CREDENTIAL_PROVIDER_BIN_DIR}/acr-credential-provider"
    chmod 755 "${CREDENTIAL_PROVIDER_BIN_DIR}/acr-credential-provider"
    rm -rf ${CREDENTIAL_PROVIDER_DOWNLOAD_DIR}
}

<<<<<<< HEAD
downloadSecureTLSBootstrapKubeletExecPlugin() {
    local plugin_url="https://k8sreleases.blob.core.windows.net/aks-tls-bootstrap-client/${SECURE_TLS_BOOTSTRAP_KUBELET_EXEC_PLUGIN_VERSION}/linux/amd64/tls-bootstrap-client"
    if [ "$(isARM64)" -eq 1 ]; then
        plugin_url="https://k8sreleases.blob.core.windows.net/aks-tls-bootstrap-client/${SECURE_TLS_BOOTSTRAP_KUBELET_EXEC_PLUGIN_VERSION}/linux/arm64/tls-bootstrap-client"
    fi

    mkdir -p $SECURE_TLS_BOOTSTRAP_KUBELET_EXEC_PLUGIN_DOWNLOAD_DIR
    plugin_download_path="${SECURE_TLS_BOOTSTRAP_KUBELET_EXEC_PLUGIN_DOWNLOAD_DIR}/tls-bootstrap-client"

    if [ ! -f "$plugin_download_path" ]; then
        retrycmd_if_failure 30 5 60 curl -fSL -o "$plugin_download_path" "$plugin_url" || exit $ERR_DOWNLOAD_SECURE_TLS_BOOTSTRAP_KUBELET_EXEC_PLUGIN_TIMEOUT
        chown -R root:root "$SECURE_TLS_BOOTSTRAP_KUBELET_EXEC_PLUGIN_DOWNLOAD_DIR"
        chmod -R 755 "$SECURE_TLS_BOOTSTRAP_KUBELET_EXEC_PLUGIN_DOWNLOAD_DIR"
    fi
}

=======
>>>>>>> f341f3d2
wasmFilesExist() {
    local containerd_wasm_filepath=${1}
    local shim_version=${2}
    local version_suffix=${3}
    local shims_to_download=("${@:4}") 

    local binary_version="$(echo "${shim_version}" | tr . -)"
    for shim in "${shims_to_download[@]}"; do
        if [ ! -f "${containerd_wasm_filepath}/containerd-shim-${shim}-${binary_version}-${version_suffix}" ]; then
            return 1 
        fi
    done
    echo "all wasm files exist for ${containerd_wasm_filepath}/containerd-shim-*-${binary_version}-${version_suffix}"
    return 0 
}

installContainerdWasmShims(){
    local download_location=${1}
    PACKAGE_DOWNLOAD_URL=${2} 
    local package_versions=("${@:3}") 
    
    WASMSHIMPIDS=()
    for version in "${package_versions[@]}"; do
        local shims_to_download=("spin" "slight")
        if [ "$version" = "0.8.0" ]; then
            shims_to_download+=("wws")
        fi
        containerd_wasm_url=$(evalPackageDownloadURL ${PACKAGE_DOWNLOAD_URL})
        logs_to_events "AKS.CSE.logDownloadURL" "echo $containerd_wasm_url"
        containerd_wasm_url=$(update_base_url $containerd_wasm_url)
        downloadContainerdWasmShims $download_location $containerd_wasm_url "$version" "${shims_to_download[@]}"
    done
    wait ${WASMSHIMPIDS[@]}
    for version in "${package_versions[@]}"; do
        local shims_to_download=("spin" "slight")
        if [ "$version" = "0.8.0" ]; then
            shims_to_download+=("wws")
        fi
        updateContainerdWasmShimsPermissions $download_location "$version" "${shims_to_download[@]}"
    done
}

downloadContainerdWasmShims() {
    local containerd_wasm_filepath=${1}
    local containerd_wasm_url=${2}
    local shim_version=${3}
    local shims_to_download=("${@:4}") 

    local binary_version="$(echo "${shim_version}" | tr . -)" 

    if wasmFilesExist "$containerd_wasm_filepath" "$shim_version" "-v1" "${shims_to_download[@]}"; then
        echo "containerd-wasm-shims already exists in $containerd_wasm_filepath, will not be downloading."
        return
    fi

    BOOTSTRAP_PROFILE_CONTAINER_REGISTRY_SERVER="${BOOTSTRAP_PROFILE_CONTAINER_REGISTRY_SERVER:=}"
    if [ -n "${BOOTSTRAP_PROFILE_CONTAINER_REGISTRY_SERVER}" ]; then 
        local registry_url="${BOOTSTRAP_PROFILE_CONTAINER_REGISTRY_SERVER}/oss/binaries/deislabs/containerd-wasm-shims:${shim_version}-linux-${CPU_ARCH}"
        local wasm_shims_tgz_tmp=$containerd_wasm_filepath/containerd-wasm-shims-linux-${CPU_ARCH}.tar.gz

        retrycmd_get_tarball_from_registry_with_oras 120 5 "${wasm_shims_tgz_tmp}" ${registry_url} || exit $ERR_ORAS_PULL_CONTAINERD_WASM
        tar -zxf "$wasm_shims_tgz_tmp" -C $containerd_wasm_filepath
        mv "$containerd_wasm_filepath/containerd-shim-*-${shim_version}-v1" "$containerd_wasm_filepath/containerd-shim-*-${binary_version}-v1"
        rm -f "$wasm_shims_tgz_tmp"
        return
    fi

    for shim in "${shims_to_download[@]}"; do
        {
            output_file="$containerd_wasm_filepath/containerd-shim-${shim}-${binary_version}-v1"
            download_url="$containerd_wasm_url/containerd-shim-${shim}-v1"
            retrycmd_if_failure 30 5 60 curl -fSLv -o "$output_file" "$download_url" 2>&1 | tee $CURL_OUTPUT
            curl_exit_status=$?
            if grep -E "^(curl:.*)|([eE]rr.*)$" $CURL_OUTPUT; then
                echo "curl command failed with error: $(grep -E "^(curl:.*)|([eE]rr.*)$" $CURL_OUTPUT)"
                cat $CURL_OUTPUT
                exit $ERR_KRUSTLET_DOWNLOAD_TIMEOUT
            fi
            if [ $curl_exit_status -ne 0 ]; then
                echo "curl command failed with exit status $curl_exit_status"
                exit $ERR_KRUSTLET_DOWNLOAD_TIMEOUT
            fi
        } &
        WASMSHIMPIDS+=($!)  
    done
}

updateContainerdWasmShimsPermissions() {
    local containerd_wasm_filepath=${1}
    local shim_version=${2}
    local shims_to_download=("${@:3}") 

    local binary_version="$(echo "${shim_version}" | tr . -)"

    for shim in "${shims_to_download[@]}"; do
        chmod 755 "$containerd_wasm_filepath/containerd-shim-${shim}-${binary_version}-v1"
    done
}

installSpinKube(){
    local download_location=${1}
    PACKAGE_DOWNLOAD_URL=${2}
    local package_versions=("${@:3}") 

    SPINKUBEPIDS=()
    for version in "${package_versions[@]}"; do
        containerd_spinkube_url=$(evalPackageDownloadURL ${PACKAGE_DOWNLOAD_URL})
        logs_to_events "AKS.CSE.logDownloadURL" "echo $containerd_spinkube_url"
        containerd_spinkube_url=$(update_base_url $containerd_spinkube_url)
        downloadSpinKube $download_location $containerd_spinkube_url "$version"
    done
    echo "Waiting for all downloads to complete. PIDs: ${SPINKUBEPIDS[@]}"
    wait ${SPINKUBEPIDS[@]}
    for version in "${package_versions[@]}"; do
        chmod 755 "$download_location/containerd-shim-spin-v2"
    done
}

downloadSpinKube(){
    local containerd_spinkube_filepath=${1}
    local containerd_spinkube_url=${2}
    local shim_version=${3}
    local shims_to_download=("${@:4}") 

    if [ -f "$containerd_spinkube_filepath/containerd-shim-spin-v2" ]; then
        echo "containerd-shim-spin-v2 already exists in $containerd_spinkube_filepath, will not be downloading."
        return
    fi

    BOOTSTRAP_PROFILE_CONTAINER_REGISTRY_SERVER="${BOOTSTRAP_PROFILE_CONTAINER_REGISTRY_SERVER:=}"
    if [ -n "${BOOTSTRAP_PROFILE_CONTAINER_REGISTRY_SERVER}" ]; then 
        local registry_url="${BOOTSTRAP_PROFILE_CONTAINER_REGISTRY_SERVER}/oss/binaries/spinkube/containerd-shim-spin:${shim_version}-linux-${CPU_ARCH}"
        local wasm_shims_tgz_tmp="${containerd_spinkube_filepath}/containerd-shim-spin-v2"
        retrycmd_get_binary_from_registry_with_oras 120 5 "${wasm_shims_tgz_tmp}" "${registry_url}" || exit $ERR_ORAS_PULL_CONTAINERD_WASM
        rm -f "$wasm_shims_tgz_tmp"
        return 
    fi

    {
        output_file="$containerd_spinkube_filepath/containerd-shim-spin-v2"
        download_url="$containerd_spinkube_url/containerd-shim-spin-v2"
        retrycmd_if_failure 30 5 60 curl -fSLv -o "$output_file" "$download_url" 2>&1 | tee $CURL_OUTPUT
        curl_exit_status=$?
        if grep -E "^(curl:.*)|([eE]rr.*)$" $CURL_OUTPUT; then
            cat $CURL_OUTPUT
            exit $ERR_KRUSTLET_DOWNLOAD_TIMEOUT
        fi
        if [ $curl_exit_status -ne 0 ]; then
            echo "curl command failed with exit status $curl_exit_status"
            exit $ERR_KRUSTLET_DOWNLOAD_TIMEOUT
        fi
    } &
    SPINKUBEPIDS+=($!)  
}

installOras() {
    ORAS_DOWNLOAD_DIR="/opt/oras/downloads"
    ORAS_EXTRACTED_DIR=${1} 
    ORAS_DOWNLOAD_URL=${2}
    ORAS_VERSION=${3}

    mkdir -p $ORAS_DOWNLOAD_DIR

    echo "Installing Oras version $ORAS_VERSION..."
    ORAS_TMP=${ORAS_DOWNLOAD_URL##*/} # Use bash builtin #
    retrycmd_get_tarball 120 5 "$ORAS_DOWNLOAD_DIR/${ORAS_TMP}" ${ORAS_DOWNLOAD_URL} || exit $ERR_ORAS_DOWNLOAD_ERROR

    if [ ! -f "$ORAS_DOWNLOAD_DIR/${ORAS_TMP}" ]; then
        echo "File $ORAS_DOWNLOAD_DIR/${ORAS_TMP} does not exist."
        exit $ERR_ORAS_DOWNLOAD_ERROR
    fi

    echo "File $ORAS_DOWNLOAD_DIR/${ORAS_TMP} exists."
    sudo tar -zxf "$ORAS_DOWNLOAD_DIR/${ORAS_TMP}" -C $ORAS_EXTRACTED_DIR/
    rm -r "$ORAS_DOWNLOAD_DIR"
    echo "Oras version $ORAS_VERSION installed successfully."
}

evalPackageDownloadURL() {
    local url=${1:-}
    if [ -n "$url" ]; then
         eval "result=${url}"
         echo $result
         return
    fi
    echo ""
}

downloadAzureCNI() {
    mkdir -p ${1-$:CNI_DOWNLOADS_DIR}
    VNET_CNI_PLUGINS_URL=${2:-$VNET_CNI_PLUGINS_URL}
    if [ -z "$VNET_CNI_PLUGINS_URL" ]; then
        echo "VNET_CNI_PLUGINS_URL is not set. Exiting..."
        return
    fi

    logs_to_events "AKS.CSE.logDownloadURL" "echo $VNET_CNI_PLUGINS_URL"
    VNET_CNI_PLUGINS_URL=$(update_base_url $VNET_CNI_PLUGINS_URL)

    CNI_TGZ_TMP=${VNET_CNI_PLUGINS_URL##*/} # Use bash builtin #
    retrycmd_get_tarball 120 5 "$CNI_DOWNLOADS_DIR/${CNI_TGZ_TMP}" ${VNET_CNI_PLUGINS_URL} || exit $ERR_CNI_DOWNLOAD_TIMEOUT
}

downloadCrictl() {
    #if $1 is empty, take ${CRICTL_DOWNLOAD_DIR} as default value. Otherwise take $1 as the value
    downloadDir=${1:-${CRICTL_DOWNLOAD_DIR}}
    mkdir -p $downloadDir
    url=${2}
    logs_to_events "AKS.CSE.logDownloadURL" "echo $url"
    url=$(update_base_url $url)
    crictlTgzTmp=${url##*/}
    retrycmd_curl_file 10 5 60 "$downloadDir/${crictlTgzTmp}" ${url} || exit $ERR_CRICTL_DOWNLOAD_TIMEOUT
}

installCrictl() {
    CPU_ARCH=$(getCPUArch)
    currentVersion=$(crictl --version 2>/dev/null | sed 's/crictl version //g')
    if [ "${currentVersion}" != "" ]; then
        echo "version ${currentVersion} of crictl already installed. skipping installCrictl of target version ${KUBERNETES_VERSION%.*}.0"
    else
        CRICTL_TGZ_TEMP="crictl-v${CRICTL_VERSION}-linux-${CPU_ARCH}.tar.gz"
        if [ ! -f "$CRICTL_DOWNLOAD_DIR/${CRICTL_TGZ_TEMP}" ]; then
            rm -rf ${CRICTL_DOWNLOAD_DIR}
            echo "pre-cached crictl not found: skipping installCrictl"
            return 1
        fi
        echo "Unpacking crictl into ${CRICTL_BIN_DIR}"
        tar zxvf "$CRICTL_DOWNLOAD_DIR/${CRICTL_TGZ_TEMP}" -C ${CRICTL_BIN_DIR}
        chown root:root $CRICTL_BIN_DIR/crictl
        chmod 755 $CRICTL_BIN_DIR/crictl
    fi
}

downloadTeleportdPlugin() {
    DOWNLOAD_URL=$1
    TELEPORTD_VERSION=$2
    if [ "$(isARM64)" -eq 1 ]; then
        return
    fi

    if [ -z "${DOWNLOAD_URL}" ]; then
        echo "download url parameter for downloadTeleportdPlugin was not given"
        exit $ERR_TELEPORTD_DOWNLOAD_ERR
    fi
    if [ -z "${TELEPORTD_VERSION}" ]; then
        echo "teleportd version not given"
        exit $ERR_TELEPORTD_DOWNLOAD_ERR
    fi
    mkdir -p $TELEPORTD_PLUGIN_DOWNLOAD_DIR
    retrycmd_curl_file 10 5 60 "${TELEPORTD_PLUGIN_DOWNLOAD_DIR}/teleportd-v${TELEPORTD_VERSION}" "${DOWNLOAD_URL}/v${TELEPORTD_VERSION}/teleportd" || exit ${ERR_TELEPORTD_DOWNLOAD_ERR}
}

installTeleportdPlugin() {
    if [ "$(isARM64)" -eq 1 ]; then
        return
    fi

    CURRENT_VERSION=$(teleportd --version 2>/dev/null | sed 's/teleportd version v//g')
    local TARGET_VERSION="0.8.0"
    if semverCompare ${CURRENT_VERSION:-"0.0.0"} ${TARGET_VERSION}; then
        echo "currently installed teleportd version ${CURRENT_VERSION} is greater than (or equal to) target base version ${TARGET_VERSION}. skipping installTeleportdPlugin."
    else
        logs_to_events "AKS.CSE.logDownloadURL" "echo $TELEPORTD_PLUGIN_DOWNLOAD_URL"
        TELEPORTD_PLUGIN_DOWNLOAD_URL=$(update_base_url $TELEPORTD_PLUGIN_DOWNLOAD_URL)
        downloadTeleportdPlugin ${TELEPORTD_PLUGIN_DOWNLOAD_URL} ${TARGET_VERSION}
        mv "${TELEPORTD_PLUGIN_DOWNLOAD_DIR}/teleportd-v${TELEPORTD_VERSION}" "${TELEPORTD_PLUGIN_BIN_DIR}/teleportd" || exit ${ERR_TELEPORTD_INSTALL_ERR}
        chmod 755 "${TELEPORTD_PLUGIN_BIN_DIR}/teleportd" || exit ${ERR_TELEPORTD_INSTALL_ERR}
    fi
    rm -rf ${TELEPORTD_PLUGIN_DOWNLOAD_DIR}
}

setupCNIDirs() {
    mkdir -p $CNI_BIN_DIR
    chown -R root:root $CNI_BIN_DIR
    chmod -R 755 $CNI_BIN_DIR

    mkdir -p $CNI_CONFIG_DIR
    chown -R root:root $CNI_CONFIG_DIR
    chmod 755 $CNI_CONFIG_DIR
}


installCNI() {
    if [ ! -f "$COMPONENTS_FILEPATH" ] || ! jq '.Packages[] | select(.name == "cni-plugins")' < $COMPONENTS_FILEPATH > /dev/null; then
        echo "WARNING: no cni-plugins components present falling back to hard coded download of 1.4.1. This should error eventually" 
        retrycmd_get_tarball 120 5 "${CNI_DOWNLOADS_DIR}/refcni.tar.gz" "https://${PACKAGE_DOWNLOAD_BASE_URL}/cni-plugins/v1.4.1/binaries/cni-plugins-linux-amd64-v1.4.1.tgz" || exit
        tar -xzf "${CNI_DOWNLOADS_DIR}/refcni.tar.gz" -C $CNI_BIN_DIR
        return 
    fi

    #always just use what is listed in components.json so we don't have to sync.
    cniPackage=$(jq ".Packages" "$COMPONENTS_FILEPATH" | jq ".[] | select(.name == \"cni-plugins\")") || exit $ERR_CNI_VERSION_INVALID
    
    #CNI doesn't really care about this but wanted to reuse updatePackageVersions which requires it.
    os=${UBUNTU_OS_NAME} 
    if [ -z "$UBUNTU_RELEASE" ]; then
        os=${OS}
        os_version="current"
    fi
    os_version="${UBUNTU_RELEASE}"
    if isMarinerOrAzureLinux "${OS}" && [ "${IS_KATA}" = "true" ]; then
        os=${MARINER_KATA_OS_NAME}
    fi
    PACKAGE_VERSIONS=()
    updatePackageVersions "${cniPackage}" "${os}" "${os_version}"
    
    #should change to ne
    if [[ ${#PACKAGE_VERSIONS[@]} -gt 1 ]]; then
        echo "WARNING: containerd package versions array has more than one element. Installing the last element in the array."
        exit $ERR_CONTAINERD_VERSION_INVALID
    fi
    packageVersion=${PACKAGE_VERSIONS[0]}

    if [ "$(isARM64)" -eq 1 ]; then 
        CNI_DIR_TMP="cni-plugins-linux-arm64-v${packageVersion}"
    else 
        CNI_DIR_TMP="cni-plugins-linux-amd64-v${packageVersion}"
    fi
    
    if [ -d "$CNI_DOWNLOADS_DIR/${CNI_DIR_TMP}" ]; then
        #not clear to me when this would ever happen. assume its related to the line above Latest VHD should have the untar, older should have the tgz. 
        mv ${CNI_DOWNLOADS_DIR}/${CNI_DIR_TMP}/* $CNI_BIN_DIR 
    else
        echo "CNI tarball should already be unzipped by components.json"
        exit $ERR_CNI_VERSION_INVALID
    fi

    chown -R root:root $CNI_BIN_DIR
}

installAzureCNI() {
    CNI_TGZ_TMP=${VNET_CNI_PLUGINS_URL##*/} # Use bash builtin #
    CNI_DIR_TMP=${CNI_TGZ_TMP%.tgz}         

    if [ -d "$CNI_DOWNLOADS_DIR/${CNI_DIR_TMP}" ]; then
        mv ${CNI_DOWNLOADS_DIR}/${CNI_DIR_TMP}/* $CNI_BIN_DIR
    else
        if [ ! -f "$CNI_DOWNLOADS_DIR/${CNI_TGZ_TMP}" ]; then
            logs_to_events "AKS.CSE.installAzureCNI.downloadAzureCNI" downloadAzureCNI
        fi

        tar -xzf "$CNI_DOWNLOADS_DIR/${CNI_TGZ_TMP}" -C $CNI_BIN_DIR
    fi

    chown -R root:root $CNI_BIN_DIR
}

extractKubeBinariesToUsrLocalBin() {
    local k8s_tgz_tmp=$1
    local k8s_version=$2
    local is_private_url=$3

    tar --transform="s|.*|&-${k8s_version}|" --show-transformed-names -xzvf "${k8s_tgz_tmp}" \
        --strip-components=3 -C /usr/local/bin kubernetes/node/bin/kubelet kubernetes/node/bin/kubectl || exit $ERR_K8S_INSTALL_ERR
    if [ ! -f "/usr/local/bin/kubectl-${k8s_version}" ] || [ ! -f "/usr/local/bin/kubelet-${k8s_version}" ]; then
        exit $ERR_K8S_INSTALL_ERR
    fi
    if [ $is_private_url = "false" ]; then
        rm -f "${k8s_tgz_tmp}"
    fi
}

extractKubeBinaries() {
    local k8s_version="$1"
    k8s_version="${k8s_version#v}"
    local kube_binary_url="$2"
    local is_private_url="$3"
    local k8s_downloads_dir=${4:-"/opt/kubernetes/downloads"}

    logs_to_events "AKS.CSE.logDownloadURL" "echo $kube_binary_url"
    kube_binary_url=$(update_base_url $kube_binary_url)

    local k8s_tgz_tmp_filename=${kube_binary_url##*/}

    if [ $is_private_url = "true" ]; then
        k8s_tgz_tmp="${K8S_PRIVATE_PACKAGES_CACHE_DIR}/${k8s_tgz_tmp_filename}"

        if [ ! -f "${k8s_tgz_tmp}" ]; then
            echo "cached package ${k8s_tgz_tmp} not found"
            return 1
        fi

        echo "cached package ${k8s_tgz_tmp} found, will extract that"
        rm -rf /usr/local/bin/kubelet-* /usr/local/bin/kubectl-*
    else
        k8s_tgz_tmp="${k8s_downloads_dir}/${k8s_tgz_tmp_filename}"
        mkdir -p ${k8s_downloads_dir}
        
        if isRegistryUrl "${kube_binary_url}"; then
            echo "detect kube_binary_url, ${kube_binary_url}, as registry url, will use oras to pull artifact binary"
            k8s_tgz_tmp="${k8s_downloads_dir}/kubernetes-node-linux-${CPU_ARCH}.tar.gz"
            retrycmd_get_tarball_from_registry_with_oras 120 5 "${k8s_tgz_tmp}" ${kube_binary_url} || exit $ERR_ORAS_PULL_K8S_FAIL
            if [ ! -f "${k8s_tgz_tmp}" ]; then
                exit "$ERR_ORAS_PULL_K8S_FAIL"
            fi
        else
            retrycmd_get_tarball 120 5 "${k8s_tgz_tmp}" ${kube_binary_url} || exit $ERR_K8S_DOWNLOAD_TIMEOUT
            if [ ! -f "${k8s_tgz_tmp}" ] ; then
                exit "$ERR_K8S_DOWNLOAD_TIMEOUT"
            fi
        fi
    fi

    extractKubeBinariesToUsrLocalBin "${k8s_tgz_tmp}" "${k8s_version}" "${is_private_url}"
}

installKubeletKubectlAndKubeProxy() {
    CUSTOM_KUBE_BINARY_DOWNLOAD_URL="${CUSTOM_KUBE_BINARY_URL:=}"
    PRIVATE_KUBE_BINARY_DOWNLOAD_URL="${PRIVATE_KUBE_BINARY_URL:=}"
    echo "using private url: ${PRIVATE_KUBE_BINARY_DOWNLOAD_URL}, custom url: ${CUSTOM_KUBE_BINARY_DOWNLOAD_URL}"
    install_default_if_missing=true

    if [ ! -z "${CUSTOM_KUBE_BINARY_DOWNLOAD_URL}" ]; then
        rm -rf /usr/local/bin/kubelet-* /usr/local/bin/kubectl-*

        logs_to_events "AKS.CSE.installKubeletKubectlAndKubeProxy.extractKubeBinaries" extractKubeBinaries ${KUBERNETES_VERSION} ${CUSTOM_KUBE_BINARY_DOWNLOAD_URL} false
        install_default_if_missing=false
    elif [ ! -z "${PRIVATE_KUBE_BINARY_DOWNLOAD_URL}" ]; then
        logs_to_events "AKS.CSE.installKubeletKubectlAndKubeProxy.extractKubeBinaries" extractKubeBinaries ${KUBERNETES_VERSION} ${PRIVATE_KUBE_BINARY_DOWNLOAD_URL} true
    fi

    if [ ! -f "/usr/local/bin/kubectl-${KUBERNETES_VERSION}" ] || [ ! -f "/usr/local/bin/kubelet-${KUBERNETES_VERSION}" ]; then
        if [ "$install_default_if_missing" = "true" ]; then
            if [ -n "${BOOTSTRAP_PROFILE_CONTAINER_REGISTRY_SERVER}" ]; then 
                echo "Detect Bootstrap profile artifact is Cache, will use oras to pull artifact binary"
                updateKubeBinaryRegistryURL
                
                K8S_DOWNLOADS_TEMP_DIR_FROM_REGISTRY="/tmp/kubernetes/downloads" 
                logs_to_events "AKS.CSE.installKubeletKubectlAndKubeProxy.extractKubeBinaries" extractKubeBinaries ${KUBERNETES_VERSION} "${KUBE_BINARY_REGISTRY_URL:-}" false ${K8S_DOWNLOADS_TEMP_DIR_FROM_REGISTRY}

            #TODO: remove the condition check on KUBE_BINARY_URL once RP change is released
            elif (($(echo ${KUBERNETES_VERSION} | cut -d"." -f2) >= 17)) && [ -n "${KUBE_BINARY_URL}" ]; then
                logs_to_events "AKS.CSE.installKubeletKubectlAndKubeProxy.extractKubeBinaries" extractKubeBinaries ${KUBERNETES_VERSION} ${KUBE_BINARY_URL} false
            fi
        fi
    fi
    mv "/usr/local/bin/kubelet-${KUBERNETES_VERSION}" "/usr/local/bin/kubelet"
    mv "/usr/local/bin/kubectl-${KUBERNETES_VERSION}" "/usr/local/bin/kubectl"

    chmod a+x /usr/local/bin/kubelet /usr/local/bin/kubectl
    rm -rf /usr/local/bin/kubelet-* /usr/local/bin/kubectl-* /home/hyperkube-downloads &
}

pullContainerImage() {
    CLI_TOOL=$1
    CONTAINER_IMAGE_URL=$2
    echo "pulling the image ${CONTAINER_IMAGE_URL} using ${CLI_TOOL}"
<<<<<<< HEAD
    if [ ${CLI_TOOL} = "ctr" ]; then
        logs_to_events "AKS.CSE.imagepullctr.${CONTAINER_IMAGE_URL}" "retrycmd_if_failure 2 1 120 ctr --namespace k8s.io image pull $CONTAINER_IMAGE_URL" || (echo "timed out pulling image ${CONTAINER_IMAGE_URL} via ctr" && exit $ERR_CONTAINERD_CTR_IMG_PULL_TIMEOUT)
    elif [ ${CLI_TOOL} = "crictl" ]; then
        logs_to_events "AKS.CSE.imagepullcrictl.${CONTAINER_IMAGE_URL}" "retrycmd_if_failure 2 1 120 crictl pull $CONTAINER_IMAGE_URL" || (echo "timed out pulling image ${CONTAINER_IMAGE_URL} via crictl" && exit $ERR_CONTAINERD_CRICTL_IMG_PULL_TIMEOUT)
=======
    if [[ ${CLI_TOOL} == "ctr" ]]; then
        logs_to_events "AKS.CSE.imagepullctr.${CONTAINER_IMAGE_URL}" "retrycmd_if_failure 2 1 120 ctr --namespace k8s.io image pull $CONTAINER_IMAGE_URL" || (echo "timed out pulling image ${CONTAINER_IMAGE_URL} via ctr" && return $ERR_CONTAINERD_CTR_IMG_PULL_TIMEOUT)
    elif [[ ${CLI_TOOL} == "crictl" ]]; then
        logs_to_events "AKS.CSE.imagepullcrictl.${CONTAINER_IMAGE_URL}" "retrycmd_if_failure 2 1 120 crictl pull $CONTAINER_IMAGE_URL" || (echo "timed out pulling image ${CONTAINER_IMAGE_URL} via crictl" && return $ERR_CONTAINERD_CRICTL_IMG_PULL_TIMEOUT)
>>>>>>> f341f3d2
    else
        logs_to_events "AKS.CSE.imagepull.${CONTAINER_IMAGE_URL}" "retrycmd_if_failure 2 1 120 docker pull $CONTAINER_IMAGE_URL" || (echo "timed out pulling image ${CONTAINER_IMAGE_URL} via docker" && return $ERR_DOCKER_IMG_PULL_TIMEOUT)
    fi
}

retagContainerImage() {
    CLI_TOOL=$1
    CONTAINER_IMAGE_URL=$2
    RETAG_IMAGE_URL=$3
    echo "retagging from ${CONTAINER_IMAGE_URL} to ${RETAG_IMAGE_URL} using ${CLI_TOOL}"
    if [ ${CLI_TOOL} = "ctr" ]; then
        ctr --namespace k8s.io image tag $CONTAINER_IMAGE_URL $RETAG_IMAGE_URL
    elif [ ${CLI_TOOL} = "crictl" ]; then
        crictl image tag $CONTAINER_IMAGE_URL $RETAG_IMAGE_URL
    else
        docker image tag $CONTAINER_IMAGE_URL $RETAG_IMAGE_URL
    fi
}

retagMCRImagesForChina() {
    if [ "${CONTAINER_RUNTIME}" = "containerd" ]; then
        allMCRImages=($(ctr --namespace k8s.io images list | grep '^mcr.microsoft.com/' | awk '{print $1}'))
    else
        allMCRImages=($(docker images | grep '^mcr.microsoft.com/' | awk '{str = sprintf("%s:%s", $1, $2)} {print str}'))
    fi
    if [ "${allMCRImages}" = "" ]; then
        echo "failed to find mcr images for retag"
        return
    fi
    for mcrImage in ${allMCRImages[@]+"${allMCRImages[@]}"}; do
        retagMCRImage=$(echo ${mcrImage} | sed -e 's/^mcr.microsoft.com/mcr.azk8s.cn/g')
        if [ "${CONTAINER_RUNTIME}" = "containerd" ]; then
            retagContainerImage "ctr" ${mcrImage} ${retagMCRImage}
        else
            retagContainerImage "docker" ${mcrImage} ${retagMCRImage}
        fi
    done
}

removeContainerImage() {
    CLI_TOOL=$1
    CONTAINER_IMAGE_URL=$2
    if [ "${CLI_TOOL}" = "docker" ]; then
        docker image rm $CONTAINER_IMAGE_URL
    else
        crictl rmi $CONTAINER_IMAGE_URL
    fi
}

cleanUpImages() {
    local targetImage=$1
    export targetImage
    function cleanupImagesRun() {
        if [ "${NEEDS_CONTAINERD}" = "true" ]; then
            if [ "${CLI_TOOL}" = "crictl" ]; then
                images_to_delete=$(crictl images | awk '{print $1":"$2}' | grep -vE "${KUBERNETES_VERSION}$|${KUBERNETES_VERSION}.[0-9]+$|${KUBERNETES_VERSION}-|${KUBERNETES_VERSION}_" | grep ${targetImage} | tr ' ' '\n')
            else
                images_to_delete=$(ctr --namespace k8s.io images list | awk '{print $1}' | grep -vE "${KUBERNETES_VERSION}$|${KUBERNETES_VERSION}.[0-9]+$|${KUBERNETES_VERSION}-|${KUBERNETES_VERSION}_" | grep ${targetImage} | tr ' ' '\n')
            fi
        else
            images_to_delete=$(docker images --format '{{.Repository}}:{{.Tag}}' | grep -vE "${KUBERNETES_VERSION}$|${KUBERNETES_VERSION}.[0-9]+$|${KUBERNETES_VERSION}-|${KUBERNETES_VERSION}_" | grep ${targetImage} | tr ' ' '\n')
        fi
        local exit_code=$?
        if [ $exit_code != 0 ]; then
            exit $exit_code
        elif [ "${images_to_delete}" != "" ]; then
            echo "${images_to_delete}" | while read -r image; do
                if [ "${NEEDS_CONTAINERD}" = "true" ]; then
                    removeContainerImage ${CLI_TOOL} ${image}
                else
                    removeContainerImage "docker" ${image}
                fi
            done
        fi
    }
    export -f cleanupImagesRun
    retrycmd_if_failure 10 5 120 bash -c cleanupImagesRun
}

cleanUpKubeProxyImages() {
    echo $(date),$(hostname), startCleanUpKubeProxyImages
    cleanUpImages "kube-proxy"
    echo $(date),$(hostname), endCleanUpKubeProxyImages
}

cleanupRetaggedImages() {
    if [ "${TARGET_CLOUD}" != "AzureChinaCloud" ]; then
        if [ "${NEEDS_CONTAINERD}" = "true" ]; then
            if [ "${CLI_TOOL}" = "crictl" ]; then
                images_to_delete=$(crictl images | awk '{print $1":"$2}' | grep '^mcr.azk8s.cn/' | tr ' ' '\n')
            else
                images_to_delete=$(ctr --namespace k8s.io images list | awk '{print $1}' | grep '^mcr.azk8s.cn/' | tr ' ' '\n')
            fi
        else
            images_to_delete=$(docker images --format '{{.Repository}}:{{.Tag}}' | grep '^mcr.azk8s.cn/' | tr ' ' '\n')
        fi
        if [ "${images_to_delete}" != "" ]; then
            echo "${images_to_delete}" | while read -r image; do
                if [ "${NEEDS_CONTAINERD}" = "true" ]; then
                    removeContainerImage "ctr" ${image}
                else
                    removeContainerImage "docker" ${image}
                fi
            done
        fi
    else
        echo "skipping container cleanup for AzureChinaCloud"
    fi
}

cleanUpContainerImages() {
    export KUBERNETES_VERSION
    export CLI_TOOL
    export -f retrycmd_if_failure
    export -f removeContainerImage
    export -f cleanUpImages
    export -f cleanUpKubeProxyImages
    bash -c cleanUpKubeProxyImages &
}

cleanUpContainerd() {
    rm -Rf $CONTAINERD_DOWNLOADS_DIR
}

getInstallModeAndCleanupContainerImages() {
    local SKIP_BINARY_CLEANUP=$1
    local IS_VHD=$2

    if [ ! -f "$VHD_LOGS_FILEPATH" ] && [ "${IS_VHD,,}" = "true" ]; then
        echo "Using VHD distro but file $VHD_LOGS_FILEPATH not found"
        exit $ERR_VHD_FILE_NOT_FOUND
    fi

    FULL_INSTALL_REQUIRED=true
    if [ "${SKIP_BINARY_CLEANUP}" = "true" ]; then
        echo "binaries will not be cleaned up"
        echo "${FULL_INSTALL_REQUIRED,,}"
        return
    fi

    if [ -f $VHD_LOGS_FILEPATH ]; then
        echo "detected golden image pre-install"
        logs_to_events "AKS.CSE.cleanUpContainerImages" cleanUpContainerImages
        FULL_INSTALL_REQUIRED=false
    else 
        echo "the file $VHD_LOGS_FILEPATH does not exist and IS_VHD is "${IS_VHD,,}", full install requred"
    fi
 
    echo "${FULL_INSTALL_REQUIRED,,}"
}

overrideNetworkConfig() {
    CONFIG_FILEPATH="/etc/cloud/cloud.cfg.d/80_azure_net_config.cfg"
    touch ${CONFIG_FILEPATH}
    cat <<EOF >>${CONFIG_FILEPATH}
datasource:
    Azure:
        apply_network_config: false
EOF
}

#EOF<|MERGE_RESOLUTION|>--- conflicted
+++ resolved
@@ -181,25 +181,6 @@
     rm -rf ${CREDENTIAL_PROVIDER_DOWNLOAD_DIR}
 }
 
-<<<<<<< HEAD
-downloadSecureTLSBootstrapKubeletExecPlugin() {
-    local plugin_url="https://k8sreleases.blob.core.windows.net/aks-tls-bootstrap-client/${SECURE_TLS_BOOTSTRAP_KUBELET_EXEC_PLUGIN_VERSION}/linux/amd64/tls-bootstrap-client"
-    if [ "$(isARM64)" -eq 1 ]; then
-        plugin_url="https://k8sreleases.blob.core.windows.net/aks-tls-bootstrap-client/${SECURE_TLS_BOOTSTRAP_KUBELET_EXEC_PLUGIN_VERSION}/linux/arm64/tls-bootstrap-client"
-    fi
-
-    mkdir -p $SECURE_TLS_BOOTSTRAP_KUBELET_EXEC_PLUGIN_DOWNLOAD_DIR
-    plugin_download_path="${SECURE_TLS_BOOTSTRAP_KUBELET_EXEC_PLUGIN_DOWNLOAD_DIR}/tls-bootstrap-client"
-
-    if [ ! -f "$plugin_download_path" ]; then
-        retrycmd_if_failure 30 5 60 curl -fSL -o "$plugin_download_path" "$plugin_url" || exit $ERR_DOWNLOAD_SECURE_TLS_BOOTSTRAP_KUBELET_EXEC_PLUGIN_TIMEOUT
-        chown -R root:root "$SECURE_TLS_BOOTSTRAP_KUBELET_EXEC_PLUGIN_DOWNLOAD_DIR"
-        chmod -R 755 "$SECURE_TLS_BOOTSTRAP_KUBELET_EXEC_PLUGIN_DOWNLOAD_DIR"
-    fi
-}
-
-=======
->>>>>>> f341f3d2
 wasmFilesExist() {
     local containerd_wasm_filepath=${1}
     local shim_version=${2}
@@ -647,17 +628,10 @@
     CLI_TOOL=$1
     CONTAINER_IMAGE_URL=$2
     echo "pulling the image ${CONTAINER_IMAGE_URL} using ${CLI_TOOL}"
-<<<<<<< HEAD
     if [ ${CLI_TOOL} = "ctr" ]; then
-        logs_to_events "AKS.CSE.imagepullctr.${CONTAINER_IMAGE_URL}" "retrycmd_if_failure 2 1 120 ctr --namespace k8s.io image pull $CONTAINER_IMAGE_URL" || (echo "timed out pulling image ${CONTAINER_IMAGE_URL} via ctr" && exit $ERR_CONTAINERD_CTR_IMG_PULL_TIMEOUT)
+        logs_to_events "AKS.CSE.imagepullctr.${CONTAINER_IMAGE_URL}" "retrycmd_if_failure 2 1 120 ctr --namespace k8s.io image pull $CONTAINER_IMAGE_URL" || (echo "timed out pulling image ${CONTAINER_IMAGE_URL} via ctr" && return $ERR_CONTAINERD_CTR_IMG_PULL_TIMEOUT)
     elif [ ${CLI_TOOL} = "crictl" ]; then
-        logs_to_events "AKS.CSE.imagepullcrictl.${CONTAINER_IMAGE_URL}" "retrycmd_if_failure 2 1 120 crictl pull $CONTAINER_IMAGE_URL" || (echo "timed out pulling image ${CONTAINER_IMAGE_URL} via crictl" && exit $ERR_CONTAINERD_CRICTL_IMG_PULL_TIMEOUT)
-=======
-    if [[ ${CLI_TOOL} == "ctr" ]]; then
-        logs_to_events "AKS.CSE.imagepullctr.${CONTAINER_IMAGE_URL}" "retrycmd_if_failure 2 1 120 ctr --namespace k8s.io image pull $CONTAINER_IMAGE_URL" || (echo "timed out pulling image ${CONTAINER_IMAGE_URL} via ctr" && return $ERR_CONTAINERD_CTR_IMG_PULL_TIMEOUT)
-    elif [[ ${CLI_TOOL} == "crictl" ]]; then
         logs_to_events "AKS.CSE.imagepullcrictl.${CONTAINER_IMAGE_URL}" "retrycmd_if_failure 2 1 120 crictl pull $CONTAINER_IMAGE_URL" || (echo "timed out pulling image ${CONTAINER_IMAGE_URL} via crictl" && return $ERR_CONTAINERD_CRICTL_IMG_PULL_TIMEOUT)
->>>>>>> f341f3d2
     else
         logs_to_events "AKS.CSE.imagepull.${CONTAINER_IMAGE_URL}" "retrycmd_if_failure 2 1 120 docker pull $CONTAINER_IMAGE_URL" || (echo "timed out pulling image ${CONTAINER_IMAGE_URL} via docker" && return $ERR_DOCKER_IMG_PULL_TIMEOUT)
     fi
