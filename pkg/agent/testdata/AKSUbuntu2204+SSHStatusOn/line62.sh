#!/bin/bash

echo "Sourcing cse_install_distro.sh for Ubuntu"

removeMoby() {
    apt_get_purge 10 5 300 moby-engine moby-cli
}

removeContainerd() {
    apt_get_purge 10 5 300 moby-containerd
}

installDeps() {
    if [[ $(isARM64) == 1 ]]; then
        wait_for_apt_locks
        retrycmd_if_failure_no_stats 120 5 25 curl -fsSL https://packages.microsoft.com/config/ubuntu/${UBUNTU_RELEASE}/packages-microsoft-prod.deb > /tmp/packages-microsoft-prod.deb || exit $ERR_MS_PROD_DEB_DOWNLOAD_TIMEOUT
    else
        retrycmd_if_failure_no_stats 120 5 25 curl -fsSL https://packages.microsoft.com/config/ubuntu/${UBUNTU_RELEASE}/packages-microsoft-prod.deb > /tmp/packages-microsoft-prod.deb || exit $ERR_MS_PROD_DEB_DOWNLOAD_TIMEOUT
    fi
    retrycmd_if_failure 60 5 10 dpkg -i /tmp/packages-microsoft-prod.deb || exit $ERR_MS_PROD_DEB_PKG_ADD_FAIL

    aptmarkWALinuxAgent hold
    apt_get_update || exit $ERR_APT_UPDATE_TIMEOUT

    pkg_list=(ca-certificates ceph-common cgroup-lite cifs-utils conntrack cracklib-runtime ebtables ethtool git glusterfs-client htop init-system-helpers inotify-tools iotop iproute2 ipset iptables nftables jq libpam-pwquality libpwquality-tools mount nfs-common pigz socat sysfsutils sysstat util-linux xz-utils netcat-openbsd zip rng-tools kmod gcc make dkms initramfs-tools linux-headers-$(uname -r) linux-modules-extra-$(uname -r))

    if [ "${UBUNTU_RELEASE}" == "18.04" ]; then
        pkg_list+=(dnsutils)
    else
        pkg_list+=(bind9-dnsutils)
    fi

    local OSVERSION
    OSVERSION=$(grep DISTRIB_RELEASE /etc/*-release| cut -f 2 -d "=")
    BLOBFUSE_VERSION="1.4.5"
    BLOBFUSE2_VERSION="2.3.0"

    if [ "${OSVERSION}" == "18.04" ]; then
        BLOBFUSE2_VERSION="2.2.0"
    fi

    pkg_list+=(blobfuse2=${BLOBFUSE2_VERSION})
    if [[ "${OSVERSION}" == "22.04" || "${OSVERSION}" == "24.04" ]]; then
        pkg_list+=(fuse3)
    else
        pkg_list+=(blobfuse=${BLOBFUSE_VERSION} fuse)
    fi

    for apt_package in ${pkg_list[*]}; do
        if ! apt_get_install 30 1 600 $apt_package; then
            journalctl --no-pager -u $apt_package
            exit $ERR_APT_INSTALL_TIMEOUT
        fi
    done
}

updateAptWithMicrosoftPkg() {
    retrycmd_if_failure_no_stats 120 5 25 curl https://packages.microsoft.com/config/ubuntu/${UBUNTU_RELEASE}/prod.list > /tmp/microsoft-prod.list || exit $ERR_MOBY_APT_LIST_TIMEOUT
    retrycmd_if_failure 10 5 10 cp /tmp/microsoft-prod.list /etc/apt/sources.list.d/ || exit $ERR_MOBY_APT_LIST_TIMEOUT
    if [[ ${UBUNTU_RELEASE} == "18.04" ]]; then {
        echo "deb [arch=amd64,arm64,armhf] https://packages.microsoft.com/ubuntu/18.04/multiarch/prod testing main" > /etc/apt/sources.list.d/microsoft-prod-testing.list
    }
    elif [[ ${UBUNTU_RELEASE} == "20.04" || ${UBUNTU_RELEASE} == "22.04" || ${UBUNTU_RELEASE} == "24.04" ]]; then {
        echo "deb [arch=amd64,arm64,armhf] https://packages.microsoft.com/ubuntu/${UBUNTU_RELEASE}/prod testing main" > /etc/apt/sources.list.d/microsoft-prod-testing.list
    }
    fi
    
    retrycmd_if_failure_no_stats 120 5 25 curl https://packages.microsoft.com/keys/microsoft.asc | gpg --dearmor > /tmp/microsoft.gpg || exit $ERR_MS_GPG_KEY_DOWNLOAD_TIMEOUT
    retrycmd_if_failure 10 5 10 cp /tmp/microsoft.gpg /etc/apt/trusted.gpg.d/ || exit $ERR_MS_GPG_KEY_DOWNLOAD_TIMEOUT
    apt_get_update || exit $ERR_APT_UPDATE_TIMEOUT
}

cleanUpGPUDrivers() {
    rm -Rf $GPU_DEST /opt/gpu
}

installStandaloneContainerd() {
    UBUNTU_RELEASE=$(lsb_release -r -s)
    UBUNTU_CODENAME=$(lsb_release -c -s)
    CONTAINERD_VERSION=$1    
    CONTAINERD_PATCH_VERSION="${2:-1}"

    logs_to_events "AKS.CSE.installContainerRuntime.ensureRunc" "ensureRunc ${RUNC_VERSION:-""}" 

    CURRENT_VERSION=$(containerd -version | cut -d " " -f 3 | sed 's|v||' | cut -d "+" -f 1)
    CURRENT_COMMIT=$(containerd -version | cut -d " " -f 4)

    if [ -z "$CURRENT_VERSION" ]; then
        CURRENT_VERSION="0.0.0"
    fi

    CONTAINERD_PACKAGE_URL="${CONTAINERD_PACKAGE_URL:=}"
    if [[ ! -z ${CONTAINERD_PACKAGE_URL} ]]; then
        echo "Installing containerd from user input: ${CONTAINERD_PACKAGE_URL}"
        logs_to_events "AKS.CSE.installContainerRuntime.removeMoby" removeMoby
        logs_to_events "AKS.CSE.installContainerRuntime.removeContainerd" removeContainerd
        logs_to_events "AKS.CSE.installContainerRuntime.downloadContainerdFromURL" downloadContainerdFromURL ${CONTAINERD_PACKAGE_URL}
        logs_to_events "AKS.CSE.installContainerRuntime.installDebPackageFromFile" "installDebPackageFromFile ${CONTAINERD_DEB_FILE}" || exit $ERR_CONTAINERD_INSTALL_TIMEOUT
        echo "Succeeded to install containerd from user input: ${CONTAINERD_PACKAGE_URL}"
        return 0
    fi

    #if there is no containerd_version input from RP, use hardcoded version
    if [[ -z ${CONTAINERD_VERSION} ]]; then
        CONTAINERD_VERSION="1.7.15"
        if [ "${UBUNTU_RELEASE}" == "18.04" ]; then
            CONTAINERD_VERSION="1.7.1"
        fi
        CONTAINERD_PATCH_VERSION="1"
        echo "Containerd Version not specified, using default version: ${CONTAINERD_VERSION}-${CONTAINERD_PATCH_VERSION}"
    else
        echo "Using specified Containerd Version: ${CONTAINERD_VERSION}-${CONTAINERD_PATCH_VERSION}"
    fi

    CURRENT_MAJOR_MINOR="$(echo $CURRENT_VERSION | tr '.' '\n' | head -n 2 | paste -sd.)"
    DESIRED_MAJOR_MINOR="$(echo $CONTAINERD_VERSION | tr '.' '\n' | head -n 2 | paste -sd.)"
    semverCompare "$CURRENT_VERSION" "$CONTAINERD_VERSION"
    HAS_GREATER_VERSION="$?"

    if [[ "$HAS_GREATER_VERSION" == "0" ]] && [[ "$CURRENT_MAJOR_MINOR" == "$DESIRED_MAJOR_MINOR" ]]; then
        echo "currently installed containerd version ${CURRENT_VERSION} matches major.minor with higher patch ${CONTAINERD_VERSION}. skipping installStandaloneContainerd."
    else
        echo "installing containerd version ${CONTAINERD_VERSION}"
        logs_to_events "AKS.CSE.installContainerRuntime.removeMoby" removeMoby
        logs_to_events "AKS.CSE.installContainerRuntime.removeContainerd" removeContainerd
        CONTAINERD_DEB_FILE="$(ls ${CONTAINERD_DOWNLOADS_DIR}/moby-containerd_${CONTAINERD_VERSION}*)"
        if [[ -f "${CONTAINERD_DEB_FILE}" ]]; then
            logs_to_events "AKS.CSE.installContainerRuntime.installDebPackageFromFile" "installDebPackageFromFile ${CONTAINERD_DEB_FILE}" || exit $ERR_CONTAINERD_INSTALL_TIMEOUT
            return 0
        fi
        logs_to_events "AKS.CSE.installContainerRuntime.downloadContainerdFromVersion" "downloadContainerdFromVersion ${CONTAINERD_VERSION} ${CONTAINERD_PATCH_VERSION}"
        CONTAINERD_DEB_FILE="$(ls ${CONTAINERD_DOWNLOADS_DIR}/moby-containerd_${CONTAINERD_VERSION}*)"
        if [[ -z "${CONTAINERD_DEB_FILE}" ]]; then
            echo "Failed to locate cached containerd deb"
            exit $ERR_CONTAINERD_INSTALL_TIMEOUT
        fi
        logs_to_events "AKS.CSE.installContainerRuntime.installDebPackageFromFile" "installDebPackageFromFile ${CONTAINERD_DEB_FILE}" || exit $ERR_CONTAINERD_INSTALL_TIMEOUT
        return 0
    fi
}

downloadContainerdFromVersion() {
    CONTAINERD_VERSION=$1
    mkdir -p $CONTAINERD_DOWNLOADS_DIR
    updateAptWithMicrosoftPkg 
    apt_get_download 20 30 moby-containerd=${CONTAINERD_VERSION}* || exit $ERR_CONTAINERD_INSTALL_TIMEOUT
    cp -al ${APT_CACHE_DIR}moby-containerd_${CONTAINERD_VERSION}* $CONTAINERD_DOWNLOADS_DIR/ || exit $ERR_CONTAINERD_INSTALL_TIMEOUT
    echo "Succeeded to download containerd version ${CONTAINERD_VERSION}"
}

downloadContainerdFromURL() {
    CONTAINERD_DOWNLOAD_URL=$1
    mkdir -p $CONTAINERD_DOWNLOADS_DIR
    CONTAINERD_DEB_TMP=${CONTAINERD_DOWNLOAD_URL##*/}
    retrycmd_curl_file 120 5 60 "$CONTAINERD_DOWNLOADS_DIR/${CONTAINERD_DEB_TMP}" ${CONTAINERD_DOWNLOAD_URL} || exit $ERR_CONTAINERD_DOWNLOAD_TIMEOUT
    CONTAINERD_DEB_FILE="$CONTAINERD_DOWNLOADS_DIR/${CONTAINERD_DEB_TMP}"
}

installMoby() {
    ensureRunc ${RUNC_VERSION:-""} 
    CURRENT_VERSION=$(dockerd --version | grep "Docker version" | cut -d "," -f 1 | cut -d " " -f 3 | cut -d "+" -f 1)
    local MOBY_VERSION="19.03.14"
    local MOBY_CONTAINERD_VERSION="1.4.13"
    if semverCompare ${CURRENT_VERSION:-"0.0.0"} ${MOBY_VERSION}; then
        echo "currently installed moby-docker version ${CURRENT_VERSION} is greater than (or equal to) target base version ${MOBY_VERSION}. skipping installMoby."
    else
        removeMoby
        updateAptWithMicrosoftPkg
        MOBY_CLI=${MOBY_VERSION}
        if [[ "${MOBY_CLI}" == "3.0.4" ]]; then
            MOBY_CLI="3.0.3"
        fi
        apt_get_install 20 30 120 moby-engine=${MOBY_VERSION}* moby-cli=${MOBY_CLI}* moby-containerd=${MOBY_CONTAINERD_VERSION}* --allow-downgrades || exit $ERR_MOBY_INSTALL_TIMEOUT
    fi
}

ensureRunc() {
<<<<<<< HEAD
    RUNC_PACKAGE_URL=${2:-""}
    RUNC_DOWNLOADS_DIR=${3:-$RUNC_DOWNLOADS_DIR}
=======
    RUNC_PACKAGE_URL="${RUNC_PACKAGE_URL:=}"
>>>>>>> c9df2b68
    if [[ ! -z ${RUNC_PACKAGE_URL} ]]; then
        echo "Installing runc from user input: ${RUNC_PACKAGE_URL}"
        mkdir -p $RUNC_DOWNLOADS_DIR
        RUNC_DEB_TMP=${RUNC_PACKAGE_URL##*/}
        RUNC_DEB_FILE="$RUNC_DOWNLOADS_DIR/${RUNC_DEB_TMP}"
        retrycmd_curl_file 120 5 60 ${RUNC_DEB_FILE} ${RUNC_PACKAGE_URL} || exit $ERR_RUNC_DOWNLOAD_TIMEOUT
        installDebPackageFromFile ${RUNC_DEB_FILE} || exit $ERR_RUNC_INSTALL_TIMEOUT
        echo "Succeeded to install runc from user input: ${RUNC_PACKAGE_URL}"
        return 0
    fi

    TARGET_VERSION=${1:-""}
<<<<<<< HEAD
=======
    if [[ -z ${TARGET_VERSION} ]]; then
        TARGET_VERSION="1.1.12-ubuntu${UBUNTU_RELEASE}"
        if [ "${UBUNTU_RELEASE}" == "18.04" ]; then
            TARGET_VERSION="1.1.12-ubuntu${UBUNTU_RELEASE}"
        fi
    fi
>>>>>>> c9df2b68

    if [[ $(isARM64) == 1 ]]; then
        if [[ ${TARGET_VERSION} == "1.0.0-rc92" || ${TARGET_VERSION} == "1.0.0-rc95" ]]; then
            return
        fi
    fi

    CPU_ARCH=$(getCPUArch)  #amd64 or arm64
    CURRENT_VERSION=$(runc --version | head -n1 | sed 's/runc version //')
    CLEANED_TARGET_VERSION=${TARGET_VERSION}

    CURRENT_VERSION=${CURRENT_VERSION%-*} 
    CLEANED_TARGET_VERSION=${CLEANED_TARGET_VERSION%-*} 

    if [ "${CURRENT_VERSION}" == "${CLEANED_TARGET_VERSION}" ]; then
        echo "target moby-runc version ${CLEANED_TARGET_VERSION} is already installed. skipping installRunc."
        return
    fi
    if [ -f $VHD_LOGS_FILEPATH ]; then
        RUNC_DEB_PATTERN="moby-runc_*.deb"
        RUNC_DEB_FILE=$(find ${RUNC_DOWNLOADS_DIR} -type f -iname "${RUNC_DEB_PATTERN}" | sort -V | tail -n1)
        if [[ -f "${RUNC_DEB_FILE}" ]]; then
            installDebPackageFromFile ${RUNC_DEB_FILE} || exit $ERR_RUNC_INSTALL_TIMEOUT
            return 0
        fi
    fi
    apt_get_install 20 30 120 moby-runc=${TARGET_VERSION}* --allow-downgrades || exit $ERR_RUNC_INSTALL_TIMEOUT
}

#EOF<|MERGE_RESOLUTION|>--- conflicted
+++ resolved
@@ -175,12 +175,8 @@
 }
 
 ensureRunc() {
-<<<<<<< HEAD
     RUNC_PACKAGE_URL=${2:-""}
     RUNC_DOWNLOADS_DIR=${3:-$RUNC_DOWNLOADS_DIR}
-=======
-    RUNC_PACKAGE_URL="${RUNC_PACKAGE_URL:=}"
->>>>>>> c9df2b68
     if [[ ! -z ${RUNC_PACKAGE_URL} ]]; then
         echo "Installing runc from user input: ${RUNC_PACKAGE_URL}"
         mkdir -p $RUNC_DOWNLOADS_DIR
@@ -193,15 +189,6 @@
     fi
 
     TARGET_VERSION=${1:-""}
-<<<<<<< HEAD
-=======
-    if [[ -z ${TARGET_VERSION} ]]; then
-        TARGET_VERSION="1.1.12-ubuntu${UBUNTU_RELEASE}"
-        if [ "${UBUNTU_RELEASE}" == "18.04" ]; then
-            TARGET_VERSION="1.1.12-ubuntu${UBUNTU_RELEASE}"
-        fi
-    fi
->>>>>>> c9df2b68
 
     if [[ $(isARM64) == 1 ]]; then
         if [[ ${TARGET_VERSION} == "1.0.0-rc92" || ${TARGET_VERSION} == "1.0.0-rc95" ]]; then
