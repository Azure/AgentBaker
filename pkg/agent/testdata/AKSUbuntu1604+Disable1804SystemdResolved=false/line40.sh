#!/bin/bash

CC_SERVICE_IN_TMP=/opt/azure/containers/cc-proxy.service.in
CC_SOCKET_IN_TMP=/opt/azure/containers/cc-proxy.socket.in
CNI_CONFIG_DIR="/etc/cni/net.d"
CNI_BIN_DIR="/opt/cni/bin"
CNI_DOWNLOADS_DIR="/opt/cni/downloads"
CRICTL_DOWNLOAD_DIR="/opt/crictl/downloads"
CRICTL_BIN_DIR="/usr/local/bin"
CONTAINERD_DOWNLOADS_DIR="/opt/containerd/downloads"
RUNC_DOWNLOADS_DIR="/opt/runc/downloads"
K8S_DOWNLOADS_DIR="/opt/kubernetes/downloads"
K8S_PRIVATE_PACKAGES_CACHE_DIR="/opt/kubernetes/downloads/private-packages"
UBUNTU_RELEASE=$(lsb_release -r -s)
SECURE_TLS_BOOTSTRAP_KUBELET_EXEC_PLUGIN_DOWNLOAD_DIR="/opt/azure/tlsbootstrap"
SECURE_TLS_BOOTSTRAP_KUBELET_EXEC_PLUGIN_VERSION="v0.1.0-alpha.2"
TELEPORTD_PLUGIN_DOWNLOAD_DIR="/opt/teleportd/downloads"
CREDENTIAL_PROVIDER_DOWNLOAD_DIR="/opt/credentialprovider/downloads"
CREDENTIAL_PROVIDER_BIN_DIR="/var/lib/kubelet/credential-provider"
TELEPORTD_PLUGIN_BIN_DIR="/usr/local/bin"
CONTAINERD_WASM_VERSIONS="v0.3.0 v0.5.1 v0.8.0"
MANIFEST_FILEPATH="/opt/azure/manifest.json"
MAN_DB_AUTO_UPDATE_FLAG_FILEPATH="/var/lib/man-db/auto-update"
CURL_OUTPUT=/tmp/curl_verbose.out

removeManDbAutoUpdateFlagFile() {
    rm -f $MAN_DB_AUTO_UPDATE_FLAG_FILEPATH
}

createManDbAutoUpdateFlagFile() {
    touch $MAN_DB_AUTO_UPDATE_FLAG_FILEPATH
}

cleanupContainerdDlFiles() {
    rm -rf $CONTAINERD_DOWNLOADS_DIR
}

installContainerRuntime() {
    if [ "${NEEDS_CONTAINERD}" == "true" ]; then
        echo "in installContainerRuntime - KUBERNETES_VERSION = ${KUBERNETES_VERSION}"
<<<<<<< HEAD
        if [[ ! -f "$COMPONENTS_FILEPATH" ]]; then
            echo "WARNING: $COMPONENTS_FILEPATH not found. Skipping validation."
            return 0
        fi
        os=${UBUNTU_OS_NAME}
        if [[ -z "$UBUNTU_RELEASE" ]]; then
            os=${MARINER_OS_NAME}
            os_version="current"
        fi

        os_version="${UBUNTU_RELEASE}"
        containerdPackage=$(jq ".Packages" "$COMPONENTS_FILEPATH" | jq ".[] | select(.name == \"containerd\")") || exit $ERR_CONTAINERD_VERSION_INVALID
        PackageVersions=()
        returnPackageVersions "${containerdPackage}" "${os}" "${os_version}"
        
        #Containerd's versions array is expected to have only one element.
        #If it has more than one element, we will install the last element in the array.
        if [[ ${#PackageVersions[@]} -gt 1 ]]; then
            echo "WARNING: containerd package versions array has more than one element. Installing the last element in the array."
        fi
        IFS=$'\n' sortedPackageVersions=($(sort -V <<<"${PackageVersions[*]}"))
        unset IFS
        array_size=${#sortedPackageVersions[@]}
        [[ $((array_size-1)) -lt 0 ]] && last_index=0 || last_index=$((array_size-1))
        packageVersion=${sortedPackageVersions[${last_index}]}
        containerdMajorMinorPatchVersion="$(echo "$packageVersion" | cut -d- -f1)"
        containerdHotFixVersion="$(echo "$packageVersion" | cut -d- -f2)"
        if [ -z "$containerdMajorMinorPatchVersion" ] || [ "$containerdMajorMinorPatchVersion" == "null" ] || [ "$containerdHotFixVersion" == "null" ]; then
            echo "invalid containerd version: $packageVersion"
            exit $ERR_CONTAINERD_VERSION_INVALID
        fi
        logs_to_events "AKS.CSE.installContainerRuntime.installStandaloneContainerd" "installStandaloneContainerd ${containerdMajorMinorPatchVersion} ${containerdHotFixVersion}"
        echo "in installContainerRuntime - CONTAINERD_VERSION = ${packageVersion}"
=======
        local containerd_version
        if [ -f "$MANIFEST_FILEPATH" ]; then
            containerd_version="$(jq -r .containerd.edge "$MANIFEST_FILEPATH")"
            if [ "${UBUNTU_RELEASE}" == "18.04" ]; then
                containerd_version="$(jq -r '.containerd.pinned."1804"' "$MANIFEST_FILEPATH")"
            fi
        else
            echo "WARNING: containerd version not found in manifest, defaulting to hardcoded."
        fi

        containerd_patch_version="$(echo "$containerd_version" | cut -d- -f1)"
        containerd_revision="$(echo "$containerd_version" | cut -d- -f2)"
        if [ -z "$containerd_patch_version" ] || [ "$containerd_patch_version" == "null" ] || [ "$containerd_revision" == "null" ]; then
            echo "invalid container version: $containerd_version"
            exit $ERR_CONTAINERD_INSTALL_TIMEOUT
        fi

        logs_to_events "AKS.CSE.installContainerRuntime.installStandaloneContainerd" "installStandaloneContainerd ${containerd_patch_version} ${containerd_revision}"
        echo "in installContainerRuntime - CONTAINERD_VERION = ${containerd_patch_version}"
>>>>>>> c9df2b68
    else
        installMoby 
    fi
}

installNetworkPlugin() {
    if [[ "${NETWORK_PLUGIN}" = "azure" ]]; then
        installAzureCNI
    fi
    installCNI
    rm -rf $CNI_DOWNLOADS_DIR &
}

downloadCNI() {
    mkdir -p $CNI_DOWNLOADS_DIR
    CNI_TGZ_TMP=${CNI_PLUGINS_URL##*/} # Use bash builtin #
    retrycmd_get_tarball 120 5 "$CNI_DOWNLOADS_DIR/${CNI_TGZ_TMP}" ${CNI_PLUGINS_URL} || exit $ERR_CNI_DOWNLOAD_TIMEOUT
}

downloadCredentalProvider() {
    mkdir -p $CREDENTIAL_PROVIDER_DOWNLOAD_DIR
    CREDENTIAL_PROVIDER_TGZ_TMP=${CREDENTIAL_PROVIDER_DOWNLOAD_URL##*/} # Use bash builtin #
    retrycmd_get_tarball 120 5 "$CREDENTIAL_PROVIDER_DOWNLOAD_DIR/$CREDENTIAL_PROVIDER_TGZ_TMP" "$CREDENTIAL_PROVIDER_DOWNLOAD_URL" || exit $ERR_CREDENTIAL_PROVIDER_DOWNLOAD_TIMEOUT
}

installCredentalProvider() {
    logs_to_events "AKS.CSE.installCredentalProvider.downloadCredentalProvider" downloadCredentalProvider
    tar -xzf "$CREDENTIAL_PROVIDER_DOWNLOAD_DIR/${CREDENTIAL_PROVIDER_TGZ_TMP}" -C $CREDENTIAL_PROVIDER_DOWNLOAD_DIR
    mkdir -p "${CREDENTIAL_PROVIDER_BIN_DIR}"
    chown -R root:root "${CREDENTIAL_PROVIDER_BIN_DIR}"
    mv "${CREDENTIAL_PROVIDER_DOWNLOAD_DIR}/azure-acr-credential-provider" "${CREDENTIAL_PROVIDER_BIN_DIR}/acr-credential-provider"
    chmod 755 "${CREDENTIAL_PROVIDER_BIN_DIR}/acr-credential-provider"
    rm -rf ${CREDENTIAL_PROVIDER_DOWNLOAD_DIR}
}

downloadSecureTLSBootstrapKubeletExecPlugin() {
    local plugin_url="https://k8sreleases.blob.core.windows.net/aks-tls-bootstrap-client/${SECURE_TLS_BOOTSTRAP_KUBELET_EXEC_PLUGIN_VERSION}/linux/amd64/tls-bootstrap-client"
    if [[ $(isARM64) == 1 ]]; then
        plugin_url="https://k8sreleases.blob.core.windows.net/aks-tls-bootstrap-client/${SECURE_TLS_BOOTSTRAP_KUBELET_EXEC_PLUGIN_VERSION}/linux/arm64/tls-bootstrap-client"
    fi

    mkdir -p $SECURE_TLS_BOOTSTRAP_KUBELET_EXEC_PLUGIN_DOWNLOAD_DIR
    plugin_download_path="${SECURE_TLS_BOOTSTRAP_KUBELET_EXEC_PLUGIN_DOWNLOAD_DIR}/tls-bootstrap-client"

    if [ ! -f "$plugin_download_path" ]; then
        retrycmd_if_failure 30 5 60 curl -fSL -o "$plugin_download_path" "$plugin_url" || exit $ERR_DOWNLOAD_SECURE_TLS_BOOTSTRAP_KUBELET_EXEC_PLUGIN_TIMEOUT
        chown -R root:root "$SECURE_TLS_BOOTSTRAP_KUBELET_EXEC_PLUGIN_DOWNLOAD_DIR"
        chmod -R 755 "$SECURE_TLS_BOOTSTRAP_KUBELET_EXEC_PLUGIN_DOWNLOAD_DIR"
    fi
}

downloadContainerdWasmShims() {
    declare -a wasmShimPids=()
    for shim_version in $CONTAINERD_WASM_VERSIONS; do
        binary_version="$(echo "${shim_version}" | tr . -)"
        local containerd_wasm_filepath="/usr/local/bin"
        local containerd_wasm_url="https://acs-mirror.azureedge.net/containerd-wasm-shims/${shim_version}/linux/amd64"
        if [[ $(isARM64) == 1 ]]; then
            containerd_wasm_url="https://acs-mirror.azureedge.net/containerd-wasm-shims/${shim_version}/linux/arm64"
        fi

        if [ ! -f "$containerd_wasm_filepath/containerd-shim-spin-${shim_version}" ] || [ ! -f "$containerd_wasm_filepath/containerd-shim-slight-${shim_version}" ]; then
            retrycmd_if_failure 30 5 60 curl -fSLv -o "$containerd_wasm_filepath/containerd-shim-spin-${binary_version}-v1" "$containerd_wasm_url/containerd-shim-spin-v1" 2>&1 | tee $CURL_OUTPUT >/dev/null | grep -E "^(curl:.*)|([eE]rr.*)$" && (cat $CURL_OUTPUT && exit $ERR_KRUSTLET_DOWNLOAD_TIMEOUT) &
            wasmShimPids+=($!)
            retrycmd_if_failure 30 5 60 curl -fSLv -o "$containerd_wasm_filepath/containerd-shim-slight-${binary_version}-v1" "$containerd_wasm_url/containerd-shim-slight-v1" 2>&1 | tee $CURL_OUTPUT >/dev/null | grep -E "^(curl:.*)|([eE]rr.*)$" && (cat $CURL_OUTPUT && exit $ERR_KRUSTLET_DOWNLOAD_TIMEOUT) &
            wasmShimPids+=($!)
            if [ "$shim_version" == "v0.8.0" ]; then
                retrycmd_if_failure 30 5 60 curl -fSLv -o "$containerd_wasm_filepath/containerd-shim-wws-${binary_version}-v1" "$containerd_wasm_url/containerd-shim-wws-v1" 2>&1 | tee $CURL_OUTPUT >/dev/null | grep -E "^(curl:.*)|([eE]rr.*)$" && (cat $CURL_OUTPUT && exit $ERR_KRUSTLET_DOWNLOAD_TIMEOUT) &
                wasmShimPids+=($!)
            fi
        fi
    done
    wait ${wasmShimPids[@]}
    for shim_version in $CONTAINERD_WASM_VERSIONS; do
        binary_version="$(echo "${shim_version}" | tr . -)"
        chmod 755 "$containerd_wasm_filepath/containerd-shim-spin-${binary_version}-v1"
        chmod 755 "$containerd_wasm_filepath/containerd-shim-slight-${binary_version}-v1"
        if [ "$shim_version" == "v0.8.0" ]; then
            chmod 755 "$containerd_wasm_filepath/containerd-shim-wws-${binary_version}-v1"
        fi
    done
}

downloadAzureCNI() {
<<<<<<< HEAD
    mkdir -p ${1-$:CNI_DOWNLOADS_DIR}
    VNET_CNI_PLUGINS_URL=${2:-$VNET_CNI_PLUGINS_URL}
=======
    mkdir -p $CNI_DOWNLOADS_DIR
>>>>>>> c9df2b68
    CNI_TGZ_TMP=${VNET_CNI_PLUGINS_URL##*/} # Use bash builtin #
    retrycmd_get_tarball 120 5 "$CNI_DOWNLOADS_DIR/${CNI_TGZ_TMP}" ${VNET_CNI_PLUGINS_URL} || exit $ERR_CNI_DOWNLOAD_TIMEOUT
}

downloadCrictl() {
    CRICTL_VERSION=$1
    CPU_ARCH=$(getCPUArch)
    mkdir -p $CRICTL_DOWNLOAD_DIR
    CRICTL_DOWNLOAD_URL="https://acs-mirror.azureedge.net/cri-tools/v${CRICTL_VERSION}/binaries/crictl-v${CRICTL_VERSION}-linux-${CPU_ARCH}.tar.gz"
    CRICTL_TGZ_TEMP=${CRICTL_DOWNLOAD_URL##*/}
    retrycmd_curl_file 10 5 60 "$CRICTL_DOWNLOAD_DIR/${CRICTL_TGZ_TEMP}" ${CRICTL_DOWNLOAD_URL}
}

installCrictl() {
    CPU_ARCH=$(getCPUArch)
    currentVersion=$(crictl --version 2>/dev/null | sed 's/crictl version //g')
    if [[ "${currentVersion}" != "" ]]; then
        echo "version ${currentVersion} of crictl already installed. skipping installCrictl of target version ${KUBERNETES_VERSION%.*}.0"
    else
        CRICTL_TGZ_TEMP="crictl-v${CRICTL_VERSION}-linux-${CPU_ARCH}.tar.gz"
        if [[ ! -f "$CRICTL_DOWNLOAD_DIR/${CRICTL_TGZ_TEMP}" ]]; then
            rm -rf ${CRICTL_DOWNLOAD_DIR}
            echo "pre-cached crictl not found: skipping installCrictl"
            return 1
        fi
        echo "Unpacking crictl into ${CRICTL_BIN_DIR}"
        tar zxvf "$CRICTL_DOWNLOAD_DIR/${CRICTL_TGZ_TEMP}" -C ${CRICTL_BIN_DIR}
        chown root:root $CRICTL_BIN_DIR/crictl
        chmod 755 $CRICTL_BIN_DIR/crictl
    fi
}

downloadTeleportdPlugin() {
    DOWNLOAD_URL=$1
    TELEPORTD_VERSION=$2
    if [[ $(isARM64) == 1 ]]; then
        return
    fi

    if [[ -z ${DOWNLOAD_URL} ]]; then
        echo "download url parameter for downloadTeleportdPlugin was not given"
        exit $ERR_TELEPORTD_DOWNLOAD_ERR
    fi
    if [[ -z ${TELEPORTD_VERSION} ]]; then
        echo "teleportd version not given"
        exit $ERR_TELEPORTD_DOWNLOAD_ERR
    fi
    mkdir -p $TELEPORTD_PLUGIN_DOWNLOAD_DIR
    retrycmd_curl_file 10 5 60 "${TELEPORTD_PLUGIN_DOWNLOAD_DIR}/teleportd-v${TELEPORTD_VERSION}" "${DOWNLOAD_URL}/v${TELEPORTD_VERSION}/teleportd" || exit ${ERR_TELEPORTD_DOWNLOAD_ERR}
}

installTeleportdPlugin() {
    if [[ $(isARM64) == 1 ]]; then
        return
    fi

    CURRENT_VERSION=$(teleportd --version 2>/dev/null | sed 's/teleportd version v//g')
    local TARGET_VERSION="0.8.0"
    if semverCompare ${CURRENT_VERSION:-"0.0.0"} ${TARGET_VERSION}; then
        echo "currently installed teleportd version ${CURRENT_VERSION} is greater than (or equal to) target base version ${TARGET_VERSION}. skipping installTeleportdPlugin."
    else
        downloadTeleportdPlugin ${TELEPORTD_PLUGIN_DOWNLOAD_URL} ${TARGET_VERSION}
        mv "${TELEPORTD_PLUGIN_DOWNLOAD_DIR}/teleportd-v${TELEPORTD_VERSION}" "${TELEPORTD_PLUGIN_BIN_DIR}/teleportd" || exit ${ERR_TELEPORTD_INSTALL_ERR}
        chmod 755 "${TELEPORTD_PLUGIN_BIN_DIR}/teleportd" || exit ${ERR_TELEPORTD_INSTALL_ERR}
    fi
    rm -rf ${TELEPORTD_PLUGIN_DOWNLOAD_DIR}
}

setupCNIDirs() {
    mkdir -p $CNI_BIN_DIR
    chown -R root:root $CNI_BIN_DIR
    chmod -R 755 $CNI_BIN_DIR

    mkdir -p $CNI_CONFIG_DIR
    chown -R root:root $CNI_CONFIG_DIR
    chmod 755 $CNI_CONFIG_DIR
}

installCNI() {
    CNI_TGZ_TMP=${CNI_PLUGINS_URL##*/} # Use bash builtin #
    CNI_DIR_TMP=${CNI_TGZ_TMP%.tgz}    

    if [[ -d "$CNI_DOWNLOADS_DIR/${CNI_DIR_TMP}" ]]; then
        mv ${CNI_DOWNLOADS_DIR}/${CNI_DIR_TMP}/* $CNI_BIN_DIR
    else
        if [[ ! -f "$CNI_DOWNLOADS_DIR/${CNI_TGZ_TMP}" ]]; then
            logs_to_events "AKS.CSE.installCNI.downloadCNI" downloadCNI
        fi

        tar -xzf "$CNI_DOWNLOADS_DIR/${CNI_TGZ_TMP}" -C $CNI_BIN_DIR
    fi

    chown -R root:root $CNI_BIN_DIR
}

installAzureCNI() {
    CNI_TGZ_TMP=${VNET_CNI_PLUGINS_URL##*/} # Use bash builtin #
    CNI_DIR_TMP=${CNI_TGZ_TMP%.tgz}         

    if [[ -d "$CNI_DOWNLOADS_DIR/${CNI_DIR_TMP}" ]]; then
        mv ${CNI_DOWNLOADS_DIR}/${CNI_DIR_TMP}/* $CNI_BIN_DIR
    else
        if [[ ! -f "$CNI_DOWNLOADS_DIR/${CNI_TGZ_TMP}" ]]; then
            logs_to_events "AKS.CSE.installAzureCNI.downloadAzureCNI" downloadAzureCNI
        fi

        tar -xzf "$CNI_DOWNLOADS_DIR/${CNI_TGZ_TMP}" -C $CNI_BIN_DIR
    fi

    chown -R root:root $CNI_BIN_DIR
}

extractKubeBinaries() {
    local k8s_version="$1"
    local kube_binary_url="$2"
    local is_private_url="$3"

    local k8s_tgz_tmp_filename=${kube_binary_url##*/}

    if [[ $is_private_url == true ]]; then
        k8s_tgz_tmp="${K8S_PRIVATE_PACKAGES_CACHE_DIR}/${k8s_tgz_tmp_filename}"

        if [[ ! -f "${k8s_tgz_tmp}" ]]; then
            echo "cached package ${k8s_tgz_tmp} not found"
            return 1
        fi

        echo "cached package ${k8s_tgz_tmp} found, will extract that"
        rm -rf /usr/local/bin/kubelet-* /usr/local/bin/kubectl-*
    else
        k8s_tgz_tmp="${K8S_DOWNLOADS_DIR}/${k8s_tgz_tmp_filename}"
        mkdir -p ${K8S_DOWNLOADS_DIR}

        retrycmd_get_tarball 120 5 "${k8s_tgz_tmp}" ${kube_binary_url} || exit $ERR_K8S_DOWNLOAD_TIMEOUT
        if [[ ! -f ${k8s_tgz_tmp} ]]; then
            exit "$ERR_K8S_DOWNLOAD_TIMEOUT"
        fi
    fi

    tar --transform="s|.*|&-${k8s_version}|" --show-transformed-names -xzvf "${k8s_tgz_tmp}" \
        --strip-components=3 -C /usr/local/bin kubernetes/node/bin/kubelet kubernetes/node/bin/kubectl || exit $ERR_K8S_INSTALL_ERR
    if [[ ! -f /usr/local/bin/kubectl-${k8s_version} ]] || [[ ! -f /usr/local/bin/kubelet-${k8s_version} ]]; then
        exit $ERR_K8S_INSTALL_ERR
    fi

    if [[ $is_private_url == false ]]; then
        rm -f "${k8s_tgz_tmp}"
    fi
}

installKubeletKubectlAndKubeProxy() {
    CUSTOM_KUBE_BINARY_DOWNLOAD_URL="${CUSTOM_KUBE_BINARY_URL:=}"
    PRIVATE_KUBE_BINARY_DOWNLOAD_URL="${PRIVATE_KUBE_BINARY_URL:=}"
    echo "using private url: ${PRIVATE_KUBE_BINARY_DOWNLOAD_URL}, custom url: ${CUSTOM_KUBE_BINARY_DOWNLOAD_URL}"
    install_default_if_missing=true

    if [[ ! -z ${CUSTOM_KUBE_BINARY_DOWNLOAD_URL} ]]; then
        rm -rf /usr/local/bin/kubelet-* /usr/local/bin/kubectl-*

        logs_to_events "AKS.CSE.installKubeletKubectlAndKubeProxy.extractKubeBinaries" extractKubeBinaries ${KUBERNETES_VERSION} ${CUSTOM_KUBE_BINARY_DOWNLOAD_URL} false
        install_default_if_missing=false
    elif [[ ! -z ${PRIVATE_KUBE_BINARY_DOWNLOAD_URL} ]]; then
        logs_to_events "AKS.CSE.installKubeletKubectlAndKubeProxy.extractKubeBinaries" extractKubeBinaries ${KUBERNETES_VERSION} ${PRIVATE_KUBE_BINARY_DOWNLOAD_URL} true
    fi

    if [[ ! -f "/usr/local/bin/kubectl-${KUBERNETES_VERSION}" ]] || [[ ! -f "/usr/local/bin/kubelet-${KUBERNETES_VERSION}" ]]; then
        if [[ "$install_default_if_missing" == true ]]; then
            #TODO: remove the condition check on KUBE_BINARY_URL once RP change is released
            if (($(echo ${KUBERNETES_VERSION} | cut -d"." -f2) >= 17)) && [ -n "${KUBE_BINARY_URL}" ]; then
                logs_to_events "AKS.CSE.installKubeletKubectlAndKubeProxy.extractKubeBinaries" extractKubeBinaries ${KUBERNETES_VERSION} ${KUBE_BINARY_URL} false
            fi
        fi
    fi
    mv "/usr/local/bin/kubelet-${KUBERNETES_VERSION}" "/usr/local/bin/kubelet"
    mv "/usr/local/bin/kubectl-${KUBERNETES_VERSION}" "/usr/local/bin/kubectl"

    chmod a+x /usr/local/bin/kubelet /usr/local/bin/kubectl
    rm -rf /usr/local/bin/kubelet-* /usr/local/bin/kubectl-* /home/hyperkube-downloads &
}

pullContainerImage() {
    CLI_TOOL=$1
    CONTAINER_IMAGE_URL=$2
    echo "pulling the image ${CONTAINER_IMAGE_URL} using ${CLI_TOOL}"
    if [[ ${CLI_TOOL} == "ctr" ]]; then
        logs_to_events "AKS.CSE.imagepullctr.${CONTAINER_IMAGE_URL}" "retrycmd_if_failure 60 1 1200 ctr --namespace k8s.io image pull $CONTAINER_IMAGE_URL" || (echo "timed out pulling image ${CONTAINER_IMAGE_URL} via ctr" && exit $ERR_CONTAINERD_CTR_IMG_PULL_TIMEOUT)
    elif [[ ${CLI_TOOL} == "crictl" ]]; then
        logs_to_events "AKS.CSE.imagepullcrictl.${CONTAINER_IMAGE_URL}" "retrycmd_if_failure 60 1 1200 crictl pull $CONTAINER_IMAGE_URL" || (echo "timed out pulling image ${CONTAINER_IMAGE_URL} via crictl" && exit $ERR_CONTAINERD_CRICTL_IMG_PULL_TIMEOUT)
    else
        logs_to_events "AKS.CSE.imagepull.${CONTAINER_IMAGE_URL}" "retrycmd_if_failure 60 1 1200 docker pull $CONTAINER_IMAGE_URL" || (echo "timed out pulling image ${CONTAINER_IMAGE_URL} via docker" && exit $ERR_DOCKER_IMG_PULL_TIMEOUT)
    fi
}

retagContainerImage() {
    CLI_TOOL=$1
    CONTAINER_IMAGE_URL=$2
    RETAG_IMAGE_URL=$3
    echo "retagging from ${CONTAINER_IMAGE_URL} to ${RETAG_IMAGE_URL} using ${CLI_TOOL}"
    if [[ ${CLI_TOOL} == "ctr" ]]; then
        ctr --namespace k8s.io image tag $CONTAINER_IMAGE_URL $RETAG_IMAGE_URL
    elif [[ ${CLI_TOOL} == "crictl" ]]; then
        crictl image tag $CONTAINER_IMAGE_URL $RETAG_IMAGE_URL
    else
        docker image tag $CONTAINER_IMAGE_URL $RETAG_IMAGE_URL
    fi
}

retagMCRImagesForChina() {
    if [[ "${CONTAINER_RUNTIME}" == "containerd" ]]; then
        allMCRImages=($(ctr --namespace k8s.io images list | grep '^mcr.microsoft.com/' | awk '{print $1}'))
    else
        allMCRImages=($(docker images | grep '^mcr.microsoft.com/' | awk '{str = sprintf("%s:%s", $1, $2)} {print str}'))
    fi
    if [[ "${allMCRImages}" == "" ]]; then
        echo "failed to find mcr images for retag"
        return
    fi
    for mcrImage in ${allMCRImages[@]+"${allMCRImages[@]}"}; do
        retagMCRImage=$(echo ${mcrImage} | sed -e 's/^mcr.microsoft.com/mcr.azk8s.cn/g')
        if [[ "${CONTAINER_RUNTIME}" == "containerd" ]]; then
            retagContainerImage "ctr" ${mcrImage} ${retagMCRImage}
        else
            retagContainerImage "docker" ${mcrImage} ${retagMCRImage}
        fi
    done
}

removeContainerImage() {
    CLI_TOOL=$1
    CONTAINER_IMAGE_URL=$2
    if [[ "${CLI_TOOL}" == "docker" ]]; then
        docker image rm $CONTAINER_IMAGE_URL
    else
        crictl rmi $CONTAINER_IMAGE_URL
    fi
}

cleanUpImages() {
    local targetImage=$1
    export targetImage
    function cleanupImagesRun() {
        if [ "${NEEDS_CONTAINERD}" == "true" ]; then
            if [[ "${CLI_TOOL}" == "crictl" ]]; then
                images_to_delete=$(crictl images | awk '{print $1":"$2}' | grep -vE "${KUBERNETES_VERSION}$|${KUBERNETES_VERSION}.[0-9]+$|${KUBERNETES_VERSION}-|${KUBERNETES_VERSION}_" | grep ${targetImage} | tr ' ' '\n')
            else
                images_to_delete=$(ctr --namespace k8s.io images list | awk '{print $1}' | grep -vE "${KUBERNETES_VERSION}$|${KUBERNETES_VERSION}.[0-9]+$|${KUBERNETES_VERSION}-|${KUBERNETES_VERSION}_" | grep ${targetImage} | tr ' ' '\n')
            fi
        else
            images_to_delete=$(docker images --format '{{.Repository}}:{{.Tag}}' | grep -vE "${KUBERNETES_VERSION}$|${KUBERNETES_VERSION}.[0-9]+$|${KUBERNETES_VERSION}-|${KUBERNETES_VERSION}_" | grep ${targetImage} | tr ' ' '\n')
        fi
        local exit_code=$?
        if [[ $exit_code != 0 ]]; then
            exit $exit_code
        elif [[ "${images_to_delete}" != "" ]]; then
            echo "${images_to_delete}" | while read image; do
                if [ "${NEEDS_CONTAINERD}" == "true" ]; then
                    removeContainerImage ${CLI_TOOL} ${image}
                else
                    removeContainerImage "docker" ${image}
                fi
            done
        fi
    }
    export -f cleanupImagesRun
    retrycmd_if_failure 10 5 120 bash -c cleanupImagesRun
}

cleanUpKubeProxyImages() {
    echo $(date),$(hostname), startCleanUpKubeProxyImages
    cleanUpImages "kube-proxy"
    echo $(date),$(hostname), endCleanUpKubeProxyImages
}

cleanupRetaggedImages() {
    if [[ "${TARGET_CLOUD}" != "AzureChinaCloud" ]]; then
        if [ "${NEEDS_CONTAINERD}" == "true" ]; then
            if [[ "${CLI_TOOL}" == "crictl" ]]; then
                images_to_delete=$(crictl images | awk '{print $1":"$2}' | grep '^mcr.azk8s.cn/' | tr ' ' '\n')
            else
                images_to_delete=$(ctr --namespace k8s.io images list | awk '{print $1}' | grep '^mcr.azk8s.cn/' | tr ' ' '\n')
            fi
        else
            images_to_delete=$(docker images --format '{{.Repository}}:{{.Tag}}' | grep '^mcr.azk8s.cn/' | tr ' ' '\n')
        fi
        if [[ "${images_to_delete}" != "" ]]; then
            echo "${images_to_delete}" | while read image; do
                if [ "${NEEDS_CONTAINERD}" == "true" ]; then
                    removeContainerImage "ctr" ${image}
                else
                    removeContainerImage "docker" ${image}
                fi
            done
        fi
    else
        echo "skipping container cleanup for AzureChinaCloud"
    fi
}

cleanUpContainerImages() {
    export KUBERNETES_VERSION
    export CLI_TOOL
    export -f retrycmd_if_failure
    export -f removeContainerImage
    export -f cleanUpImages
    export -f cleanUpKubeProxyImages
    bash -c cleanUpKubeProxyImages &
}

cleanUpContainerd() {
    rm -Rf $CONTAINERD_DOWNLOADS_DIR
}

overrideNetworkConfig() {
    CONFIG_FILEPATH="/etc/cloud/cloud.cfg.d/80_azure_net_config.cfg"
    touch ${CONFIG_FILEPATH}
    cat <<EOF >>${CONFIG_FILEPATH}
datasource:
    Azure:
        apply_network_config: false
EOF
}
<<<<<<< HEAD

#return proper release metadata for the package based on the os and osVersion
#e.g., For os UBUNTU 18.04, if there is a release "r1804" defined in components.json, then return "r1804"
#Otherwise return "current"
returnRelease() {
  local package="$1"
  local os="$2"
  local osVersion="$3"
  local release="current"
  #For UBUNTU, if $osVersion is 18.04 and "r1804" is also defined in components.json, then $release is set to "r1804"
  #Similarly for 20.04 and 22.04. Otherwise $release is set to .current.
  #For MARINER, the release is always set to "current" now.
  #To add a new release, add a new entry in components.json and add the corresponding release in the below if condition.
  if [[ "${os}" == "${UBUNTU_OS_NAME}" ]]; then
    if [[ "${osVersion}" == "18.04" ]] && [[ $(echo "${package}" | jq '.downloadURIs.ubuntu."r1804"') != "null" ]]; then
      release="\"r1804\""
    elif [[ "${osVersion}" == "20.04" ]] && [[ $(echo "${package}" | jq '.downloadURIs.ubuntu."r2004"') != "null" ]]; then
      release="\"r2004\""
    elif [[ "${osVersion}" == "22.04" ]] && [[ $(echo "${package}" | jq '.downloadURIs.ubuntu."r2204"') != "null" ]]; then
      release="\"r2204\""
    fi
  fi
  echo "${release}"
}

returnPackageVersions() {
  local package="$1"
  local os="$2"
  local osVersion="$3"
  local release="$(returnRelease "${package}" "${os}" "${osVersion}")"
  if [[ "${os}" == "${UBUNTU_OS_NAME}" ]]; then
    #if .downloadURIs.ubuntu exist, then get the versions from there.
    #otherwise get the versions from .downloadURIs.default 
    if [[ $(echo "${package}" | jq ".downloadURIs.ubuntu") != "null" ]]; then
      versions=$(echo "${package}" | jq ".downloadURIs.ubuntu.${release}.versions[]" -r)
      for version in ${versions[@]}; do
       PackageVersions+=("${version}")
      done
      return
    fi
    versions=$(echo "${package}" | jq ".downloadURIs.default.${release}.versions[]" -r)
    for version in ${versions[@]}; do
      PackageVersions+=("${version}")
    done
    return  
  fi
  if [[ "${os}" == "${MARINER_OS_NAME}" ]]; then
    #if .downloadURIs.ubuntu exist, then get the versions from there.
    #otherwise get the versions from .downloadURIs.default 
    if [[ $(echo "${package}" | jq ".downloadURIs.mariner") != "null" ]]; then
      versions=$(echo "${package}" | jq ".downloadURIs.mariner.${release}.versions[]" -r)
      for version in ${versions[@]}; do
        PackageVersions+=("${version}")
      done
      return
    fi
    versions=$(echo "${package}" | jq ".downloadURIs.default.${release}.versions[]" -r)
    for version in ${versions[@]}; do
      PackageVersions+=("${version}")
    done
    return  
  fi
}

returnPackageDownloadURL() {
  local package=$1
  local os=$2
  local osVersion=$3
  local release="$(returnRelease "${package}" "${os}" "${osVersion}")"
  if [[ "${os}" == "${UBUNTU_OS_NAME}" ]]; then
    #if .downloadURIs.ubuntu exist, then get the downloadURL from there.
    #otherwise get the downloadURL from .downloadURIs.default 
    if [[ $(echo "${package}" | jq '.downloadURIs.ubuntu') != "null" ]]; then
      downloadURL=$(echo "${package}" | jq ".downloadURIs.ubuntu.${release}.downloadURL" -r)
      echo ${downloadURL}
      return
    fi
    downloadURL=$(echo "${package}" | jq ".downloadURIs.default.${release}.downloadURL" -r)
    echo ${downloadURL}
    return  
  fi
  if [[ "${os}" == "${MARINER_OS_NAME}" ]]; then
    #if .downloadURIs.ubuntu exist, then get the downloadURL from there.
    #otherwise get the downloadURL from .downloadURIs.default 
    if [[ $(echo "${package}" | jq '.downloadURIs.mariner') != "null" ]]; then
      downloadURL=$(echo "${package}" | jq ".downloadURIs.mariner.${release}.downloadURL" -r)
      echo ${downloadURL}
      return
    fi
    downloadURL=$(echo "${package}" | jq ".downloadURIs.default.${release}.downloadURL" -r)
    echo ${downloadURL}
    return  
  fi
}

=======
>>>>>>> c9df2b68
#EOF<|MERGE_RESOLUTION|>--- conflicted
+++ resolved
@@ -38,7 +38,21 @@
 installContainerRuntime() {
     if [ "${NEEDS_CONTAINERD}" == "true" ]; then
         echo "in installContainerRuntime - KUBERNETES_VERSION = ${KUBERNETES_VERSION}"
-<<<<<<< HEAD
+        local containerd_version
+        if [ -f "$MANIFEST_FILEPATH" ]; then
+            containerd_version="$(jq -r .containerd.edge "$MANIFEST_FILEPATH")"
+            if [ "${UBUNTU_RELEASE}" == "18.04" ]; then
+                containerd_version="$(jq -r '.containerd.pinned."1804"' "$MANIFEST_FILEPATH")"
+            fi
+        else
+            echo "WARNING: containerd version not found in manifest, defaulting to hardcoded."
+        fi
+
+        containerd_patch_version="$(echo "$containerd_version" | cut -d- -f1)"
+        containerd_revision="$(echo "$containerd_version" | cut -d- -f2)"
+        if [ -z "$containerd_patch_version" ] || [ "$containerd_patch_version" == "null" ] || [ "$containerd_revision" == "null" ]; then
+            echo "invalid container version: $containerd_version"
+            exit $ERR_CONTAINERD_INSTALL_TIMEOUT
         if [[ ! -f "$COMPONENTS_FILEPATH" ]]; then
             echo "WARNING: $COMPONENTS_FILEPATH not found. Skipping validation."
             return 0
@@ -70,29 +84,9 @@
             echo "invalid containerd version: $packageVersion"
             exit $ERR_CONTAINERD_VERSION_INVALID
         fi
-        logs_to_events "AKS.CSE.installContainerRuntime.installStandaloneContainerd" "installStandaloneContainerd ${containerdMajorMinorPatchVersion} ${containerdHotFixVersion}"
-        echo "in installContainerRuntime - CONTAINERD_VERSION = ${packageVersion}"
-=======
-        local containerd_version
-        if [ -f "$MANIFEST_FILEPATH" ]; then
-            containerd_version="$(jq -r .containerd.edge "$MANIFEST_FILEPATH")"
-            if [ "${UBUNTU_RELEASE}" == "18.04" ]; then
-                containerd_version="$(jq -r '.containerd.pinned."1804"' "$MANIFEST_FILEPATH")"
-            fi
-        else
-            echo "WARNING: containerd version not found in manifest, defaulting to hardcoded."
-        fi
-
-        containerd_patch_version="$(echo "$containerd_version" | cut -d- -f1)"
-        containerd_revision="$(echo "$containerd_version" | cut -d- -f2)"
-        if [ -z "$containerd_patch_version" ] || [ "$containerd_patch_version" == "null" ] || [ "$containerd_revision" == "null" ]; then
-            echo "invalid container version: $containerd_version"
-            exit $ERR_CONTAINERD_INSTALL_TIMEOUT
-        fi
 
         logs_to_events "AKS.CSE.installContainerRuntime.installStandaloneContainerd" "installStandaloneContainerd ${containerd_patch_version} ${containerd_revision}"
         echo "in installContainerRuntime - CONTAINERD_VERION = ${containerd_patch_version}"
->>>>>>> c9df2b68
     else
         installMoby 
     fi
@@ -177,12 +171,7 @@
 }
 
 downloadAzureCNI() {
-<<<<<<< HEAD
-    mkdir -p ${1-$:CNI_DOWNLOADS_DIR}
-    VNET_CNI_PLUGINS_URL=${2:-$VNET_CNI_PLUGINS_URL}
-=======
     mkdir -p $CNI_DOWNLOADS_DIR
->>>>>>> c9df2b68
     CNI_TGZ_TMP=${VNET_CNI_PLUGINS_URL##*/} # Use bash builtin #
     retrycmd_get_tarball 120 5 "$CNI_DOWNLOADS_DIR/${CNI_TGZ_TMP}" ${VNET_CNI_PLUGINS_URL} || exit $ERR_CNI_DOWNLOAD_TIMEOUT
 }
@@ -504,102 +493,4 @@
         apply_network_config: false
 EOF
 }
-<<<<<<< HEAD
-
-#return proper release metadata for the package based on the os and osVersion
-#e.g., For os UBUNTU 18.04, if there is a release "r1804" defined in components.json, then return "r1804"
-#Otherwise return "current"
-returnRelease() {
-  local package="$1"
-  local os="$2"
-  local osVersion="$3"
-  local release="current"
-  #For UBUNTU, if $osVersion is 18.04 and "r1804" is also defined in components.json, then $release is set to "r1804"
-  #Similarly for 20.04 and 22.04. Otherwise $release is set to .current.
-  #For MARINER, the release is always set to "current" now.
-  #To add a new release, add a new entry in components.json and add the corresponding release in the below if condition.
-  if [[ "${os}" == "${UBUNTU_OS_NAME}" ]]; then
-    if [[ "${osVersion}" == "18.04" ]] && [[ $(echo "${package}" | jq '.downloadURIs.ubuntu."r1804"') != "null" ]]; then
-      release="\"r1804\""
-    elif [[ "${osVersion}" == "20.04" ]] && [[ $(echo "${package}" | jq '.downloadURIs.ubuntu."r2004"') != "null" ]]; then
-      release="\"r2004\""
-    elif [[ "${osVersion}" == "22.04" ]] && [[ $(echo "${package}" | jq '.downloadURIs.ubuntu."r2204"') != "null" ]]; then
-      release="\"r2204\""
-    fi
-  fi
-  echo "${release}"
-}
-
-returnPackageVersions() {
-  local package="$1"
-  local os="$2"
-  local osVersion="$3"
-  local release="$(returnRelease "${package}" "${os}" "${osVersion}")"
-  if [[ "${os}" == "${UBUNTU_OS_NAME}" ]]; then
-    #if .downloadURIs.ubuntu exist, then get the versions from there.
-    #otherwise get the versions from .downloadURIs.default 
-    if [[ $(echo "${package}" | jq ".downloadURIs.ubuntu") != "null" ]]; then
-      versions=$(echo "${package}" | jq ".downloadURIs.ubuntu.${release}.versions[]" -r)
-      for version in ${versions[@]}; do
-       PackageVersions+=("${version}")
-      done
-      return
-    fi
-    versions=$(echo "${package}" | jq ".downloadURIs.default.${release}.versions[]" -r)
-    for version in ${versions[@]}; do
-      PackageVersions+=("${version}")
-    done
-    return  
-  fi
-  if [[ "${os}" == "${MARINER_OS_NAME}" ]]; then
-    #if .downloadURIs.ubuntu exist, then get the versions from there.
-    #otherwise get the versions from .downloadURIs.default 
-    if [[ $(echo "${package}" | jq ".downloadURIs.mariner") != "null" ]]; then
-      versions=$(echo "${package}" | jq ".downloadURIs.mariner.${release}.versions[]" -r)
-      for version in ${versions[@]}; do
-        PackageVersions+=("${version}")
-      done
-      return
-    fi
-    versions=$(echo "${package}" | jq ".downloadURIs.default.${release}.versions[]" -r)
-    for version in ${versions[@]}; do
-      PackageVersions+=("${version}")
-    done
-    return  
-  fi
-}
-
-returnPackageDownloadURL() {
-  local package=$1
-  local os=$2
-  local osVersion=$3
-  local release="$(returnRelease "${package}" "${os}" "${osVersion}")"
-  if [[ "${os}" == "${UBUNTU_OS_NAME}" ]]; then
-    #if .downloadURIs.ubuntu exist, then get the downloadURL from there.
-    #otherwise get the downloadURL from .downloadURIs.default 
-    if [[ $(echo "${package}" | jq '.downloadURIs.ubuntu') != "null" ]]; then
-      downloadURL=$(echo "${package}" | jq ".downloadURIs.ubuntu.${release}.downloadURL" -r)
-      echo ${downloadURL}
-      return
-    fi
-    downloadURL=$(echo "${package}" | jq ".downloadURIs.default.${release}.downloadURL" -r)
-    echo ${downloadURL}
-    return  
-  fi
-  if [[ "${os}" == "${MARINER_OS_NAME}" ]]; then
-    #if .downloadURIs.ubuntu exist, then get the downloadURL from there.
-    #otherwise get the downloadURL from .downloadURIs.default 
-    if [[ $(echo "${package}" | jq '.downloadURIs.mariner') != "null" ]]; then
-      downloadURL=$(echo "${package}" | jq ".downloadURIs.mariner.${release}.downloadURL" -r)
-      echo ${downloadURL}
-      return
-    fi
-    downloadURL=$(echo "${package}" | jq ".downloadURIs.default.${release}.downloadURL" -r)
-    echo ${downloadURL}
-    return  
-  fi
-}
-
-=======
->>>>>>> c9df2b68
 #EOF