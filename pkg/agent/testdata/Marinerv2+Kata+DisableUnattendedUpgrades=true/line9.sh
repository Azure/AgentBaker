#!/bin/bash
ERR_SYSTEMCTL_START_FAIL=4 
ERR_CLOUD_INIT_TIMEOUT=5 
ERR_FILE_WATCH_TIMEOUT=6 
ERR_HOLD_WALINUXAGENT=7 
ERR_RELEASE_HOLD_WALINUXAGENT=8 
ERR_APT_INSTALL_TIMEOUT=9 
ERR_DOCKER_INSTALL_TIMEOUT=20 
ERR_DOCKER_DOWNLOAD_TIMEOUT=21 
ERR_DOCKER_KEY_DOWNLOAD_TIMEOUT=22 
ERR_DOCKER_APT_KEY_TIMEOUT=23 
ERR_DOCKER_START_FAIL=24 
ERR_MOBY_APT_LIST_TIMEOUT=25 
ERR_MS_GPG_KEY_DOWNLOAD_TIMEOUT=26 
ERR_MOBY_INSTALL_TIMEOUT=27 
ERR_CONTAINERD_INSTALL_TIMEOUT=28 
ERR_RUNC_INSTALL_TIMEOUT=29 
ERR_K8S_RUNNING_TIMEOUT=30 
ERR_K8S_DOWNLOAD_TIMEOUT=31 
ERR_KUBECTL_NOT_FOUND=32 
ERR_IMG_DOWNLOAD_TIMEOUT=33 
ERR_KUBELET_START_FAIL=34 
ERR_DOCKER_IMG_PULL_TIMEOUT=35 
ERR_CONTAINERD_CTR_IMG_PULL_TIMEOUT=36 
ERR_CONTAINERD_CRICTL_IMG_PULL_TIMEOUT=37 
ERR_CONTAINERD_INSTALL_FILE_NOT_FOUND=38 
ERR_CONTAINERD_VERSION_INVALID=39 
ERR_CNI_DOWNLOAD_TIMEOUT=41 
ERR_MS_PROD_DEB_DOWNLOAD_TIMEOUT=42 
ERR_MS_PROD_DEB_PKG_ADD_FAIL=43 
ERR_SYSTEMD_INSTALL_FAIL=48 
ERR_MODPROBE_FAIL=49 
ERR_OUTBOUND_CONN_FAIL=50 
ERR_K8S_API_SERVER_CONN_FAIL=51 
ERR_K8S_API_SERVER_DNS_LOOKUP_FAIL=52 
ERR_K8S_API_SERVER_AZURE_DNS_LOOKUP_FAIL=53 
ERR_KATA_KEY_DOWNLOAD_TIMEOUT=60 
ERR_KATA_APT_KEY_TIMEOUT=61 
ERR_KATA_INSTALL_TIMEOUT=62 
ERR_VHD_FILE_NOT_FOUND=65 
ERR_CONTAINERD_DOWNLOAD_TIMEOUT=70 
ERR_RUNC_DOWNLOAD_TIMEOUT=71 
ERR_CUSTOM_SEARCH_DOMAINS_FAIL=80 
ERR_GPU_DOWNLOAD_TIMEOUT=83 
ERR_GPU_DRIVERS_START_FAIL=84 
ERR_GPU_DRIVERS_INSTALL_TIMEOUT=85 
ERR_GPU_DEVICE_PLUGIN_START_FAIL=86 
ERR_GPU_INFO_ROM_CORRUPTED=87 
ERR_SGX_DRIVERS_INSTALL_TIMEOUT=90 
ERR_SGX_DRIVERS_START_FAIL=91 
ERR_APT_DAILY_TIMEOUT=98 
ERR_APT_UPDATE_TIMEOUT=99 
ERR_CSE_PROVISION_SCRIPT_NOT_READY_TIMEOUT=100 
ERR_APT_DIST_UPGRADE_TIMEOUT=101 
ERR_APT_PURGE_FAIL=102 
ERR_SYSCTL_RELOAD=103 
ERR_CIS_ASSIGN_ROOT_PW=111 
ERR_CIS_ASSIGN_FILE_PERMISSION=112 
ERR_PACKER_COPY_FILE=113 
ERR_CIS_APPLY_PASSWORD_CONFIG=115 
ERR_SYSTEMD_DOCKER_STOP_FAIL=116 
ERR_CRICTL_DOWNLOAD_TIMEOUT=117 
ERR_CRICTL_OPERATION_ERROR=118 
ERR_CTR_OPERATION_ERROR=119 

ERR_AZURE_STACK_GET_ARM_TOKEN=120 
ERR_AZURE_STACK_GET_NETWORK_CONFIGURATION=121 
ERR_AZURE_STACK_GET_SUBNET_PREFIX=122 

ERR_VHD_BUILD_ERROR=125 

ERR_SWAP_CREATE_FAIL=130 
ERR_SWAP_CREATE_INSUFFICIENT_DISK_SPACE=131 

ERR_TELEPORTD_DOWNLOAD_ERR=150 
ERR_TELEPORTD_INSTALL_ERR=151 
ERR_ARTIFACT_STREAMING_DOWNLOAD=152 
ERR_ARTIFACT_STREAMING_INSTALL=153 

ERR_HTTP_PROXY_CA_CONVERT=160 
ERR_UPDATE_CA_CERTS=161 
ERR_DOWNLOAD_SECURE_TLS_BOOTSTRAP_KUBELET_EXEC_PLUGIN_TIMEOUT=169 

ERR_DISBALE_IPTABLES=170 

ERR_KRUSTLET_DOWNLOAD_TIMEOUT=171 
ERR_DISABLE_SSH=172 
ERR_PRIMARY_NIC_IP_NOT_FOUND=173 
ERR_INSERT_IMDS_RESTRICTION_RULE_INTO_MANGLE_TABLE=174 
ERR_INSERT_IMDS_RESTRICTION_RULE_INTO_FILTER_TABLE=175 
ERR_DELETE_IMDS_RESTRICTION_RULE_FROM_MANGLE_TABLE=176 
ERR_DELETE_IMDS_RESTRICTION_RULE_FROM_FILTER_TABLE=177 

ERR_VHD_REBOOT_REQUIRED=200 
ERR_NO_PACKAGES_FOUND=201 
ERR_SNAPSHOT_UPDATE_START_FAIL=202 

ERR_PRIVATE_K8S_PKG_ERR=203 
ERR_K8S_INSTALL_ERR=204 

ERR_SYSTEMCTL_MASK_FAIL=2 

ERR_CREDENTIAL_PROVIDER_DOWNLOAD_TIMEOUT=205 

<<<<<<< HEAD
ERR_CNI_VERSION_INVALID=206 

OS=$(sort -r /etc/*-release | gawk 'match($0, /^(ID_LIKE=(coreos)|ID=(.*))$/, a) { print toupper(a[2] a[3]); exit }')
OS_VERSION=$(sort -r /etc/*-release | gawk 'match($0, /^(VERSION_ID=(.*))$/, a) { print toupper(a[2] a[3]); exit }' | tr -d '"')
=======
if find /etc -type f -name "*-release" -print -quit 2>/dev/null | grep -q '.'; then
    OS=$(sort -r /etc/*-release | gawk 'match($0, /^(ID_LIKE=(coreos)|ID=(.*))$/, a) { print toupper(a[2] a[3]); exit }')
    OS_VERSION=$(sort -r /etc/*-release | gawk 'match($0, /^(VERSION_ID=(.*))$/, a) { print toupper(a[2] a[3]); exit }' | tr -d '"')
else
    echo "/etc/*-release not found"
fi

>>>>>>> edd575d3
UBUNTU_OS_NAME="UBUNTU"
MARINER_OS_NAME="MARINER"
KUBECTL=/usr/local/bin/kubectl
DOCKER=/usr/bin/docker
export GPU_DV="${GPU_DRIVER_VERSION:=}"
export GPU_DEST=/usr/local/nvidia
NVIDIA_DOCKER_VERSION=2.8.0-1
DOCKER_VERSION=1.13.1-1
NVIDIA_CONTAINER_RUNTIME_VERSION="3.6.0"
export NVIDIA_DRIVER_IMAGE_SHA="${GPU_IMAGE_SHA:=}"
export NVIDIA_DRIVER_IMAGE_TAG="${GPU_DV}-${NVIDIA_DRIVER_IMAGE_SHA}"
export NVIDIA_DRIVER_IMAGE="mcr.microsoft.com/aks/aks-gpu"
export CTR_GPU_INSTALL_CMD="ctr run --privileged --rm --net-host --with-ns pid:/proc/1/ns/pid --mount type=bind,src=/opt/gpu,dst=/mnt/gpu,options=rbind --mount type=bind,src=/opt/actions,dst=/mnt/actions,options=rbind"
export DOCKER_GPU_INSTALL_CMD="docker run --privileged --net=host --pid=host -v /opt/gpu:/mnt/gpu -v /opt/actions:/mnt/actions --rm"
APT_CACHE_DIR=/var/cache/apt/archives/
PERMANENT_CACHE_DIR=/root/aptcache/
EVENTS_LOGGING_DIR=/var/log/azure/Microsoft.Azure.Extensions.CustomScript/events/
CURL_OUTPUT=/tmp/curl_verbose.out

retrycmd_if_failure() {
    retries=$1; wait_sleep=$2; timeout=$3; shift && shift && shift
    for i in $(seq 1 $retries); do
        timeout $timeout "${@}" && break || \
        if [ $i -eq $retries ]; then
            echo Executed \"$@\" $i times;
            return 1
        else
            sleep $wait_sleep
        fi
    done
    echo Executed \"$@\" $i times;
}
retrycmd_nslookup() {
    wait_sleep=$1; timeout=$2; total_timeout=$3; record=$4
    start_time=$(date +%s)
    while true; do
        nslookup -timeout=$timeout -retry=0 $record && break || \
        current_time=$(date +%s)
        if [ $((current_time - start_time)) -ge $total_timeout ]; then
            echo "Total timeout $total_timeout reached, nslookup -timeout=$timeout -retry=0 $record failed"
            return 1
        fi
        sleep $wait_sleep
    done
    current_time=$(date +%s)
    echo "Executed nslookup -timeout=$timeout -retry=0 $record for $((current_time - start_time)) seconds";
}
retrycmd_if_failure_no_stats() {
    retries=$1; wait_sleep=$2; timeout=$3; shift && shift && shift
    for i in $(seq 1 $retries); do
        timeout $timeout ${@} && break || \
        if [ $i -eq $retries ]; then
            return 1
        else
            sleep $wait_sleep
        fi
    done
}
retrycmd_get_tarball() {
    tar_retries=$1; wait_sleep=$2; tarball=$3; url=$4
    echo "${tar_retries} retries"
    for i in $(seq 1 $tar_retries); do
        tar -tzf $tarball && break || \
        if [ $i -eq $tar_retries ]; then
            return 1
        else
            timeout 60 curl -fsSLv $url -o $tarball > $CURL_OUTPUT 2>&1
            if [[ $? != 0 ]]; then
                cat $CURL_OUTPUT
            fi
            sleep $wait_sleep
        fi
    done
}
retrycmd_curl_file() {
    curl_retries=$1; wait_sleep=$2; timeout=$3; filepath=$4; url=$5
    echo "${curl_retries} retries"
    for i in $(seq 1 $curl_retries); do
        [[ -f $filepath ]] && break
        if [ $i -eq $curl_retries ]; then
            return 1
        else
            timeout $timeout curl -fsSLv $url -o $filepath 2>&1 | tee $CURL_OUTPUT >/dev/null
            if [[ $? != 0 ]]; then
                cat $CURL_OUTPUT
            fi
            sleep $wait_sleep
        fi
    done
}
wait_for_file() {
    retries=$1; wait_sleep=$2; filepath=$3
    paved=/opt/azure/cloud-init-files.paved
    grep -Fq "${filepath}" $paved && return 0
    for i in $(seq 1 $retries); do
        grep -Fq '#EOF' $filepath && break
        if [ $i -eq $retries ]; then
            return 1
        else
            sleep $wait_sleep
        fi
    done
    sed -i "/#EOF/d" $filepath
    echo $filepath >> $paved
}
systemctl_restart() {
    retries=$1; wait_sleep=$2; timeout=$3 svcname=$4
    for i in $(seq 1 $retries); do
        timeout $timeout systemctl daemon-reload
        timeout $timeout systemctl restart $svcname && break || \
        if [ $i -eq $retries ]; then
            return 1
        else
            systemctl status $svcname --no-pager -l
            journalctl -u $svcname
            sleep $wait_sleep
        fi
    done
}
systemctl_stop() {
    retries=$1; wait_sleep=$2; timeout=$3 svcname=$4
    for i in $(seq 1 $retries); do
        timeout $timeout systemctl daemon-reload
        timeout $timeout systemctl stop $svcname && break || \
        if [ $i -eq $retries ]; then
            return 1
        else
            sleep $wait_sleep
        fi
    done
}
systemctl_disable() {
    retries=$1; wait_sleep=$2; timeout=$3 svcname=$4
    for i in $(seq 1 $retries); do
        timeout $timeout systemctl daemon-reload
        timeout $timeout systemctl disable $svcname && break || \
        if [ $i -eq $retries ]; then
            return 1
        else
            sleep $wait_sleep
        fi
    done
}
sysctl_reload() {
    retries=$1; wait_sleep=$2; timeout=$3
    for i in $(seq 1 $retries); do
        timeout $timeout sysctl --system && break || \
        if [ $i -eq $retries ]; then
            return 1
        else
            sleep $wait_sleep
        fi
    done
}
version_gte() {
  test "$(printf '%s\n' "$@" | sort -rV | head -n 1)" == "$1"
}

systemctlEnableAndStart() {
    systemctl_restart 100 5 30 $1
    RESTART_STATUS=$?
    systemctl status $1 --no-pager -l > /var/log/azure/$1-status.log
    if [ $RESTART_STATUS -ne 0 ]; then
        echo "$1 could not be started"
        return 1
    fi
    if ! retrycmd_if_failure 120 5 25 systemctl enable $1; then
        echo "$1 could not be enabled by systemctl"
        return 1
    fi
}

systemctlDisableAndStop() {
    if systemctl list-units --full --all | grep -q "$1.service"; then
        systemctl_stop 20 5 25 $1 || echo "$1 could not be stopped"
        systemctl_disable 20 5 25 $1 || echo "$1 could not be disabled"
    fi
}

semverCompare() {
    VERSION_A=$(echo $1 | cut -d "+" -f 1)
    VERSION_B=$(echo $2 | cut -d "+" -f 1)
    [[ "${VERSION_A}" == "${VERSION_B}" ]] && return 0
    sorted=$(echo ${VERSION_A} ${VERSION_B} | tr ' ' '\n' | sort -V )
    highestVersion=$(IFS= echo "${sorted}" | cut -d$'\n' -f2)
    [[ "${VERSION_A}" == ${highestVersion} ]] && return 0
    return 1
}
downloadDebPkgToFile() {
    PKG_NAME=$1
    PKG_VERSION=$2
    PKG_DIRECTORY=$3
    mkdir -p $PKG_DIRECTORY
    pushd ${PKG_DIRECTORY}
    retrycmd_if_failure 10 5 600 apt-get download ${PKG_NAME}=${PKG_VERSION}*
    popd
}
apt_get_download() {
  retries=$1; wait_sleep=$2; shift && shift;
  local ret=0
  pushd $APT_CACHE_DIR || return 1
  for i in $(seq 1 $retries); do
    dpkg --configure -a --force-confdef
    wait_for_apt_locks
    apt-get -o Dpkg::Options::=--force-confold download -y "${@}" && break
    if [ $i -eq $retries ]; then ret=1; else sleep $wait_sleep; fi
  done
  popd || return 1
  return $ret
}
getCPUArch() {
    arch=$(uname -m)
    if [[ ${arch,,} == "aarch64" || ${arch,,} == "arm64"  ]]; then
        echo "arm64"
    else
        echo "amd64"
    fi
}
isARM64() {
    if [[ $(getCPUArch) == "arm64" ]]; then
        echo 1
    else
        echo 0
    fi
}

logs_to_events() {
    local task=$1; shift
    local eventsFileName=$(date +%s%3N)

    local startTime=$(date +"%F %T.%3N")
    ${@}
    ret=$?
    local endTime=$(date +"%F %T.%3N")

    json_string=$( jq -n \
        --arg Timestamp   "${startTime}" \
        --arg OperationId "${endTime}" \
        --arg Version     "1.23" \
        --arg TaskName    "${task}" \
        --arg EventLevel  "Informational" \
        --arg Message     "Completed: $*" \
        --arg EventPid    "0" \
        --arg EventTid    "0" \
        '{Timestamp: $Timestamp, OperationId: $OperationId, Version: $Version, TaskName: $TaskName, EventLevel: $EventLevel, Message: $Message, EventPid: $EventPid, EventTid: $EventTid}'
    )
    echo ${json_string} > ${EVENTS_LOGGING_DIR}${eventsFileName}.json

    if [ "$ret" != "0" ]; then
      return $ret
    fi
}

should_skip_nvidia_drivers() {
    set -x
    body=$(curl -fsSL -H "Metadata: true" --noproxy "*" "http://169.254.169.254/metadata/instance?api-version=2021-02-01")
    ret=$?
    if [ "$ret" != "0" ]; then
      return $ret
    fi
    should_skip=$(echo "$body" | jq -e '.compute.tagsList | map(select(.name | test("SkipGpuDriverInstall"; "i")))[0].value // "false" | test("true"; "i")')
    echo "$should_skip"
}

installJq() {
  output=$(jq --version)
  if [ -n "$output" ]; then
    echo "$output"
  else
    if [[ $OS == $MARINER_OS_NAME ]]; then
      sudo tdnf install -y jq && echo "jq was installed: $(jq --version)"
    else
      apt_get_install 5 1 60 jq && echo "jq was installed: $(jq --version)"
    fi
  fi
}


check_array_size() {
  declare -n array_name=$1
  local array_size=${#array_name[@]}
  if [[ ${array_size} -gt 0 ]]; then
    last_index=$(( ${#array_name[@]} - 1 ))
  else
    return 1
  fi
}

capture_benchmark() {
  set +x
  benchmarks+=($1)
  check_array_size benchmarks || { echo "Benchmarks array is empty"; return; }
  declare -n current_section="${benchmarks[last_index]}"
  local is_final_section=${2:-false}

  local current_time=$(date +%s)
  local end_timestamp=$(date +%H:%M:%S)
  if [[ "$is_final_section" == true ]]; then
    local start_timestamp=$script_start_timestamp
    local start_time=$script_start_stopwatch
  else
    local start_timestamp=$section_start_timestamp
    local start_time=$section_start_stopwatch
  fi

  local difference_in_seconds=$((current_time - start_time))
  local elapsed_hours=$(($difference_in_seconds/3600))
  local elapsed_minutes=$((($difference_in_seconds%3600)/60))
  local elapsed_seconds=$(($difference_in_seconds%60))
  printf -v total_time_elapsed "%02d:%02d:%02d" $elapsed_hours $elapsed_minutes $elapsed_seconds

  current_section+=($start_timestamp)
  current_section+=($end_timestamp)
  current_section+=($total_time_elapsed)

  unset -n current_section

  section_start_stopwatch=$(date +%s)
  section_start_timestamp=$(date +%H:%M:%S)

  set -x
}

process_benchmarks() {
  set +x
  check_array_size benchmarks || { echo "Benchmarks array is empty"; return; }
  declare -n script_stats="${benchmarks[last_index]}"
  
  script_object=$(jq -n --arg script_name "$(basename $0)" --arg script_start_timestamp "${script_stats[0]}" --arg end_timestamp "${script_stats[1]}" --arg total_time_elapsed "${script_stats[2]}" '{($script_name): {"overall": {"start_time": $script_start_timestamp, "end_time": $end_timestamp, "total_time_elapsed": $total_time_elapsed}}}')

  unset script_stats[@]
  unset -n script_stats

  for ((i=0; i<${#benchmarks[@]} - 1; i+=1)); do
      
    declare -n section_name="${benchmarks[i]}"
     
    section_object=$(jq -n --arg section_name "${benchmarks[i]}" --arg section_start_timestamp "${section_name[0]}" --arg end_timestamp "${section_name[1]}" --arg total_time_elapsed "${section_name[2]}" '{($section_name): {"start_time": $section_start_timestamp, "end_time": $end_timestamp, "total_time_elapsed": $total_time_elapsed}}')
      
    script_object=$(jq -n --argjson script_object "$script_object" --argjson section_object "$section_object" --arg script_name "$(basename $0)" '$script_object | .[$script_name] += $section_object')
    
    unset section_name[@]
    unset -n section_name

  done

  echo "Benchmarks:"
  echo "$script_object" | jq -C .
 
  jq ". += [$script_object]" ${VHD_BUILD_PERF_DATA} > tmp.json && mv tmp.json ${VHD_BUILD_PERF_DATA}
  chmod 755 ${VHD_BUILD_PERF_DATA}
  set -x
}

#return proper release metadata for the package based on the os and osVersion
#e.g., For os UBUNTU 18.04, if there is a release "r1804" defined in components.json, then set RELEASE to "r1804"
#Otherwise set RELEASE to "current"
returnRelease() {
    local package="$1"
    local os="$2"
    local osVersion="$3"
    RELEASE="current"
    local osVersionWithoutDot=$(echo "${osVersion}" | sed 's/\.//g')
    #For UBUNTU, if $osVersion is 18.04 and "r1804" is also defined in components.json, then $release is set to "r1804"
    #Similarly for 20.04 and 22.04. Otherwise $release is set to .current.
    #For MARINER, the release is always set to "current" now.
    if [[ "${os}" != "${UBUNTU_OS_NAME}" ]]; then
        return 0
    fi
    if [[ $(echo "${package}" | jq ".downloadURIs.ubuntu.\"r${osVersionWithoutDot}\"") != "null" ]]; then
        RELEASE="\"r${osVersionWithoutDot}\""
    fi
}

returnPackageVersions() {
    local package="$1"
    local os="$2"
    local osVersion="$3"
    RELEASE="current"
    returnRelease "${package}" "${os}" "${osVersion}"
    local osLowerCase=$(echo "${os}" | tr '[:upper:]' '[:lower:]')

    #if .downloadURIs.${osLowerCase} exist, then get the versions from there.
    #otherwise get the versions from .downloadURIs.default 
    if [[ $(echo "${package}" | jq ".downloadURIs.${osLowerCase}") != "null" ]]; then
        versions=$(echo "${package}" | jq ".downloadURIs.${osLowerCase}.${RELEASE}.versions[]" -r)
        for version in ${versions[@]}; do
            PACKAGE_VERSIONS+=("${version}")
        done
        return
    fi
    versions=$(echo "${package}" | jq ".downloadURIs.default.${RELEASE}.versions[]" -r)
    for version in ${versions[@]}; do
        PACKAGE_VERSIONS+=("${version}")
    done
    return 0
}

returnPackageDownloadURL() {
    local package=$1
    local os=$2
    local osVersion=$3
    RELEASE="current"
    returnRelease "${package}" "${os}" "${osVersion}"
    local osLowerCase=$(echo "${os}" | tr '[:upper:]' '[:lower:]')
    
    #if .downloadURIs.${osLowerCase} exist, then get the downloadURL from there.
    #otherwise get the downloadURL from .downloadURIs.default 
    if [[ $(echo "${package}" | jq ".downloadURIs.${osLowerCase}") != "null" ]]; then
        downloadURL=$(echo "${package}" | jq ".downloadURIs.${osLowerCase}.${RELEASE}.downloadURL" -r)
        [ "${downloadURL}" = "null" ] && PACKAGE_DOWNLOAD_URL="" || PACKAGE_DOWNLOAD_URL="${downloadURL}"
        return
    fi
    downloadURL=$(echo "${package}" | jq ".downloadURIs.default.${RELEASE}.downloadURL" -r)
    [ "${downloadURL}" = "null" ] && PACKAGE_DOWNLOAD_URL="" || PACKAGE_DOWNLOAD_URL="${downloadURL}"
    return    
}

#HELPERSEOF<|MERGE_RESOLUTION|>--- conflicted
+++ resolved
@@ -102,12 +102,8 @@
 
 ERR_CREDENTIAL_PROVIDER_DOWNLOAD_TIMEOUT=205 
 
-<<<<<<< HEAD
 ERR_CNI_VERSION_INVALID=206 
 
-OS=$(sort -r /etc/*-release | gawk 'match($0, /^(ID_LIKE=(coreos)|ID=(.*))$/, a) { print toupper(a[2] a[3]); exit }')
-OS_VERSION=$(sort -r /etc/*-release | gawk 'match($0, /^(VERSION_ID=(.*))$/, a) { print toupper(a[2] a[3]); exit }' | tr -d '"')
-=======
 if find /etc -type f -name "*-release" -print -quit 2>/dev/null | grep -q '.'; then
     OS=$(sort -r /etc/*-release | gawk 'match($0, /^(ID_LIKE=(coreos)|ID=(.*))$/, a) { print toupper(a[2] a[3]); exit }')
     OS_VERSION=$(sort -r /etc/*-release | gawk 'match($0, /^(VERSION_ID=(.*))$/, a) { print toupper(a[2] a[3]); exit }' | tr -d '"')
@@ -115,7 +111,6 @@
     echo "/etc/*-release not found"
 fi
 
->>>>>>> edd575d3
 UBUNTU_OS_NAME="UBUNTU"
 MARINER_OS_NAME="MARINER"
 KUBECTL=/usr/local/bin/kubectl
