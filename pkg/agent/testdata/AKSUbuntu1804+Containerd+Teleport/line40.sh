#!/bin/bash

CC_SERVICE_IN_TMP=/opt/azure/containers/cc-proxy.service.in
CC_SOCKET_IN_TMP=/opt/azure/containers/cc-proxy.socket.in
CNI_CONFIG_DIR="/etc/cni/net.d"
CNI_BIN_DIR="/opt/cni/bin"
CNI_DOWNLOADS_DIR="/opt/cni/downloads"
CRICTL_DOWNLOAD_DIR="/opt/crictl/downloads"
CRICTL_BIN_DIR="/usr/local/bin"
CONTAINERD_DOWNLOADS_DIR="/opt/containerd/downloads"
RUNC_DOWNLOADS_DIR="/opt/runc/downloads"
K8S_DOWNLOADS_DIR="/opt/kubernetes/downloads"
K8S_PRIVATE_PACKAGES_CACHE_DIR="/opt/kubernetes/downloads/private-packages"
UBUNTU_RELEASE=$(lsb_release -r -s)
TELEPORTD_PLUGIN_DOWNLOAD_DIR="/opt/teleportd/downloads"
CREDENTIAL_PROVIDER_DOWNLOAD_DIR="/opt/credentialprovider/downloads"
CREDENTIAL_PROVIDER_BIN_DIR="/var/lib/kubelet/credential-provider"
TELEPORTD_PLUGIN_BIN_DIR="/usr/local/bin"
CONTAINERD_WASM_VERSIONS="v0.3.0 v0.5.1 v0.8.0"
MANIFEST_FILEPATH="/opt/azure/manifest.json"
MAN_DB_AUTO_UPDATE_FLAG_FILEPATH="/var/lib/man-db/auto-update"
CURL_OUTPUT=/tmp/curl_verbose.out

removeManDbAutoUpdateFlagFile() {
    rm -f $MAN_DB_AUTO_UPDATE_FLAG_FILEPATH
}

createManDbAutoUpdateFlagFile() {
    touch $MAN_DB_AUTO_UPDATE_FLAG_FILEPATH
}

cleanupContainerdDlFiles() {
    rm -rf $CONTAINERD_DOWNLOADS_DIR
}

installContainerRuntime() {
    if [ "${NEEDS_CONTAINERD}" == "true" ]; then
        echo "in installContainerRuntime - KUBERNETES_VERSION = ${KUBERNETES_VERSION}"
        local containerd_version
        if [ -f "$MANIFEST_FILEPATH" ]; then
            containerd_version="$(jq -r .containerd.edge "$MANIFEST_FILEPATH")"
            if [ "${UBUNTU_RELEASE}" == "18.04" ]; then
                containerd_version="$(jq -r '.containerd.pinned."1804"' "$MANIFEST_FILEPATH")"
            fi
        else
            echo "WARNING: containerd version not found in manifest, defaulting to hardcoded."
        fi

        containerd_patch_version="$(echo "$containerd_version" | cut -d- -f1)"
        containerd_revision="$(echo "$containerd_version" | cut -d- -f2)"
        if [ -z "$containerd_patch_version" ] || [ "$containerd_patch_version" == "null" ] || [ "$containerd_revision" == "null" ]; then
            echo "invalid container version: $containerd_version"
            exit $ERR_CONTAINERD_INSTALL_TIMEOUT
        fi

        logs_to_events "AKS.CSE.installContainerRuntime.installStandaloneContainerd" "installStandaloneContainerd ${containerd_patch_version} ${containerd_revision}"
        echo "in installContainerRuntime - CONTAINERD_VERION = ${containerd_patch_version}"
    else
        installMoby 
    fi
}

installNetworkPlugin() {
    if [[ "${NETWORK_PLUGIN}" = "azure" ]]; then
        installAzureCNI
    fi
    installCNI
    rm -rf $CNI_DOWNLOADS_DIR &
}

downloadCNI() {
    mkdir -p $CNI_DOWNLOADS_DIR
    CNI_TGZ_TMP=${CNI_PLUGINS_URL##*/} # Use bash builtin #
    retrycmd_get_tarball 120 5 "$CNI_DOWNLOADS_DIR/${CNI_TGZ_TMP}" ${CNI_PLUGINS_URL} || exit $ERR_CNI_DOWNLOAD_TIMEOUT
}

<<<<<<< HEAD
=======
downloadCredentalProvider() {
    mkdir -p $CREDENTIAL_PROVIDER_DOWNLOAD_DIR
    CREDENTIAL_PROVIDER_TGZ_TMP=${CREDENTIAL_PROVIDER_DOWNLOAD_URL##*/} # Use bash builtin #
    retrycmd_get_tarball 120 5 "$CREDENTIAL_PROVIDER_DOWNLOAD_DIR/$CREDENTIAL_PROVIDER_TGZ_TMP" "$CREDENTIAL_PROVIDER_DOWNLOAD_URL" || exit $ERR_CREDENTIAL_PROVIDER_DOWNLOAD_TIMEOUT
}

installCredentalProvider() {
    logs_to_events "AKS.CSE.installCredentalProvider.downloadCredentalProvider" downloadCredentalProvider
    tar -xzf "$CREDENTIAL_PROVIDER_DOWNLOAD_DIR/${CREDENTIAL_PROVIDER_TGZ_TMP}" -C $CREDENTIAL_PROVIDER_DOWNLOAD_DIR
    mkdir -p "${CREDENTIAL_PROVIDER_BIN_DIR}"
    chown -R root:root "${CREDENTIAL_PROVIDER_BIN_DIR}"
    mv "${CREDENTIAL_PROVIDER_DOWNLOAD_DIR}/azure-acr-credential-provider" "${CREDENTIAL_PROVIDER_BIN_DIR}/acr-credential-provider"
    chmod 755 "${CREDENTIAL_PROVIDER_BIN_DIR}/acr-credential-provider"
    rm -rf ${CREDENTIAL_PROVIDER_DOWNLOAD_DIR}
}

downloadSecureTLSBootstrapKubeletExecPlugin() {
    local plugin_url="https://k8sreleases.blob.core.windows.net/aks-tls-bootstrap-client/${SECURE_TLS_BOOTSTRAP_KUBELET_EXEC_PLUGIN_VERSION}/linux/amd64/tls-bootstrap-client"
    if [[ $(isARM64) == 1 ]]; then
        plugin_url="https://k8sreleases.blob.core.windows.net/aks-tls-bootstrap-client/${SECURE_TLS_BOOTSTRAP_KUBELET_EXEC_PLUGIN_VERSION}/linux/arm64/tls-bootstrap-client"
    fi

    mkdir -p $SECURE_TLS_BOOTSTRAP_KUBELET_EXEC_PLUGIN_DOWNLOAD_DIR
    plugin_download_path="${SECURE_TLS_BOOTSTRAP_KUBELET_EXEC_PLUGIN_DOWNLOAD_DIR}/tls-bootstrap-client"

    if [ ! -f "$plugin_download_path" ]; then
        retrycmd_if_failure 30 5 60 curl -fSL -o "$plugin_download_path" "$plugin_url" || exit $ERR_DOWNLOAD_SECURE_TLS_BOOTSTRAP_KUBELET_EXEC_PLUGIN_TIMEOUT
        chown -R root:root "$SECURE_TLS_BOOTSTRAP_KUBELET_EXEC_PLUGIN_DOWNLOAD_DIR"
        chmod -R 755 "$SECURE_TLS_BOOTSTRAP_KUBELET_EXEC_PLUGIN_DOWNLOAD_DIR"
    fi
}

>>>>>>> a215f0e7
downloadContainerdWasmShims() {
    declare -a wasmShimPids=()
    for shim_version in $CONTAINERD_WASM_VERSIONS; do
        binary_version="$(echo "${shim_version}" | tr . -)"
        local containerd_wasm_filepath="/usr/local/bin"
        local containerd_wasm_url="https://acs-mirror.azureedge.net/containerd-wasm-shims/${shim_version}/linux/amd64"
        if [[ $(isARM64) == 1 ]]; then
            containerd_wasm_url="https://acs-mirror.azureedge.net/containerd-wasm-shims/${shim_version}/linux/arm64"
        fi

        if [ ! -f "$containerd_wasm_filepath/containerd-shim-spin-${shim_version}" ] || [ ! -f "$containerd_wasm_filepath/containerd-shim-slight-${shim_version}" ]; then
            retrycmd_if_failure 30 5 60 curl -fSLv -o "$containerd_wasm_filepath/containerd-shim-spin-${binary_version}-v1" "$containerd_wasm_url/containerd-shim-spin-v1" 2>&1 | tee $CURL_OUTPUT >/dev/null | grep -E "^(curl:.*)|([eE]rr.*)$" && (cat $CURL_OUTPUT && exit $ERR_KRUSTLET_DOWNLOAD_TIMEOUT) &
            wasmShimPids+=($!)
            retrycmd_if_failure 30 5 60 curl -fSLv -o "$containerd_wasm_filepath/containerd-shim-slight-${binary_version}-v1" "$containerd_wasm_url/containerd-shim-slight-v1" 2>&1 | tee $CURL_OUTPUT >/dev/null | grep -E "^(curl:.*)|([eE]rr.*)$" && (cat $CURL_OUTPUT && exit $ERR_KRUSTLET_DOWNLOAD_TIMEOUT) &
            wasmShimPids+=($!)
            if [ "$shim_version" == "v0.8.0" ]; then
                retrycmd_if_failure 30 5 60 curl -fSLv -o "$containerd_wasm_filepath/containerd-shim-wws-${binary_version}-v1" "$containerd_wasm_url/containerd-shim-wws-v1" 2>&1 | tee $CURL_OUTPUT >/dev/null | grep -E "^(curl:.*)|([eE]rr.*)$" && (cat $CURL_OUTPUT && exit $ERR_KRUSTLET_DOWNLOAD_TIMEOUT) &
                wasmShimPids+=($!)
            fi
        fi
    done
    wait ${wasmShimPids[@]}
    for shim_version in $CONTAINERD_WASM_VERSIONS; do
        binary_version="$(echo "${shim_version}" | tr . -)"
        chmod 755 "$containerd_wasm_filepath/containerd-shim-spin-${binary_version}-v1"
        chmod 755 "$containerd_wasm_filepath/containerd-shim-slight-${binary_version}-v1"
        if [ "$shim_version" == "v0.8.0" ]; then
            chmod 755 "$containerd_wasm_filepath/containerd-shim-wws-${binary_version}-v1"
        fi
    done
}

downloadAzureCNI() {
    mkdir -p $CNI_DOWNLOADS_DIR
    CNI_TGZ_TMP=${VNET_CNI_PLUGINS_URL##*/} # Use bash builtin #
    retrycmd_get_tarball 120 5 "$CNI_DOWNLOADS_DIR/${CNI_TGZ_TMP}" ${VNET_CNI_PLUGINS_URL} || exit $ERR_CNI_DOWNLOAD_TIMEOUT
}

downloadCrictl() {
    CRICTL_VERSION=$1
    CPU_ARCH=$(getCPUArch)
    mkdir -p $CRICTL_DOWNLOAD_DIR
    CRICTL_DOWNLOAD_URL="https://acs-mirror.azureedge.net/cri-tools/v${CRICTL_VERSION}/binaries/crictl-v${CRICTL_VERSION}-linux-${CPU_ARCH}.tar.gz"
    CRICTL_TGZ_TEMP=${CRICTL_DOWNLOAD_URL##*/}
    retrycmd_curl_file 10 5 60 "$CRICTL_DOWNLOAD_DIR/${CRICTL_TGZ_TEMP}" ${CRICTL_DOWNLOAD_URL}
}

installCrictl() {
    CPU_ARCH=$(getCPUArch)
    currentVersion=$(crictl --version 2>/dev/null | sed 's/crictl version //g')
    if [[ "${currentVersion}" != "" ]]; then
        echo "version ${currentVersion} of crictl already installed. skipping installCrictl of target version ${KUBERNETES_VERSION%.*}.0"
    else
        CRICTL_TGZ_TEMP="crictl-v${CRICTL_VERSION}-linux-${CPU_ARCH}.tar.gz"
        if [[ ! -f "$CRICTL_DOWNLOAD_DIR/${CRICTL_TGZ_TEMP}" ]]; then
            rm -rf ${CRICTL_DOWNLOAD_DIR}
            echo "pre-cached crictl not found: skipping installCrictl"
            return 1
        fi
        echo "Unpacking crictl into ${CRICTL_BIN_DIR}"
        tar zxvf "$CRICTL_DOWNLOAD_DIR/${CRICTL_TGZ_TEMP}" -C ${CRICTL_BIN_DIR}
        chown root:root $CRICTL_BIN_DIR/crictl
        chmod 755 $CRICTL_BIN_DIR/crictl
    fi
}

downloadTeleportdPlugin() {
    DOWNLOAD_URL=$1
    TELEPORTD_VERSION=$2
    if [[ $(isARM64) == 1 ]]; then
        return
    fi

    if [[ -z ${DOWNLOAD_URL} ]]; then
        echo "download url parameter for downloadTeleportdPlugin was not given"
        exit $ERR_TELEPORTD_DOWNLOAD_ERR
    fi
    if [[ -z ${TELEPORTD_VERSION} ]]; then
        echo "teleportd version not given"
        exit $ERR_TELEPORTD_DOWNLOAD_ERR
    fi
    mkdir -p $TELEPORTD_PLUGIN_DOWNLOAD_DIR
    retrycmd_curl_file 10 5 60 "${TELEPORTD_PLUGIN_DOWNLOAD_DIR}/teleportd-v${TELEPORTD_VERSION}" "${DOWNLOAD_URL}/v${TELEPORTD_VERSION}/teleportd" || exit ${ERR_TELEPORTD_DOWNLOAD_ERR}
}

installTeleportdPlugin() {
    if [[ $(isARM64) == 1 ]]; then
        return
    fi

    CURRENT_VERSION=$(teleportd --version 2>/dev/null | sed 's/teleportd version v//g')
    local TARGET_VERSION="0.8.0"
    if semverCompare ${CURRENT_VERSION:-"0.0.0"} ${TARGET_VERSION}; then
        echo "currently installed teleportd version ${CURRENT_VERSION} is greater than (or equal to) target base version ${TARGET_VERSION}. skipping installTeleportdPlugin."
    else
        downloadTeleportdPlugin ${TELEPORTD_PLUGIN_DOWNLOAD_URL} ${TARGET_VERSION}
        mv "${TELEPORTD_PLUGIN_DOWNLOAD_DIR}/teleportd-v${TELEPORTD_VERSION}" "${TELEPORTD_PLUGIN_BIN_DIR}/teleportd" || exit ${ERR_TELEPORTD_INSTALL_ERR}
        chmod 755 "${TELEPORTD_PLUGIN_BIN_DIR}/teleportd" || exit ${ERR_TELEPORTD_INSTALL_ERR}
    fi
    rm -rf ${TELEPORTD_PLUGIN_DOWNLOAD_DIR}
}

setupCNIDirs() {
    mkdir -p $CNI_BIN_DIR
    chown -R root:root $CNI_BIN_DIR
    chmod -R 755 $CNI_BIN_DIR

    mkdir -p $CNI_CONFIG_DIR
    chown -R root:root $CNI_CONFIG_DIR
    chmod 755 $CNI_CONFIG_DIR
}

installCNI() {
    CNI_TGZ_TMP=${CNI_PLUGINS_URL##*/} # Use bash builtin #
    CNI_DIR_TMP=${CNI_TGZ_TMP%.tgz}    

    if [[ -d "$CNI_DOWNLOADS_DIR/${CNI_DIR_TMP}" ]]; then
        mv ${CNI_DOWNLOADS_DIR}/${CNI_DIR_TMP}/* $CNI_BIN_DIR
    else
        if [[ ! -f "$CNI_DOWNLOADS_DIR/${CNI_TGZ_TMP}" ]]; then
            logs_to_events "AKS.CSE.installCNI.downloadCNI" downloadCNI
        fi

        tar -xzf "$CNI_DOWNLOADS_DIR/${CNI_TGZ_TMP}" -C $CNI_BIN_DIR
    fi

    chown -R root:root $CNI_BIN_DIR
}

installAzureCNI() {
    CNI_TGZ_TMP=${VNET_CNI_PLUGINS_URL##*/} # Use bash builtin #
    CNI_DIR_TMP=${CNI_TGZ_TMP%.tgz}         

    if [[ -d "$CNI_DOWNLOADS_DIR/${CNI_DIR_TMP}" ]]; then
        mv ${CNI_DOWNLOADS_DIR}/${CNI_DIR_TMP}/* $CNI_BIN_DIR
    else
        if [[ ! -f "$CNI_DOWNLOADS_DIR/${CNI_TGZ_TMP}" ]]; then
            logs_to_events "AKS.CSE.installAzureCNI.downloadAzureCNI" downloadAzureCNI
        fi

        tar -xzf "$CNI_DOWNLOADS_DIR/${CNI_TGZ_TMP}" -C $CNI_BIN_DIR
    fi

    chown -R root:root $CNI_BIN_DIR
}

extractKubeBinaries() {
    local k8s_version="$1"
    local kube_binary_url="$2"
    local is_private_url="$3"

    local k8s_tgz_tmp_filename=${kube_binary_url##*/}

    if [[ $is_private_url == true ]]; then
        k8s_tgz_tmp="${K8S_PRIVATE_PACKAGES_CACHE_DIR}/${k8s_tgz_tmp_filename}"

        if [[ ! -f "${k8s_tgz_tmp}" ]]; then
            echo "cached package ${k8s_tgz_tmp} not found"
            return 1
        fi

        echo "cached package ${k8s_tgz_tmp} found, will extract that"
        rm -rf /usr/local/bin/kubelet-* /usr/local/bin/kubectl-*
    else
        k8s_tgz_tmp="${K8S_DOWNLOADS_DIR}/${k8s_tgz_tmp_filename}"
        mkdir -p ${K8S_DOWNLOADS_DIR}

        retrycmd_get_tarball 120 5 "${k8s_tgz_tmp}" ${kube_binary_url} || exit $ERR_K8S_DOWNLOAD_TIMEOUT
        if [[ ! -f ${k8s_tgz_tmp} ]]; then
            exit "$ERR_K8S_DOWNLOAD_TIMEOUT"
        fi
    fi

    tar --transform="s|.*|&-${k8s_version}|" --show-transformed-names -xzvf "${k8s_tgz_tmp}" \
        --strip-components=3 -C /usr/local/bin kubernetes/node/bin/kubelet kubernetes/node/bin/kubectl || exit $ERR_K8S_INSTALL_ERR
    if [[ ! -f /usr/local/bin/kubectl-${k8s_version} ]] || [[ ! -f /usr/local/bin/kubelet-${k8s_version} ]]; then
        exit $ERR_K8S_INSTALL_ERR
    fi

    if [[ $is_private_url == false ]]; then
        rm -f "${k8s_tgz_tmp}"
    fi
}

installKubeletKubectlAndKubeProxy() {
    CUSTOM_KUBE_BINARY_DOWNLOAD_URL="${CUSTOM_KUBE_BINARY_URL:=}"
    PRIVATE_KUBE_BINARY_DOWNLOAD_URL="${PRIVATE_KUBE_BINARY_URL:=}"
    echo "using private url: ${PRIVATE_KUBE_BINARY_DOWNLOAD_URL}, custom url: ${CUSTOM_KUBE_BINARY_DOWNLOAD_URL}"
    install_default_if_missing=true

    if [[ ! -z ${CUSTOM_KUBE_BINARY_DOWNLOAD_URL} ]]; then
        rm -rf /usr/local/bin/kubelet-* /usr/local/bin/kubectl-*

        logs_to_events "AKS.CSE.installKubeletKubectlAndKubeProxy.extractKubeBinaries" extractKubeBinaries ${KUBERNETES_VERSION} ${CUSTOM_KUBE_BINARY_DOWNLOAD_URL} false
        install_default_if_missing=false
    elif [[ ! -z ${PRIVATE_KUBE_BINARY_DOWNLOAD_URL} ]]; then
        logs_to_events "AKS.CSE.installKubeletKubectlAndKubeProxy.extractKubeBinaries" extractKubeBinaries ${KUBERNETES_VERSION} ${PRIVATE_KUBE_BINARY_DOWNLOAD_URL} true
    fi

    if [[ ! -f "/usr/local/bin/kubectl-${KUBERNETES_VERSION}" ]] || [[ ! -f "/usr/local/bin/kubelet-${KUBERNETES_VERSION}" ]]; then
        if [[ "$install_default_if_missing" == true ]]; then
            #TODO: remove the condition check on KUBE_BINARY_URL once RP change is released
            if (($(echo ${KUBERNETES_VERSION} | cut -d"." -f2) >= 17)) && [ -n "${KUBE_BINARY_URL}" ]; then
                logs_to_events "AKS.CSE.installKubeletKubectlAndKubeProxy.extractKubeBinaries" extractKubeBinaries ${KUBERNETES_VERSION} ${KUBE_BINARY_URL} false
            fi
        fi
    fi
    mv "/usr/local/bin/kubelet-${KUBERNETES_VERSION}" "/usr/local/bin/kubelet"
    mv "/usr/local/bin/kubectl-${KUBERNETES_VERSION}" "/usr/local/bin/kubectl"

    chmod a+x /usr/local/bin/kubelet /usr/local/bin/kubectl
    rm -rf /usr/local/bin/kubelet-* /usr/local/bin/kubectl-* /home/hyperkube-downloads &
}

pullContainerImage() {
    CLI_TOOL=$1
    CONTAINER_IMAGE_URL=$2
    echo "pulling the image ${CONTAINER_IMAGE_URL} using ${CLI_TOOL}"
    if [[ ${CLI_TOOL} == "ctr" ]]; then
        logs_to_events "AKS.CSE.imagepullctr.${CONTAINER_IMAGE_URL}" "retrycmd_if_failure 60 1 1200 ctr --namespace k8s.io image pull $CONTAINER_IMAGE_URL" || (echo "timed out pulling image ${CONTAINER_IMAGE_URL} via ctr" && exit $ERR_CONTAINERD_CTR_IMG_PULL_TIMEOUT)
    elif [[ ${CLI_TOOL} == "crictl" ]]; then
        logs_to_events "AKS.CSE.imagepullcrictl.${CONTAINER_IMAGE_URL}" "retrycmd_if_failure 60 1 1200 crictl pull $CONTAINER_IMAGE_URL" || (echo "timed out pulling image ${CONTAINER_IMAGE_URL} via crictl" && exit $ERR_CONTAINERD_CRICTL_IMG_PULL_TIMEOUT)
    else
        logs_to_events "AKS.CSE.imagepull.${CONTAINER_IMAGE_URL}" "retrycmd_if_failure 60 1 1200 docker pull $CONTAINER_IMAGE_URL" || (echo "timed out pulling image ${CONTAINER_IMAGE_URL} via docker" && exit $ERR_DOCKER_IMG_PULL_TIMEOUT)
    fi
}

retagContainerImage() {
    CLI_TOOL=$1
    CONTAINER_IMAGE_URL=$2
    RETAG_IMAGE_URL=$3
    echo "retagging from ${CONTAINER_IMAGE_URL} to ${RETAG_IMAGE_URL} using ${CLI_TOOL}"
    if [[ ${CLI_TOOL} == "ctr" ]]; then
        ctr --namespace k8s.io image tag $CONTAINER_IMAGE_URL $RETAG_IMAGE_URL
    elif [[ ${CLI_TOOL} == "crictl" ]]; then
        crictl image tag $CONTAINER_IMAGE_URL $RETAG_IMAGE_URL
    else
        docker image tag $CONTAINER_IMAGE_URL $RETAG_IMAGE_URL
    fi
}

retagMCRImagesForChina() {
    if [[ "${CONTAINER_RUNTIME}" == "containerd" ]]; then
        allMCRImages=($(ctr --namespace k8s.io images list | grep '^mcr.microsoft.com/' | awk '{print $1}'))
    else
        allMCRImages=($(docker images | grep '^mcr.microsoft.com/' | awk '{str = sprintf("%s:%s", $1, $2)} {print str}'))
    fi
    if [[ "${allMCRImages}" == "" ]]; then
        echo "failed to find mcr images for retag"
        return
    fi
    for mcrImage in ${allMCRImages[@]+"${allMCRImages[@]}"}; do
        retagMCRImage=$(echo ${mcrImage} | sed -e 's/^mcr.microsoft.com/mcr.azk8s.cn/g')
        if [[ "${CONTAINER_RUNTIME}" == "containerd" ]]; then
            retagContainerImage "ctr" ${mcrImage} ${retagMCRImage}
        else
            retagContainerImage "docker" ${mcrImage} ${retagMCRImage}
        fi
    done
}

removeContainerImage() {
    CLI_TOOL=$1
    CONTAINER_IMAGE_URL=$2
    if [[ "${CLI_TOOL}" == "docker" ]]; then
        docker image rm $CONTAINER_IMAGE_URL
    else
        crictl rmi $CONTAINER_IMAGE_URL
    fi
}

cleanUpImages() {
    local targetImage=$1
    export targetImage
    function cleanupImagesRun() {
        if [ "${NEEDS_CONTAINERD}" == "true" ]; then
            if [[ "${CLI_TOOL}" == "crictl" ]]; then
                images_to_delete=$(crictl images | awk '{print $1":"$2}' | grep -vE "${KUBERNETES_VERSION}$|${KUBERNETES_VERSION}.[0-9]+$|${KUBERNETES_VERSION}-|${KUBERNETES_VERSION}_" | grep ${targetImage} | tr ' ' '\n')
            else
                images_to_delete=$(ctr --namespace k8s.io images list | awk '{print $1}' | grep -vE "${KUBERNETES_VERSION}$|${KUBERNETES_VERSION}.[0-9]+$|${KUBERNETES_VERSION}-|${KUBERNETES_VERSION}_" | grep ${targetImage} | tr ' ' '\n')
            fi
        else
            images_to_delete=$(docker images --format '{{.Repository}}:{{.Tag}}' | grep -vE "${KUBERNETES_VERSION}$|${KUBERNETES_VERSION}.[0-9]+$|${KUBERNETES_VERSION}-|${KUBERNETES_VERSION}_" | grep ${targetImage} | tr ' ' '\n')
        fi
        local exit_code=$?
        if [[ $exit_code != 0 ]]; then
            exit $exit_code
        elif [[ "${images_to_delete}" != "" ]]; then
            echo "${images_to_delete}" | while read image; do
                if [ "${NEEDS_CONTAINERD}" == "true" ]; then
                    removeContainerImage ${CLI_TOOL} ${image}
                else
                    removeContainerImage "docker" ${image}
                fi
            done
        fi
    }
    export -f cleanupImagesRun
    retrycmd_if_failure 10 5 120 bash -c cleanupImagesRun
}

cleanUpKubeProxyImages() {
    echo $(date),$(hostname), startCleanUpKubeProxyImages
    cleanUpImages "kube-proxy"
    echo $(date),$(hostname), endCleanUpKubeProxyImages
}

cleanupRetaggedImages() {
    if [[ "${TARGET_CLOUD}" != "AzureChinaCloud" ]]; then
        if [ "${NEEDS_CONTAINERD}" == "true" ]; then
            if [[ "${CLI_TOOL}" == "crictl" ]]; then
                images_to_delete=$(crictl images | awk '{print $1":"$2}' | grep '^mcr.azk8s.cn/' | tr ' ' '\n')
            else
                images_to_delete=$(ctr --namespace k8s.io images list | awk '{print $1}' | grep '^mcr.azk8s.cn/' | tr ' ' '\n')
            fi
        else
            images_to_delete=$(docker images --format '{{.Repository}}:{{.Tag}}' | grep '^mcr.azk8s.cn/' | tr ' ' '\n')
        fi
        if [[ "${images_to_delete}" != "" ]]; then
            echo "${images_to_delete}" | while read image; do
                if [ "${NEEDS_CONTAINERD}" == "true" ]; then
                    removeContainerImage "ctr" ${image}
                else
                    removeContainerImage "docker" ${image}
                fi
            done
        fi
    else
        echo "skipping container cleanup for AzureChinaCloud"
    fi
}

cleanUpContainerImages() {
    export KUBERNETES_VERSION
    export CLI_TOOL
    export -f retrycmd_if_failure
    export -f removeContainerImage
    export -f cleanUpImages
    export -f cleanUpKubeProxyImages
    bash -c cleanUpKubeProxyImages &
}

cleanUpContainerd() {
    rm -Rf $CONTAINERD_DOWNLOADS_DIR
}

overrideNetworkConfig() {
    CONFIG_FILEPATH="/etc/cloud/cloud.cfg.d/80_azure_net_config.cfg"
    touch ${CONFIG_FILEPATH}
    cat <<EOF >>${CONFIG_FILEPATH}
datasource:
    Azure:
        apply_network_config: false
EOF
}
#EOF<|MERGE_RESOLUTION|>--- conflicted
+++ resolved
@@ -74,8 +74,6 @@
     retrycmd_get_tarball 120 5 "$CNI_DOWNLOADS_DIR/${CNI_TGZ_TMP}" ${CNI_PLUGINS_URL} || exit $ERR_CNI_DOWNLOAD_TIMEOUT
 }
 
-<<<<<<< HEAD
-=======
 downloadCredentalProvider() {
     mkdir -p $CREDENTIAL_PROVIDER_DOWNLOAD_DIR
     CREDENTIAL_PROVIDER_TGZ_TMP=${CREDENTIAL_PROVIDER_DOWNLOAD_URL##*/} # Use bash builtin #
@@ -92,23 +90,6 @@
     rm -rf ${CREDENTIAL_PROVIDER_DOWNLOAD_DIR}
 }
 
-downloadSecureTLSBootstrapKubeletExecPlugin() {
-    local plugin_url="https://k8sreleases.blob.core.windows.net/aks-tls-bootstrap-client/${SECURE_TLS_BOOTSTRAP_KUBELET_EXEC_PLUGIN_VERSION}/linux/amd64/tls-bootstrap-client"
-    if [[ $(isARM64) == 1 ]]; then
-        plugin_url="https://k8sreleases.blob.core.windows.net/aks-tls-bootstrap-client/${SECURE_TLS_BOOTSTRAP_KUBELET_EXEC_PLUGIN_VERSION}/linux/arm64/tls-bootstrap-client"
-    fi
-
-    mkdir -p $SECURE_TLS_BOOTSTRAP_KUBELET_EXEC_PLUGIN_DOWNLOAD_DIR
-    plugin_download_path="${SECURE_TLS_BOOTSTRAP_KUBELET_EXEC_PLUGIN_DOWNLOAD_DIR}/tls-bootstrap-client"
-
-    if [ ! -f "$plugin_download_path" ]; then
-        retrycmd_if_failure 30 5 60 curl -fSL -o "$plugin_download_path" "$plugin_url" || exit $ERR_DOWNLOAD_SECURE_TLS_BOOTSTRAP_KUBELET_EXEC_PLUGIN_TIMEOUT
-        chown -R root:root "$SECURE_TLS_BOOTSTRAP_KUBELET_EXEC_PLUGIN_DOWNLOAD_DIR"
-        chmod -R 755 "$SECURE_TLS_BOOTSTRAP_KUBELET_EXEC_PLUGIN_DOWNLOAD_DIR"
-    fi
-}
-
->>>>>>> a215f0e7
 downloadContainerdWasmShims() {
     declare -a wasmShimPids=()
     for shim_version in $CONTAINERD_WASM_VERSIONS; do
