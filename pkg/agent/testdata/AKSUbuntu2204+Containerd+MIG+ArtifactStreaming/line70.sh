#!/bin/bash
NODE_INDEX=$(hostname | tail -c 2)
NODE_NAME=$(hostname)

configureAdminUser(){
    chage -E -1 -I -1 -m 0 -M 99999 "${ADMINUSER}"
    chage -l "${ADMINUSER}"
}

configPrivateClusterHosts() {
    mkdir -p /etc/systemd/system/reconcile-private-hosts.service.d/
    touch /etc/systemd/system/reconcile-private-hosts.service.d/10-fqdn.conf
    tee /etc/systemd/system/reconcile-private-hosts.service.d/10-fqdn.conf > /dev/null <<EOF
[Service]
Environment="KUBE_API_SERVER_NAME=${API_SERVER_NAME}"
EOF
  systemctlEnableAndStart reconcile-private-hosts 30 || exit $ERR_SYSTEMCTL_START_FAIL
}
configureTransparentHugePage() {
    ETC_SYSFS_CONF="/etc/sysfs.conf"
    if [ "${THP_ENABLED}" != "" ]; then
        echo "${THP_ENABLED}" > /sys/kernel/mm/transparent_hugepage/enabled
        echo "kernel/mm/transparent_hugepage/enabled=${THP_ENABLED}" >> ${ETC_SYSFS_CONF}
    fi
    if [ "${THP_DEFRAG}" != "" ]; then
        echo "${THP_DEFRAG}" > /sys/kernel/mm/transparent_hugepage/defrag
        echo "kernel/mm/transparent_hugepage/defrag=${THP_DEFRAG}" >> ${ETC_SYSFS_CONF}
    fi
}

configureSystemdUseDomains() {
    NETWORK_CONFIG_FILE="/etc/systemd/networkd.conf"

    if awk '/^\[DHCPv4\]/{flag=1; next} /^\[/{flag=0} flag && /#UseDomains=no/' "$NETWORK_CONFIG_FILE"; then
        sed -i '/^\[DHCPv4\]/,/^\[/ s/#UseDomains=no/UseDomains=yes/' $NETWORK_CONFIG_FILE
    fi

    if [ "${IPV6_DUAL_STACK_ENABLED}" = "true" ]; then
        if awk '/^\[DHCPv6\]/{flag=1; next} /^\[/{flag=0} flag && /#UseDomains=no/' "$NETWORK_CONFIG_FILE"; then
            sed -i '/^\[DHCPv6\]/,/^\[/ s/#UseDomains=no/UseDomains=yes/' $NETWORK_CONFIG_FILE
        fi
    fi

    systemctl restart systemd-networkd

    systemctl restart rsyslog
}

configureSwapFile() {
    swap_size_kb=$(expr ${SWAP_FILE_SIZE_MB} \* 1000)
    swap_location=""
    
    if [ -L /dev/disk/azure/resource-part1 ]; then
        resource_disk_path=$(findmnt -nr -o target -S $(readlink -f /dev/disk/azure/resource-part1))
        disk_free_kb=$(df ${resource_disk_path} | sed 1d | awk '{print $4}')
        if [ "${disk_free_kb}" -gt "${swap_size_kb}" ]; then
            echo "Will use resource disk for swap file"
            swap_location=${resource_disk_path}/swapfile
        else
            echo "Insufficient disk space on resource disk to create swap file: request ${swap_size_kb} free ${disk_free_kb}, attempting to fall back to OS disk..."
        fi
    fi

    if [ -z "${swap_location}" ]; then
        os_device=$(readlink -f /dev/disk/azure/root)
        disk_free_kb=$(df -P / | sed 1d | awk '{print $4}')
        if [ "${disk_free_kb}" -gt "${swap_size_kb}" ]; then
            echo "Will use OS disk for swap file"
            swap_location=/swapfile
        else
            echo "Insufficient disk space on OS device ${os_device} to create swap file: request ${swap_size_kb} free ${disk_free_kb}"
            exit $ERR_SWAP_CREATE_INSUFFICIENT_DISK_SPACE
        fi
    fi

    echo "Swap file will be saved to: ${swap_location}"
    retrycmd_if_failure 24 5 25 fallocate -l ${swap_size_kb}K ${swap_location} || exit $ERR_SWAP_CREATE_FAIL
    chmod 600 ${swap_location}
    retrycmd_if_failure 24 5 25 mkswap ${swap_location} || exit $ERR_SWAP_CREATE_FAIL
    retrycmd_if_failure 24 5 25 swapon ${swap_location} || exit $ERR_SWAP_CREATE_FAIL
    retrycmd_if_failure 24 5 25 swapon --show | grep ${swap_location} || exit $ERR_SWAP_CREATE_FAIL
    echo "${swap_location} none swap sw 0 0" >> /etc/fstab
}

configureEtcEnvironment() {
    mkdir -p /etc/systemd/system.conf.d/
    touch /etc/systemd/system.conf.d/proxy.conf
    chmod 0644 /etc/systemd/system.conf.d/proxy.conf

    mkdir -p  /etc/apt/apt.conf.d
    touch /etc/apt/apt.conf.d/95proxy
    chmod 0644 /etc/apt/apt.conf.d/95proxy

    echo "[Manager]" >> /etc/systemd/system.conf.d/proxy.conf
    if [ "${HTTP_PROXY_URLS}" != "" ]; then
        echo "HTTP_PROXY=${HTTP_PROXY_URLS}" >> /etc/environment
        echo "http_proxy=${HTTP_PROXY_URLS}" >> /etc/environment
        echo "Acquire::http::proxy \"${HTTP_PROXY_URLS}\";" >> /etc/apt/apt.conf.d/95proxy
        echo "DefaultEnvironment=\"HTTP_PROXY=${HTTP_PROXY_URLS}\"" >> /etc/systemd/system.conf.d/proxy.conf
        echo "DefaultEnvironment=\"http_proxy=${HTTP_PROXY_URLS}\"" >> /etc/systemd/system.conf.d/proxy.conf
    fi
    if [ "${HTTPS_PROXY_URLS}" != "" ]; then
        echo "HTTPS_PROXY=${HTTPS_PROXY_URLS}" >> /etc/environment
        echo "https_proxy=${HTTPS_PROXY_URLS}" >> /etc/environment
        echo "Acquire::https::proxy \"${HTTPS_PROXY_URLS}\";" >> /etc/apt/apt.conf.d/95proxy
        echo "DefaultEnvironment=\"HTTPS_PROXY=${HTTPS_PROXY_URLS}\"" >> /etc/systemd/system.conf.d/proxy.conf
        echo "DefaultEnvironment=\"https_proxy=${HTTPS_PROXY_URLS}\"" >> /etc/systemd/system.conf.d/proxy.conf
    fi
    if [ "${NO_PROXY_URLS}" != "" ]; then
        echo "NO_PROXY=${NO_PROXY_URLS}" >> /etc/environment
        echo "no_proxy=${NO_PROXY_URLS}" >> /etc/environment
        echo "DefaultEnvironment=\"NO_PROXY=${NO_PROXY_URLS}\"" >> /etc/systemd/system.conf.d/proxy.conf
        echo "DefaultEnvironment=\"no_proxy=${NO_PROXY_URLS}\"" >> /etc/systemd/system.conf.d/proxy.conf
    fi

    mkdir -p "/etc/systemd/system/kubelet.service.d"
    tee "/etc/systemd/system/kubelet.service.d/10-httpproxy.conf" > /dev/null <<'EOF'
[Service]
EnvironmentFile=/etc/environment
EOF
}

configureHTTPProxyCA() {
    if isMarinerOrAzureLinux "$OS"; then
        cert_dest="/usr/share/pki/ca-trust-source/anchors"
        update_cmd="update-ca-trust"
    else
        cert_dest="/usr/local/share/ca-certificates"
        update_cmd="update-ca-certificates"
    fi
    HTTP_PROXY_TRUSTED_CA=$(echo "${HTTP_PROXY_TRUSTED_CA}" | xargs)
    echo "${HTTP_PROXY_TRUSTED_CA}" | base64 -d > "${cert_dest}/proxyCA.crt" || exit $ERR_UPDATE_CA_CERTS
    $update_cmd || exit $ERR_UPDATE_CA_CERTS
}

configureCustomCaCertificate() {
    mkdir -p /opt/certs
    chmod 1755 /opt/certs
    for i in $(seq 0 $((${CUSTOM_CA_TRUST_COUNT} - 1))); do
        declare varname=CUSTOM_CA_CERT_${i} 
        echo "${!varname}" | base64 -d > /opt/certs/00000000000000cert${i}.crt
    done
    systemctl restart update_certs.service || exit $ERR_UPDATE_CA_CERTS
    systemctl restart containerd
}

configureContainerdUlimits() {
  CONTAINERD_ULIMIT_DROP_IN_FILE_PATH="/etc/systemd/system/containerd.service.d/set_ulimits.conf"
  touch "${CONTAINERD_ULIMIT_DROP_IN_FILE_PATH}"
  chmod 0600 "${CONTAINERD_ULIMIT_DROP_IN_FILE_PATH}"
  tee "${CONTAINERD_ULIMIT_DROP_IN_FILE_PATH}" > /dev/null <<EOF
$(echo "$CONTAINERD_ULIMITS" | tr ' ' '\n')
EOF

  systemctl daemon-reload
  systemctl restart containerd
}

configureK8s() {
    mkdir -p "/etc/kubernetes/certs"
    
    APISERVER_PUBLIC_KEY_PATH="/etc/kubernetes/certs/apiserver.crt"
    touch "${APISERVER_PUBLIC_KEY_PATH}"
    chmod 0644 "${APISERVER_PUBLIC_KEY_PATH}"
    chown root:root "${APISERVER_PUBLIC_KEY_PATH}"

    AZURE_JSON_PATH="/etc/kubernetes/azure.json"
    touch "${AZURE_JSON_PATH}"
    chmod 0600 "${AZURE_JSON_PATH}"
    chown root:root "${AZURE_JSON_PATH}"

    set +x
    if [ -n "${KUBELET_CLIENT_CONTENT}" ]; then
        echo "${KUBELET_CLIENT_CONTENT}" | base64 -d > /etc/kubernetes/certs/client.key
    fi
    if [ -n "${KUBELET_CLIENT_CERT_CONTENT}" ]; then
        echo "${KUBELET_CLIENT_CERT_CONTENT}" | base64 -d > /etc/kubernetes/certs/client.crt
    fi
    if [ -n "${SERVICE_PRINCIPAL_FILE_CONTENT}" ]; then
        echo "${SERVICE_PRINCIPAL_FILE_CONTENT}" | base64 -d > /etc/kubernetes/sp.txt
    fi

    echo "${APISERVER_PUBLIC_KEY}" | base64 --decode > "${APISERVER_PUBLIC_KEY_PATH}"
    SP_FILE="/etc/kubernetes/sp.txt"
    SERVICE_PRINCIPAL_CLIENT_SECRET="$(cat "$SP_FILE")"
    SERVICE_PRINCIPAL_CLIENT_SECRET=${SERVICE_PRINCIPAL_CLIENT_SECRET//\\/\\\\}
    SERVICE_PRINCIPAL_CLIENT_SECRET=${SERVICE_PRINCIPAL_CLIENT_SECRET//\"/\\\"}
    rm "$SP_FILE"
    cat << EOF > "${AZURE_JSON_PATH}"
{
    "cloud": "${TARGET_CLOUD}",
    "tenantId": "${TENANT_ID}",
    "subscriptionId": "${SUBSCRIPTION_ID}",
    "aadClientId": "${SERVICE_PRINCIPAL_CLIENT_ID}",
    "aadClientSecret": "${SERVICE_PRINCIPAL_CLIENT_SECRET}",
    "resourceGroup": "${RESOURCE_GROUP}",
    "location": "${LOCATION}",
    "vmType": "${VM_TYPE}",
    "subnetName": "${SUBNET}",
    "securityGroupName": "${NETWORK_SECURITY_GROUP}",
    "vnetName": "${VIRTUAL_NETWORK}",
    "vnetResourceGroup": "${VIRTUAL_NETWORK_RESOURCE_GROUP}",
    "routeTableName": "${ROUTE_TABLE}",
    "primaryAvailabilitySetName": "${PRIMARY_AVAILABILITY_SET}",
    "primaryScaleSetName": "${PRIMARY_SCALE_SET}",
    "cloudProviderBackoffMode": "${CLOUDPROVIDER_BACKOFF_MODE}",
    "cloudProviderBackoff": ${CLOUDPROVIDER_BACKOFF},
    "cloudProviderBackoffRetries": ${CLOUDPROVIDER_BACKOFF_RETRIES},
    "cloudProviderBackoffExponent": ${CLOUDPROVIDER_BACKOFF_EXPONENT},
    "cloudProviderBackoffDuration": ${CLOUDPROVIDER_BACKOFF_DURATION},
    "cloudProviderBackoffJitter": ${CLOUDPROVIDER_BACKOFF_JITTER},
    "cloudProviderRateLimit": ${CLOUDPROVIDER_RATELIMIT},
    "cloudProviderRateLimitQPS": ${CLOUDPROVIDER_RATELIMIT_QPS},
    "cloudProviderRateLimitBucket": ${CLOUDPROVIDER_RATELIMIT_BUCKET},
    "cloudProviderRateLimitQPSWrite": ${CLOUDPROVIDER_RATELIMIT_QPS_WRITE},
    "cloudProviderRateLimitBucketWrite": ${CLOUDPROVIDER_RATELIMIT_BUCKET_WRITE},
    "useManagedIdentityExtension": ${USE_MANAGED_IDENTITY_EXTENSION},
    "userAssignedIdentityID": "${USER_ASSIGNED_IDENTITY_ID}",
    "useInstanceMetadata": ${USE_INSTANCE_METADATA},
    "loadBalancerSku": "${LOAD_BALANCER_SKU}",
    "disableOutboundSNAT": ${LOAD_BALANCER_DISABLE_OUTBOUND_SNAT},
    "excludeMasterFromStandardLB": ${EXCLUDE_MASTER_FROM_STANDARD_LB},
    "providerVaultName": "${KMS_PROVIDER_VAULT_NAME}",
    "maximumLoadBalancerRuleCount": ${MAXIMUM_LOADBALANCER_RULE_COUNT},
    "providerKeyName": "k8s",
    "providerKeyVersion": ""
}
EOF
    set -x
    if [ "${CLOUDPROVIDER_BACKOFF_MODE}" = "v2" ]; then
        sed -i "/cloudProviderBackoffExponent/d" /etc/kubernetes/azure.json
        sed -i "/cloudProviderBackoffJitter/d" /etc/kubernetes/azure.json
    fi

    if [ "${IS_CUSTOM_CLOUD}" = "true" ]; then
        set +x
        AKS_CUSTOM_CLOUD_JSON_PATH="/etc/kubernetes/${TARGET_ENVIRONMENT}.json"
        touch "${AKS_CUSTOM_CLOUD_JSON_PATH}"
        chmod 0600 "${AKS_CUSTOM_CLOUD_JSON_PATH}"
        chown root:root "${AKS_CUSTOM_CLOUD_JSON_PATH}"

        echo "${CUSTOM_ENV_JSON}" | base64 -d > "${AKS_CUSTOM_CLOUD_JSON_PATH}"
        set -x
    fi

    if [ "${KUBELET_CONFIG_FILE_ENABLED}" = "true" ]; then
        set +x
        KUBELET_CONFIG_JSON_PATH="/etc/default/kubeletconfig.json"
        touch "${KUBELET_CONFIG_JSON_PATH}"
        chmod 0600 "${KUBELET_CONFIG_JSON_PATH}"
        chown root:root "${KUBELET_CONFIG_JSON_PATH}"
        echo "${KUBELET_CONFIG_FILE_CONTENT}" | base64 -d > "${KUBELET_CONFIG_JSON_PATH}"
        set -x
        KUBELET_CONFIG_DROP_IN="/etc/systemd/system/kubelet.service.d/10-componentconfig.conf"
        touch "${KUBELET_CONFIG_DROP_IN}"
        chmod 0600 "${KUBELET_CONFIG_DROP_IN}"
        tee "${KUBELET_CONFIG_DROP_IN}" > /dev/null <<EOF
[Service]
Environment="KUBELET_CONFIG_FILE_FLAGS=--config /etc/default/kubeletconfig.json"
EOF
    fi
}

configureCNI() {
    retrycmd_if_failure 120 5 25 modprobe br_netfilter || exit $ERR_MODPROBE_FAIL
    echo -n "br_netfilter" > /etc/modules-load.d/br_netfilter.conf
    configureCNIIPTables
}

configureCNIIPTables() {
    if [ "${NETWORK_PLUGIN}" = "azure" ]; then
        mv $CNI_BIN_DIR/10-azure.conflist $CNI_CONFIG_DIR/
        chmod 600 $CNI_CONFIG_DIR/10-azure.conflist
        if [ "${NETWORK_POLICY}" = "calico" ]; then
          sed -i 's#"mode":"bridge"#"mode":"transparent"#g' $CNI_CONFIG_DIR/10-azure.conflist
        elif [ "${NETWORK_POLICY}" = "" ] || [ "${NETWORK_POLICY}" = "none" ] && [ "${NETWORK_MODE}" = "transparent" ]; then
          sed -i 's#"mode":"bridge"#"mode":"transparent"#g' $CNI_CONFIG_DIR/10-azure.conflist
        fi
        /sbin/ebtables -t nat --list
    fi
}

disableSystemdResolved() {
    ls -ltr /etc/resolv.conf
    cat /etc/resolv.conf
<<<<<<< HEAD
    UBUNTU_RELEASE=$(lsb_release -r -s)
    if [ "${UBUNTU_RELEASE}" = "18.04" ] || [ "${UBUNTU_RELEASE}" = "20.04" ] || [ "${UBUNTU_RELEASE}" = "22.04" ] || [ "${UBUNTU_RELEASE}" = "24.04" ]; then
=======
    UBUNTU_RELEASE=$(lsb_release -r -s 2>/dev/null || echo "")
    if [[ "${UBUNTU_RELEASE}" == "18.04" || "${UBUNTU_RELEASE}" == "20.04" || "${UBUNTU_RELEASE}" == "22.04" || "${UBUNTU_RELEASE}" == "24.04" ]]; then
>>>>>>> f341f3d2
        echo "Ingoring systemd-resolved query service but using its resolv.conf file"
        echo "This is the simplest approach to workaround resolved issues without completely uninstall it"
        [ -f /run/systemd/resolve/resolv.conf ] && sudo ln -sf /run/systemd/resolve/resolv.conf /etc/resolv.conf
        ls -ltr /etc/resolv.conf
        cat /etc/resolv.conf
    fi
}

ensureContainerd() {
  if [ "${TELEPORT_ENABLED}" = "true" ]; then
    ensureTeleportd
  fi
  mkdir -p "/etc/systemd/system/containerd.service.d" 
  tee "/etc/systemd/system/containerd.service.d/exec_start.conf" > /dev/null <<EOF
[Service]
ExecStartPost=/sbin/iptables -P FORWARD ACCEPT
EOF

  if [ "${ARTIFACT_STREAMING_ENABLED}" = "true" ]; then
    logs_to_events "AKS.CSE.ensureContainerd.ensureArtifactStreaming" ensureArtifactStreaming || exit $ERR_ARTIFACT_STREAMING_INSTALL
  fi

  mkdir -p /etc/containerd
  if [ "${GPU_NODE}" = "true" ] && [ "${skip_nvidia_driver_install}" = "true" ]; then
    echo "Generating non-GPU containerd config for GPU node due to VM tags"
    echo "${CONTAINERD_CONFIG_NO_GPU_CONTENT}" | base64 -d > /etc/containerd/config.toml || exit $ERR_FILE_WATCH_TIMEOUT
  else
    echo "Generating containerd config..."
    echo "${CONTAINERD_CONFIG_CONTENT}" | base64 -d > /etc/containerd/config.toml || exit $ERR_FILE_WATCH_TIMEOUT
  fi

  if [ -n "${BOOTSTRAP_PROFILE_CONTAINER_REGISTRY_SERVER}" ]; then
    logs_to_events "AKS.CSE.ensureContainerd.configureContainerdRegistryHost" configureContainerdRegistryHost
  fi

  tee "/etc/sysctl.d/99-force-bridge-forward.conf" > /dev/null <<EOF 
net.ipv4.ip_forward = 1
net.ipv4.conf.all.forwarding = 1
net.ipv6.conf.all.forwarding = 1
net.bridge.bridge-nf-call-iptables = 1
EOF
  retrycmd_if_failure 120 5 25 sysctl --system || exit $ERR_SYSCTL_RELOAD
  systemctl is-active --quiet docker && (systemctl_disable 20 30 120 docker || exit $ERR_SYSTEMD_DOCKER_STOP_FAIL)
  systemctlEnableAndStart containerd 30 || exit $ERR_SYSTEMCTL_START_FAIL
}

configureContainerdRegistryHost() {
  MCR_REPOSITORY_BASE="${MCR_REPOSITORY_BASE:=mcr.microsoft.com}"
  MCR_REPOSITORY_BASE="${MCR_REPOSITORY_BASE%/}"
  CONTAINERD_CONFIG_REGISTRY_HOST_MCR="/etc/containerd/certs.d/${MCR_REPOSITORY_BASE}/hosts.toml"
  mkdir -p "$(dirname "${CONTAINERD_CONFIG_REGISTRY_HOST_MCR}")"
  touch "${CONTAINERD_CONFIG_REGISTRY_HOST_MCR}"
  chmod 0644 "${CONTAINERD_CONFIG_REGISTRY_HOST_MCR}"
  CONTAINER_REGISTRY_URL=$(sed 's@/@/v2/@1' <<< "${BOOTSTRAP_PROFILE_CONTAINER_REGISTRY_SERVER}/")
  tee "${CONTAINERD_CONFIG_REGISTRY_HOST_MCR}" > /dev/null <<EOF
[host."https://${CONTAINER_REGISTRY_URL%/}"]
  capabilities = ["pull", "resolve"]
  override_path = true
EOF
}

ensureNoDupOnPromiscuBridge() {
    systemctlEnableAndStart ensure-no-dup 30 || exit $ERR_SYSTEMCTL_START_FAIL
}

ensureTeleportd() {
    systemctlEnableAndStart teleportd 30 || exit $ERR_SYSTEMCTL_START_FAIL
}

ensureArtifactStreaming() {
  systemctl enable acr-mirror.service
  systemctl start acr-mirror.service
  sudo /opt/acr/tools/overlaybd/install.sh
  sudo /opt/acr/tools/overlaybd/config-user-agent.sh azure
  sudo /opt/acr/tools/overlaybd/enable-http-auth.sh
  sudo /opt/acr/tools/overlaybd/config.sh download.enable false
  sudo /opt/acr/tools/overlaybd/config.sh cacheConfig.cacheSizeGB 32
  sudo /opt/acr/tools/overlaybd/config.sh exporterConfig.enable true
  sudo /opt/acr/tools/overlaybd/config.sh exporterConfig.port 9863
  modprobe target_core_user
  curl -X PUT 'localhost:8578/config?ns=_default&enable_suffix=azurecr.io&stream_format=overlaybd' -O
  systemctl enable /opt/overlaybd/overlaybd-tcmu.service
  systemctl enable /opt/overlaybd/snapshotter/overlaybd-snapshotter.service
  systemctl start overlaybd-tcmu
  systemctl start overlaybd-snapshotter
  systemctl start acr-nodemon
}

ensureDocker() {
    DOCKER_SERVICE_EXEC_START_FILE=/etc/systemd/system/docker.service.d/exec_start.conf
    usermod -aG docker ${ADMINUSER}
    DOCKER_MOUNT_FLAGS_SYSTEMD_FILE=/etc/systemd/system/docker.service.d/clear_mount_propagation_flags.conf
    DOCKER_JSON_FILE=/etc/docker/daemon.json
    for i in $(seq 1 1200); do
        if [ -s $DOCKER_JSON_FILE ]; then
            jq '.' < $DOCKER_JSON_FILE && break
        fi
        if [ $i -eq 1200 ]; then
            exit $ERR_FILE_WATCH_TIMEOUT
        else
            sleep 1
        fi
    done
    systemctl is-active --quiet containerd && (systemctl_disable 20 30 120 containerd || exit $ERR_SYSTEMD_CONTAINERD_STOP_FAIL)
    systemctlEnableAndStart docker 30 || exit $ERR_DOCKER_START_FAIL

}

ensureDHCPv6() {
    systemctlEnableAndStart dhcpv6 30 || exit $ERR_SYSTEMCTL_START_FAIL
    retrycmd_if_failure 120 5 25 modprobe ip6_tables || exit $ERR_MODPROBE_FAIL
}

getPrimaryNicIP() {
    local sleepTime=1
    local maxRetries=10
    local i=0
    local ip=""

    while [ "$i" -lt "$maxRetries" ]; do
        ip=$(curl -sSL -H "Metadata: true" "http://169.254.169.254/metadata/instance/network/interface?api-version=2021-02-01")
        if [ $? -eq 0 ]; then
            ip=$(echo "$ip" | jq -r '.[0].ipv4.ipAddress[0].privateIpAddress')
            if [ -n "$ip" ]; then
            break
            fi
        fi
        sleep $sleepTime
        i=$((i+1))
    done
    echo "$ip"
}

generateSelfSignedKubeletServingCertificate() {
    mkdir -p "/etc/kubernetes/certs"
    
    KUBELET_SERVER_PRIVATE_KEY_PATH="/etc/kubernetes/certs/kubeletserver.key"
    KUBELET_SERVER_CERT_PATH="/etc/kubernetes/certs/kubeletserver.crt"

    openssl genrsa -out $KUBELET_SERVER_PRIVATE_KEY_PATH 2048
    openssl req -new -x509 -days 7300 -key $KUBELET_SERVER_PRIVATE_KEY_PATH -out $KUBELET_SERVER_CERT_PATH -subj "/CN=${NODE_NAME}" -addext "subjectAltName=DNS:${NODE_NAME}"
}

configureKubeletServing() {
    if [ "${ENABLE_KUBELET_SERVING_CERTIFICATE_ROTATION}" != "true" ]; then
        echo "kubelet serving certificate rotation is disabled, generating self-signed serving certificate with openssl"
        generateSelfSignedKubeletServingCertificate
        return 0
    fi

    KUBELET_SERVING_CERTIFICATE_ROTATION_LABEL="kubernetes.azure.com/kubelet-serving-ca=cluster"
    KUBELET_SERVER_PRIVATE_KEY_PATH="/etc/kubernetes/certs/kubeletserver.key"
    KUBELET_SERVER_CERT_PATH="/etc/kubernetes/certs/kubeletserver.crt"

    export -f should_disable_kubelet_serving_certificate_rotation
    DISABLE_KUBELET_SERVING_CERTIFICATE_ROTATION=$(retrycmd_if_failure_no_stats 10 1 10 bash -cx should_disable_kubelet_serving_certificate_rotation)
    if [ $? -ne 0 ]; then
        echo "failed to determine if kubelet serving certificate rotation should be disabled by nodepool tags"
        exit $ERR_LOOKUP_DISABLE_KUBELET_SERVING_CERTIFICATE_ROTATION_TAG
    fi

    if [ "${DISABLE_KUBELET_SERVING_CERTIFICATE_ROTATION}" = "true" ]; then
        echo "kubelet serving certificate rotation is disabled by nodepool tags"

        echo "reconfiguring kubelet flags and config as needed"
        KUBELET_FLAGS="${KUBELET_FLAGS/--rotate-server-certificates=true/--rotate-server-certificates=false}"
        if [ "${KUBELET_CONFIG_FILE_ENABLED}" = "true" ]; then
            set +x
            KUBELET_CONFIG_FILE_CONTENT=$(echo "$KUBELET_CONFIG_FILE_CONTENT" | base64 -d | jq 'if .serverTLSBootstrap == true then .serverTLSBootstrap = false else . end' | base64)
            set -x
        fi

        echo "generating self-signed serving certificate with openssl"
        generateSelfSignedKubeletServingCertificate

        echo "removing node label $KUBELET_SERVING_CERTIFICATE_ROTATION_LABEL"
        removeKubeletNodeLabel $KUBELET_SERVING_CERTIFICATE_ROTATION_LABEL
    else
        echo "kubelet serving certificate rotation is enabled"

        echo "removing --tls-cert-file and --tls-private-key-file from kubelet flags"
        removeKubeletFlag "--tls-cert-file=$KUBELET_SERVER_CERT_PATH"
        removeKubeletFlag "--tls-private-key-file=$KUBELET_SERVER_PRIVATE_KEY_PATH"
        if [ "${KUBELET_CONFIG_FILE_ENABLED}" = "true" ]; then
            set +x
            KUBELET_CONFIG_FILE_CONTENT=$(echo "$KUBELET_CONFIG_FILE_CONTENT" | base64 -d | jq 'del(.tlsCertFile)' | jq 'del(.tlsPrivateKeyFile)' | base64)
            set -x
        fi

        echo "adding node label $KUBELET_SERVING_CERTIFICATE_ROTATION_LABEL if needed"
        addKubeletNodeLabel $KUBELET_SERVING_CERTIFICATE_ROTATION_LABEL
    fi
}

ensureKubeCACert() {
    KUBE_CA_FILE="/etc/kubernetes/certs/ca.crt"
    mkdir -p "$(dirname "${KUBE_CA_FILE}")"
    echo "${KUBE_CA_CRT}" | base64 -d > "${KUBE_CA_FILE}"
    chmod 0600 "${KUBE_CA_FILE}"
}

ensureKubelet() {
    KUBELET_DEFAULT_FILE=/etc/default/kubelet
    mkdir -p /etc/default

    if semverCompare ${KUBERNETES_VERSION:-"0.0.0"} "1.29.0"; then
        logs_to_events "AKS.CSE.ensureKubelet.setKubeletNodeIPFlag" setKubeletNodeIPFlag
    fi

    echo "KUBELET_FLAGS=${KUBELET_FLAGS}" > "${KUBELET_DEFAULT_FILE}"
    echo "KUBELET_REGISTER_SCHEDULABLE=true" >> "${KUBELET_DEFAULT_FILE}"
    echo "NETWORK_POLICY=${NETWORK_POLICY}" >> "${KUBELET_DEFAULT_FILE}"
    echo "KUBELET_IMAGE=${KUBELET_IMAGE}" >> "${KUBELET_DEFAULT_FILE}"
    echo "KUBELET_NODE_LABELS=${KUBELET_NODE_LABELS}" >> "${KUBELET_DEFAULT_FILE}"
    if [ -n "${AZURE_ENVIRONMENT_FILEPATH}" ]; then
        echo "AZURE_ENVIRONMENT_FILEPATH=${AZURE_ENVIRONMENT_FILEPATH}" >> "${KUBELET_DEFAULT_FILE}"
    fi
    chmod 0600 "${KUBELET_DEFAULT_FILE}"

<<<<<<< HEAD
    if [ "${ENABLE_SECURE_TLS_BOOTSTRAPPING}" = "true" ] || [ -n "${TLS_BOOTSTRAP_TOKEN}" ]; then
=======
    set +x

    if [ -n "${TLS_BOOTSTRAP_TOKEN}" ]; then
        echo "using bootstrap token to generate a bootstrap-kubeconfig"

>>>>>>> f341f3d2
        KUBELET_TLS_DROP_IN="/etc/systemd/system/kubelet.service.d/10-tlsbootstrap.conf"
        mkdir -p "$(dirname "${KUBELET_TLS_DROP_IN}")"
        touch "${KUBELET_TLS_DROP_IN}"
        chmod 0600 "${KUBELET_TLS_DROP_IN}"
        tee "${KUBELET_TLS_DROP_IN}" > /dev/null <<EOF
[Service]
Environment="KUBELET_TLS_BOOTSTRAP_FLAGS=--kubeconfig /var/lib/kubelet/kubeconfig --bootstrap-kubeconfig /var/lib/kubelet/bootstrap-kubeconfig"
EOF

<<<<<<< HEAD
    if [ "${ENABLE_SECURE_TLS_BOOTSTRAPPING}" = "true" ]; then
        AAD_RESOURCE="6dae42f8-4368-4678-94ff-3960e28e3630"
        if [ -n "$CUSTOM_SECURE_TLS_BOOTSTRAP_AAD_SERVER_APP_ID" ]; then
            AAD_RESOURCE=$CUSTOM_SECURE_TLS_BOOTSTRAP_AAD_SERVER_APP_ID
        fi
        SECURE_BOOTSTRAP_KUBECONFIG_FILE=/var/lib/kubelet/bootstrap-kubeconfig
        mkdir -p "$(dirname "${SECURE_BOOTSTRAP_KUBECONFIG_FILE}")"
        touch "${SECURE_BOOTSTRAP_KUBECONFIG_FILE}"
        chmod 0644 "${SECURE_BOOTSTRAP_KUBECONFIG_FILE}"
        tee "${SECURE_BOOTSTRAP_KUBECONFIG_FILE}" > /dev/null <<EOF
apiVersion: v1
kind: Config
clusters:
- name: localcluster
  cluster:
    certificate-authority: /etc/kubernetes/certs/ca.crt
    server: https://${API_SERVER_NAME}:443
users:
- name: kubelet-bootstrap
  user:
    exec:
        apiVersion: client.authentication.k8s.io/v1
        command: /opt/azure/tlsbootstrap/tls-bootstrap-client
        args:
        - bootstrap
        - --next-proto=aks-tls-bootstrap
        - --aad-resource=${AAD_RESOURCE}
        interactiveMode: Never
        provideClusterInfo: true
contexts:
- context:
    cluster: localcluster
    user: kubelet-bootstrap
  name: bootstrap-context
current-context: bootstrap-context
EOF
    elif [ -n "${TLS_BOOTSTRAP_TOKEN}" ]; then
=======
>>>>>>> f341f3d2
        BOOTSTRAP_KUBECONFIG_FILE=/var/lib/kubelet/bootstrap-kubeconfig
        mkdir -p "$(dirname "${BOOTSTRAP_KUBECONFIG_FILE}")"
        touch "${BOOTSTRAP_KUBECONFIG_FILE}"
        chmod 0644 "${BOOTSTRAP_KUBECONFIG_FILE}"
        tee "${BOOTSTRAP_KUBECONFIG_FILE}" > /dev/null <<EOF
apiVersion: v1
kind: Config
clusters:
- name: localcluster
  cluster:
    certificate-authority: /etc/kubernetes/certs/ca.crt
    server: https://${API_SERVER_NAME}:443
users:
- name: kubelet-bootstrap
  user:
    token: "${TLS_BOOTSTRAP_TOKEN}"
contexts:
- context:
    cluster: localcluster
    user: kubelet-bootstrap
  name: bootstrap-context
current-context: bootstrap-context
EOF
    else
        echo "generating kubeconfig referencing the provided kubelet client certificate"
        
        KUBECONFIG_FILE=/var/lib/kubelet/kubeconfig
        mkdir -p "$(dirname "${KUBECONFIG_FILE}")"
        touch "${KUBECONFIG_FILE}"
        chmod 0644 "${KUBECONFIG_FILE}"
        tee "${KUBECONFIG_FILE}" > /dev/null <<EOF
apiVersion: v1
kind: Config
clusters:
- name: localcluster
  cluster:
    certificate-authority: /etc/kubernetes/certs/ca.crt
    server: https://${API_SERVER_NAME}:443
users:
- name: client
  user:
    client-certificate: /etc/kubernetes/certs/client.crt
    client-key: /etc/kubernetes/certs/client.key
contexts:
- context:
    cluster: localcluster
    user: client
  name: localclustercontext
current-context: localclustercontext
EOF
    fi

    set -x
    
    KUBELET_RUNTIME_CONFIG_SCRIPT_FILE=/opt/azure/containers/kubelet.sh
    tee "${KUBELET_RUNTIME_CONFIG_SCRIPT_FILE}" > /dev/null <<EOF
#!/bin/bash
#
#
#
iptables -I FORWARD -d 168.63.129.16 -p tcp --dport 80 -j DROP
iptables -I FORWARD -d 168.63.129.16 -p tcp --dport 32526 -j DROP
EOF

    primaryNicIP=$(logs_to_events "AKS.CSE.ensureKubelet.getPrimaryNicIP" getPrimaryNicIP)
    ENSURE_IMDS_RESTRICTION_DROP_IN="/etc/systemd/system/kubelet.service.d/10-ensure-imds-restriction.conf"
    mkdir -p "$(dirname "${ENSURE_IMDS_RESTRICTION_DROP_IN}")"
    touch "${ENSURE_IMDS_RESTRICTION_DROP_IN}"
    chmod 0600 "${ENSURE_IMDS_RESTRICTION_DROP_IN}"
    tee "${ENSURE_IMDS_RESTRICTION_DROP_IN}" > /dev/null <<EOF
[Service]
Environment="PRIMARY_NIC_IP=${primaryNicIP}"
Environment="ENABLE_IMDS_RESTRICTION=${ENABLE_IMDS_RESTRICTION}"
Environment="INSERT_IMDS_RESTRICTION_RULE_TO_MANGLE_TABLE=${INSERT_IMDS_RESTRICTION_RULE_TO_MANGLE_TABLE}"
EOF

    if [[ $KUBELET_FLAGS == *"image-credential-provider-config"* && $KUBELET_FLAGS == *"image-credential-provider-bin-dir"* ]]; then
        echo "Configure credential provider for both image-credential-provider-config and image-credential-provider-bin-dir flags are specified in KUBELET_FLAGS"
        logs_to_events "AKS.CSE.ensureKubelet.configCredentialProvider" configCredentialProvider
        logs_to_events "AKS.CSE.ensureKubelet.installCredentialProvider" installCredentialProvider
    fi

    systemctlEnableAndStart kubelet 240 || exit $ERR_KUBELET_START_FAIL
}

ensureSnapshotUpdate() {
    systemctlEnableAndStart snapshot-update.timer 30 || exit $ERR_SNAPSHOT_UPDATE_START_FAIL
}

ensureMigPartition(){
    mkdir -p /etc/systemd/system/mig-partition.service.d/
    touch /etc/systemd/system/mig-partition.service.d/10-mig-profile.conf
    tee /etc/systemd/system/mig-partition.service.d/10-mig-profile.conf > /dev/null <<EOF
[Service]
Environment="GPU_INSTANCE_PROFILE=${GPU_INSTANCE_PROFILE}"
EOF
    systemctlEnableAndStart mig-partition 300
}

ensureSysctl() {
    SYSCTL_CONFIG_FILE=/etc/sysctl.d/999-sysctl-aks.conf
    mkdir -p "$(dirname "${SYSCTL_CONFIG_FILE}")"
    touch "${SYSCTL_CONFIG_FILE}"
    chmod 0644 "${SYSCTL_CONFIG_FILE}"
    echo "${SYSCTL_CONTENT}" | base64 -d > "${SYSCTL_CONFIG_FILE}"
    retrycmd_if_failure 24 5 25 sysctl --system
}

ensureK8sControlPlane() {
    if $REBOOTREQUIRED || [ "$NO_OUTBOUND" = "true" ]; then
        return
    fi
    retrycmd_if_failure 120 5 25 $KUBECTL 2>/dev/null cluster-info || exit $ERR_K8S_RUNNING_TIMEOUT
}

createKubeManifestDir() {
    KUBEMANIFESTDIR=/etc/kubernetes/manifests
    mkdir -p $KUBEMANIFESTDIR
}

writeKubeConfig() {
    KUBECONFIGDIR=/home/$ADMINUSER/.kube
    KUBECONFIGFILE=$KUBECONFIGDIR/config
    mkdir -p $KUBECONFIGDIR
    touch $KUBECONFIGFILE
    chown $ADMINUSER:$ADMINUSER $KUBECONFIGDIR
    chown $ADMINUSER:$ADMINUSER $KUBECONFIGFILE
    chmod 700 $KUBECONFIGDIR
    chmod 600 $KUBECONFIGFILE
    set +x
    echo "
---
apiVersion: v1
clusters:
- cluster:
    certificate-authority-data: \"$CA_CERTIFICATE\"
    server: $KUBECONFIG_SERVER
  name: \"$MASTER_FQDN\"
contexts:
- context:
    cluster: \"$MASTER_FQDN\"
    user: \"$MASTER_FQDN-admin\"
  name: \"$MASTER_FQDN\"
current-context: \"$MASTER_FQDN\"
kind: Config
users:
- name: \"$MASTER_FQDN-admin\"
  user:
    client-certificate-data: \"$KUBECONFIG_CERTIFICATE\"
    client-key-data: \"$KUBECONFIG_KEY\"
" > $KUBECONFIGFILE
    set -x
}

configClusterAutoscalerAddon() {
    CLUSTER_AUTOSCALER_ADDON_FILE=/etc/kubernetes/addons/cluster-autoscaler-deployment.yaml
    sed -i "s|<clientID>|$(echo $SERVICE_PRINCIPAL_CLIENT_ID | base64)|g" $CLUSTER_AUTOSCALER_ADDON_FILE
    sed -i "s|<clientSec>|$(echo $SERVICE_PRINCIPAL_CLIENT_SECRET | base64)|g" $CLUSTER_AUTOSCALER_ADDON_FILE
    sed -i "s|<subID>|$(echo $SUBSCRIPTION_ID | base64)|g" $CLUSTER_AUTOSCALER_ADDON_FILE
    sed -i "s|<tenantID>|$(echo $TENANT_ID | base64)|g" $CLUSTER_AUTOSCALER_ADDON_FILE
    sed -i "s|<rg>|$(echo $RESOURCE_GROUP | base64)|g" $CLUSTER_AUTOSCALER_ADDON_FILE
}

configACIConnectorAddon() {
    ACI_CONNECTOR_CREDENTIALS=$(printf "{\"clientId\": \"%s\", \"clientSecret\": \"%s\", \"tenantId\": \"%s\", \"subscriptionId\": \"%s\", \"activeDirectoryEndpointUrl\": \"https://login.microsoftonline.com\",\"resourceManagerEndpointUrl\": \"https://management.azure.com/\", \"activeDirectoryGraphResourceId\": \"https://graph.windows.net/\", \"sqlManagementEndpointUrl\": \"https://management.core.windows.net:8443/\", \"galleryEndpointUrl\": \"https://gallery.azure.com/\", \"managementEndpointUrl\": \"https://management.core.windows.net/\"}" "$SERVICE_PRINCIPAL_CLIENT_ID" "$SERVICE_PRINCIPAL_CLIENT_SECRET" "$TENANT_ID" "$SUBSCRIPTION_ID" | base64 -w 0)

    openssl req -newkey rsa:4096 -new -nodes -x509 -days 3650 -keyout /etc/kubernetes/certs/aci-connector-key.pem -out /etc/kubernetes/certs/aci-connector-cert.pem -subj "/C=US/ST=CA/L=virtualkubelet/O=virtualkubelet/OU=virtualkubelet/CN=virtualkubelet"
    ACI_CONNECTOR_KEY=$(base64 /etc/kubernetes/certs/aci-connector-key.pem -w0)
    ACI_CONNECTOR_CERT=$(base64 /etc/kubernetes/certs/aci-connector-cert.pem -w0)

    ACI_CONNECTOR_ADDON_FILE=/etc/kubernetes/addons/aci-connector-deployment.yaml
    sed -i "s|<creds>|$ACI_CONNECTOR_CREDENTIALS|g" $ACI_CONNECTOR_ADDON_FILE
    sed -i "s|<rgName>|$RESOURCE_GROUP|g" $ACI_CONNECTOR_ADDON_FILE
    sed -i "s|<cert>|$ACI_CONNECTOR_CERT|g" $ACI_CONNECTOR_ADDON_FILE
    sed -i "s|<key>|$ACI_CONNECTOR_KEY|g" $ACI_CONNECTOR_ADDON_FILE
}

configAzurePolicyAddon() {
    AZURE_POLICY_ADDON_FILE=/etc/kubernetes/addons/azure-policy-deployment.yaml
    sed -i "s|<resourceId>|/subscriptions/$SUBSCRIPTION_ID/resourceGroups/$RESOURCE_GROUP|g" $AZURE_POLICY_ADDON_FILE
}

configGPUDrivers() {
    if [ $OS = $UBUNTU_OS_NAME ]; then
        mkdir -p /opt/{actions,gpu}
        if [ "${CONTAINER_RUNTIME}" = "containerd" ]; then
            ctr -n k8s.io image pull $NVIDIA_DRIVER_IMAGE:$NVIDIA_DRIVER_IMAGE_TAG
            retrycmd_if_failure 5 10 600 bash -c "$CTR_GPU_INSTALL_CMD $NVIDIA_DRIVER_IMAGE:$NVIDIA_DRIVER_IMAGE_TAG gpuinstall /entrypoint.sh install"
            ret=$?
            if [ "$ret" != "0" ]; then
                echo "Failed to install GPU driver, exiting..."
                exit $ERR_GPU_DRIVERS_START_FAIL
            fi
            ctr -n k8s.io images rm --sync $NVIDIA_DRIVER_IMAGE:$NVIDIA_DRIVER_IMAGE_TAG
        else
            bash -c "$DOCKER_GPU_INSTALL_CMD $NVIDIA_DRIVER_IMAGE:$NVIDIA_DRIVER_IMAGE_TAG install" 
            ret=$?
            if [ "$ret" != "0" ]; then
                echo "Failed to install GPU driver, exiting..."
                exit $ERR_GPU_DRIVERS_START_FAIL
            fi
            docker rmi $NVIDIA_DRIVER_IMAGE:$NVIDIA_DRIVER_IMAGE_TAG
        fi
    elif isMarinerOrAzureLinux "$OS"; then
        downloadGPUDrivers
        installNvidiaContainerToolkit
        enableNvidiaPersistenceMode
    else 
        echo "os $OS not supported at this time. skipping configGPUDrivers"
        exit 1
    fi

    retrycmd_if_failure 120 5 25 nvidia-modprobe -u -c0 || exit $ERR_GPU_DRIVERS_START_FAIL
    retrycmd_if_failure 120 5 300 nvidia-smi || exit $ERR_GPU_DRIVERS_START_FAIL
    retrycmd_if_failure 120 5 25 ldconfig || exit $ERR_GPU_DRIVERS_START_FAIL

    if isMarinerOrAzureLinux "$OS"; then
        createNvidiaSymlinkToAllDeviceNodes
    fi
    
    if [ "${CONTAINER_RUNTIME}" = "containerd" ]; then
        retrycmd_if_failure 120 5 25 pkill -SIGHUP containerd || exit $ERR_GPU_DRIVERS_INSTALL_TIMEOUT
    else
        retrycmd_if_failure 120 5 25 pkill -SIGHUP dockerd || exit $ERR_GPU_DRIVERS_INSTALL_TIMEOUT
    fi
}

validateGPUDrivers() {
    if [ "$(isARM64)" -eq 1 ]; then
        return
    fi

    retrycmd_if_failure 24 5 25 nvidia-modprobe -u -c0 && echo "gpu driver loaded" || configGPUDrivers || exit $ERR_GPU_DRIVERS_START_FAIL
    which nvidia-smi
    if [ $? = 0 ]; then
        SMI_RESULT=$(retrycmd_if_failure 24 5 300 nvidia-smi)
    else
        SMI_RESULT=$(retrycmd_if_failure 24 5 300 $GPU_DEST/bin/nvidia-smi)
    fi
    SMI_STATUS=$?
    if [ "$SMI_STATUS" != 0 ]; then
        if [[ $SMI_RESULT == *"infoROM is corrupted"* ]]; then
            exit $ERR_GPU_INFO_ROM_CORRUPTED
        else
            exit $ERR_GPU_DRIVERS_START_FAIL
        fi
    else
        echo "gpu driver working fine"
    fi
}

ensureGPUDrivers() {
    if [ "$(isARM64)" -eq 1 ]; then
        return
    fi

    if [ "${CONFIG_GPU_DRIVER_IF_NEEDED}" = true ]; then
        logs_to_events "AKS.CSE.ensureGPUDrivers.configGPUDrivers" configGPUDrivers
    else
        logs_to_events "AKS.CSE.ensureGPUDrivers.validateGPUDrivers" validateGPUDrivers
    fi
    if [ $OS = $UBUNTU_OS_NAME ]; then
        logs_to_events "AKS.CSE.ensureGPUDrivers.nvidia-modprobe" "systemctlEnableAndStart nvidia-modprobe 30" || exit $ERR_GPU_DRIVERS_START_FAIL
    fi
}

disableSSH() {
    systemctlDisableAndStop ssh || exit $ERR_DISABLE_SSH
}

configCredentialProvider() {
    CREDENTIAL_PROVIDER_CONFIG_FILE=/var/lib/kubelet/credential-provider-config.yaml
    mkdir -p "$(dirname "${CREDENTIAL_PROVIDER_CONFIG_FILE}")"
    touch "${CREDENTIAL_PROVIDER_CONFIG_FILE}"
    if [ -n "$AKS_CUSTOM_CLOUD_CONTAINER_REGISTRY_DNS_SUFFIX" ]; then
        echo "configure credential provider for custom cloud"
        tee "${CREDENTIAL_PROVIDER_CONFIG_FILE}" > /dev/null <<EOF
apiVersion: kubelet.config.k8s.io/v1
kind: CredentialProviderConfig
providers:
  - name: acr-credential-provider
    matchImages:
      - "*.azurecr.io"
      - "*.azurecr.cn"
      - "*.azurecr.de"
      - "*.azurecr.us"
      - "*$AKS_CUSTOM_CLOUD_CONTAINER_REGISTRY_DNS_SUFFIX"
    defaultCacheDuration: "10m"
    apiVersion: credentialprovider.kubelet.k8s.io/v1
    args:
      - /etc/kubernetes/azure.json
EOF
    elif [ -n "${BOOTSTRAP_PROFILE_CONTAINER_REGISTRY_SERVER}" ]; then
        echo "configure credential provider for network isolated cluster"
        tee "${CREDENTIAL_PROVIDER_CONFIG_FILE}" > /dev/null <<EOF
apiVersion: kubelet.config.k8s.io/v1
kind: CredentialProviderConfig
providers:
  - name: acr-credential-provider
    matchImages:
      - "*.azurecr.io"
      - "*.azurecr.cn"
      - "*.azurecr.de"
      - "*.azurecr.us"
      - "mcr.microsoft.com"
    defaultCacheDuration: "10m"
    apiVersion: credentialprovider.kubelet.k8s.io/v1
    args:
      - /etc/kubernetes/azure.json
      - --registry-mirror=mcr.microsoft.com:$BOOTSTRAP_PROFILE_CONTAINER_REGISTRY_SERVER
EOF
    else
        echo "configure credential provider with default settings"
        tee "${CREDENTIAL_PROVIDER_CONFIG_FILE}" > /dev/null <<EOF
apiVersion: kubelet.config.k8s.io/v1
kind: CredentialProviderConfig
providers:
  - name: acr-credential-provider
    matchImages:
      - "*.azurecr.io"
      - "*.azurecr.cn"
      - "*.azurecr.de"
      - "*.azurecr.us"
    defaultCacheDuration: "10m"
    apiVersion: credentialprovider.kubelet.k8s.io/v1
    args:
      - /etc/kubernetes/azure.json
EOF
    fi
}

setKubeletNodeIPFlag() {
    imdsOutput=$(curl -s -H Metadata:true --noproxy "*" --max-time 5 "http://169.254.169.254/metadata/instance/network/interface?api-version=2021-02-01" 2> /dev/null)
    if [ $? -eq 0 ]; then
        nodeIPAddrs=()
        ipv4Addr=$(echo $imdsOutput | jq -r '.[0].ipv4.ipAddress[0].privateIpAddress // ""')
        [ -n "$ipv4Addr" ] && nodeIPAddrs+=("$ipv4Addr")
        ipv6Addr=$(echo $imdsOutput | jq -r '.[0].ipv6.ipAddress[0].privateIpAddress // ""')
        [ -n "$ipv6Addr" ] && nodeIPAddrs+=("$ipv6Addr")
        nodeIPArg=$(IFS=, ; echo "${nodeIPAddrs[*]}") 
        if [ -n "$nodeIPArg" ]; then
            echo "Adding --node-ip=$nodeIPArg to kubelet flags"
            KUBELET_FLAGS="$KUBELET_FLAGS --node-ip=$nodeIPArg"
        fi
    fi
}

LOCALDNS_CORE_FILE="/opt/azure/containers/localdns/localdns.corefile"
enableLocalDNS() {
    if [ ! -f "${LOCALDNS_CORE_FILE}" ] || [ ! -s "${LOCALDNS_CORE_FILE}" ]; then
        echo "localdns should not be enabled."
        return 0
    fi

    echo "localdns should be enabled."

    systemctlEnableAndStart localdns 30
    local enable_localdns_result=$?

    if [ "$enable_localdns_result" -ne 0 ]; then
        echo "Enable localdns failed due to error ${enable_localdns_result}."
        return "$enable_localdns_result"
    fi

    echo "Enable localdns succeeded."
    return 0
}

#EOF<|MERGE_RESOLUTION|>--- conflicted
+++ resolved
@@ -283,13 +283,8 @@
 disableSystemdResolved() {
     ls -ltr /etc/resolv.conf
     cat /etc/resolv.conf
-<<<<<<< HEAD
-    UBUNTU_RELEASE=$(lsb_release -r -s)
+    UBUNTU_RELEASE=$(lsb_release -r -s 2>/dev/null || echo "")
     if [ "${UBUNTU_RELEASE}" = "18.04" ] || [ "${UBUNTU_RELEASE}" = "20.04" ] || [ "${UBUNTU_RELEASE}" = "22.04" ] || [ "${UBUNTU_RELEASE}" = "24.04" ]; then
-=======
-    UBUNTU_RELEASE=$(lsb_release -r -s 2>/dev/null || echo "")
-    if [[ "${UBUNTU_RELEASE}" == "18.04" || "${UBUNTU_RELEASE}" == "20.04" || "${UBUNTU_RELEASE}" == "22.04" || "${UBUNTU_RELEASE}" == "24.04" ]]; then
->>>>>>> f341f3d2
         echo "Ingoring systemd-resolved query service but using its resolv.conf file"
         echo "This is the simplest approach to workaround resolved issues without completely uninstall it"
         [ -f /run/systemd/resolve/resolv.conf ] && sudo ln -sf /run/systemd/resolve/resolv.conf /etc/resolv.conf
@@ -509,15 +504,11 @@
     fi
     chmod 0600 "${KUBELET_DEFAULT_FILE}"
 
-<<<<<<< HEAD
-    if [ "${ENABLE_SECURE_TLS_BOOTSTRAPPING}" = "true" ] || [ -n "${TLS_BOOTSTRAP_TOKEN}" ]; then
-=======
     set +x
 
     if [ -n "${TLS_BOOTSTRAP_TOKEN}" ]; then
         echo "using bootstrap token to generate a bootstrap-kubeconfig"
 
->>>>>>> f341f3d2
         KUBELET_TLS_DROP_IN="/etc/systemd/system/kubelet.service.d/10-tlsbootstrap.conf"
         mkdir -p "$(dirname "${KUBELET_TLS_DROP_IN}")"
         touch "${KUBELET_TLS_DROP_IN}"
@@ -526,8 +517,8 @@
 [Service]
 Environment="KUBELET_TLS_BOOTSTRAP_FLAGS=--kubeconfig /var/lib/kubelet/kubeconfig --bootstrap-kubeconfig /var/lib/kubelet/bootstrap-kubeconfig"
 EOF
-
-<<<<<<< HEAD
+    fi
+
     if [ "${ENABLE_SECURE_TLS_BOOTSTRAPPING}" = "true" ]; then
         AAD_RESOURCE="6dae42f8-4368-4678-94ff-3960e28e3630"
         if [ -n "$CUSTOM_SECURE_TLS_BOOTSTRAP_AAD_SERVER_APP_ID" ]; then
@@ -565,8 +556,6 @@
 current-context: bootstrap-context
 EOF
     elif [ -n "${TLS_BOOTSTRAP_TOKEN}" ]; then
-=======
->>>>>>> f341f3d2
         BOOTSTRAP_KUBECONFIG_FILE=/var/lib/kubelet/bootstrap-kubeconfig
         mkdir -p "$(dirname "${BOOTSTRAP_KUBECONFIG_FILE}")"
         touch "${BOOTSTRAP_KUBECONFIG_FILE}"
