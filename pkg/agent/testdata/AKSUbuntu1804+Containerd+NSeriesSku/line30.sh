--- conflicted
+++ resolved
@@ -122,26 +122,10 @@
     rm -rf $CNI_DOWNLOADS_DIR &
 }
 
-<<<<<<< HEAD
-
-ensureContainerd() {
-  wait_for_file 1200 1 /etc/systemd/system/containerd.service.d/exec_start.conf || exit $ERR_FILE_WATCH_TIMEOUT
-  wait_for_file 1200 1 /etc/containerd/config.toml || exit $ERR_FILE_WATCH_TIMEOUT
-  
-  systemctl is-active --quiet docker && (systemctl_disable 20 30 120 docker || exit $ERR_SYSTEMD_DOCKER_STOP_FAIL)
-  systemctlEnableAndStart containerd || exit $ERR_SYSTEMCTL_START_FAIL
-  
-  CONTAINERD_MONITOR_SYSTEMD_TIMER_FILE=/etc/systemd/system/containerd-monitor.timer
-  wait_for_file 1200 1 $CONTAINERD_MONITOR_SYSTEMD_TIMER_FILE || exit $ERR_FILE_WATCH_TIMEOUT
-  CONTAINERD_MONITOR_SYSTEMD_FILE=/etc/systemd/system/containerd-monitor.service
-  wait_for_file 1200 1 $CONTAINERD_MONITOR_SYSTEMD_FILE || exit $ERR_FILE_WATCH_TIMEOUT
-  systemctlEnableAndStart containerd-monitor.timer || exit $ERR_SYSTEMCTL_START_FAIL
-=======
 downloadCNI() {
     mkdir -p $CNI_DOWNLOADS_DIR
     CNI_TGZ_TMP=${CNI_PLUGINS_URL##*/} # Use bash builtin ## to remove all chars ("*") up to the final "/"
     retrycmd_get_tarball 120 5 "$CNI_DOWNLOADS_DIR/${CNI_TGZ_TMP}" ${CNI_PLUGINS_URL} || exit $ERR_CNI_DOWNLOAD_TIMEOUT
->>>>>>> e1e68ad9
 }
 
 downloadAzureCNI() {
