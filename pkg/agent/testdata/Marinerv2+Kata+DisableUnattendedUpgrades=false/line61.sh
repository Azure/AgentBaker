#!/bin/bash

echo "Sourcing cse_install_distro.sh for Mariner"

removeContainerd() {
    containerdPackageName="containerd"
    if [[ $OS_VERSION == "2.0" ]]; then
        containerdPackageName="moby-containerd"
    fi
    retrycmd_if_failure 10 5 60 dnf remove -y $containerdPackageName
}

installDeps() {
    dnf_makecache || exit $ERR_APT_UPDATE_TIMEOUT
    dnf_update || exit $ERR_APT_DIST_UPGRADE_TIMEOUT
    for dnf_package in ca-certificates check-restart cifs-utils cloud-init-azure-kvp conntrack-tools cracklib dnf-automatic ebtables ethtool fuse git inotify-tools iotop iproute ipset iptables jq kernel-devel logrotate lsof nmap-ncat nfs-utils pam pigz psmisc rsyslog socat sysstat traceroute util-linux xz zip blobfuse2 nftables iscsi-initiator-utils; do
      if ! dnf_install 30 1 600 $dnf_package; then
        exit $ERR_APT_INSTALL_TIMEOUT
      fi
    done

    if [[ $OS_VERSION == "2.0" ]]; then
      for dnf_package in apparmor-parser libapparmor blobfuse; do
        if ! dnf_install 30 1 600 $dnf_package; then
          exit $ERR_APT_INSTALL_TIMEOUT
        fi
      done
    fi
}

installKataDeps() {
    if [[ $OS_VERSION != "1.0" ]]; then
      if ! dnf_install 30 1 600 kata-packages-host; then
        exit $ERR_APT_INSTALL_TIMEOUT
      fi
    fi
}

downloadGPUDrivers() {
    #
    #
    KERNEL_VERSION=$(uname -r | sed 's/-/./g')
    CUDA_VERSION="*_${KERNEL_VERSION}*"

    if ! dnf_install 30 1 600 cuda-${CUDA_VERSION}; then
      exit $ERR_APT_INSTALL_TIMEOUT
    fi
}

createNvidiaSymlinkToAllDeviceNodes() {
    NVIDIA_DEV_CHAR="/lib/udev/rules.d/71-nvidia-dev-char.rules"
    touch "${NVIDIA_DEV_CHAR}"
    cat << EOF > "${NVIDIA_DEV_CHAR}"
ACTION=="add", DEVPATH=="/bus/pci/drivers/nvidia", RUN+="/usr/bin/nvidia-ctk system create-dev-char-symlinks --create-all"
EOF

    /usr/bin/nvidia-ctk system create-dev-char-symlinks --create-all
}

installNvidiaFabricManager() {
    NVIDIA_DRIVER_VERSION=$(cut -d - -f 2 <<< "$(rpm -qa cuda)")
    for nvidia_package in nvidia-fabric-manager-${NVIDIA_DRIVER_VERSION} nvidia-fabric-manager-devel-${NVIDIA_DRIVER_VERSION}; do
      if ! dnf_install 30 1 600 $nvidia_package; then
        exit $ERR_APT_INSTALL_TIMEOUT
      fi
    done
}

installNvidiaContainerToolkit() {
<<<<<<< HEAD
    MARINER_NVIDIA_CONTAINER_TOOLKIT_VERSION="1.16.2"
    
=======
    MARINER_NVIDIA_CONTAINER_TOOLKIT_VERSION=$(jq -r '.Packages[] | select(.name == "nvidia-container-toolkit") | .downloadURIs.azurelinux.current.versionsV2[0].latestVersion' $COMPONENTS_FILEPATH)

    if [ -z "$MARINER_NVIDIA_CONTAINER_TOOLKIT_VERSION" ]; then
      echo "nvidia-container-toolkit not found in components.json" # Expected for older VHD with new CSE
      MARINER_NVIDIA_CONTAINER_TOOLKIT_VERSION="1.16.2"
    fi

>>>>>>> 97637de2
    for nvidia_package in libnvidia-container1-${MARINER_NVIDIA_CONTAINER_TOOLKIT_VERSION} libnvidia-container-tools-${MARINER_NVIDIA_CONTAINER_TOOLKIT_VERSION} nvidia-container-toolkit-base-${MARINER_NVIDIA_CONTAINER_TOOLKIT_VERSION} nvidia-container-toolkit-${MARINER_NVIDIA_CONTAINER_TOOLKIT_VERSION}; do
      if ! dnf_install 30 1 600 $nvidia_package; then
        exit $ERR_APT_INSTALL_TIMEOUT
      fi
    done

}

enableNvidiaPersistenceMode() {
    PERSISTENCED_SERVICE_FILE_PATH="/etc/systemd/system/nvidia-persistenced.service"
    touch ${PERSISTENCED_SERVICE_FILE_PATH}
    cat << EOF > ${PERSISTENCED_SERVICE_FILE_PATH} 
[Unit]
Description=NVIDIA Persistence Daemon
Wants=syslog.target

[Service]
Type=forking
ExecStart=/usr/bin/nvidia-persistenced --verbose
ExecStopPost=/bin/rm -rf /var/run/nvidia-persistenced
Restart=always

[Install]
WantedBy=multi-user.target
EOF

    systemctl enable nvidia-persistenced.service || exit 1
    systemctl restart nvidia-persistenced.service || exit 1
}

installStandaloneContainerd() {
    local desiredVersion="${1:-}"
    #e.g., desiredVersion will look like this 1.6.26-5.cm2
    CURRENT_VERSION=$(containerd -version | cut -d " " -f 3 | sed 's|v||' | cut -d "+" -f 1)
    
    if semverCompare ${CURRENT_VERSION:-"0.0.0"} ${desiredVersion}; then
        echo "currently installed containerd version ${CURRENT_VERSION} is greater than (or equal to) target base version ${desiredVersion}. skipping installStandaloneContainerd."
    else
        echo "installing containerd version ${desiredVersion}"
        removeContainerd
        containerdPackageName="containerd-${desiredVersion}"
        if [[ $OS_VERSION == "2.0" ]]; then
            containerdPackageName="moby-containerd-${desiredVersion}"
        fi

        if ! dnf_install 30 1 600 $containerdPackageName; then
            exit $ERR_CONTAINERD_INSTALL_TIMEOUT
        fi
    fi

    if [[ -f /etc/containerd/config.toml.rpmsave ]]; then
        mv /etc/containerd/config.toml.rpmsave /etc/containerd/config.toml
    fi

}

ensureRunc() {
  echo "Mariner Runc is included in the Mariner base image or containerd installation. Skipping downloading and installing Runc"
}

cleanUpGPUDrivers() {
    rm -Rf $GPU_DEST /opt/gpu
}

downloadContainerdFromVersion() {
    echo "downloadContainerdFromVersion not implemented for mariner"
}

downloadContainerdFromURL() {
    echo "downloadContainerdFromURL not implemented for mariner"
}

#EOF<|MERGE_RESOLUTION|>--- conflicted
+++ resolved
@@ -67,10 +67,6 @@
 }
 
 installNvidiaContainerToolkit() {
-<<<<<<< HEAD
-    MARINER_NVIDIA_CONTAINER_TOOLKIT_VERSION="1.16.2"
-    
-=======
     MARINER_NVIDIA_CONTAINER_TOOLKIT_VERSION=$(jq -r '.Packages[] | select(.name == "nvidia-container-toolkit") | .downloadURIs.azurelinux.current.versionsV2[0].latestVersion' $COMPONENTS_FILEPATH)
 
     if [ -z "$MARINER_NVIDIA_CONTAINER_TOOLKIT_VERSION" ]; then
@@ -78,7 +74,6 @@
       MARINER_NVIDIA_CONTAINER_TOOLKIT_VERSION="1.16.2"
     fi
 
->>>>>>> 97637de2
     for nvidia_package in libnvidia-container1-${MARINER_NVIDIA_CONTAINER_TOOLKIT_VERSION} libnvidia-container-tools-${MARINER_NVIDIA_CONTAINER_TOOLKIT_VERSION} nvidia-container-toolkit-base-${MARINER_NVIDIA_CONTAINER_TOOLKIT_VERSION} nvidia-container-toolkit-${MARINER_NVIDIA_CONTAINER_TOOLKIT_VERSION}; do
       if ! dnf_install 30 1 600 $nvidia_package; then
         exit $ERR_APT_INSTALL_TIMEOUT
