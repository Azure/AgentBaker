--- conflicted
+++ resolved
@@ -33,28 +33,6 @@
         "downloadURL": "",
         "versions": []
     },
-<<<<<<< HEAD
-    "kubernetes": {
-        "fileName": "kubernetes-node-linux-arch.tar.gz",
-        "downloadLocation": "",
-        "downloadURL": "https://acs-mirror.azureedge.net/kubernetes/v${PATCHED_KUBE_BINARY_VERSION}/binaries/kubernetes-node-linux-${CPU_ARCH}.tar.gz",
-        "versions": [
-            "1.27.13",
-            "1.27.14",
-            "1.27.15",
-            "1.28.9",
-            "1.28.10",
-            "1.28.11",
-            "1.29.4",
-            "1.29.5",
-            "1.29.6",
-            "1.30.0",
-            "1.30.1",
-            "1.30.2"
-        ]
-    },
-=======
->>>>>>> 2e14f7b0
     "_template": {
         "fileName": "",
         "downloadLocation": "",
