#!/bin/bash
ERR_FILE_WATCH_TIMEOUT=6 
set -x
if [ -f /opt/azure/containers/provision.complete ]; then
      echo "Already ran to success exiting..."
      exit 0
fi

for i in $(seq 1 3600); do
    if [ -s "${CSE_HELPERS_FILEPATH}" ]; then
        grep -Fq '#HELPERSEOF' "${CSE_HELPERS_FILEPATH}" && break
    fi
    if [ $i -eq 3600 ]; then
        exit $ERR_FILE_WATCH_TIMEOUT
    else
        sleep 1
    fi
done
sed -i "/#HELPERSEOF/d" "${CSE_HELPERS_FILEPATH}"
source "${CSE_HELPERS_FILEPATH}"
source "${CSE_DISTRO_HELPERS_FILEPATH}"

aptmarkWALinuxAgent hold &

LOG_DIR=/var/log/azure/aks
mkdir -p ${LOG_DIR}
ln -s /var/log/azure/cluster-provision.log \
      /var/log/azure/cluster-provision-cse-output.log \
      /opt/azure/*.json \
      /opt/azure/cloud-init-files.paved \
      /opt/azure/vhd-install.complete \
      ${LOG_DIR}/

python3 /opt/azure/containers/provision_redact_cloud_config.py \
    --cloud-config-path /var/lib/cloud/instance/cloud-config.txt \
    --output-path ${LOG_DIR}/cloud-config.txt

UBUNTU_RELEASE=$(lsb_release -r -s)
if [[ ${UBUNTU_RELEASE} == "16.04" ]]; then
    sudo apt-get -y autoremove chrony
    echo $?
    sudo systemctl restart systemd-timesyncd
fi

echo $(date),$(hostname), startcustomscript>>/opt/m

source "${CSE_INSTALL_FILEPATH}"
source "${CSE_DISTRO_INSTALL_FILEPATH}"
source "${CSE_CONFIG_FILEPATH}"

logs_to_events "AKS.CSE.ensureKubeCACert" ensureKubeCACert

if [[ "${DISABLE_SSH}" == "true" ]]; then
    disableSSH || exit $ERR_DISABLE_SSH
fi

echo "private egress proxy address is '${PRIVATE_EGRESS_PROXY_ADDRESS}'"

if [[ "${SHOULD_CONFIGURE_HTTP_PROXY}" == "true" ]]; then
    if [[ "${SHOULD_CONFIGURE_HTTP_PROXY_CA}" == "true" ]]; then
        configureHTTPProxyCA || exit $ERR_UPDATE_CA_CERTS
    fi
    configureEtcEnvironment
fi


if [[ "${SHOULD_CONFIGURE_CUSTOM_CA_TRUST}" == "true" ]]; then
    logs_to_events "AKS.CSE.configureCustomCaCertificate" configureCustomCaCertificate || exit $ERR_UPDATE_CA_CERTS
fi

if [[ "${SHOULD_CONFIGURE_HTTP_PROXY}" != "true" ]]; then
    registry_domain_name="${MCR_REPOSITORY_BASE:-mcr.microsoft.com}"
    registry_domain_name="${registry_domain_name%/}"

    if [[ -n ${BOOTSTRAP_PROFILE_CONTAINER_REGISTRY_SERVER} ]]; then
        registry_domain_name="${BOOTSTRAP_PROFILE_CONTAINER_REGISTRY_SERVER%%/*}"
    fi
fi

if [[ -n "${OUTBOUND_COMMAND}" ]]; then
    if [[ -n "${PROXY_VARS}" ]]; then
        eval $PROXY_VARS
    fi
    retrycmd_if_failure 60 1 5 $OUTBOUND_COMMAND >> /var/log/azure/cluster-provision-cse-output.log 2>&1 || exit $ERR_OUTBOUND_CONN_FAIL;
else
    touch /var/run/outbound-check-skipped
fi

logs_to_events "AKS.CSE.setCPUArch" setCPUArch
source /etc/os-release

if [[ ${ID} != "mariner" ]] && [[ ${ID} != "azurelinux" ]]; then
    echo "Removing man-db auto-update flag file..."
    logs_to_events "AKS.CSE.removeManDbAutoUpdateFlagFile" removeManDbAutoUpdateFlagFile
fi

if [[ -n ${BOOTSTRAP_PROFILE_CONTAINER_REGISTRY_SERVER} ]]; then 
    logs_to_events "AKS.CSE.orasLogin.oras_login_with_kubelet_identity" oras_login_with_kubelet_identity "${registry_domain_name}" $USER_ASSIGNED_IDENTITY_ID $TENANT_ID || exit $?
fi

export -f should_skip_nvidia_drivers
skip_nvidia_driver_install=$(retrycmd_if_failure_no_stats 10 1 10 bash -cx should_skip_nvidia_drivers)
ret=$?
if [[ "$ret" != "0" ]]; then
    echo "Failed to determine if nvidia driver install should be skipped"
    exit $ERR_NVIDIA_DRIVER_INSTALL
fi

if [[ "${GPU_NODE}" != "true" ]] || [[ "${skip_nvidia_driver_install}" == "true" ]]; then
    logs_to_events "AKS.CSE.cleanUpGPUDrivers" cleanUpGPUDrivers
fi

logs_to_events "AKS.CSE.disableSystemdResolved" disableSystemdResolved

logs_to_events "AKS.CSE.configureAdminUser" configureAdminUser

export -f getInstallModeAndCleanupContainerImages
export -f should_skip_binary_cleanup

SKIP_BINARY_CLEANUP=$(retrycmd_if_failure_no_stats 10 1 10 bash -cx should_skip_binary_cleanup)
FULL_INSTALL_REQUIRED=$(getInstallModeAndCleanupContainerImages "$SKIP_BINARY_CLEANUP" "$IS_VHD" | tail -1)
ret=$?
if [[ "$ret" != "0" ]]; then
    echo "Failed to get the install mode and cleanup container images"
    exit "$ERR_CLEANUP_CONTAINER_IMAGES"
fi

if [[ $OS == "$UBUNTU_OS_NAME"  && "$FULL_INSTALL_REQUIRED" == "true" ]]; then
    logs_to_events "AKS.CSE.installDeps" installDeps
else
    echo "Golden image; skipping dependencies installation"
fi

logs_to_events "AKS.CSE.installContainerRuntime" installContainerRuntime
if [ "${NEEDS_CONTAINERD}" == "true" ] && [ "${TELEPORT_ENABLED}" == "true" ]; then 
    logs_to_events "AKS.CSE.installTeleportdPlugin" installTeleportdPlugin
fi

setupCNIDirs

logs_to_events "AKS.CSE.installNetworkPlugin" installNetworkPlugin

if [ "${IS_KRUSTLET}" == "true" ]; then
    versionsWasm=$(jq -r '.Packages[] | select(.name == "containerd-wasm-shims") | .downloadURIs.default.current.versionsV2[].latestVersion' "$COMPONENTS_FILEPATH")
    downloadLocationWasm=$(jq -r '.Packages[] | select(.name == "containerd-wasm-shims") | .downloadLocation' "$COMPONENTS_FILEPATH")
    downloadURLWasm=$(jq -r '.Packages[] | select(.name == "containerd-wasm-shims") | .downloadURIs.default.current.downloadURL' "$COMPONENTS_FILEPATH")
    logs_to_events "AKS.CSE.installContainerdWasmShims" installContainerdWasmShims "$downloadLocationWasm" "$downloadURLWasm" "$versionsWasm"

    versionsSpinKube=$(jq -r '.Packages[] | select(.name == spinkube") | .downloadURIs.default.current.versionsV2[].latestVersion' "$COMPONENTS_FILEPATH")
    downloadLocationSpinKube=$(jq -r '.Packages[] | select(.name == "spinkube) | .downloadLocation' "$COMPONENTS_FILEPATH")
    downloadURLSpinKube=$(jq -r '.Packages[] | select(.name == "spinkube") | .downloadURIs.default.current.downloadURL' "$COMPONENTS_FILEPATH")
    logs_to_events "AKS.CSE.installSpinKube" installSpinKube  "$downloadLocationSpinKube" "$downloadURLSpinKube" "$versionsSpinKube"
fi

if [ "${ENABLE_SECURE_TLS_BOOTSTRAPPING}" == "true" ]; then
    logs_to_events "AKS.CSE.downloadSecureTLSBootstrapKubeletExecPlugin" downloadSecureTLSBootstrapKubeletExecPlugin
fi

REBOOTREQUIRED=false

echo $(date),$(hostname), "Start configuring GPU drivers"
if [[ "${GPU_NODE}" = true ]] && [[ "${skip_nvidia_driver_install}" != "true" ]]; then
    logs_to_events "AKS.CSE.ensureGPUDrivers" ensureGPUDrivers
    if [[ "${ENABLE_GPU_DEVICE_PLUGIN_IF_NEEDED}" = true ]]; then
        if [[ "${MIG_NODE}" == "true" ]] && [[ -f "/etc/systemd/system/nvidia-device-plugin.service" ]]; then
            mkdir -p "/etc/systemd/system/nvidia-device-plugin.service.d"
            tee "/etc/systemd/system/nvidia-device-plugin.service.d/10-mig_strategy.conf" > /dev/null <<'EOF'
[Service]
Environment="MIG_STRATEGY=--mig-strategy single"
ExecStart=
ExecStart=/usr/local/nvidia/bin/nvidia-device-plugin $MIG_STRATEGY    
EOF
        fi
        logs_to_events "AKS.CSE.start.nvidia-device-plugin" "systemctlEnableAndStart nvidia-device-plugin 30" || exit $ERR_GPU_DEVICE_PLUGIN_START_FAIL
    else
        logs_to_events "AKS.CSE.stop.nvidia-device-plugin" "systemctlDisableAndStop nvidia-device-plugin"
    fi

    if [[ "${GPU_NEEDS_FABRIC_MANAGER}" == "true" ]]; then
        if isMarinerOrAzureLinux "$OS"; then
            logs_to_events "AKS.CSE.installNvidiaFabricManager" installNvidiaFabricManager
        fi
        logs_to_events "AKS.CSE.nvidia-fabricmanager" "systemctlEnableAndStart nvidia-fabricmanager 30" || exit $ERR_GPU_DRIVERS_START_FAIL
    fi

    if [[ "${MIG_NODE}" == "true" ]]; then
        REBOOTREQUIRED=true
        
        logs_to_events "AKS.CSE.ensureMigPartition" ensureMigPartition
    fi
fi

echo $(date),$(hostname), "End configuring GPU drivers"

if [ "${NEEDS_DOCKER_LOGIN}" == "true" ]; then
    set +x
    docker login -u $SERVICE_PRINCIPAL_CLIENT_ID -p $SERVICE_PRINCIPAL_CLIENT_SECRET "${AZURE_PRIVATE_REGISTRY_SERVER}"
    set -x
fi

logs_to_events "AKS.CSE.installKubeletKubectlAndKubeProxy" installKubeletKubectlAndKubeProxy

createKubeManifestDir

if [ "${HAS_CUSTOM_SEARCH_DOMAIN}" == "true" ]; then
    "${CUSTOM_SEARCH_DOMAIN_FILEPATH}" > /opt/azure/containers/setup-custom-search-domain.log 2>&1 || exit $ERR_CUSTOM_SEARCH_DOMAINS_FAIL
fi


mkdir -p "/etc/systemd/system/kubelet.service.d"

logs_to_events "AKS.CSE.configureKubeletServing" configureKubeletServing

logs_to_events "AKS.CSE.configureK8s" configureK8s

logs_to_events "AKS.CSE.configureCNI" configureCNI

if [ "${IPV6_DUAL_STACK_ENABLED}" == "true" ]; then
    logs_to_events "AKS.CSE.ensureDHCPv6" ensureDHCPv6
fi

if isMarinerOrAzureLinux "$OS"; then
    logs_to_events "AKS.CSE.configureSystemdUseDomains" configureSystemdUseDomains
fi

if [ "${NEEDS_CONTAINERD}" == "true" ]; then
    logs_to_events "AKS.CSE.ensureContainerd" ensureContainerd 
else
    logs_to_events "AKS.CSE.ensureDocker" ensureDocker
fi

if [[ "${MESSAGE_OF_THE_DAY}" != "" ]]; then
    if isMarinerOrAzureLinux "$OS" && [ -f /etc/dnf/automatic.conf ]; then
      sed -i "s/emit_via = motd/emit_via = stdio/g" /etc/dnf/automatic.conf
    elif [[ $OS == "$UBUNTU_OS_NAME" ]] && [[ -d "/etc/update-motd.d" ]]; then
          aksCustomMotdUpdatePath=/etc/update-motd.d/99-aks-custom-motd
          touch "${aksCustomMotdUpdatePath}"
          chmod 0755 "${aksCustomMotdUpdatePath}"
          echo -e "#!/bin/bash\ncat /etc/motd" > "${aksCustomMotdUpdatePath}"
    fi
    echo "${MESSAGE_OF_THE_DAY}" | base64 -d > /etc/motd
fi

if [[ "${TARGET_CLOUD}" == "AzureChinaCloud" ]]; then
    retagMCRImagesForChina
fi

if [[ "${ENABLE_HOSTS_CONFIG_AGENT}" == "true" ]]; then
    logs_to_events "AKS.CSE.configPrivateClusterHosts" configPrivateClusterHosts
fi

if [ "${SHOULD_CONFIG_TRANSPARENT_HUGE_PAGE}" == "true" ]; then
    logs_to_events "AKS.CSE.configureTransparentHugePage" configureTransparentHugePage
fi

if [ "${SHOULD_CONFIG_SWAP_FILE}" == "true" ]; then
    logs_to_events "AKS.CSE.configureSwapFile" configureSwapFile
fi

if [ "${NEEDS_CGROUPV2}" == "true" ]; then
    tee "/etc/systemd/system/kubelet.service.d/10-cgroupv2.conf" > /dev/null <<EOF
[Service]
Environment="KUBELET_CGROUP_FLAGS=--cgroup-driver=systemd"
EOF
fi

if [ "${NEEDS_CONTAINERD}" == "true" ]; then
    mkdir -p /etc/containerd
    echo "${KUBENET_TEMPLATE}" | base64 -d > /etc/containerd/kubenet_template.conf

    tee "/etc/systemd/system/kubelet.service.d/10-containerd-base-flag.conf" > /dev/null <<'EOF'
[Service]
Environment="KUBELET_CONTAINERD_FLAGS=--runtime-request-timeout=15m --container-runtime-endpoint=unix:///run/containerd/containerd.sock --runtime-cgroups=/system.slice/containerd.service"
EOF
    
    if ! semverCompare ${KUBERNETES_VERSION:-"0.0.0"} "1.27.0"; then
        tee "/etc/systemd/system/kubelet.service.d/10-container-runtime-flag.conf" > /dev/null <<'EOF'
[Service]
Environment="KUBELET_CONTAINER_RUNTIME_FLAG=--container-runtime=remote"
EOF
    fi
fi

if [ "${HAS_KUBELET_DISK_TYPE}" == "true" ]; then
    tee "/etc/systemd/system/kubelet.service.d/10-bindmount.conf" > /dev/null <<EOF
[Unit]
Requires=bind-mount.service
After=bind-mount.service
EOF
fi

logs_to_events "AKS.CSE.ensureSysctl" ensureSysctl

if [ "${NEEDS_CONTAINERD}" == "true" ] &&  [ "${SHOULD_CONFIG_CONTAINERD_ULIMITS}" == "true" ]; then
  logs_to_events "AKS.CSE.setContainerdUlimits" configureContainerdUlimits
fi

if [ "${ENSURE_NO_DUPE_PROMISCUOUS_BRIDGE}" == "true" ]; then
    logs_to_events "AKS.CSE.ensureNoDupOnPromiscuBridge" ensureNoDupOnPromiscuBridge
fi

if [[ $OS == "$UBUNTU_OS_NAME" ]] || isMarinerOrAzureLinux "$OS"; then
    logs_to_events "AKS.CSE.ubuntuSnapshotUpdate" ensureSnapshotUpdate
fi

if [[ $FULL_INSTALL_REQUIRED == "true" ]]; then
    if [[ $OS == "$UBUNTU_OS_NAME" ]]; then
        echo 2dd1ce17-079e-403c-b352-a1921ee207ee > /sys/bus/vmbus/drivers/hv_util/unbind
        sed -i "13i\echo 2dd1ce17-079e-403c-b352-a1921ee207ee > /sys/bus/vmbus/drivers/hv_util/unbind\n" /etc/rc.local
    fi
fi

VALIDATION_ERR=0


API_SERVER_CONN_RETRIES=50
if [[ $API_SERVER_NAME == *.privatelink.* ]]; then
    API_SERVER_CONN_RETRIES=100
fi
if ! [[ ${API_SERVER_NAME} =~ ^[0-9]+\.[0-9]+\.[0-9]+\.[0-9]+$ ]]; then
    API_SERVER_DNS_RETRY_TIMEOUT=300
    if [[ $API_SERVER_NAME == *.privatelink.* ]]; then
       API_SERVER_DNS_RETRY_TIMEOUT=600
    fi
    if [[ "${ENABLE_HOSTS_CONFIG_AGENT}" != "true" ]]; then
        RES=$(logs_to_events "AKS.CSE.apiserverNslookup" "retrycmd_nslookup 1 15 ${API_SERVER_DNS_RETRY_TIMEOUT} ${API_SERVER_NAME}")
        STS=$?
    else
        STS=0
    fi
    if [[ $STS != 0 ]]; then
        time nslookup ${API_SERVER_NAME}
        if [[ $RES == *"168.63.129.16"*  ]]; then
            VALIDATION_ERR=$ERR_K8S_API_SERVER_AZURE_DNS_LOOKUP_FAIL
        else
            VALIDATION_ERR=$ERR_K8S_API_SERVER_DNS_LOOKUP_FAIL
        fi
    else
        if [ "${UBUNTU_RELEASE}" == "18.04" ]; then
            #TODO (djsly): remove this once 18.04 isn't supported anymore
            logs_to_events "AKS.CSE.apiserverNC" "retrycmd_if_failure ${API_SERVER_CONN_RETRIES} 1 10 nc -vz ${API_SERVER_NAME} 443" || time nc -vz ${API_SERVER_NAME} 443 || VALIDATION_ERR=$ERR_K8S_API_SERVER_CONN_FAIL
        else
            logs_to_events "AKS.CSE.apiserverCurl" "retrycmd_if_failure ${API_SERVER_CONN_RETRIES} 1 10 curl -v --cacert /etc/kubernetes/certs/ca.crt https://${API_SERVER_NAME}:443" || time curl -v --cacert /etc/kubernetes/certs/ca.crt "https://${API_SERVER_NAME}:443" || VALIDATION_ERR=$ERR_K8S_API_SERVER_CONN_FAIL
        fi
    fi
else
    API_SERVER_CONN_RETRIES=300
    logs_to_events "AKS.CSE.apiserverNC" "retrycmd_if_failure ${API_SERVER_CONN_RETRIES} 1 10 nc -vz ${API_SERVER_NAME} 443" || time nc -vz ${API_SERVER_NAME} 443 || VALIDATION_ERR=$ERR_K8S_API_SERVER_CONN_FAIL
fi

echo "API server connection check code: $VALIDATION_ERR"
if [ $VALIDATION_ERR -ne 0 ]; then
    exit $VALIDATION_ERR
fi

logs_to_events "AKS.CSE.ensureKubelet" ensureKubelet

if [[ ${ID} != "mariner" ]] && [[ ${ID} != "azurelinux" ]]; then
    echo "Recreating man-db auto-update flag file and kicking off man-db update process at $(date)"
    createManDbAutoUpdateFlagFile
    /usr/bin/mandb && echo "man-db finished updates at $(date)" &
fi

if $REBOOTREQUIRED; then
    echo 'reboot required, rebooting node in 1 minute'
    /bin/bash -c "shutdown -r 1 &"
    if [[ $OS == "$UBUNTU_OS_NAME" ]]; then
        aptmarkWALinuxAgent unhold &
    fi
else
    if [[ $OS == "$UBUNTU_OS_NAME" ]]; then
        if [ "${ENABLE_UNATTENDED_UPGRADES}" == "true" ]; then
            UU_CONFIG_DIR="/etc/apt/apt.conf.d/99periodic"
            mkdir -p "$(dirname "${UU_CONFIG_DIR}")"
            touch "${UU_CONFIG_DIR}"
            chmod 0644 "${UU_CONFIG_DIR}"
            echo 'APT::Periodic::Update-Package-Lists "1";' >> "${UU_CONFIG_DIR}"
            echo 'APT::Periodic::Unattended-Upgrade "1";' >> "${UU_CONFIG_DIR}"
            systemctl unmask apt-daily.service apt-daily-upgrade.service
            systemctl enable apt-daily.service apt-daily-upgrade.service
            systemctl enable apt-daily.timer apt-daily-upgrade.timer
            systemctl restart --no-block apt-daily.timer apt-daily-upgrade.timer            
            systemctl restart --no-block apt-daily.service
            
        fi
        aptmarkWALinuxAgent unhold &
    elif isMarinerOrAzureLinux "$OS"; then
        if [ "${ENABLE_UNATTENDED_UPGRADES}" == "true" ]; then
            if [ "${IS_KATA}" == "true" ]; then
                echo 'EnableUnattendedUpgrade is not supported by kata images, will not be enabled'
            else
                systemctl disable dnf-automatic-notifyonly.timer
                systemctl stop dnf-automatic-notifyonly.timer
                systemctl unmask dnf-automatic-install.service || exit $ERR_SYSTEMCTL_START_FAIL
                systemctl unmask dnf-automatic-install.timer || exit $ERR_SYSTEMCTL_START_FAIL
                systemctlEnableAndStart dnf-automatic-install.timer 30 || exit $ERR_SYSTEMCTL_START_FAIL
            fi
        fi
    fi
fi

echo "Custom script finished."
echo $(date),$(hostname), endcustomscript>>/opt/m
<<<<<<< HEAD

exit $VALIDATION_ERR

=======
>>>>>>> c9bb56a3

#EOF<|MERGE_RESOLUTION|>--- conflicted
+++ resolved
@@ -401,11 +401,5 @@
 
 echo "Custom script finished."
 echo $(date),$(hostname), endcustomscript>>/opt/m
-<<<<<<< HEAD
-
-exit $VALIDATION_ERR
-
-=======
->>>>>>> c9bb56a3
 
 #EOF