#!/bin/bash
NODE_INDEX=$(hostname | tail -c 2)
NODE_NAME=$(hostname)

configureAdminUser(){
    chage -E -1 -I -1 -m 0 -M 99999 "${ADMINUSER}"
    chage -l "${ADMINUSER}"
}

configPrivateClusterHosts() {
    mkdir -p /etc/systemd/system/reconcile-private-hosts.service.d/
    touch /etc/systemd/system/reconcile-private-hosts.service.d/10-fqdn.conf
    tee /etc/systemd/system/reconcile-private-hosts.service.d/10-fqdn.conf > /dev/null <<EOF
[Service]
Environment="KUBE_API_SERVER_NAME=${API_SERVER_NAME}"
EOF
  systemctlEnableAndStart reconcile-private-hosts || exit $ERR_SYSTEMCTL_START_FAIL
}
configureTransparentHugePage() {
    ETC_SYSFS_CONF="/etc/sysfs.conf"
    if [[ "${THP_ENABLED}" != "" ]]; then
        echo "${THP_ENABLED}" > /sys/kernel/mm/transparent_hugepage/enabled
        echo "kernel/mm/transparent_hugepage/enabled=${THP_ENABLED}" >> ${ETC_SYSFS_CONF}
    fi
    if [[ "${THP_DEFRAG}" != "" ]]; then
        echo "${THP_DEFRAG}" > /sys/kernel/mm/transparent_hugepage/defrag
        echo "kernel/mm/transparent_hugepage/defrag=${THP_DEFRAG}" >> ${ETC_SYSFS_CONF}
    fi
}

configureSystemdUseDomains() {
    NETWORK_CONFIG_FILE="/etc/systemd/networkd.conf"

    if awk '/^\[DHCPv4\]/{flag=1; next} /^\[/{flag=0} flag && /#UseDomains=no/' "$NETWORK_CONFIG_FILE"; then
        sed -i '/^\[DHCPv4\]/,/^\[/ s/#UseDomains=no/UseDomains=yes/' $NETWORK_CONFIG_FILE
    fi

    if [ "${IPV6_DUAL_STACK_ENABLED}" == "true" ]; then
        if awk '/^\[DHCPv6\]/{flag=1; next} /^\[/{flag=0} flag && /#UseDomains=no/' "$NETWORK_CONFIG_FILE"; then
            sed -i '/^\[DHCPv6\]/,/^\[/ s/#UseDomains=no/UseDomains=yes/' $NETWORK_CONFIG_FILE
        fi
    fi

    systemctl restart systemd-networkd

    systemctl restart rsyslog
}

configureSwapFile() {
    swap_size_kb=$(expr ${SWAP_FILE_SIZE_MB} \* 1000)
    swap_location=""
    
    if [[ -L /dev/disk/azure/resource-part1 ]]; then
        resource_disk_path=$(findmnt -nr -o target -S $(readlink -f /dev/disk/azure/resource-part1))
        disk_free_kb=$(df ${resource_disk_path} | sed 1d | awk '{print $4}')
        if [[ ${disk_free_kb} -gt ${swap_size_kb} ]]; then
            echo "Will use resource disk for swap file"
            swap_location=${resource_disk_path}/swapfile
        else
            echo "Insufficient disk space on resource disk to create swap file: request ${swap_size_kb} free ${disk_free_kb}, attempting to fall back to OS disk..."
        fi
    fi

    if [[ -z "${swap_location}" ]]; then
        os_device=$(readlink -f /dev/disk/azure/root)
        disk_free_kb=$(df -P / | sed 1d | awk '{print $4}')
        if [[ ${disk_free_kb} -gt ${swap_size_kb} ]]; then
            echo "Will use OS disk for swap file"
            swap_location=/swapfile
        else
            echo "Insufficient disk space on OS device ${os_device} to create swap file: request ${swap_size_kb} free ${disk_free_kb}"
            exit $ERR_SWAP_CREATE_INSUFFICIENT_DISK_SPACE
        fi
    fi

    echo "Swap file will be saved to: ${swap_location}"
    retrycmd_if_failure 24 5 25 fallocate -l ${swap_size_kb}K ${swap_location} || exit $ERR_SWAP_CREATE_FAIL
    chmod 600 ${swap_location}
    retrycmd_if_failure 24 5 25 mkswap ${swap_location} || exit $ERR_SWAP_CREATE_FAIL
    retrycmd_if_failure 24 5 25 swapon ${swap_location} || exit $ERR_SWAP_CREATE_FAIL
    retrycmd_if_failure 24 5 25 swapon --show | grep ${swap_location} || exit $ERR_SWAP_CREATE_FAIL
    echo "${swap_location} none swap sw 0 0" >> /etc/fstab
}

configureEtcEnvironment() {
    mkdir -p /etc/systemd/system.conf.d/
    touch /etc/systemd/system.conf.d/proxy.conf
    chmod 0644 /etc/systemd/system.conf.d/proxy.conf

    mkdir -p  /etc/apt/apt.conf.d
    touch /etc/apt/apt.conf.d/95proxy
    chmod 0644 /etc/apt/apt.conf.d/95proxy

    echo "[Manager]" >> /etc/systemd/system.conf.d/proxy.conf
    if [ "${HTTP_PROXY_URLS}" != "" ]; then
        echo "HTTP_PROXY=${HTTP_PROXY_URLS}" >> /etc/environment
        echo "http_proxy=${HTTP_PROXY_URLS}" >> /etc/environment
        echo "Acquire::http::proxy \"${HTTP_PROXY_URLS}\";" >> /etc/apt/apt.conf.d/95proxy
        echo "DefaultEnvironment=\"HTTP_PROXY=${HTTP_PROXY_URLS}\"" >> /etc/systemd/system.conf.d/proxy.conf
        echo "DefaultEnvironment=\"http_proxy=${HTTP_PROXY_URLS}\"" >> /etc/systemd/system.conf.d/proxy.conf
    fi
    if [ "${HTTPS_PROXY_URLS}" != "" ]; then
        echo "HTTPS_PROXY=${HTTPS_PROXY_URLS}" >> /etc/environment
        echo "https_proxy=${HTTPS_PROXY_URLS}" >> /etc/environment
        echo "Acquire::https::proxy \"${HTTPS_PROXY_URLS}\";" >> /etc/apt/apt.conf.d/95proxy
        echo "DefaultEnvironment=\"HTTPS_PROXY=${HTTPS_PROXY_URLS}\"" >> /etc/systemd/system.conf.d/proxy.conf
        echo "DefaultEnvironment=\"https_proxy=${HTTPS_PROXY_URLS}\"" >> /etc/systemd/system.conf.d/proxy.conf
    fi
    if [ "${NO_PROXY_URLS}" != "" ]; then
        echo "NO_PROXY=${NO_PROXY_URLS}" >> /etc/environment
        echo "no_proxy=${NO_PROXY_URLS}" >> /etc/environment
        echo "DefaultEnvironment=\"NO_PROXY=${NO_PROXY_URLS}\"" >> /etc/systemd/system.conf.d/proxy.conf
        echo "DefaultEnvironment=\"no_proxy=${NO_PROXY_URLS}\"" >> /etc/systemd/system.conf.d/proxy.conf
    fi

    mkdir -p "/etc/systemd/system/kubelet.service.d"
    tee "/etc/systemd/system/kubelet.service.d/10-httpproxy.conf" > /dev/null <<'EOF'
[Service]
EnvironmentFile=/etc/environment
EOF
}

configureHTTPProxyCA() {
    if isMarinerOrAzureLinux "$OS"; then
        cert_dest="/usr/share/pki/ca-trust-source/anchors"
        update_cmd="update-ca-trust"
    else
        cert_dest="/usr/local/share/ca-certificates"
        update_cmd="update-ca-certificates"
    fi
    HTTP_PROXY_TRUSTED_CA=$(echo "${HTTP_PROXY_TRUSTED_CA}" | xargs)
    echo "${HTTP_PROXY_TRUSTED_CA}" | base64 -d > "${cert_dest}/proxyCA.crt" || exit $ERR_UPDATE_CA_CERTS
    $update_cmd || exit $ERR_UPDATE_CA_CERTS
}

configureCustomCaCertificate() {
    mkdir -p /opt/certs
    for i in $(seq 0 $((${CUSTOM_CA_TRUST_COUNT} - 1))); do
        declare varname=CUSTOM_CA_CERT_${i} 
        echo "${!varname}" | base64 -d > /opt/certs/00000000000000cert${i}.crt
    done
    systemctl restart update_certs.service || exit $ERR_UPDATE_CA_CERTS
    systemctl restart containerd
}

configureContainerdUlimits() {
  CONTAINERD_ULIMIT_DROP_IN_FILE_PATH="/etc/systemd/system/containerd.service.d/set_ulimits.conf"
  touch "${CONTAINERD_ULIMIT_DROP_IN_FILE_PATH}"
  chmod 0600 "${CONTAINERD_ULIMIT_DROP_IN_FILE_PATH}"
  tee "${CONTAINERD_ULIMIT_DROP_IN_FILE_PATH}" > /dev/null <<EOF
$(echo "$CONTAINERD_ULIMITS" | tr ' ' '\n')
EOF

  systemctl daemon-reload
  systemctl restart containerd
}

<<<<<<< HEAD
configureKubeletServerCert() {
    KUBELET_SERVER_PRIVATE_KEY_PATH="/etc/kubernetes/certs/kubeletserver.key"
    KUBELET_SERVER_CERT_PATH="/etc/kubernetes/certs/kubeletserver.crt"

    openssl genrsa -out $KUBELET_SERVER_PRIVATE_KEY_PATH 2048
    openssl req -new -x509 -days 7300 -key $KUBELET_SERVER_PRIVATE_KEY_PATH -out $KUBELET_SERVER_CERT_PATH -subj "/CN=${NODE_NAME}" -addext "subjectAltName=DNS:${NODE_NAME}"
}

configureAzureJson() {
=======
configureK8s() {
    mkdir -p "/etc/kubernetes/certs"
    
    APISERVER_PUBLIC_KEY_PATH="/etc/kubernetes/certs/apiserver.crt"
    touch "${APISERVER_PUBLIC_KEY_PATH}"
    chmod 0644 "${APISERVER_PUBLIC_KEY_PATH}"
    chown root:root "${APISERVER_PUBLIC_KEY_PATH}"

>>>>>>> b38932e2
    AZURE_JSON_PATH="/etc/kubernetes/azure.json"
    touch "${AZURE_JSON_PATH}"
    chmod 0600 "${AZURE_JSON_PATH}"
    chown root:root "${AZURE_JSON_PATH}"
<<<<<<< HEAD
    
    set +x
=======

    set +x
    if [ -n "${KUBELET_CLIENT_CONTENT}" ]; then
        echo "${KUBELET_CLIENT_CONTENT}" | base64 -d > /etc/kubernetes/certs/client.key
    fi
    if [ -n "${KUBELET_CLIENT_CERT_CONTENT}" ]; then
        echo "${KUBELET_CLIENT_CERT_CONTENT}" | base64 -d > /etc/kubernetes/certs/client.crt
    fi
    if [ -n "${SERVICE_PRINCIPAL_FILE_CONTENT}" ]; then
        echo "${SERVICE_PRINCIPAL_FILE_CONTENT}" | base64 -d > /etc/kubernetes/sp.txt
    fi

    echo "${APISERVER_PUBLIC_KEY}" | base64 --decode > "${APISERVER_PUBLIC_KEY_PATH}"
>>>>>>> b38932e2
    SP_FILE="/etc/kubernetes/sp.txt"
    if [ -n "${SERVICE_PRINCIPAL_FILE_CONTENT}" ]; then
        echo "${SERVICE_PRINCIPAL_FILE_CONTENT}" | base64 -d > $SP_FILE
    fi
    SERVICE_PRINCIPAL_CLIENT_SECRET="$(cat "$SP_FILE")"
    SERVICE_PRINCIPAL_CLIENT_SECRET=${SERVICE_PRINCIPAL_CLIENT_SECRET//\\/\\\\}
    SERVICE_PRINCIPAL_CLIENT_SECRET=${SERVICE_PRINCIPAL_CLIENT_SECRET//\"/\\\"}
    rm "$SP_FILE"

    cat << EOF > "${AZURE_JSON_PATH}"
{
    "cloud": "${TARGET_CLOUD}",
    "tenantId": "${TENANT_ID}",
    "subscriptionId": "${SUBSCRIPTION_ID}",
    "aadClientId": "${SERVICE_PRINCIPAL_CLIENT_ID}",
    "aadClientSecret": "${SERVICE_PRINCIPAL_CLIENT_SECRET}",
    "resourceGroup": "${RESOURCE_GROUP}",
    "location": "${LOCATION}",
    "vmType": "${VM_TYPE}",
    "subnetName": "${SUBNET}",
    "securityGroupName": "${NETWORK_SECURITY_GROUP}",
    "vnetName": "${VIRTUAL_NETWORK}",
    "vnetResourceGroup": "${VIRTUAL_NETWORK_RESOURCE_GROUP}",
    "routeTableName": "${ROUTE_TABLE}",
    "primaryAvailabilitySetName": "${PRIMARY_AVAILABILITY_SET}",
    "primaryScaleSetName": "${PRIMARY_SCALE_SET}",
    "cloudProviderBackoffMode": "${CLOUDPROVIDER_BACKOFF_MODE}",
    "cloudProviderBackoff": ${CLOUDPROVIDER_BACKOFF},
    "cloudProviderBackoffRetries": ${CLOUDPROVIDER_BACKOFF_RETRIES},
    "cloudProviderBackoffExponent": ${CLOUDPROVIDER_BACKOFF_EXPONENT},
    "cloudProviderBackoffDuration": ${CLOUDPROVIDER_BACKOFF_DURATION},
    "cloudProviderBackoffJitter": ${CLOUDPROVIDER_BACKOFF_JITTER},
    "cloudProviderRateLimit": ${CLOUDPROVIDER_RATELIMIT},
    "cloudProviderRateLimitQPS": ${CLOUDPROVIDER_RATELIMIT_QPS},
    "cloudProviderRateLimitBucket": ${CLOUDPROVIDER_RATELIMIT_BUCKET},
    "cloudProviderRateLimitQPSWrite": ${CLOUDPROVIDER_RATELIMIT_QPS_WRITE},
    "cloudProviderRateLimitBucketWrite": ${CLOUDPROVIDER_RATELIMIT_BUCKET_WRITE},
    "useManagedIdentityExtension": ${USE_MANAGED_IDENTITY_EXTENSION},
    "userAssignedIdentityID": "${USER_ASSIGNED_IDENTITY_ID}",
    "useInstanceMetadata": ${USE_INSTANCE_METADATA},
    "loadBalancerSku": "${LOAD_BALANCER_SKU}",
    "disableOutboundSNAT": ${LOAD_BALANCER_DISABLE_OUTBOUND_SNAT},
    "excludeMasterFromStandardLB": ${EXCLUDE_MASTER_FROM_STANDARD_LB},
    "providerVaultName": "${KMS_PROVIDER_VAULT_NAME}",
    "maximumLoadBalancerRuleCount": ${MAXIMUM_LOADBALANCER_RULE_COUNT},
    "providerKeyName": "k8s",
    "providerKeyVersion": ""
}
EOF
    set -x
}

configureK8s() {
    mkdir -p "/etc/kubernetes/certs"

    APISERVER_PUBLIC_KEY_PATH="/etc/kubernetes/certs/apiserver.crt"
    touch "${APISERVER_PUBLIC_KEY_PATH}"
    chmod 0644 "${APISERVER_PUBLIC_KEY_PATH}"
    chown root:root "${APISERVER_PUBLIC_KEY_PATH}"

    if [ "$ENABLE_SECURE_TLS_BOOTSTRAPPING" == "false" ] && [ "$ENABLE_TLS_BOOTSTRAPPING" == "false" ]; then
        if [ -n "${KUBELET_CLIENT_CONTENT}" ]; then
            echo "${KUBELET_CLIENT_CONTENT}" | base64 -d > /etc/kubernetes/certs/client.key
        fi
        if [ -n "${KUBELET_CLIENT_CERT_CONTENT}" ]; then
            echo "${KUBELET_CLIENT_CERT_CONTENT}" | base64 -d > /etc/kubernetes/certs/client.crt
        fi
    fi

    set +x
    echo "${APISERVER_PUBLIC_KEY}" | base64 --decode > "${APISERVER_PUBLIC_KEY_PATH}"
    set -x

    if [[ "${CLOUDPROVIDER_BACKOFF_MODE}" = "v2" ]]; then
        sed -i "/cloudProviderBackoffExponent/d" /etc/kubernetes/azure.json
        sed -i "/cloudProviderBackoffJitter/d" /etc/kubernetes/azure.json
    fi

    if [ "${IS_CUSTOM_CLOUD}" == "true" ]; then
        set +x
        AKS_CUSTOM_CLOUD_JSON_PATH="/etc/kubernetes/${TARGET_ENVIRONMENT}.json"
        touch "${AKS_CUSTOM_CLOUD_JSON_PATH}"
        chmod 0600 "${AKS_CUSTOM_CLOUD_JSON_PATH}"
        chown root:root "${AKS_CUSTOM_CLOUD_JSON_PATH}"

        echo "${CUSTOM_ENV_JSON}" | base64 -d > "${AKS_CUSTOM_CLOUD_JSON_PATH}"
        set -x
    fi

    if [ "${KUBELET_CONFIG_FILE_ENABLED}" == "true" ]; then
        set +x
        KUBELET_CONFIG_JSON_PATH="/etc/default/kubeletconfig.json"
        touch "${KUBELET_CONFIG_JSON_PATH}"
        chmod 0600 "${KUBELET_CONFIG_JSON_PATH}"
        chown root:root "${KUBELET_CONFIG_JSON_PATH}"
        echo "${KUBELET_CONFIG_FILE_CONTENT}" | base64 -d > "${KUBELET_CONFIG_JSON_PATH}"
        set -x
        KUBELET_CONFIG_DROP_IN="/etc/systemd/system/kubelet.service.d/10-componentconfig.conf"
        touch "${KUBELET_CONFIG_DROP_IN}"
        chmod 0600 "${KUBELET_CONFIG_DROP_IN}"
        tee "${KUBELET_CONFIG_DROP_IN}" > /dev/null <<EOF
[Service]
Environment="KUBELET_CONFIG_FILE_FLAGS=--config /etc/default/kubeletconfig.json"
EOF
    fi
}

configureCNI() {
    retrycmd_if_failure 120 5 25 modprobe br_netfilter || exit $ERR_MODPROBE_FAIL
    echo -n "br_netfilter" > /etc/modules-load.d/br_netfilter.conf
    configureCNIIPTables
}

configureCNIIPTables() {
    if [[ "${NETWORK_PLUGIN}" = "azure" ]]; then
        mv $CNI_BIN_DIR/10-azure.conflist $CNI_CONFIG_DIR/
        chmod 600 $CNI_CONFIG_DIR/10-azure.conflist
        if [[ "${NETWORK_POLICY}" == "calico" ]]; then
          sed -i 's#"mode":"bridge"#"mode":"transparent"#g' $CNI_CONFIG_DIR/10-azure.conflist
        elif [[ "${NETWORK_POLICY}" == "" || "${NETWORK_POLICY}" == "none" ]] && [[ "${NETWORK_MODE}" == "transparent" ]]; then
          sed -i 's#"mode":"bridge"#"mode":"transparent"#g' $CNI_CONFIG_DIR/10-azure.conflist
        fi
        /sbin/ebtables -t nat --list
    fi
}

disableSystemdResolved() {
    ls -ltr /etc/resolv.conf
    cat /etc/resolv.conf
    UBUNTU_RELEASE=$(lsb_release -r -s)
    if [[ "${UBUNTU_RELEASE}" == "18.04" || "${UBUNTU_RELEASE}" == "20.04" || "${UBUNTU_RELEASE}" == "22.04" || "${UBUNTU_RELEASE}" == "24.04" ]]; then
        echo "Ingoring systemd-resolved query service but using its resolv.conf file"
        echo "This is the simplest approach to workaround resolved issues without completely uninstall it"
        [ -f /run/systemd/resolve/resolv.conf ] && sudo ln -sf /run/systemd/resolve/resolv.conf /etc/resolv.conf
        ls -ltr /etc/resolv.conf
        cat /etc/resolv.conf
    fi
}

ensureContainerd() {
  if [ "${TELEPORT_ENABLED}" == "true" ]; then
    ensureTeleportd
  fi
  mkdir -p "/etc/systemd/system/containerd.service.d" 
  tee "/etc/systemd/system/containerd.service.d/exec_start.conf" > /dev/null <<EOF
[Service]
ExecStartPost=/sbin/iptables -P FORWARD ACCEPT
EOF

  if [ "${ARTIFACT_STREAMING_ENABLED}" == "true" ]; then
    logs_to_events "AKS.CSE.ensureContainerd.ensureArtifactStreaming" ensureArtifactStreaming || exit $ERR_ARTIFACT_STREAMING_INSTALL
  fi

  mkdir -p /etc/containerd
  if [[ "${GPU_NODE}" = true ]] && [[ "${skip_nvidia_driver_install}" == "true" ]]; then
    echo "Generating non-GPU containerd config for GPU node due to VM tags"
    echo "${CONTAINERD_CONFIG_NO_GPU_CONTENT}" | base64 -d > /etc/containerd/config.toml || exit $ERR_FILE_WATCH_TIMEOUT
  else
    echo "Generating containerd config..."
    echo "${CONTAINERD_CONFIG_CONTENT}" | base64 -d > /etc/containerd/config.toml || exit $ERR_FILE_WATCH_TIMEOUT
  fi

  if [[ -n "${BOOTSTRAP_PROFILE_CONTAINER_REGISTRY_SERVER}" ]]; then
    logs_to_events "AKS.CSE.ensureContainerd.configureContainerdRegistryHost" configureContainerdRegistryHost
  fi

  tee "/etc/sysctl.d/99-force-bridge-forward.conf" > /dev/null <<EOF 
net.ipv4.ip_forward = 1
net.ipv4.conf.all.forwarding = 1
net.ipv6.conf.all.forwarding = 1
net.bridge.bridge-nf-call-iptables = 1
EOF
  retrycmd_if_failure 120 5 25 sysctl --system || exit $ERR_SYSCTL_RELOAD
  systemctl is-active --quiet docker && (systemctl_disable 20 30 120 docker || exit $ERR_SYSTEMD_DOCKER_STOP_FAIL)
  systemctlEnableAndStart containerd || exit $ERR_SYSTEMCTL_START_FAIL
}

configureContainerdRegistryHost() {
  MCR_REPOSITORY_BASE="${MCR_REPOSITORY_BASE:=mcr.microsoft.com}"
  CONTAINERD_CONFIG_REGISTRY_HOST_MCR="/etc/containerd/certs.d/${MCR_REPOSITORY_BASE}/hosts.toml"
  mkdir -p "$(dirname "${CONTAINERD_CONFIG_REGISTRY_HOST_MCR}")"
  touch "${CONTAINERD_CONFIG_REGISTRY_HOST_MCR}"
  chmod 0644 "${CONTAINERD_CONFIG_REGISTRY_HOST_MCR}"
  tee "${CONTAINERD_CONFIG_REGISTRY_HOST_MCR}" > /dev/null <<EOF
[host."https://${BOOTSTRAP_PROFILE_CONTAINER_REGISTRY_SERVER}"]
  capabilities = ["pull", "resolve"]
EOF
}

ensureNoDupOnPromiscuBridge() {
    systemctlEnableAndStart ensure-no-dup || exit $ERR_SYSTEMCTL_START_FAIL
}

ensureTeleportd() {
    systemctlEnableAndStart teleportd || exit $ERR_SYSTEMCTL_START_FAIL
}

ensureArtifactStreaming() {
  systemctl enable acr-mirror.service
  systemctl start acr-mirror.service
  sudo /opt/acr/tools/overlaybd/install.sh
  sudo /opt/acr/tools/overlaybd/config-user-agent.sh azure
  sudo /opt/acr/tools/overlaybd/enable-http-auth.sh
  sudo /opt/acr/tools/overlaybd/config.sh download.enable false
  sudo /opt/acr/tools/overlaybd/config.sh cacheConfig.cacheSizeGB 32
  sudo /opt/acr/tools/overlaybd/config.sh exporterConfig.enable true
  sudo /opt/acr/tools/overlaybd/config.sh exporterConfig.port 9863
  modprobe target_core_user
  curl -X PUT 'localhost:8578/config?ns=_default&enable_suffix=azurecr.io&stream_format=overlaybd' -O
  systemctl enable /opt/overlaybd/overlaybd-tcmu.service
  systemctl enable /opt/overlaybd/snapshotter/overlaybd-snapshotter.service
  systemctl start overlaybd-tcmu
  systemctl start overlaybd-snapshotter
  systemctl start acr-nodemon
}

ensureDocker() {
    DOCKER_SERVICE_EXEC_START_FILE=/etc/systemd/system/docker.service.d/exec_start.conf
    usermod -aG docker ${ADMINUSER}
    DOCKER_MOUNT_FLAGS_SYSTEMD_FILE=/etc/systemd/system/docker.service.d/clear_mount_propagation_flags.conf
    DOCKER_JSON_FILE=/etc/docker/daemon.json
    for i in $(seq 1 1200); do
        if [ -s $DOCKER_JSON_FILE ]; then
            jq '.' < $DOCKER_JSON_FILE && break
        fi
        if [ $i -eq 1200 ]; then
            exit $ERR_FILE_WATCH_TIMEOUT
        else
            sleep 1
        fi
    done
    systemctl is-active --quiet containerd && (systemctl_disable 20 30 120 containerd || exit $ERR_SYSTEMD_CONTAINERD_STOP_FAIL)
    systemctlEnableAndStart docker || exit $ERR_DOCKER_START_FAIL

}

ensureDHCPv6() {
    systemctlEnableAndStart dhcpv6 || exit $ERR_SYSTEMCTL_START_FAIL
    retrycmd_if_failure 120 5 25 modprobe ip6_tables || exit $ERR_MODPROBE_FAIL
}

<<<<<<< HEAD
ensureKubeCAFile() {
    KUBE_CA_FILE="/etc/kubernetes/certs/ca.crt"
    mkdir -p "$(dirname "${KUBE_CA_FILE}")"
    echo "${KUBE_CA_CRT}" | base64 -d > "${KUBE_CA_FILE}"
    chmod 0644 "${KUBE_CA_FILE}"
}

configureSecureTLSBootstrap() {
    CLIENT_VERSION="client-v0.1.0-alpha.cameissner2"
    DOWNLOAD_URL="https://kubernetesreleases.blob.core.windows.net/aks-tls-bootstrap-client/${CLIENT_VERSION}/linux/amd64/tls-bootstrap-client"
    if [[ $(isARM64) == 1 ]]; then
        DOWNLOAD_URL="https://kubernetesreleases.blob.core.windows.net/aks-tls-bootstrap-client/${CLIENT_VERSION}/linux/arm64/tls-bootstrap-client"
    fi

    AAD_RESOURCE="6dae42f8-4368-4678-94ff-3960e28e3630"
    if [ -n "$CUSTOM_SECURE_TLS_BOOTSTRAP_AAD_RESOURCE" ]; then
        AAD_RESOURCE="$CUSTOM_SECURE_TLS_BOOTSTRAP_AAD_RESOURCE"
    fi

    SECURE_TLS_BOOTSTRAPPING_DROP_IN="/etc/systemd/system/secure-tls-bootstrap.service.d/10-securetlsbootstrap.conf"
    touch "${SECURE_TLS_BOOTSTRAPPING_DROP_IN}"
    chmod 0600 "${SECURE_TLS_BOOTSTRAPPING_DROP_IN}"

    cat > "${SECURE_TLS_BOOTSTRAPPING_DROP_IN}" <<EOF
[Service]
Environment="CLIENT_BINARY_DOWNLOAD_URL=${DOWNLOAD_URL}"
Environment="API_SERVER_NAME=${API_SERVER_NAME}"
Environment="AAD_RESOURCE=${AAD_RESOURCE}"
EOF
}

ensureSecureTLSBootstrap() {
    KUBECONFIG_FILE=/var/lib/kubelet/kubeconfig
    while [ "$(systemctl is-active secure-tls-bootstrap)" == "activating" ]; do
        echo "secure TLS bootstrapping is still in progressing, waiting for terminal state..."
        sleep 1
    done
    STATUS="$(systemctl is-active secure-tls-bootstrap)"
    if [ "$STATUS" == "failed" ] || [ "$STATUS" == "is-failed" ]; then
        systemctl status secure-tls-bootstrap --no-pager -l
        journalctl -u secure-tls-bootstrap
        exit $ERR_SECURE_TLS_BOOTSTRAP_CLIENT_FAIL 
    fi
    if [ ! -f "$KUBECONFIG_FILE" ]; then
        systemctl status secure-tls-bootstrap --no-pager -l
        journalctl -u secure-tls-bootstrap
        exit $ERR_SECURE_TLS_BOOTSTRAP_MISSING_KUBECONFIG 
    fi
} 
=======
getPrimaryNicIP() {
    local sleepTime=1
    local maxRetries=10
    local i=0
    local ip=""

    while [[ $i -lt $maxRetries ]]; do
        ip=$(curl -sSL -H "Metadata: true" "http://169.254.169.254/metadata/instance/network/interface?api-version=2021-02-01" | jq -r '.[0].ipv4.ipAddress[0].privateIpAddress')
        if [[ -n "$ip" && $? -eq 0 ]]; then
            break
        fi
        sleep $sleepTime
        i=$((i+1))
    done
    echo "$ip"
}

generateSelfSignedKubeletServingCertificate() {
    mkdir -p "/etc/kubernetes/certs"
    
    KUBELET_SERVER_PRIVATE_KEY_PATH="/etc/kubernetes/certs/kubeletserver.key"
    KUBELET_SERVER_CERT_PATH="/etc/kubernetes/certs/kubeletserver.crt"

    openssl genrsa -out $KUBELET_SERVER_PRIVATE_KEY_PATH 2048
    openssl req -new -x509 -days 7300 -key $KUBELET_SERVER_PRIVATE_KEY_PATH -out $KUBELET_SERVER_CERT_PATH -subj "/CN=${NODE_NAME}" -addext "subjectAltName=DNS:${NODE_NAME}"
}

configureKubeletServing() {
    if [ "${ENABLE_KUBELET_SERVING_CERTIFICATE_ROTATION}" != "true" ]; then
        echo "kubelet serving certificate rotation is disabled, generating self-signed serving certificate with openssl"
        generateSelfSignedKubeletServingCertificate
        return 0
    fi

    KUBELET_SERVING_CERTIFICATE_ROTATION_LABEL="kubernetes.azure.com/kubelet-serving-ca=cluster"
    KUBELET_SERVER_PRIVATE_KEY_PATH="/etc/kubernetes/certs/kubeletserver.key"
    KUBELET_SERVER_CERT_PATH="/etc/kubernetes/certs/kubeletserver.crt"

    export -f should_disable_kubelet_serving_certificate_rotation
    DISABLE_KUBELET_SERVING_CERTIFICATE_ROTATION=$(retrycmd_if_failure_no_stats 10 1 10 bash -cx should_disable_kubelet_serving_certificate_rotation)
    if [ $? -ne 0 ]; then
        echo "failed to determine if kubelet serving certificate rotation should be disabled by nodepool tags"
        exit $ERR_LOOKUP_DISABLE_KUBELET_SERVING_CERTIFICATE_ROTATION_TAG
    fi

    if [ "${DISABLE_KUBELET_SERVING_CERTIFICATE_ROTATION}" == "true" ]; then
        echo "kubelet serving certificate rotation is disabled by nodepool tags"

        echo "reconfiguring kubelet flags and config as needed"
        KUBELET_FLAGS="${KUBELET_FLAGS/--rotate-server-certificates=true/--rotate-server-certificates=false}"
        if [ "${KUBELET_CONFIG_FILE_ENABLED}" == "true" ]; then
            set +x
            KUBELET_CONFIG_FILE_CONTENT=$(echo "$KUBELET_CONFIG_FILE_CONTENT" | base64 -d | jq 'if .serverTLSBootstrap == true then .serverTLSBootstrap = false else . end' | base64)
            set -x
        fi

        echo "generating self-signed serving certificate with openssl"
        generateSelfSignedKubeletServingCertificate

        echo "removing node label $KUBELET_SERVING_CERTIFICATE_ROTATION_LABEL"
        removeKubeletNodeLabel $KUBELET_SERVING_CERTIFICATE_ROTATION_LABEL
    else
        echo "kubelet serving certificate rotation is enabled"

        echo "removing --tls-cert-file and --tls-private-key-file from kubelet flags"
        removeKubeletFlag "--tls-cert-file=$KUBELET_SERVER_CERT_PATH"
        removeKubeletFlag "--tls-private-key-file=$KUBELET_SERVER_PRIVATE_KEY_PATH"
        if [ "${KUBELET_CONFIG_FILE_ENABLED}" == "true" ]; then
            set +x
            KUBELET_CONFIG_FILE_CONTENT=$(echo "$KUBELET_CONFIG_FILE_CONTENT" | base64 -d | jq 'del(.tlsCertFile)' | jq 'del(.tlsPrivateKeyFile)' | base64)
            set -x
        fi

        echo "adding node label $KUBELET_SERVING_CERTIFICATE_ROTATION_LABEL if needed"
        addKubeletNodeLabel $KUBELET_SERVING_CERTIFICATE_ROTATION_LABEL
    fi
}
>>>>>>> b38932e2

ensureKubelet() {
    KUBELET_DEFAULT_FILE=/etc/default/kubelet
    mkdir -p /etc/default

    if semverCompare ${KUBERNETES_VERSION:-"0.0.0"} "1.29.0"; then
        logs_to_events "AKS.CSE.ensureKubelet.setKubeletNodeIPFlag" setKubeletNodeIPFlag
    fi

    echo "KUBELET_FLAGS=${KUBELET_FLAGS}" > "${KUBELET_DEFAULT_FILE}"
    echo "KUBELET_REGISTER_SCHEDULABLE=true" >> "${KUBELET_DEFAULT_FILE}"
    echo "NETWORK_POLICY=${NETWORK_POLICY}" >> "${KUBELET_DEFAULT_FILE}"
    echo "KUBELET_IMAGE=${KUBELET_IMAGE}" >> "${KUBELET_DEFAULT_FILE}"
    echo "KUBELET_NODE_LABELS=${KUBELET_NODE_LABELS}" >> "${KUBELET_DEFAULT_FILE}"
    if [ -n "${AZURE_ENVIRONMENT_FILEPATH}" ]; then
        echo "AZURE_ENVIRONMENT_FILEPATH=${AZURE_ENVIRONMENT_FILEPATH}" >> "${KUBELET_DEFAULT_FILE}"
    fi
<<<<<<< HEAD

    KUBECONFIG_FILE=/var/lib/kubelet/kubeconfig
=======
    chmod 0600 "${KUBELET_DEFAULT_FILE}"
    
    KUBE_CA_FILE="/etc/kubernetes/certs/ca.crt"
    mkdir -p "$(dirname "${KUBE_CA_FILE}")"
    echo "${KUBE_CA_CRT}" | base64 -d > "${KUBE_CA_FILE}"
    chmod 0600 "${KUBE_CA_FILE}"
>>>>>>> b38932e2

    if [ "${ENABLE_SECURE_TLS_BOOTSTRAPPING}" == "true" ] || [ "${ENABLE_TLS_BOOTSTRAPPING}" == "true" ]; then
        KUBELET_TLS_DROP_IN="/etc/systemd/system/kubelet.service.d/10-tlsbootstrap.conf"
        mkdir -p "$(dirname "${KUBELET_TLS_DROP_IN}")"
        touch "${KUBELET_TLS_DROP_IN}"
        chmod 0600 "${KUBELET_TLS_DROP_IN}"

        if [ ! -f "$KUBECONFIG_FILE" ]; then
            tee "${KUBELET_TLS_DROP_IN}" > /dev/null <<EOF
[Service]
Environment="KUBELET_TLS_BOOTSTRAP_FLAGS=--kubeconfig /var/lib/kubelet/kubeconfig --bootstrap-kubeconfig /var/lib/kubelet/bootstrap-kubeconfig"
EOF
            BOOTSTRAP_KUBECONFIG_FILE=/var/lib/kubelet/bootstrap-kubeconfig
            mkdir -p "$(dirname "${BOOTSTRAP_KUBECONFIG_FILE}")"
            touch "${BOOTSTRAP_KUBECONFIG_FILE}"
            chmod 0644 "${BOOTSTRAP_KUBECONFIG_FILE}"
            tee "${BOOTSTRAP_KUBECONFIG_FILE}" > /dev/null <<EOF
apiVersion: v1
kind: Config
clusters:
- name: localcluster
  cluster:
    certificate-authority: /etc/kubernetes/certs/ca.crt
    server: https://${API_SERVER_NAME}:443
users:
- name: kubelet-bootstrap
  user:
    token: "${TLS_BOOTSTRAP_TOKEN}"
contexts:
- context:
    cluster: localcluster
    user: kubelet-bootstrap
  name: bootstrap-context
current-context: bootstrap-context
EOF
        else
            tee "${KUBELET_TLS_DROP_IN}" > /dev/null <<EOF
[Service]
Environment="KUBELET_TLS_BOOTSTRAP_FLAGS=--kubeconfig /var/lib/kubelet/kubeconfig"
EOF
        fi
    else
        mkdir -p "$(dirname "${KUBECONFIG_FILE}")"
        touch "${KUBECONFIG_FILE}"
        chmod 0644 "${KUBECONFIG_FILE}"
        tee "${KUBECONFIG_FILE}" > /dev/null <<EOF
apiVersion: v1
kind: Config
clusters:
- name: localcluster
  cluster:
    certificate-authority: /etc/kubernetes/certs/ca.crt
    server: https://${API_SERVER_NAME}:443
users:
- name: client
  user:
    client-certificate: /etc/kubernetes/certs/client.crt
    client-key: /etc/kubernetes/certs/client.key
contexts:
- context:
    cluster: localcluster
    user: client
  name: localclustercontext
current-context: localclustercontext
EOF
    fi
    
    KUBELET_RUNTIME_CONFIG_SCRIPT_FILE=/opt/azure/containers/kubelet.sh
    tee "${KUBELET_RUNTIME_CONFIG_SCRIPT_FILE}" > /dev/null <<EOF
#!/bin/bash
#
#
#
iptables -I FORWARD -d 168.63.129.16 -p tcp --dport 80 -j DROP
iptables -I FORWARD -d 168.63.129.16 -p tcp --dport 32526 -j DROP
EOF

    primaryNicIP=$(logs_to_events "AKS.CSE.ensureKubelet.getPrimaryNicIP" getPrimaryNicIP)
    ENSURE_IMDS_RESTRICTION_DROP_IN="/etc/systemd/system/kubelet.service.d/10-ensure-imds-restriction.conf"
    mkdir -p "$(dirname "${ENSURE_IMDS_RESTRICTION_DROP_IN}")"
    touch "${ENSURE_IMDS_RESTRICTION_DROP_IN}"
    chmod 0600 "${ENSURE_IMDS_RESTRICTION_DROP_IN}"
    tee "${ENSURE_IMDS_RESTRICTION_DROP_IN}" > /dev/null <<EOF
[Service]
Environment="PRIMARY_NIC_IP=${primaryNicIP}"
Environment="ENABLE_IMDS_RESTRICTION=${ENABLE_IMDS_RESTRICTION}"
Environment="INSERT_IMDS_RESTRICTION_RULE_TO_MANGLE_TABLE=${INSERT_IMDS_RESTRICTION_RULE_TO_MANGLE_TABLE}"
EOF

    if [[ $KUBELET_FLAGS == *"image-credential-provider-config"* && $KUBELET_FLAGS == *"image-credential-provider-bin-dir"* ]]; then
        echo "Configure credential provider for both image-credential-provider-config and image-credential-provider-bin-dir flags are specified in KUBELET_FLAGS"
        logs_to_events "AKS.CSE.ensureKubelet.configCredentialProvider" configCredentialProvider
        logs_to_events "AKS.CSE.ensureKubelet.installCredentialProvider" installCredentialProvider
    fi

    systemctlEnableAndStart kubelet || exit $ERR_KUBELET_START_FAIL
}

ensureSnapshotUpdate() {
    systemctlEnableAndStart snapshot-update.timer || exit $ERR_SNAPSHOT_UPDATE_START_FAIL
}

ensureMigPartition(){
    mkdir -p /etc/systemd/system/mig-partition.service.d/
    touch /etc/systemd/system/mig-partition.service.d/10-mig-profile.conf
    tee /etc/systemd/system/mig-partition.service.d/10-mig-profile.conf > /dev/null <<EOF
[Service]
Environment="GPU_INSTANCE_PROFILE=${GPU_INSTANCE_PROFILE}"
EOF
    systemctlEnableAndStart mig-partition
}

ensureSysctl() {
    SYSCTL_CONFIG_FILE=/etc/sysctl.d/999-sysctl-aks.conf
    mkdir -p "$(dirname "${SYSCTL_CONFIG_FILE}")"
    touch "${SYSCTL_CONFIG_FILE}"
    chmod 0644 "${SYSCTL_CONFIG_FILE}"
    echo "${SYSCTL_CONTENT}" | base64 -d > "${SYSCTL_CONFIG_FILE}"
    retrycmd_if_failure 24 5 25 sysctl --system
}

ensureK8sControlPlane() {
    if $REBOOTREQUIRED || [ "$NO_OUTBOUND" = "true" ]; then
        return
    fi
    retrycmd_if_failure 120 5 25 $KUBECTL 2>/dev/null cluster-info || exit $ERR_K8S_RUNNING_TIMEOUT
}

createKubeManifestDir() {
    KUBEMANIFESTDIR=/etc/kubernetes/manifests
    mkdir -p $KUBEMANIFESTDIR
}

writeKubeConfig() {
    KUBECONFIGDIR=/home/$ADMINUSER/.kube
    KUBECONFIGFILE=$KUBECONFIGDIR/config
    mkdir -p $KUBECONFIGDIR
    touch $KUBECONFIGFILE
    chown $ADMINUSER:$ADMINUSER $KUBECONFIGDIR
    chown $ADMINUSER:$ADMINUSER $KUBECONFIGFILE
    chmod 700 $KUBECONFIGDIR
    chmod 600 $KUBECONFIGFILE
    set +x
    echo "
---
apiVersion: v1
clusters:
- cluster:
    certificate-authority-data: \"$CA_CERTIFICATE\"
    server: $KUBECONFIG_SERVER
  name: \"$MASTER_FQDN\"
contexts:
- context:
    cluster: \"$MASTER_FQDN\"
    user: \"$MASTER_FQDN-admin\"
  name: \"$MASTER_FQDN\"
current-context: \"$MASTER_FQDN\"
kind: Config
users:
- name: \"$MASTER_FQDN-admin\"
  user:
    client-certificate-data: \"$KUBECONFIG_CERTIFICATE\"
    client-key-data: \"$KUBECONFIG_KEY\"
" > $KUBECONFIGFILE
    set -x
}

configClusterAutoscalerAddon() {
    CLUSTER_AUTOSCALER_ADDON_FILE=/etc/kubernetes/addons/cluster-autoscaler-deployment.yaml
    sed -i "s|<clientID>|$(echo $SERVICE_PRINCIPAL_CLIENT_ID | base64)|g" $CLUSTER_AUTOSCALER_ADDON_FILE
    sed -i "s|<clientSec>|$(echo $SERVICE_PRINCIPAL_CLIENT_SECRET | base64)|g" $CLUSTER_AUTOSCALER_ADDON_FILE
    sed -i "s|<subID>|$(echo $SUBSCRIPTION_ID | base64)|g" $CLUSTER_AUTOSCALER_ADDON_FILE
    sed -i "s|<tenantID>|$(echo $TENANT_ID | base64)|g" $CLUSTER_AUTOSCALER_ADDON_FILE
    sed -i "s|<rg>|$(echo $RESOURCE_GROUP | base64)|g" $CLUSTER_AUTOSCALER_ADDON_FILE
}

configACIConnectorAddon() {
    ACI_CONNECTOR_CREDENTIALS=$(printf "{\"clientId\": \"%s\", \"clientSecret\": \"%s\", \"tenantId\": \"%s\", \"subscriptionId\": \"%s\", \"activeDirectoryEndpointUrl\": \"https://login.microsoftonline.com\",\"resourceManagerEndpointUrl\": \"https://management.azure.com/\", \"activeDirectoryGraphResourceId\": \"https://graph.windows.net/\", \"sqlManagementEndpointUrl\": \"https://management.core.windows.net:8443/\", \"galleryEndpointUrl\": \"https://gallery.azure.com/\", \"managementEndpointUrl\": \"https://management.core.windows.net/\"}" "$SERVICE_PRINCIPAL_CLIENT_ID" "$SERVICE_PRINCIPAL_CLIENT_SECRET" "$TENANT_ID" "$SUBSCRIPTION_ID" | base64 -w 0)

    openssl req -newkey rsa:4096 -new -nodes -x509 -days 3650 -keyout /etc/kubernetes/certs/aci-connector-key.pem -out /etc/kubernetes/certs/aci-connector-cert.pem -subj "/C=US/ST=CA/L=virtualkubelet/O=virtualkubelet/OU=virtualkubelet/CN=virtualkubelet"
    ACI_CONNECTOR_KEY=$(base64 /etc/kubernetes/certs/aci-connector-key.pem -w0)
    ACI_CONNECTOR_CERT=$(base64 /etc/kubernetes/certs/aci-connector-cert.pem -w0)

    ACI_CONNECTOR_ADDON_FILE=/etc/kubernetes/addons/aci-connector-deployment.yaml
    sed -i "s|<creds>|$ACI_CONNECTOR_CREDENTIALS|g" $ACI_CONNECTOR_ADDON_FILE
    sed -i "s|<rgName>|$RESOURCE_GROUP|g" $ACI_CONNECTOR_ADDON_FILE
    sed -i "s|<cert>|$ACI_CONNECTOR_CERT|g" $ACI_CONNECTOR_ADDON_FILE
    sed -i "s|<key>|$ACI_CONNECTOR_KEY|g" $ACI_CONNECTOR_ADDON_FILE
}

configAzurePolicyAddon() {
    AZURE_POLICY_ADDON_FILE=/etc/kubernetes/addons/azure-policy-deployment.yaml
    sed -i "s|<resourceId>|/subscriptions/$SUBSCRIPTION_ID/resourceGroups/$RESOURCE_GROUP|g" $AZURE_POLICY_ADDON_FILE
}

configGPUDrivers() {
    if [[ $OS == $UBUNTU_OS_NAME ]]; then
        mkdir -p /opt/{actions,gpu}
        if [[ "${CONTAINER_RUNTIME}" == "containerd" ]]; then
            ctr -n k8s.io image pull $NVIDIA_DRIVER_IMAGE:$NVIDIA_DRIVER_IMAGE_TAG
            retrycmd_if_failure 5 10 600 bash -c "$CTR_GPU_INSTALL_CMD $NVIDIA_DRIVER_IMAGE:$NVIDIA_DRIVER_IMAGE_TAG gpuinstall /entrypoint.sh install"
            ret=$?
            if [[ "$ret" != "0" ]]; then
                echo "Failed to install GPU driver, exiting..."
                exit $ERR_GPU_DRIVERS_START_FAIL
            fi
            ctr -n k8s.io images rm --sync $NVIDIA_DRIVER_IMAGE:$NVIDIA_DRIVER_IMAGE_TAG
        else
            bash -c "$DOCKER_GPU_INSTALL_CMD $NVIDIA_DRIVER_IMAGE:$NVIDIA_DRIVER_IMAGE_TAG install" 
            ret=$?
            if [[ "$ret" != "0" ]]; then
                echo "Failed to install GPU driver, exiting..."
                exit $ERR_GPU_DRIVERS_START_FAIL
            fi
            docker rmi $NVIDIA_DRIVER_IMAGE:$NVIDIA_DRIVER_IMAGE_TAG
        fi
    elif isMarinerOrAzureLinux "$OS"; then
        downloadGPUDrivers
        installNvidiaContainerToolkit
        enableNvidiaPersistenceMode
    else 
        echo "os $OS not supported at this time. skipping configGPUDrivers"
        exit 1
    fi

    retrycmd_if_failure 120 5 25 nvidia-modprobe -u -c0 || exit $ERR_GPU_DRIVERS_START_FAIL
    retrycmd_if_failure 120 5 300 nvidia-smi || exit $ERR_GPU_DRIVERS_START_FAIL
    retrycmd_if_failure 120 5 25 ldconfig || exit $ERR_GPU_DRIVERS_START_FAIL

    if isMarinerOrAzureLinux "$OS"; then
        createNvidiaSymlinkToAllDeviceNodes
    fi
    
    if [[ "${CONTAINER_RUNTIME}" == "containerd" ]]; then
        retrycmd_if_failure 120 5 25 pkill -SIGHUP containerd || exit $ERR_GPU_DRIVERS_INSTALL_TIMEOUT
    else
        retrycmd_if_failure 120 5 25 pkill -SIGHUP dockerd || exit $ERR_GPU_DRIVERS_INSTALL_TIMEOUT
    fi
}

validateGPUDrivers() {
    if [[ $(isARM64) == 1 ]]; then
        return
    fi

    retrycmd_if_failure 24 5 25 nvidia-modprobe -u -c0 && echo "gpu driver loaded" || configGPUDrivers || exit $ERR_GPU_DRIVERS_START_FAIL
    which nvidia-smi
    if [[ $? == 0 ]]; then
        SMI_RESULT=$(retrycmd_if_failure 24 5 300 nvidia-smi)
    else
        SMI_RESULT=$(retrycmd_if_failure 24 5 300 $GPU_DEST/bin/nvidia-smi)
    fi
    SMI_STATUS=$?
    if [[ $SMI_STATUS != 0 ]]; then
        if [[ $SMI_RESULT == *"infoROM is corrupted"* ]]; then
            exit $ERR_GPU_INFO_ROM_CORRUPTED
        else
            exit $ERR_GPU_DRIVERS_START_FAIL
        fi
    else
        echo "gpu driver working fine"
    fi
}

ensureGPUDrivers() {
    if [[ $(isARM64) == 1 ]]; then
        return
    fi

    if [[ "${CONFIG_GPU_DRIVER_IF_NEEDED}" = true ]]; then
        logs_to_events "AKS.CSE.ensureGPUDrivers.configGPUDrivers" configGPUDrivers
    else
        logs_to_events "AKS.CSE.ensureGPUDrivers.validateGPUDrivers" validateGPUDrivers
    fi
    if [[ $OS == $UBUNTU_OS_NAME ]]; then
        logs_to_events "AKS.CSE.ensureGPUDrivers.nvidia-modprobe" "systemctlEnableAndStart nvidia-modprobe" || exit $ERR_GPU_DRIVERS_START_FAIL
    fi
}

disableSSH() {
    systemctlDisableAndStop ssh || exit $ERR_DISABLE_SSH
}

configCredentialProvider() {
    CREDENTIAL_PROVIDER_CONFIG_FILE=/var/lib/kubelet/credential-provider-config.yaml
    mkdir -p "$(dirname "${CREDENTIAL_PROVIDER_CONFIG_FILE}")"
    touch "${CREDENTIAL_PROVIDER_CONFIG_FILE}"
    if [[ -n "$AKS_CUSTOM_CLOUD_CONTAINER_REGISTRY_DNS_SUFFIX" ]]; then
        echo "configure credential provider for custom cloud"
        tee "${CREDENTIAL_PROVIDER_CONFIG_FILE}" > /dev/null <<EOF
apiVersion: kubelet.config.k8s.io/v1
kind: CredentialProviderConfig
providers:
  - name: acr-credential-provider
    matchImages:
      - "*.azurecr.io"
      - "*.azurecr.cn"
      - "*.azurecr.de"
      - "*.azurecr.us"
      - "*$AKS_CUSTOM_CLOUD_CONTAINER_REGISTRY_DNS_SUFFIX"
    defaultCacheDuration: "10m"
    apiVersion: credentialprovider.kubelet.k8s.io/v1
    args:
      - /etc/kubernetes/azure.json
EOF
    elif [[ -n "${BOOTSTRAP_PROFILE_CONTAINER_REGISTRY_SERVER}" ]]; then
        echo "configure credential provider for network isolated cluster"
        tee "${CREDENTIAL_PROVIDER_CONFIG_FILE}" > /dev/null <<EOF
apiVersion: kubelet.config.k8s.io/v1
kind: CredentialProviderConfig
providers:
  - name: acr-credential-provider
    matchImages:
      - "*.azurecr.io"
      - "*.azurecr.cn"
      - "*.azurecr.de"
      - "*.azurecr.us"
      - "mcr.microsoft.com"
    defaultCacheDuration: "10m"
    apiVersion: credentialprovider.kubelet.k8s.io/v1
    args:
      - /etc/kubernetes/azure.json
      - --registry-mirror=mcr.microsoft.com:$BOOTSTRAP_PROFILE_CONTAINER_REGISTRY_SERVER
EOF
    else
        echo "configure credential provider with default settings"
        tee "${CREDENTIAL_PROVIDER_CONFIG_FILE}" > /dev/null <<EOF
apiVersion: kubelet.config.k8s.io/v1
kind: CredentialProviderConfig
providers:
  - name: acr-credential-provider
    matchImages:
      - "*.azurecr.io"
      - "*.azurecr.cn"
      - "*.azurecr.de"
      - "*.azurecr.us"
    defaultCacheDuration: "10m"
    apiVersion: credentialprovider.kubelet.k8s.io/v1
    args:
      - /etc/kubernetes/azure.json
EOF
    fi
}

setKubeletNodeIPFlag() {
    imdsOutput=$(curl -s -H Metadata:true --noproxy "*" --max-time 5 "http://169.254.169.254/metadata/instance/network/interface?api-version=2021-02-01" 2> /dev/null)
    if [[ $? -eq 0 ]]; then
        nodeIPAddrs=()
        ipv4Addr=$(echo $imdsOutput | jq -r '.[0].ipv4.ipAddress[0].privateIpAddress // ""')
        [ -n "$ipv4Addr" ] && nodeIPAddrs+=("$ipv4Addr")
        ipv6Addr=$(echo $imdsOutput | jq -r '.[0].ipv6.ipAddress[0].privateIpAddress // ""')
        [ -n "$ipv6Addr" ] && nodeIPAddrs+=("$ipv6Addr")
        nodeIPArg=$(IFS=, ; echo "${nodeIPAddrs[*]}") 
        if [ -n "$nodeIPArg" ]; then
            echo "Adding --node-ip=$nodeIPArg to kubelet flags"
            KUBELET_FLAGS="$KUBELET_FLAGS --node-ip=$nodeIPArg"
        fi
    fi
}

#EOF<|MERGE_RESOLUTION|>--- conflicted
+++ resolved
@@ -155,35 +155,14 @@
   systemctl restart containerd
 }
 
-<<<<<<< HEAD
-configureKubeletServerCert() {
-    KUBELET_SERVER_PRIVATE_KEY_PATH="/etc/kubernetes/certs/kubeletserver.key"
-    KUBELET_SERVER_CERT_PATH="/etc/kubernetes/certs/kubeletserver.crt"
-
-    openssl genrsa -out $KUBELET_SERVER_PRIVATE_KEY_PATH 2048
-    openssl req -new -x509 -days 7300 -key $KUBELET_SERVER_PRIVATE_KEY_PATH -out $KUBELET_SERVER_CERT_PATH -subj "/CN=${NODE_NAME}" -addext "subjectAltName=DNS:${NODE_NAME}"
-}
-
 configureAzureJson() {
-=======
-configureK8s() {
-    mkdir -p "/etc/kubernetes/certs"
-    
-    APISERVER_PUBLIC_KEY_PATH="/etc/kubernetes/certs/apiserver.crt"
-    touch "${APISERVER_PUBLIC_KEY_PATH}"
-    chmod 0644 "${APISERVER_PUBLIC_KEY_PATH}"
-    chown root:root "${APISERVER_PUBLIC_KEY_PATH}"
-
->>>>>>> b38932e2
+    mkdir -p "/etc/kubernetes/"
+
     AZURE_JSON_PATH="/etc/kubernetes/azure.json"
     touch "${AZURE_JSON_PATH}"
     chmod 0600 "${AZURE_JSON_PATH}"
     chown root:root "${AZURE_JSON_PATH}"
-<<<<<<< HEAD
     
-    set +x
-=======
-
     set +x
     if [ -n "${KUBELET_CLIENT_CONTENT}" ]; then
         echo "${KUBELET_CLIENT_CONTENT}" | base64 -d > /etc/kubernetes/certs/client.key
@@ -196,7 +175,7 @@
     fi
 
     echo "${APISERVER_PUBLIC_KEY}" | base64 --decode > "${APISERVER_PUBLIC_KEY_PATH}"
->>>>>>> b38932e2
+
     SP_FILE="/etc/kubernetes/sp.txt"
     if [ -n "${SERVICE_PRINCIPAL_FILE_CONTENT}" ]; then
         echo "${SERVICE_PRINCIPAL_FILE_CONTENT}" | base64 -d > $SP_FILE
@@ -257,7 +236,7 @@
     chmod 0644 "${APISERVER_PUBLIC_KEY_PATH}"
     chown root:root "${APISERVER_PUBLIC_KEY_PATH}"
 
-    if [ "$ENABLE_SECURE_TLS_BOOTSTRAPPING" == "false" ] && [ "$ENABLE_TLS_BOOTSTRAPPING" == "false" ]; then
+    if [ "$ENABLE_SECURE_TLS_BOOTSTRAPPING" == "false" ] && [ -z "$TLS_BOOTSTRAP_TOKEN" ]; then
         if [ -n "${KUBELET_CLIENT_CONTENT}" ]; then
             echo "${KUBELET_CLIENT_CONTENT}" | base64 -d > /etc/kubernetes/certs/client.key
         fi
@@ -438,7 +417,6 @@
     retrycmd_if_failure 120 5 25 modprobe ip6_tables || exit $ERR_MODPROBE_FAIL
 }
 
-<<<<<<< HEAD
 ensureKubeCAFile() {
     KUBE_CA_FILE="/etc/kubernetes/certs/ca.crt"
     mkdir -p "$(dirname "${KUBE_CA_FILE}")"
@@ -447,7 +425,7 @@
 }
 
 configureSecureTLSBootstrap() {
-    CLIENT_VERSION="client-v0.1.0-alpha.cameissner2"
+    CLIENT_VERSION="v0.1.0-alpha.cameissner2"
     DOWNLOAD_URL="https://kubernetesreleases.blob.core.windows.net/aks-tls-bootstrap-client/${CLIENT_VERSION}/linux/amd64/tls-bootstrap-client"
     if [[ $(isARM64) == 1 ]]; then
         DOWNLOAD_URL="https://kubernetesreleases.blob.core.windows.net/aks-tls-bootstrap-client/${CLIENT_VERSION}/linux/arm64/tls-bootstrap-client"
@@ -472,23 +450,27 @@
 
 ensureSecureTLSBootstrap() {
     KUBECONFIG_FILE=/var/lib/kubelet/kubeconfig
-    while [ "$(systemctl is-active secure-tls-bootstrap)" == "activating" ]; do
-        echo "secure TLS bootstrapping is still in progressing, waiting for terminal state..."
-        sleep 1
+
+    SECURE_TLS_BOOTSTRAP_STATUS="$(systemctl is-active secure-tls-bootstrap)"    
+    while [ "$SECURE_TLS_BOOTSTRAP_STATUS" == "activating" ]; do
+        echo "secure TLS bootstrapping is in-progress, waiting for terminal state..."
+        sleep 0.5
+        SECURE_TLS_BOOTSTRAP_STATUS="$(systemctl is-active secure-tls-bootstrap)"    
     done
-    STATUS="$(systemctl is-active secure-tls-bootstrap)"
-    if [ "$STATUS" == "failed" ] || [ "$STATUS" == "is-failed" ]; then
+
+    if [ "$SECURE_TLS_BOOTSTRAP_STATUS" == "failed" ] || [ "$SECURE_TLS_BOOTSTRAP_STATUS" == "is-failed" ]; then
         systemctl status secure-tls-bootstrap --no-pager -l
         journalctl -u secure-tls-bootstrap
         exit $ERR_SECURE_TLS_BOOTSTRAP_CLIENT_FAIL 
     fi
+
     if [ ! -f "$KUBECONFIG_FILE" ]; then
         systemctl status secure-tls-bootstrap --no-pager -l
         journalctl -u secure-tls-bootstrap
         exit $ERR_SECURE_TLS_BOOTSTRAP_MISSING_KUBECONFIG 
     fi
-} 
-=======
+}
+
 getPrimaryNicIP() {
     local sleepTime=1
     local maxRetries=10
@@ -566,7 +548,6 @@
         addKubeletNodeLabel $KUBELET_SERVING_CERTIFICATE_ROTATION_LABEL
     fi
 }
->>>>>>> b38932e2
 
 ensureKubelet() {
     KUBELET_DEFAULT_FILE=/etc/default/kubelet
@@ -584,19 +565,10 @@
     if [ -n "${AZURE_ENVIRONMENT_FILEPATH}" ]; then
         echo "AZURE_ENVIRONMENT_FILEPATH=${AZURE_ENVIRONMENT_FILEPATH}" >> "${KUBELET_DEFAULT_FILE}"
     fi
-<<<<<<< HEAD
 
     KUBECONFIG_FILE=/var/lib/kubelet/kubeconfig
-=======
-    chmod 0600 "${KUBELET_DEFAULT_FILE}"
-    
-    KUBE_CA_FILE="/etc/kubernetes/certs/ca.crt"
-    mkdir -p "$(dirname "${KUBE_CA_FILE}")"
-    echo "${KUBE_CA_CRT}" | base64 -d > "${KUBE_CA_FILE}"
-    chmod 0600 "${KUBE_CA_FILE}"
->>>>>>> b38932e2
-
-    if [ "${ENABLE_SECURE_TLS_BOOTSTRAPPING}" == "true" ] || [ "${ENABLE_TLS_BOOTSTRAPPING}" == "true" ]; then
+
+    if [ "${ENABLE_SECURE_TLS_BOOTSTRAPPING}" == "true" ] || [ -n "$TLS_BOOTSTRAP_TOKEN" ]; then
         KUBELET_TLS_DROP_IN="/etc/systemd/system/kubelet.service.d/10-tlsbootstrap.conf"
         mkdir -p "$(dirname "${KUBELET_TLS_DROP_IN}")"
         touch "${KUBELET_TLS_DROP_IN}"
