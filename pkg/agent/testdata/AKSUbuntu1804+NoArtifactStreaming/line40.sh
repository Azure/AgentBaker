#!/bin/bash

CC_SERVICE_IN_TMP=/opt/azure/containers/cc-proxy.service.in
CC_SOCKET_IN_TMP=/opt/azure/containers/cc-proxy.socket.in
CNI_CONFIG_DIR="/etc/cni/net.d"
CNI_BIN_DIR="/opt/cni/bin"
#TODO pull this out of componetns.json too?
CNI_DOWNLOADS_DIR="/opt/cni/downloads"
CRICTL_DOWNLOAD_DIR="/opt/crictl/downloads"
CRICTL_BIN_DIR="/usr/local/bin"
CONTAINERD_DOWNLOADS_DIR="/opt/containerd/downloads"
RUNC_DOWNLOADS_DIR="/opt/runc/downloads"
K8S_DOWNLOADS_DIR="/opt/kubernetes/downloads"
K8S_PRIVATE_PACKAGES_CACHE_DIR="/opt/kubernetes/downloads/private-packages"
K8S_REGISTRY_REPO="oss/binaries/kubernetes"
UBUNTU_RELEASE=$(lsb_release -r -s)
OS=$(if ls /etc/*-release 1> /dev/null 2>&1; then sort -r /etc/*-release | gawk 'match($0, /^(ID_LIKE=(coreos)|ID=(.*))$/, a) { print toupper(a[2] a[3]); exit }'; fi)
SECURE_TLS_BOOTSTRAP_KUBELET_EXEC_PLUGIN_DOWNLOAD_DIR="/opt/azure/tlsbootstrap"
SECURE_TLS_BOOTSTRAP_KUBELET_EXEC_PLUGIN_VERSION="v0.1.0-alpha.2"
TELEPORTD_PLUGIN_DOWNLOAD_DIR="/opt/teleportd/downloads"
CREDENTIAL_PROVIDER_DOWNLOAD_DIR="/opt/credentialprovider/downloads"
CREDENTIAL_PROVIDER_BIN_DIR="/var/lib/kubelet/credential-provider"
TELEPORTD_PLUGIN_BIN_DIR="/usr/local/bin"
MANIFEST_FILEPATH="/opt/azure/manifest.json"
COMPONENTS_FILEPATH="/opt/azure/components.json"
VHD_LOGS_FILEPATH="/opt/azure/vhd-install.complete"
MAN_DB_AUTO_UPDATE_FLAG_FILEPATH="/var/lib/man-db/auto-update"
CURL_OUTPUT=/tmp/curl_verbose.out
UBUNTU_OS_NAME="UBUNTU"
MARINER_OS_NAME="MARINER"
CPU_ARCH=""
declare -a WASMSHIMPIDS=()
declare -a SPINKUBEPIDS=()

setCPUArch() {
    CPU_ARCH=$(getCPUArch)
}

removeManDbAutoUpdateFlagFile() {
    rm -f $MAN_DB_AUTO_UPDATE_FLAG_FILEPATH
}

createManDbAutoUpdateFlagFile() {
    touch $MAN_DB_AUTO_UPDATE_FLAG_FILEPATH
}

cleanupContainerdDlFiles() {
    rm -rf $CONTAINERD_DOWNLOADS_DIR
}

installContainerdWithComponentsJson() {
    os=${UBUNTU_OS_NAME}
    if [[ -z "$UBUNTU_RELEASE" ]]; then
        os=${OS}
        os_version="current"
    else
        os_version="${UBUNTU_RELEASE}"
    fi
    
    containerdPackage=$(jq ".Packages" "$COMPONENTS_FILEPATH" | jq ".[] | select(.name == \"containerd\")") || exit $ERR_CONTAINERD_VERSION_INVALID
    PACKAGE_VERSIONS=()
    if isMarinerOrAzureLinux "${OS}" && [[ "${IS_KATA}" == "true" ]]; then
        os=${MARINER_KATA_OS_NAME}
    fi
    updatePackageVersions "${containerdPackage}" "${os}" "${os_version}"
    
    #Containerd's versions array is expected to have only one element.
    #If it has more than one element, we will install the last element in the array.
    if [[ ${#PACKAGE_VERSIONS[@]} -gt 1 ]]; then
        echo "WARNING: containerd package versions array has more than one element. Installing the last element in the array."
    fi
    if [[ ${#PACKAGE_VERSIONS[@]} -eq 0 || ${PACKAGE_VERSIONS[0]} == "<SKIP>" ]]; then
        echo "INFO: containerd package versions array is either empty or the first element is <SKIP>. Skipping containerd installation."
        return 0
    fi
    IFS=$'\n' sortedPackageVersions=($(sort -V <<<"${PACKAGE_VERSIONS[*]}"))
    unset IFS
    array_size=${#sortedPackageVersions[@]}
    [[ $((array_size-1)) -lt 0 ]] && last_index=0 || last_index=$((array_size-1))
    packageVersion=${sortedPackageVersions[${last_index}]}
    containerdMajorMinorPatchVersion="$(echo "$packageVersion" | cut -d- -f1)"
    containerdHotFixVersion="$(echo "$packageVersion" | cut -d- -s -f2)"
    if [ -z "$containerdMajorMinorPatchVersion" ] || [ "$containerdMajorMinorPatchVersion" == "null" ] || [ "$containerdHotFixVersion" == "null" ]; then
        echo "invalid containerd version: $packageVersion"
        exit $ERR_CONTAINERD_VERSION_INVALID
    fi
    logs_to_events "AKS.CSE.installContainerRuntime.installStandaloneContainerd" "installStandaloneContainerd ${containerdMajorMinorPatchVersion} ${containerdHotFixVersion}"
    echo "in installContainerRuntime - CONTAINERD_VERSION = ${packageVersion}"

}

installContainerdWithManifestJson() {
    local containerd_version
    if [ -f "$MANIFEST_FILEPATH" ]; then
        local containerd_version
        containerd_version="$(jq -r .containerd.edge "$MANIFEST_FILEPATH")"
        if [ "${UBUNTU_RELEASE}" == "18.04" ]; then
            containerd_version="$(jq -r '.containerd.pinned."1804"' "$MANIFEST_FILEPATH")"
        fi
    else
        echo "WARNING: containerd version not found in manifest, defaulting to hardcoded."
    fi
    containerd_patch_version="$(echo "$containerd_version" | cut -d- -f1)"
    containerd_revision="$(echo "$containerd_version" | cut -d- -f2)"
    if [ -z "$containerd_patch_version" ] || [ "$containerd_patch_version" == "null" ] || [ "$containerd_revision" == "null" ]; then
        echo "invalid container version: $containerd_version"
        exit $ERR_CONTAINERD_INSTALL_TIMEOUT
    fi
    logs_to_events "AKS.CSE.installContainerRuntime.installStandaloneContainerd" "installStandaloneContainerd ${containerd_patch_version} ${containerd_revision}"
    echo "in installContainerRuntime - CONTAINERD_VERSION = ${containerd_patch_version}"
}

installContainerRuntime() {
    echo "in installContainerRuntime - KUBERNETES_VERSION = ${KUBERNETES_VERSION}"
    if [[ "${NEEDS_CONTAINERD}" != "true" ]]; then
        installMoby 
    fi
    if [ -f "$COMPONENTS_FILEPATH" ] && jq '.Packages[] | select(.name == "containerd")' < $COMPONENTS_FILEPATH > /dev/null; then
        echo "Package \"containerd\" exists in $COMPONENTS_FILEPATH."
        installContainerdWithComponentsJson
		return
    fi
    echo "Package \"containerd\" does not exist in $COMPONENTS_FILEPATH."
    installContainerdWithManifestJson
}

installNetworkPlugin() {
    if [[ "${NETWORK_PLUGIN}" = "azure" ]]; then
        installAzureCNI
    fi
    installCNI #reference plugins. Mostly for kubenet but loopback plugin is used by containerd until containerd 2
    rm -rf $CNI_DOWNLOADS_DIR & 
}

downloadCredentialProvider() {
    CREDENTIAL_PROVIDER_DOWNLOAD_URL="${CREDENTIAL_PROVIDER_DOWNLOAD_URL:=}"
    if [[ -n "${CREDENTIAL_PROVIDER_DOWNLOAD_URL}" ]]; then
        cred_version_for_oras=$(echo "$CREDENTIAL_PROVIDER_DOWNLOAD_URL" | grep -oP 'v\d+(\.\d+)*' | sed 's/^v//' | head -n 1)
    fi

    local cred_provider_url=$2
    if [[ -n $cred_provider_url ]]; then
        CREDENTIAL_PROVIDER_DOWNLOAD_URL=$cred_provider_url
    fi

    mkdir -p $CREDENTIAL_PROVIDER_DOWNLOAD_DIR

    BOOTSTRAP_PROFILE_CONTAINER_REGISTRY_SERVER="${BOOTSTRAP_PROFILE_CONTAINER_REGISTRY_SERVER:=}"
    if [[ -n "${BOOTSTRAP_PROFILE_CONTAINER_REGISTRY_SERVER}" ]]; then
        local credential_provider_download_url_for_oras="${BOOTSTRAP_PROFILE_CONTAINER_REGISTRY_SERVER}/${K8S_REGISTRY_REPO}/azure-acr-credential-provider:v${cred_version_for_oras}-linux-${CPU_ARCH}"
        CREDENTIAL_PROVIDER_TGZ_TMP="${CREDENTIAL_PROVIDER_DOWNLOAD_URL##*/}" # Use bash builtin #
        retrycmd_get_tarball_from_registry_with_oras 120 5 "$CREDENTIAL_PROVIDER_DOWNLOAD_DIR/$CREDENTIAL_PROVIDER_TGZ_TMP" "${credential_provider_download_url_for_oras}" || exit $ERR_ORAS_PULL_CREDENTIAL_PROVIDER
        return 
    elif isRegistryUrl "${CREDENTIAL_PROVIDER_DOWNLOAD_URL}"; then
        local cred_version=$(echo "$CREDENTIAL_PROVIDER_DOWNLOAD_URL" | grep -oP 'v\d+(\.\d+)*' | head -n 1)
        CREDENTIAL_PROVIDER_TGZ_TMP="azure-acr-credential-provider-linux-${CPU_ARCH}-${cred_version}.tar.gz"
<<<<<<< HEAD
        retrycmd_get_tarball_from_registry_with_oras 120 5 "$CREDENTIAL_PROVIDER_DOWNLOAD_DIR/$CREDENTIAL_PROVIDER_TGZ_TMP" "${CREDENTIAL_PROVIDER_DOWNLOAD_URL}" || exit $ERR_ORAS_PULL_K8S_FAIL
=======
        retrycmd_get_tarball_from_registry_with_oras 120 5 "$CREDENTIAL_PROVIDER_DOWNLOAD_DIR/$CREDENTIAL_PROVIDER_TGZ_TMP" "${CREDENTIAL_PROVIDER_DOWNLOAD_URL}" || exit $ERR_ORAS_PULL_CREDENTIAL_PROVIDER
>>>>>>> c9bb56a3
        return
    fi

    CREDENTIAL_PROVIDER_TGZ_TMP="${CREDENTIAL_PROVIDER_DOWNLOAD_URL##*/}" # Use bash builtin #
    echo "$CREDENTIAL_PROVIDER_DOWNLOAD_DIR/$CREDENTIAL_PROVIDER_TGZ_TMP ... $CREDENTIAL_PROVIDER_DOWNLOAD_URL"
    retrycmd_get_tarball 120 5 "$CREDENTIAL_PROVIDER_DOWNLOAD_DIR/$CREDENTIAL_PROVIDER_TGZ_TMP" $CREDENTIAL_PROVIDER_DOWNLOAD_URL || exit $ERR_CREDENTIAL_PROVIDER_DOWNLOAD_TIMEOUT
    echo "Credential Provider downloaded successfully"
}

installCredentialProvider() {
    logs_to_events "AKS.CSE.installCredentialProvider.downloadCredentialProvider" downloadCredentialProvider
    tar -xzf "$CREDENTIAL_PROVIDER_DOWNLOAD_DIR/${CREDENTIAL_PROVIDER_TGZ_TMP}" -C $CREDENTIAL_PROVIDER_DOWNLOAD_DIR
    mkdir -p "${CREDENTIAL_PROVIDER_BIN_DIR}"
    chown -R root:root "${CREDENTIAL_PROVIDER_BIN_DIR}"
    mv "${CREDENTIAL_PROVIDER_DOWNLOAD_DIR}/azure-acr-credential-provider" "${CREDENTIAL_PROVIDER_BIN_DIR}/acr-credential-provider"
    chmod 755 "${CREDENTIAL_PROVIDER_BIN_DIR}/acr-credential-provider"
    rm -rf ${CREDENTIAL_PROVIDER_DOWNLOAD_DIR}
}

downloadSecureTLSBootstrapKubeletExecPlugin() {
    local plugin_url="https://k8sreleases.blob.core.windows.net/aks-tls-bootstrap-client/${SECURE_TLS_BOOTSTRAP_KUBELET_EXEC_PLUGIN_VERSION}/linux/amd64/tls-bootstrap-client"
    if [[ $(isARM64) == 1 ]]; then
        plugin_url="https://k8sreleases.blob.core.windows.net/aks-tls-bootstrap-client/${SECURE_TLS_BOOTSTRAP_KUBELET_EXEC_PLUGIN_VERSION}/linux/arm64/tls-bootstrap-client"
    fi

    mkdir -p $SECURE_TLS_BOOTSTRAP_KUBELET_EXEC_PLUGIN_DOWNLOAD_DIR
    plugin_download_path="${SECURE_TLS_BOOTSTRAP_KUBELET_EXEC_PLUGIN_DOWNLOAD_DIR}/tls-bootstrap-client"

    if [ ! -f "$plugin_download_path" ]; then
        retrycmd_if_failure 30 5 60 curl -fSL -o "$plugin_download_path" "$plugin_url" || exit $ERR_DOWNLOAD_SECURE_TLS_BOOTSTRAP_KUBELET_EXEC_PLUGIN_TIMEOUT
        chown -R root:root "$SECURE_TLS_BOOTSTRAP_KUBELET_EXEC_PLUGIN_DOWNLOAD_DIR"
        chmod -R 755 "$SECURE_TLS_BOOTSTRAP_KUBELET_EXEC_PLUGIN_DOWNLOAD_DIR"
    fi
}

wasmFilesExist() {
    local containerd_wasm_filepath=${1}
    local shim_version=${2}
    local version_suffix=${3}
    local shims_to_download=("${@:4}") 

    local binary_version="$(echo "${shim_version}" | tr . -)"
    for shim in "${shims_to_download[@]}"; do
        if [ ! -f "${containerd_wasm_filepath}/containerd-shim-${shim}-${binary_version}-${version_suffix}" ]; then
            return 1 
        fi
    done
    echo "all wasm files exist for ${containerd_wasm_filepath}/containerd-shim-*-${binary_version}-${version_suffix}"
    return 0 
}

installContainerdWasmShims(){
    local download_location=${1}
    PACKAGE_DOWNLOAD_URL=${2} 
    local package_versions=("${@:3}") 
    
    for version in "${package_versions[@]}"; do
        local shims_to_download=("spin" "slight")
        if [[ "$version" == "0.8.0" ]]; then
            shims_to_download+=("wws")
        fi
        containerd_wasm_url=$(evalPackageDownloadURL ${PACKAGE_DOWNLOAD_URL})
        downloadContainerdWasmShims $download_location $containerd_wasm_url "$version" "${shims_to_download[@]}"
    done
    wait ${WASMSHIMPIDS[@]}
    for version in "${package_versions[@]}"; do
        local shims_to_download=("spin" "slight")
        if [[ "$version" == "0.8.0" ]]; then
            shims_to_download+=("wws")
        fi
        updateContainerdWasmShimsPermissions $download_location "$version" "${shims_to_download[@]}"
    done
}

downloadContainerdWasmShims() {
    local containerd_wasm_filepath=${1}
    local containerd_wasm_url=${2}
    local shim_version=${3}
    local shims_to_download=("${@:4}") 

    local binary_version="$(echo "${shim_version}" | tr . -)" 

    if wasmFilesExist "$containerd_wasm_filepath" "$shim_version" "-v1" "${shims_to_download[@]}"; then
        echo "containerd-wasm-shims already exists in $containerd_wasm_filepath, will not be downloading."
        return
    fi

    BOOTSTRAP_PROFILE_CONTAINER_REGISTRY_SERVER="${BOOTSTRAP_PROFILE_CONTAINER_REGISTRY_SERVER:=}"
    if [[ -n ${BOOTSTRAP_PROFILE_CONTAINER_REGISTRY_SERVER} ]]; then 
        local registry_url="${BOOTSTRAP_PROFILE_CONTAINER_REGISTRY_SERVER}/oss/binaries/deislabs/containerd-wasm-shims:${shim_version}-linux-${CPU_ARCH}"
        local wasm_shims_tgz_tmp=$containerd_wasm_filepath/containerd-wasm-shims-linux-${CPU_ARCH}.tar.gz

        retrycmd_get_tarball_from_registry_with_oras 120 5 "${wasm_shims_tgz_tmp}" ${registry_url} || exit $ERR_ORAS_PULL_CONTAINERD_WASM
        tar -zxf "$wasm_shims_tgz_tmp" -C $containerd_wasm_filepath
        mv "$containerd_wasm_filepath/containerd-shim-*-${shim_version}-v1" "$containerd_wasm_filepath/containerd-shim-*-${binary_version}-v1"
        rm -f "$wasm_shims_tgz_tmp"
        return
    fi

    for shim in "${shims_to_download[@]}"; do
        retrycmd_if_failure 30 5 60 curl -fSLv -o "$containerd_wasm_filepath/containerd-shim-${shim}-${binary_version}-v1" "$containerd_wasm_url/containerd-shim-${shim}-v1" 2>&1 | tee $CURL_OUTPUT | grep -E "^(curl:.*)|([eE]rr.*)$" && (cat $CURL_OUTPUT && exit $ERR_KRUSTLET_DOWNLOAD_TIMEOUT) &
        WASMSHIMPIDS+=($!)
    done
}

updateContainerdWasmShimsPermissions() {
    local containerd_wasm_filepath=${1}
    local shim_version=${2}
    local shims_to_download=("${@:3}") 

    local binary_version="$(echo "${shim_version}" | tr . -)"

    for shim in "${shims_to_download[@]}"; do
        chmod 755 "$containerd_wasm_filepath/containerd-shim-${shim}-${binary_version}-v1"
    done
}

installSpinKube(){
    local download_location=${1}
    PACKAGE_DOWNLOAD_URL=${2}
    local package_versions=("${@:3}") 

    for version in "${package_versions[@]}"; do
        containerd_spinkube_url=$(evalPackageDownloadURL ${PACKAGE_DOWNLOAD_URL})
        downloadSpinKube $download_location $containerd_spinkube_url "$version"
    done
    wait ${SPINKUBEPIDS[@]}
    for version in "${package_versions[@]}"; do
        chmod 755 "$download_location/containerd-shim-spin-v2"
    done
}

downloadSpinKube(){
    local containerd_spinkube_filepath=${1}
    local containerd_spinkube_url=${2}
    local shim_version=${3}
    local shims_to_download=("${@:4}") 

    if [ -f "$containerd_spinkube_filepath/containerd-shim-spin-v2" ]; then
        echo "containerd-shim-spin-v2 already exists in $containerd_spinkube_filepath, will not be downloading."
        return
    fi

    BOOTSTRAP_PROFILE_CONTAINER_REGISTRY_SERVER="${BOOTSTRAP_PROFILE_CONTAINER_REGISTRY_SERVER:=}"
    if [[ -n ${BOOTSTRAP_PROFILE_CONTAINER_REGISTRY_SERVER} ]]; then 
        local registry_url="${BOOTSTRAP_PROFILE_CONTAINER_REGISTRY_SERVER}/oss/binaries/spinkube/containerd-shim-spin:${shim_version}-linux-${CPU_ARCH}"
        local wasm_shims_tgz_tmp="${containerd_spinkube_filepath}/containerd-shim-spin-v2"
        retrycmd_get_binary_from_registry_with_oras 120 5 "${wasm_shims_tgz_tmp}" "${registry_url}" || exit $ERR_ORAS_PULL_CONTAINERD_WASM
        rm -f "$wasm_shims_tgz_tmp"
        return 
    fi
    
    retrycmd_if_failure 30 5 60 curl -fSLv -o "$containerd_spinkube_filepath/containerd-shim-spin-v2" "$containerd_spinkube_url/containerd-shim-spin-v2" 2>&1 | tee $CURL_OUTPUT | grep -E "^(curl:.*)|([eE]rr.*)$" && (cat $CURL_OUTPUT && exit $ERR_KRUSTLET_DOWNLOAD_TIMEOUT) &
    SPINKUBEPIDS+=($!)
}

installOras() {
    ORAS_DOWNLOAD_DIR="/opt/oras/downloads"
    ORAS_EXTRACTED_DIR=${1} 
    ORAS_DOWNLOAD_URL=${2}
    ORAS_VERSION=${3}

    mkdir -p $ORAS_DOWNLOAD_DIR

    echo "Installing Oras version $ORAS_VERSION..."
    ORAS_TMP=${ORAS_DOWNLOAD_URL##*/} # Use bash builtin #
    retrycmd_get_tarball 120 5 "$ORAS_DOWNLOAD_DIR/${ORAS_TMP}" ${ORAS_DOWNLOAD_URL} || exit $ERR_ORAS_DOWNLOAD_ERROR

    if [ ! -f "$ORAS_DOWNLOAD_DIR/${ORAS_TMP}" ]; then
        echo "File $ORAS_DOWNLOAD_DIR/${ORAS_TMP} does not exist."
        exit $ERR_ORAS_DOWNLOAD_ERROR
    fi

    echo "File $ORAS_DOWNLOAD_DIR/${ORAS_TMP} exists."
    sudo tar -zxf "$ORAS_DOWNLOAD_DIR/${ORAS_TMP}" -C $ORAS_EXTRACTED_DIR/
    rm -r "$ORAS_DOWNLOAD_DIR"
    echo "Oras version $ORAS_VERSION installed successfully."
}

evalPackageDownloadURL() {
    local url=${1:-}
    if [[ -n "$url" ]]; then
         eval "result=${url}"
         echo $result
         return
    fi
    echo ""
}

downloadAzureCNI() {
    mkdir -p ${1-$:CNI_DOWNLOADS_DIR}
    VNET_CNI_PLUGINS_URL=${2:-$VNET_CNI_PLUGINS_URL}
    if [[ -z "$VNET_CNI_PLUGINS_URL" ]]; then
        echo "VNET_CNI_PLUGINS_URL is not set. Exiting..."
        return
    fi
    CNI_TGZ_TMP=${VNET_CNI_PLUGINS_URL##*/} # Use bash builtin #
    retrycmd_get_tarball 120 5 "$CNI_DOWNLOADS_DIR/${CNI_TGZ_TMP}" ${VNET_CNI_PLUGINS_URL} || exit $ERR_CNI_DOWNLOAD_TIMEOUT
}

downloadCrictl() {
    #if $1 is empty, take ${CRICTL_DOWNLOAD_DIR} as default value. Otherwise take $1 as the value
    downloadDir=${1:-${CRICTL_DOWNLOAD_DIR}}
    mkdir -p $downloadDir
    url=${2}
    crictlTgzTmp=${url##*/}
    retrycmd_curl_file 10 5 60 "$downloadDir/${crictlTgzTmp}" ${url} || exit $ERR_CRICTL_DOWNLOAD_TIMEOUT
}

installCrictl() {
    CPU_ARCH=$(getCPUArch)
    currentVersion=$(crictl --version 2>/dev/null | sed 's/crictl version //g')
    if [[ "${currentVersion}" != "" ]]; then
        echo "version ${currentVersion} of crictl already installed. skipping installCrictl of target version ${KUBERNETES_VERSION%.*}.0"
    else
        CRICTL_TGZ_TEMP="crictl-v${CRICTL_VERSION}-linux-${CPU_ARCH}.tar.gz"
        if [[ ! -f "$CRICTL_DOWNLOAD_DIR/${CRICTL_TGZ_TEMP}" ]]; then
            rm -rf ${CRICTL_DOWNLOAD_DIR}
            echo "pre-cached crictl not found: skipping installCrictl"
            return 1
        fi
        echo "Unpacking crictl into ${CRICTL_BIN_DIR}"
        tar zxvf "$CRICTL_DOWNLOAD_DIR/${CRICTL_TGZ_TEMP}" -C ${CRICTL_BIN_DIR}
        chown root:root $CRICTL_BIN_DIR/crictl
        chmod 755 $CRICTL_BIN_DIR/crictl
    fi
}

downloadTeleportdPlugin() {
    DOWNLOAD_URL=$1
    TELEPORTD_VERSION=$2
    if [[ $(isARM64) == 1 ]]; then
        return
    fi

    if [[ -z ${DOWNLOAD_URL} ]]; then
        echo "download url parameter for downloadTeleportdPlugin was not given"
        exit $ERR_TELEPORTD_DOWNLOAD_ERR
    fi
    if [[ -z ${TELEPORTD_VERSION} ]]; then
        echo "teleportd version not given"
        exit $ERR_TELEPORTD_DOWNLOAD_ERR
    fi
    mkdir -p $TELEPORTD_PLUGIN_DOWNLOAD_DIR
    retrycmd_curl_file 10 5 60 "${TELEPORTD_PLUGIN_DOWNLOAD_DIR}/teleportd-v${TELEPORTD_VERSION}" "${DOWNLOAD_URL}/v${TELEPORTD_VERSION}/teleportd" || exit ${ERR_TELEPORTD_DOWNLOAD_ERR}
}

installTeleportdPlugin() {
    if [[ $(isARM64) == 1 ]]; then
        return
    fi

    CURRENT_VERSION=$(teleportd --version 2>/dev/null | sed 's/teleportd version v//g')
    local TARGET_VERSION="0.8.0"
    if semverCompare ${CURRENT_VERSION:-"0.0.0"} ${TARGET_VERSION}; then
        echo "currently installed teleportd version ${CURRENT_VERSION} is greater than (or equal to) target base version ${TARGET_VERSION}. skipping installTeleportdPlugin."
    else
        downloadTeleportdPlugin ${TELEPORTD_PLUGIN_DOWNLOAD_URL} ${TARGET_VERSION}
        mv "${TELEPORTD_PLUGIN_DOWNLOAD_DIR}/teleportd-v${TELEPORTD_VERSION}" "${TELEPORTD_PLUGIN_BIN_DIR}/teleportd" || exit ${ERR_TELEPORTD_INSTALL_ERR}
        chmod 755 "${TELEPORTD_PLUGIN_BIN_DIR}/teleportd" || exit ${ERR_TELEPORTD_INSTALL_ERR}
    fi
    rm -rf ${TELEPORTD_PLUGIN_DOWNLOAD_DIR}
}

setupCNIDirs() {
    mkdir -p $CNI_BIN_DIR
    chown -R root:root $CNI_BIN_DIR
    chmod -R 755 $CNI_BIN_DIR

    mkdir -p $CNI_CONFIG_DIR
    chown -R root:root $CNI_CONFIG_DIR
    chmod 755 $CNI_CONFIG_DIR
}


installCNI() {
    if [ ! -f "$COMPONENTS_FILEPATH" ] || ! jq '.Packages[] | select(.name == "cni-plugins")' < $COMPONENTS_FILEPATH > /dev/null; then
        echo "WARNING: no cni-plugins components present falling back to hard coded download of 1.4.1. This should error eventually" 
        retrycmd_get_tarball 120 5 "${CNI_DOWNLOADS_DIR}/refcni.tar.gz" "https://acs-mirror.azureedge.net/cni-plugins/v1.4.1/binaries/cni-plugins-linux-amd64-v1.4.1.tgz" || exit
        tar -xzf "${CNI_DOWNLOADS_DIR}/refcni.tar.gz" -C $CNI_BIN_DIR
        return 
    fi

    #always just use what is listed in components.json so we don't have to sync.
    cniPackage=$(jq ".Packages" "$COMPONENTS_FILEPATH" | jq ".[] | select(.name == \"cni-plugins\")") || exit $ERR_CNI_VERSION_INVALID
    
    #CNI doesn't really care about this but wanted to reuse updatePackageVersions which requires it.
    os=${UBUNTU_OS_NAME} 
    if [[ -z "$UBUNTU_RELEASE" ]]; then
        os=${OS}
        os_version="current"
    fi
    os_version="${UBUNTU_RELEASE}"
    if isMarinerOrAzureLinux "${OS}" && [[ "${IS_KATA}" == "true" ]]; then
        os=${MARINER_KATA_OS_NAME}
    fi
    PACKAGE_VERSIONS=()
    updatePackageVersions "${cniPackage}" "${os}" "${os_version}"
    
    #should change to ne
    if [[ ${#PACKAGE_VERSIONS[@]} -gt 1 ]]; then
        echo "WARNING: containerd package versions array has more than one element. Installing the last element in the array."
        exit $ERR_CONTAINERD_VERSION_INVALID
    fi
    packageVersion=${PACKAGE_VERSIONS[0]}

    if [[ $(isARM64) == 1 ]]; then 
        CNI_DIR_TMP="cni-plugins-linux-arm64-v${packageVersion}"
    else 
        CNI_DIR_TMP="cni-plugins-linux-amd64-v${packageVersion}"
    fi
    
    if [[ -d "$CNI_DOWNLOADS_DIR/${CNI_DIR_TMP}" ]]; then
        #not clear to me when this would ever happen. assume its related to the line above Latest VHD should have the untar, older should have the tgz. 
        mv ${CNI_DOWNLOADS_DIR}/${CNI_DIR_TMP}/* $CNI_BIN_DIR 
    else
        echo "CNI tarball should already be unzipped by components.json"
        exit $ERR_CNI_VERSION_INVALID
    fi

    chown -R root:root $CNI_BIN_DIR
}

installAzureCNI() {
    CNI_TGZ_TMP=${VNET_CNI_PLUGINS_URL##*/} # Use bash builtin #
    CNI_DIR_TMP=${CNI_TGZ_TMP%.tgz}         

    if [[ -d "$CNI_DOWNLOADS_DIR/${CNI_DIR_TMP}" ]]; then
        mv ${CNI_DOWNLOADS_DIR}/${CNI_DIR_TMP}/* $CNI_BIN_DIR
    else
        if [[ ! -f "$CNI_DOWNLOADS_DIR/${CNI_TGZ_TMP}" ]]; then
            logs_to_events "AKS.CSE.installAzureCNI.downloadAzureCNI" downloadAzureCNI
        fi

        tar -xzf "$CNI_DOWNLOADS_DIR/${CNI_TGZ_TMP}" -C $CNI_BIN_DIR
    fi

    chown -R root:root $CNI_BIN_DIR
}

extractKubeBinariesToUsrLocalBin() {
    local k8s_tgz_tmp=$1
    local k8s_version=$2
    local is_private_url=$3

    tar --transform="s|.*|&-${k8s_version}|" --show-transformed-names -xzvf "${k8s_tgz_tmp}" \
        --strip-components=3 -C /usr/local/bin kubernetes/node/bin/kubelet kubernetes/node/bin/kubectl || exit $ERR_K8S_INSTALL_ERR
    if [[ ! -f /usr/local/bin/kubectl-${k8s_version} ]] || [[ ! -f /usr/local/bin/kubelet-${k8s_version} ]]; then
        exit $ERR_K8S_INSTALL_ERR
    fi
    if [[ $is_private_url == false ]]; then
        rm -f "${k8s_tgz_tmp}"
    fi
}

extractKubeBinaries() {
    local k8s_version="$1"
    k8s_version="${k8s_version#v}"
    local kube_binary_url="$2"
    local is_private_url="$3"
    local k8s_downloads_dir=${4:-"/opt/kubernetes/downloads"}

    local k8s_tgz_tmp_filename=${kube_binary_url##*/}

    if [[ $is_private_url == true ]]; then
        k8s_tgz_tmp="${K8S_PRIVATE_PACKAGES_CACHE_DIR}/${k8s_tgz_tmp_filename}"

        if [[ ! -f "${k8s_tgz_tmp}" ]]; then
            echo "cached package ${k8s_tgz_tmp} not found"
            return 1
        fi

        echo "cached package ${k8s_tgz_tmp} found, will extract that"
        rm -rf /usr/local/bin/kubelet-* /usr/local/bin/kubectl-*
    else
        k8s_tgz_tmp="${k8s_downloads_dir}/${k8s_tgz_tmp_filename}"
        mkdir -p ${k8s_downloads_dir}
        
        if isRegistryUrl "${kube_binary_url}"; then
            echo "detect kube_binary_url, ${kube_binary_url}, as registry url, will use oras to pull artifact binary"
            k8s_tgz_tmp="${k8s_downloads_dir}/kubernetes-node-linux-${CPU_ARCH}.tar.gz"
            retrycmd_get_tarball_from_registry_with_oras 120 5 "${k8s_tgz_tmp}" ${kube_binary_url} || exit $ERR_ORAS_PULL_K8S_FAIL
            if [[ ! -f "${k8s_tgz_tmp}" ]]; then
                exit "$ERR_ORAS_PULL_K8S_FAIL"
            fi
        else
            retrycmd_get_tarball 120 5 "${k8s_tgz_tmp}" ${kube_binary_url} || exit $ERR_K8S_DOWNLOAD_TIMEOUT
            if [[ ! -f "${k8s_tgz_tmp}" ]] ; then
                exit "$ERR_K8S_DOWNLOAD_TIMEOUT"
            fi
        fi
    fi

    extractKubeBinariesToUsrLocalBin "${k8s_tgz_tmp}" "${k8s_version}" "${is_private_url}"
}

installKubeletKubectlAndKubeProxy() {
    CUSTOM_KUBE_BINARY_DOWNLOAD_URL="${CUSTOM_KUBE_BINARY_URL:=}"
    PRIVATE_KUBE_BINARY_DOWNLOAD_URL="${PRIVATE_KUBE_BINARY_URL:=}"
    echo "using private url: ${PRIVATE_KUBE_BINARY_DOWNLOAD_URL}, custom url: ${CUSTOM_KUBE_BINARY_DOWNLOAD_URL}"
    install_default_if_missing=true

    if [[ ! -z ${CUSTOM_KUBE_BINARY_DOWNLOAD_URL} ]]; then
        rm -rf /usr/local/bin/kubelet-* /usr/local/bin/kubectl-*

        logs_to_events "AKS.CSE.installKubeletKubectlAndKubeProxy.extractKubeBinaries" extractKubeBinaries ${KUBERNETES_VERSION} ${CUSTOM_KUBE_BINARY_DOWNLOAD_URL} false
        install_default_if_missing=false
    elif [[ ! -z ${PRIVATE_KUBE_BINARY_DOWNLOAD_URL} ]]; then
        logs_to_events "AKS.CSE.installKubeletKubectlAndKubeProxy.extractKubeBinaries" extractKubeBinaries ${KUBERNETES_VERSION} ${PRIVATE_KUBE_BINARY_DOWNLOAD_URL} true
    fi

    if [[ ! -f "/usr/local/bin/kubectl-${KUBERNETES_VERSION}" ]] || [[ ! -f "/usr/local/bin/kubelet-${KUBERNETES_VERSION}" ]]; then
        if [[ "$install_default_if_missing" == true ]]; then
            if [[ -n ${BOOTSTRAP_PROFILE_CONTAINER_REGISTRY_SERVER} ]]; then 
                echo "Detect Bootstrap profile artifact is Cache, will use oras to pull artifact binary"
                updateKubeBinaryRegistryURL
                
                K8S_DOWNLOADS_TEMP_DIR_FROM_REGISTRY="/tmp/kubernetes/downloads" 
                logs_to_events "AKS.CSE.installKubeletKubectlAndKubeProxy.extractKubeBinaries" extractKubeBinaries ${KUBERNETES_VERSION} "${KUBE_BINARY_REGISTRY_URL:-}" false ${K8S_DOWNLOADS_TEMP_DIR_FROM_REGISTRY}

            #TODO: remove the condition check on KUBE_BINARY_URL once RP change is released
            elif (($(echo ${KUBERNETES_VERSION} | cut -d"." -f2) >= 17)) && [ -n "${KUBE_BINARY_URL}" ]; then
                logs_to_events "AKS.CSE.installKubeletKubectlAndKubeProxy.extractKubeBinaries" extractKubeBinaries ${KUBERNETES_VERSION} ${KUBE_BINARY_URL} false
            fi
        fi
    fi
    mv "/usr/local/bin/kubelet-${KUBERNETES_VERSION}" "/usr/local/bin/kubelet"
    mv "/usr/local/bin/kubectl-${KUBERNETES_VERSION}" "/usr/local/bin/kubectl"

    chmod a+x /usr/local/bin/kubelet /usr/local/bin/kubectl
    rm -rf /usr/local/bin/kubelet-* /usr/local/bin/kubectl-* /home/hyperkube-downloads &
}

pullContainerImage() {
    CLI_TOOL=$1
    CONTAINER_IMAGE_URL=$2
    echo "pulling the image ${CONTAINER_IMAGE_URL} using ${CLI_TOOL}"
    if [[ ${CLI_TOOL} == "ctr" ]]; then
        logs_to_events "AKS.CSE.imagepullctr.${CONTAINER_IMAGE_URL}" "retrycmd_if_failure 2 1 120 ctr --namespace k8s.io image pull $CONTAINER_IMAGE_URL" || (echo "timed out pulling image ${CONTAINER_IMAGE_URL} via ctr" && exit $ERR_CONTAINERD_CTR_IMG_PULL_TIMEOUT)
    elif [[ ${CLI_TOOL} == "crictl" ]]; then
        logs_to_events "AKS.CSE.imagepullcrictl.${CONTAINER_IMAGE_URL}" "retrycmd_if_failure 2 1 120 crictl pull $CONTAINER_IMAGE_URL" || (echo "timed out pulling image ${CONTAINER_IMAGE_URL} via crictl" && exit $ERR_CONTAINERD_CRICTL_IMG_PULL_TIMEOUT)
    else
        logs_to_events "AKS.CSE.imagepull.${CONTAINER_IMAGE_URL}" "retrycmd_if_failure 2 1 120 docker pull $CONTAINER_IMAGE_URL" || (echo "timed out pulling image ${CONTAINER_IMAGE_URL} via docker" && exit $ERR_DOCKER_IMG_PULL_TIMEOUT)
    fi
}

retagContainerImage() {
    CLI_TOOL=$1
    CONTAINER_IMAGE_URL=$2
    RETAG_IMAGE_URL=$3
    echo "retagging from ${CONTAINER_IMAGE_URL} to ${RETAG_IMAGE_URL} using ${CLI_TOOL}"
    if [[ ${CLI_TOOL} == "ctr" ]]; then
        ctr --namespace k8s.io image tag $CONTAINER_IMAGE_URL $RETAG_IMAGE_URL
    elif [[ ${CLI_TOOL} == "crictl" ]]; then
        crictl image tag $CONTAINER_IMAGE_URL $RETAG_IMAGE_URL
    else
        docker image tag $CONTAINER_IMAGE_URL $RETAG_IMAGE_URL
    fi
}

retagMCRImagesForChina() {
    if [[ "${CONTAINER_RUNTIME}" == "containerd" ]]; then
        allMCRImages=($(ctr --namespace k8s.io images list | grep '^mcr.microsoft.com/' | awk '{print $1}'))
    else
        allMCRImages=($(docker images | grep '^mcr.microsoft.com/' | awk '{str = sprintf("%s:%s", $1, $2)} {print str}'))
    fi
    if [[ "${allMCRImages}" == "" ]]; then
        echo "failed to find mcr images for retag"
        return
    fi
    for mcrImage in ${allMCRImages[@]+"${allMCRImages[@]}"}; do
        retagMCRImage=$(echo ${mcrImage} | sed -e 's/^mcr.microsoft.com/mcr.azk8s.cn/g')
        if [[ "${CONTAINER_RUNTIME}" == "containerd" ]]; then
            retagContainerImage "ctr" ${mcrImage} ${retagMCRImage}
        else
            retagContainerImage "docker" ${mcrImage} ${retagMCRImage}
        fi
    done
}

removeContainerImage() {
    CLI_TOOL=$1
    CONTAINER_IMAGE_URL=$2
    if [[ "${CLI_TOOL}" == "docker" ]]; then
        docker image rm $CONTAINER_IMAGE_URL
    else
        crictl rmi $CONTAINER_IMAGE_URL
    fi
}

cleanUpImages() {
    local targetImage=$1
    export targetImage
    function cleanupImagesRun() {
        if [ "${NEEDS_CONTAINERD}" == "true" ]; then
            if [[ "${CLI_TOOL}" == "crictl" ]]; then
                images_to_delete=$(crictl images | awk '{print $1":"$2}' | grep -vE "${KUBERNETES_VERSION}$|${KUBERNETES_VERSION}.[0-9]+$|${KUBERNETES_VERSION}-|${KUBERNETES_VERSION}_" | grep ${targetImage} | tr ' ' '\n')
            else
                images_to_delete=$(ctr --namespace k8s.io images list | awk '{print $1}' | grep -vE "${KUBERNETES_VERSION}$|${KUBERNETES_VERSION}.[0-9]+$|${KUBERNETES_VERSION}-|${KUBERNETES_VERSION}_" | grep ${targetImage} | tr ' ' '\n')
            fi
        else
            images_to_delete=$(docker images --format '{{.Repository}}:{{.Tag}}' | grep -vE "${KUBERNETES_VERSION}$|${KUBERNETES_VERSION}.[0-9]+$|${KUBERNETES_VERSION}-|${KUBERNETES_VERSION}_" | grep ${targetImage} | tr ' ' '\n')
        fi
        local exit_code=$?
        if [[ $exit_code != 0 ]]; then
            exit $exit_code
        elif [[ "${images_to_delete}" != "" ]]; then
            echo "${images_to_delete}" | while read -r image; do
                if [ "${NEEDS_CONTAINERD}" == "true" ]; then
                    removeContainerImage ${CLI_TOOL} ${image}
                else
                    removeContainerImage "docker" ${image}
                fi
            done
        fi
    }
    export -f cleanupImagesRun
    retrycmd_if_failure 10 5 120 bash -c cleanupImagesRun
}

cleanUpKubeProxyImages() {
    echo $(date),$(hostname), startCleanUpKubeProxyImages
    cleanUpImages "kube-proxy"
    echo $(date),$(hostname), endCleanUpKubeProxyImages
}

cleanupRetaggedImages() {
    if [[ "${TARGET_CLOUD}" != "AzureChinaCloud" ]]; then
        if [ "${NEEDS_CONTAINERD}" == "true" ]; then
            if [[ "${CLI_TOOL}" == "crictl" ]]; then
                images_to_delete=$(crictl images | awk '{print $1":"$2}' | grep '^mcr.azk8s.cn/' | tr ' ' '\n')
            else
                images_to_delete=$(ctr --namespace k8s.io images list | awk '{print $1}' | grep '^mcr.azk8s.cn/' | tr ' ' '\n')
            fi
        else
            images_to_delete=$(docker images --format '{{.Repository}}:{{.Tag}}' | grep '^mcr.azk8s.cn/' | tr ' ' '\n')
        fi
        if [[ "${images_to_delete}" != "" ]]; then
            echo "${images_to_delete}" | while read -r image; do
                if [ "${NEEDS_CONTAINERD}" == "true" ]; then
                    removeContainerImage "ctr" ${image}
                else
                    removeContainerImage "docker" ${image}
                fi
            done
        fi
    else
        echo "skipping container cleanup for AzureChinaCloud"
    fi
}

cleanUpContainerImages() {
    export KUBERNETES_VERSION
    export CLI_TOOL
    export -f retrycmd_if_failure
    export -f removeContainerImage
    export -f cleanUpImages
    export -f cleanUpKubeProxyImages
    bash -c cleanUpKubeProxyImages &
}

cleanUpContainerd() {
    rm -Rf $CONTAINERD_DOWNLOADS_DIR
}

getInstallModeAndCleanupContainerImages() {
    local SKIP_BINARY_CLEANUP=$1
    local IS_VHD=$2

    if [ ! -f $VHD_LOGS_FILEPATH ] && [ "${IS_VHD,,}" == "true" ]; then
        echo "Using VHD distro but file $VHD_LOGS_FILEPATH not found"
        exit $ERR_VHD_FILE_NOT_FOUND
    fi

    FULL_INSTALL_REQUIRED=true
    if [[ "${SKIP_BINARY_CLEANUP}" == true ]]; then
        echo "binaries will not be cleaned up"
        echo "${FULL_INSTALL_REQUIRED,,}"
        return
    fi

    if [ -f $VHD_LOGS_FILEPATH ]; then
        echo "detected golden image pre-install"
        logs_to_events "AKS.CSE.cleanUpContainerImages" cleanUpContainerImages
        FULL_INSTALL_REQUIRED=false
    else 
        echo "the file $VHD_LOGS_FILEPATH does not exist and IS_VHD is "${IS_VHD,,}", full install requred"
    fi
 
    echo "${FULL_INSTALL_REQUIRED,,}"
}

overrideNetworkConfig() {
    CONFIG_FILEPATH="/etc/cloud/cloud.cfg.d/80_azure_net_config.cfg"
    touch ${CONFIG_FILEPATH}
    cat <<EOF >>${CONFIG_FILEPATH}
datasource:
    Azure:
        apply_network_config: false
EOF
}

#EOF<|MERGE_RESOLUTION|>--- conflicted
+++ resolved
@@ -154,11 +154,7 @@
     elif isRegistryUrl "${CREDENTIAL_PROVIDER_DOWNLOAD_URL}"; then
         local cred_version=$(echo "$CREDENTIAL_PROVIDER_DOWNLOAD_URL" | grep -oP 'v\d+(\.\d+)*' | head -n 1)
         CREDENTIAL_PROVIDER_TGZ_TMP="azure-acr-credential-provider-linux-${CPU_ARCH}-${cred_version}.tar.gz"
-<<<<<<< HEAD
-        retrycmd_get_tarball_from_registry_with_oras 120 5 "$CREDENTIAL_PROVIDER_DOWNLOAD_DIR/$CREDENTIAL_PROVIDER_TGZ_TMP" "${CREDENTIAL_PROVIDER_DOWNLOAD_URL}" || exit $ERR_ORAS_PULL_K8S_FAIL
-=======
         retrycmd_get_tarball_from_registry_with_oras 120 5 "$CREDENTIAL_PROVIDER_DOWNLOAD_DIR/$CREDENTIAL_PROVIDER_TGZ_TMP" "${CREDENTIAL_PROVIDER_DOWNLOAD_URL}" || exit $ERR_ORAS_PULL_CREDENTIAL_PROVIDER
->>>>>>> c9bb56a3
         return
     fi
 
