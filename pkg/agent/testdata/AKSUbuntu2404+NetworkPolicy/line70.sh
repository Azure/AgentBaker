#!/bin/bash
NODE_INDEX=$(hostname | tail -c 2)
NODE_NAME=$(hostname)

configureAdminUser(){
    chage -E -1 -I -1 -m 0 -M 99999 "${ADMINUSER}"
    chage -l "${ADMINUSER}"
}

configPrivateClusterHosts() {
    mkdir -p /etc/systemd/system/reconcile-private-hosts.service.d/
    touch /etc/systemd/system/reconcile-private-hosts.service.d/10-fqdn.conf
    tee /etc/systemd/system/reconcile-private-hosts.service.d/10-fqdn.conf > /dev/null <<EOF
[Service]
Environment="KUBE_API_SERVER_NAME=${API_SERVER_NAME}"
EOF
  systemctlEnableAndStart reconcile-private-hosts 30 || exit $ERR_SYSTEMCTL_START_FAIL
}

configureTransparentHugePage() {
    ETC_SYSFS_CONF="/etc/sysfs.conf"
    if [[ "${THP_ENABLED}" != "" ]]; then
        echo "${THP_ENABLED}" > /sys/kernel/mm/transparent_hugepage/enabled
        echo "kernel/mm/transparent_hugepage/enabled=${THP_ENABLED}" >> ${ETC_SYSFS_CONF}
    fi
    if [[ "${THP_DEFRAG}" != "" ]]; then
        echo "${THP_DEFRAG}" > /sys/kernel/mm/transparent_hugepage/defrag
        echo "kernel/mm/transparent_hugepage/defrag=${THP_DEFRAG}" >> ${ETC_SYSFS_CONF}
    fi
}

configureSystemdUseDomains() {
    NETWORK_CONFIG_FILE="/etc/systemd/networkd.conf"

    if awk '/^\[DHCPv4\]/{flag=1; next} /^\[/{flag=0} flag && /#UseDomains=no/' "$NETWORK_CONFIG_FILE"; then
        sed -i '/^\[DHCPv4\]/,/^\[/ s/#UseDomains=no/UseDomains=yes/' $NETWORK_CONFIG_FILE
    fi

    if [ "${IPV6_DUAL_STACK_ENABLED}" == "true" ]; then
        if awk '/^\[DHCPv6\]/{flag=1; next} /^\[/{flag=0} flag && /#UseDomains=no/' "$NETWORK_CONFIG_FILE"; then
            sed -i '/^\[DHCPv6\]/,/^\[/ s/#UseDomains=no/UseDomains=yes/' $NETWORK_CONFIG_FILE
        fi
    fi

    systemctl restart systemd-networkd

    systemctl restart rsyslog
}

configureSwapFile() {
    swap_size_kb=$(expr ${SWAP_FILE_SIZE_MB} \* 1000)
    swap_location=""
    
    if [[ -L /dev/disk/azure/resource-part1 ]]; then
        resource_disk_path=$(findmnt -nr -o target -S $(readlink -f /dev/disk/azure/resource-part1))
        disk_free_kb=$(df ${resource_disk_path} | sed 1d | awk '{print $4}')
        if [[ ${disk_free_kb} -gt ${swap_size_kb} ]]; then
            echo "Will use resource disk for swap file"
            swap_location=${resource_disk_path}/swapfile
        else
            echo "Insufficient disk space on resource disk to create swap file: request ${swap_size_kb} free ${disk_free_kb}, attempting to fall back to OS disk..."
        fi
    fi

    if [[ -z "${swap_location}" ]]; then
        os_device=$(readlink -f /dev/disk/azure/root)
        disk_free_kb=$(df -P / | sed 1d | awk '{print $4}')
        if [[ ${disk_free_kb} -gt ${swap_size_kb} ]]; then
            echo "Will use OS disk for swap file"
            swap_location=/swapfile
        else
            echo "Insufficient disk space on OS device ${os_device} to create swap file: request ${swap_size_kb} free ${disk_free_kb}"
            exit $ERR_SWAP_CREATE_INSUFFICIENT_DISK_SPACE
        fi
    fi

    echo "Swap file will be saved to: ${swap_location}"
    retrycmd_if_failure 24 5 25 fallocate -l ${swap_size_kb}K ${swap_location} || exit $ERR_SWAP_CREATE_FAIL
    chmod 600 ${swap_location}
    retrycmd_if_failure 24 5 25 mkswap ${swap_location} || exit $ERR_SWAP_CREATE_FAIL
    retrycmd_if_failure 24 5 25 swapon ${swap_location} || exit $ERR_SWAP_CREATE_FAIL
    retrycmd_if_failure 24 5 25 swapon --show | grep ${swap_location} || exit $ERR_SWAP_CREATE_FAIL
    echo "${swap_location} none swap sw 0 0" >> /etc/fstab
}

configureEtcEnvironment() {
    mkdir -p /etc/systemd/system.conf.d/
    touch /etc/systemd/system.conf.d/proxy.conf
    chmod 0644 /etc/systemd/system.conf.d/proxy.conf

    mkdir -p  /etc/apt/apt.conf.d
    touch /etc/apt/apt.conf.d/95proxy
    chmod 0644 /etc/apt/apt.conf.d/95proxy

    echo "[Manager]" >> /etc/systemd/system.conf.d/proxy.conf
    if [ "${HTTP_PROXY_URLS}" != "" ]; then
        echo "HTTP_PROXY=${HTTP_PROXY_URLS}" >> /etc/environment
        echo "http_proxy=${HTTP_PROXY_URLS}" >> /etc/environment
        echo "Acquire::http::proxy \"${HTTP_PROXY_URLS}\";" >> /etc/apt/apt.conf.d/95proxy
        echo "DefaultEnvironment=\"HTTP_PROXY=${HTTP_PROXY_URLS}\"" >> /etc/systemd/system.conf.d/proxy.conf
        echo "DefaultEnvironment=\"http_proxy=${HTTP_PROXY_URLS}\"" >> /etc/systemd/system.conf.d/proxy.conf
    fi
    if [ "${HTTPS_PROXY_URLS}" != "" ]; then
        echo "HTTPS_PROXY=${HTTPS_PROXY_URLS}" >> /etc/environment
        echo "https_proxy=${HTTPS_PROXY_URLS}" >> /etc/environment
        echo "Acquire::https::proxy \"${HTTPS_PROXY_URLS}\";" >> /etc/apt/apt.conf.d/95proxy
        echo "DefaultEnvironment=\"HTTPS_PROXY=${HTTPS_PROXY_URLS}\"" >> /etc/systemd/system.conf.d/proxy.conf
        echo "DefaultEnvironment=\"https_proxy=${HTTPS_PROXY_URLS}\"" >> /etc/systemd/system.conf.d/proxy.conf
    fi
    if [ "${NO_PROXY_URLS}" != "" ]; then
        echo "NO_PROXY=${NO_PROXY_URLS}" >> /etc/environment
        echo "no_proxy=${NO_PROXY_URLS}" >> /etc/environment
        echo "DefaultEnvironment=\"NO_PROXY=${NO_PROXY_URLS}\"" >> /etc/systemd/system.conf.d/proxy.conf
        echo "DefaultEnvironment=\"no_proxy=${NO_PROXY_URLS}\"" >> /etc/systemd/system.conf.d/proxy.conf
    fi

    mkdir -p "/etc/systemd/system/kubelet.service.d"
    tee "/etc/systemd/system/kubelet.service.d/10-httpproxy.conf" > /dev/null <<'EOF'
[Service]
EnvironmentFile=/etc/environment
EOF
}

configureHTTPProxyCA() {
    if isMarinerOrAzureLinux "$OS"; then
        cert_dest="/usr/share/pki/ca-trust-source/anchors"
        update_cmd="update-ca-trust"
    else
        cert_dest="/usr/local/share/ca-certificates"
        update_cmd="update-ca-certificates"
    fi
    HTTP_PROXY_TRUSTED_CA=$(echo "${HTTP_PROXY_TRUSTED_CA}" | xargs)
    echo "${HTTP_PROXY_TRUSTED_CA}" | base64 -d > "${cert_dest}/proxyCA.crt" || exit $ERR_UPDATE_CA_CERTS
    $update_cmd || exit $ERR_UPDATE_CA_CERTS
}

configureCustomCaCertificate() {
    mkdir -p /opt/certs
    for i in $(seq 0 $((${CUSTOM_CA_TRUST_COUNT} - 1))); do
        declare varname=CUSTOM_CA_CERT_${i} 
        echo "${!varname}" | base64 -d > /opt/certs/00000000000000cert${i}.crt
    done
    systemctl restart update_certs.service || exit $ERR_UPDATE_CA_CERTS
    systemctl restart containerd
}

configureContainerdUlimits() {
  CONTAINERD_ULIMIT_DROP_IN_FILE_PATH="/etc/systemd/system/containerd.service.d/set_ulimits.conf"
  touch "${CONTAINERD_ULIMIT_DROP_IN_FILE_PATH}"
  chmod 0600 "${CONTAINERD_ULIMIT_DROP_IN_FILE_PATH}"
  tee "${CONTAINERD_ULIMIT_DROP_IN_FILE_PATH}" > /dev/null <<EOF
$(echo "$CONTAINERD_ULIMITS" | tr ' ' '\n')
EOF

  systemctl daemon-reload
  systemctl restart containerd
}

configureAzureJson() {
    mkdir -p "/etc/kubernetes/"

    AZURE_JSON_PATH="/etc/kubernetes/azure.json"
    touch "${AZURE_JSON_PATH}"
    chmod 0600 "${AZURE_JSON_PATH}"
    chown root:root "${AZURE_JSON_PATH}"
    
    set +x
    if [ -n "${SERVICE_PRINCIPAL_FILE_CONTENT}" ]; then
        SP_FILE="/etc/kubernetes/sp.txt"
        echo "${SERVICE_PRINCIPAL_FILE_CONTENT}" | base64 -d > "$SP_FILE"
        SERVICE_PRINCIPAL_CLIENT_SECRET="$(cat "$SP_FILE")"
        SERVICE_PRINCIPAL_CLIENT_SECRET=${SERVICE_PRINCIPAL_CLIENT_SECRET//\\/\\\\}
        SERVICE_PRINCIPAL_CLIENT_SECRET=${SERVICE_PRINCIPAL_CLIENT_SECRET//\"/\\\"}
        rm "$SP_FILE"
    fi
    
    cat << EOF > "${AZURE_JSON_PATH}"
{
    "cloud": "${TARGET_CLOUD}",
    "tenantId": "${TENANT_ID}",
    "subscriptionId": "${SUBSCRIPTION_ID}",
    "aadClientId": "${SERVICE_PRINCIPAL_CLIENT_ID}",
    "aadClientSecret": "${SERVICE_PRINCIPAL_CLIENT_SECRET}",
    "resourceGroup": "${RESOURCE_GROUP}",
    "location": "${LOCATION}",
    "vmType": "${VM_TYPE}",
    "subnetName": "${SUBNET}",
    "securityGroupName": "${NETWORK_SECURITY_GROUP}",
    "vnetName": "${VIRTUAL_NETWORK}",
    "vnetResourceGroup": "${VIRTUAL_NETWORK_RESOURCE_GROUP}",
    "routeTableName": "${ROUTE_TABLE}",
    "primaryAvailabilitySetName": "${PRIMARY_AVAILABILITY_SET}",
    "primaryScaleSetName": "${PRIMARY_SCALE_SET}",
    "cloudProviderBackoffMode": "${CLOUDPROVIDER_BACKOFF_MODE}",
    "cloudProviderBackoff": ${CLOUDPROVIDER_BACKOFF},
    "cloudProviderBackoffRetries": ${CLOUDPROVIDER_BACKOFF_RETRIES},
    "cloudProviderBackoffExponent": ${CLOUDPROVIDER_BACKOFF_EXPONENT},
    "cloudProviderBackoffDuration": ${CLOUDPROVIDER_BACKOFF_DURATION},
    "cloudProviderBackoffJitter": ${CLOUDPROVIDER_BACKOFF_JITTER},
    "cloudProviderRateLimit": ${CLOUDPROVIDER_RATELIMIT},
    "cloudProviderRateLimitQPS": ${CLOUDPROVIDER_RATELIMIT_QPS},
    "cloudProviderRateLimitBucket": ${CLOUDPROVIDER_RATELIMIT_BUCKET},
    "cloudProviderRateLimitQPSWrite": ${CLOUDPROVIDER_RATELIMIT_QPS_WRITE},
    "cloudProviderRateLimitBucketWrite": ${CLOUDPROVIDER_RATELIMIT_BUCKET_WRITE},
    "useManagedIdentityExtension": ${USE_MANAGED_IDENTITY_EXTENSION},
    "userAssignedIdentityID": "${USER_ASSIGNED_IDENTITY_ID}",
    "useInstanceMetadata": ${USE_INSTANCE_METADATA},
    "loadBalancerSku": "${LOAD_BALANCER_SKU}",
    "disableOutboundSNAT": ${LOAD_BALANCER_DISABLE_OUTBOUND_SNAT},
    "excludeMasterFromStandardLB": ${EXCLUDE_MASTER_FROM_STANDARD_LB},
    "providerVaultName": "${KMS_PROVIDER_VAULT_NAME}",
    "maximumLoadBalancerRuleCount": ${MAXIMUM_LOADBALANCER_RULE_COUNT},
    "providerKeyName": "k8s",
    "providerKeyVersion": ""
}
EOF
    set -x
}

ensureKubeCAFile() {
    KUBE_CA_FILE="/etc/kubernetes/certs/ca.crt"
    mkdir -p "$(dirname "${KUBE_CA_FILE}")"
    echo "${KUBE_CA_CRT}" | base64 -d > "${KUBE_CA_FILE}"
    chmod 0644 "${KUBE_CA_FILE}"
}

configureK8s() {
    mkdir -p "/etc/kubernetes/certs"

    APISERVER_PUBLIC_KEY_PATH="/etc/kubernetes/certs/apiserver.crt"
    touch "${APISERVER_PUBLIC_KEY_PATH}"
    chmod 0644 "${APISERVER_PUBLIC_KEY_PATH}"
    chown root:root "${APISERVER_PUBLIC_KEY_PATH}"

    if [ -n "${APISERVER_PUBLIC_KEY}" ]; then
        set +x
        echo "${APISERVER_PUBLIC_KEY}" | base64 --decode > "${APISERVER_PUBLIC_KEY_PATH}"
        set -x
    fi

    if [ "$ENABLE_SECURE_TLS_BOOTSTRAPPING" == "false" ] && [ -z "$TLS_BOOTSTRAP_TOKEN" ]; then
        set +x
        if [ -n "${KUBELET_CLIENT_CONTENT}" ]; then
            echo "${KUBELET_CLIENT_CONTENT}" | base64 -d > /etc/kubernetes/certs/client.key
        fi
        if [ -n "${KUBELET_CLIENT_CERT_CONTENT}" ]; then
            echo "${KUBELET_CLIENT_CERT_CONTENT}" | base64 -d > /etc/kubernetes/certs/client.crt
        fi
        set -x
    fi

    if [[ "${CLOUDPROVIDER_BACKOFF_MODE}" = "v2" ]]; then
        sed -i "/cloudProviderBackoffExponent/d" /etc/kubernetes/azure.json
        sed -i "/cloudProviderBackoffJitter/d" /etc/kubernetes/azure.json
    fi

    if [ "${IS_CUSTOM_CLOUD}" == "true" ]; then
        set +x
        AKS_CUSTOM_CLOUD_JSON_PATH="/etc/kubernetes/${TARGET_ENVIRONMENT}.json"
        touch "${AKS_CUSTOM_CLOUD_JSON_PATH}"
        chmod 0600 "${AKS_CUSTOM_CLOUD_JSON_PATH}"
        chown root:root "${AKS_CUSTOM_CLOUD_JSON_PATH}"

        echo "${CUSTOM_ENV_JSON}" | base64 -d > "${AKS_CUSTOM_CLOUD_JSON_PATH}"
        set -x
    fi

    if [ "${KUBELET_CONFIG_FILE_ENABLED}" == "true" ]; then
        set +x
        KUBELET_CONFIG_JSON_PATH="/etc/default/kubeletconfig.json"
        touch "${KUBELET_CONFIG_JSON_PATH}"
        chmod 0600 "${KUBELET_CONFIG_JSON_PATH}"
        chown root:root "${KUBELET_CONFIG_JSON_PATH}"
        echo "${KUBELET_CONFIG_FILE_CONTENT}" | base64 -d > "${KUBELET_CONFIG_JSON_PATH}"
        set -x
        KUBELET_CONFIG_DROP_IN="/etc/systemd/system/kubelet.service.d/10-componentconfig.conf"
        touch "${KUBELET_CONFIG_DROP_IN}"
        chmod 0600 "${KUBELET_CONFIG_DROP_IN}"
        tee "${KUBELET_CONFIG_DROP_IN}" > /dev/null <<EOF
[Service]
Environment="KUBELET_CONFIG_FILE_FLAGS=--config /etc/default/kubeletconfig.json"
EOF
    fi
}

configureCNI() {
    retrycmd_if_failure 120 5 25 modprobe br_netfilter || exit $ERR_MODPROBE_FAIL
    echo -n "br_netfilter" > /etc/modules-load.d/br_netfilter.conf
    configureCNIIPTables
}

configureCNIIPTables() {
    if [[ "${NETWORK_PLUGIN}" = "azure" ]]; then
        mv $CNI_BIN_DIR/10-azure.conflist $CNI_CONFIG_DIR/
        chmod 600 $CNI_CONFIG_DIR/10-azure.conflist
        if [[ "${NETWORK_POLICY}" == "calico" ]]; then
          sed -i 's#"mode":"bridge"#"mode":"transparent"#g' $CNI_CONFIG_DIR/10-azure.conflist
        elif [[ "${NETWORK_POLICY}" == "" || "${NETWORK_POLICY}" == "none" ]] && [[ "${NETWORK_MODE}" == "transparent" ]]; then
          sed -i 's#"mode":"bridge"#"mode":"transparent"#g' $CNI_CONFIG_DIR/10-azure.conflist
        fi
        /sbin/ebtables -t nat --list
    fi
}

disableSystemdResolved() {
    ls -ltr /etc/resolv.conf
    cat /etc/resolv.conf
    UBUNTU_RELEASE=$(lsb_release -r -s)
    if [[ "${UBUNTU_RELEASE}" == "18.04" || "${UBUNTU_RELEASE}" == "20.04" || "${UBUNTU_RELEASE}" == "22.04" || "${UBUNTU_RELEASE}" == "24.04" ]]; then
        echo "Ingoring systemd-resolved query service but using its resolv.conf file"
        echo "This is the simplest approach to workaround resolved issues without completely uninstall it"
        [ -f /run/systemd/resolve/resolv.conf ] && sudo ln -sf /run/systemd/resolve/resolv.conf /etc/resolv.conf
        ls -ltr /etc/resolv.conf
        cat /etc/resolv.conf
    fi
}

ensureContainerd() {
  if [ "${TELEPORT_ENABLED}" == "true" ]; then
    ensureTeleportd
  fi
  mkdir -p "/etc/systemd/system/containerd.service.d" 
  tee "/etc/systemd/system/containerd.service.d/exec_start.conf" > /dev/null <<EOF
[Service]
ExecStartPost=/sbin/iptables -P FORWARD ACCEPT
EOF

  if [ "${ARTIFACT_STREAMING_ENABLED}" == "true" ]; then
    logs_to_events "AKS.CSE.ensureContainerd.ensureArtifactStreaming" ensureArtifactStreaming || exit $ERR_ARTIFACT_STREAMING_INSTALL
  fi

  mkdir -p /etc/containerd
  if [[ "${GPU_NODE}" = true ]] && [[ "${skip_nvidia_driver_install}" == "true" ]]; then
    echo "Generating non-GPU containerd config for GPU node due to VM tags"
    echo "${CONTAINERD_CONFIG_NO_GPU_CONTENT}" | base64 -d > /etc/containerd/config.toml || exit $ERR_FILE_WATCH_TIMEOUT
  else
    echo "Generating containerd config..."
    echo "${CONTAINERD_CONFIG_CONTENT}" | base64 -d > /etc/containerd/config.toml || exit $ERR_FILE_WATCH_TIMEOUT
  fi

  if [[ -n "${BOOTSTRAP_PROFILE_CONTAINER_REGISTRY_SERVER}" ]]; then
    logs_to_events "AKS.CSE.ensureContainerd.configureContainerdRegistryHost" configureContainerdRegistryHost
  fi

  tee "/etc/sysctl.d/99-force-bridge-forward.conf" > /dev/null <<EOF 
net.ipv4.ip_forward = 1
net.ipv4.conf.all.forwarding = 1
net.ipv6.conf.all.forwarding = 1
net.bridge.bridge-nf-call-iptables = 1
EOF
  retrycmd_if_failure 120 5 25 sysctl --system || exit $ERR_SYSCTL_RELOAD
  systemctl is-active --quiet docker && (systemctl_disable 20 30 120 docker || exit $ERR_SYSTEMD_DOCKER_STOP_FAIL)
  systemctlEnableAndStart containerd 30 || exit $ERR_SYSTEMCTL_START_FAIL
}

configureContainerdRegistryHost() {
  MCR_REPOSITORY_BASE="${MCR_REPOSITORY_BASE:=mcr.microsoft.com}"
  MCR_REPOSITORY_BASE="${MCR_REPOSITORY_BASE%/}"
  CONTAINERD_CONFIG_REGISTRY_HOST_MCR="/etc/containerd/certs.d/${MCR_REPOSITORY_BASE}/hosts.toml"
  mkdir -p "$(dirname "${CONTAINERD_CONFIG_REGISTRY_HOST_MCR}")"
  touch "${CONTAINERD_CONFIG_REGISTRY_HOST_MCR}"
  chmod 0644 "${CONTAINERD_CONFIG_REGISTRY_HOST_MCR}"
  CONTAINER_REGISTRY_URL=$(sed 's@/@/v2/@1' <<< "${BOOTSTRAP_PROFILE_CONTAINER_REGISTRY_SERVER}/")
  tee "${CONTAINERD_CONFIG_REGISTRY_HOST_MCR}" > /dev/null <<EOF
[host."https://${CONTAINER_REGISTRY_URL%/}"]
  capabilities = ["pull", "resolve"]
  override_path = true
EOF
}

ensureNoDupOnPromiscuBridge() {
    systemctlEnableAndStart ensure-no-dup 30 || exit $ERR_SYSTEMCTL_START_FAIL
}

ensureTeleportd() {
    systemctlEnableAndStart teleportd 30 || exit $ERR_SYSTEMCTL_START_FAIL
}

ensureArtifactStreaming() {
  systemctl enable acr-mirror.service
  systemctl start acr-mirror.service
  sudo /opt/acr/tools/overlaybd/install.sh
  sudo /opt/acr/tools/overlaybd/config-user-agent.sh azure
  sudo /opt/acr/tools/overlaybd/enable-http-auth.sh
  sudo /opt/acr/tools/overlaybd/config.sh download.enable false
  sudo /opt/acr/tools/overlaybd/config.sh cacheConfig.cacheSizeGB 32
  sudo /opt/acr/tools/overlaybd/config.sh exporterConfig.enable true
  sudo /opt/acr/tools/overlaybd/config.sh exporterConfig.port 9863
  modprobe target_core_user
  curl -X PUT 'localhost:8578/config?ns=_default&enable_suffix=azurecr.io&stream_format=overlaybd' -O
  systemctl enable /opt/overlaybd/overlaybd-tcmu.service
  systemctl enable /opt/overlaybd/snapshotter/overlaybd-snapshotter.service
  systemctl start overlaybd-tcmu
  systemctl start overlaybd-snapshotter
  systemctl start acr-nodemon
}

ensureDocker() {
    DOCKER_SERVICE_EXEC_START_FILE=/etc/systemd/system/docker.service.d/exec_start.conf
    usermod -aG docker ${ADMINUSER}
    DOCKER_MOUNT_FLAGS_SYSTEMD_FILE=/etc/systemd/system/docker.service.d/clear_mount_propagation_flags.conf
    DOCKER_JSON_FILE=/etc/docker/daemon.json
    for i in $(seq 1 1200); do
        if [ -s $DOCKER_JSON_FILE ]; then
            jq '.' < $DOCKER_JSON_FILE && break
        fi
        if [ $i -eq 1200 ]; then
            exit $ERR_FILE_WATCH_TIMEOUT
        else
            sleep 1
        fi
    done
    systemctl is-active --quiet containerd && (systemctl_disable 20 30 120 containerd || exit $ERR_SYSTEMD_CONTAINERD_STOP_FAIL)
    systemctlEnableAndStart docker 30 || exit $ERR_DOCKER_START_FAIL

}

ensureDHCPv6() {
    systemctlEnableAndStart dhcpv6 30 || exit $ERR_SYSTEMCTL_START_FAIL
    retrycmd_if_failure 120 5 25 modprobe ip6_tables || exit $ERR_MODPROBE_FAIL
}

getPrimaryNicIP() {
    local sleepTime=1
    local maxRetries=10
    local i=0
    local ip=""

    while [[ $i -lt $maxRetries ]]; do
        ip=$(curl -sSL -H "Metadata: true" "http://169.254.169.254/metadata/instance/network/interface?api-version=2021-02-01" | jq -r '.[0].ipv4.ipAddress[0].privateIpAddress')
        if [[ -n "$ip" && $? -eq 0 ]]; then
            break
        fi
        sleep $sleepTime
        i=$((i+1))
    done
    echo "$ip"
}

configureSecureTLSBootstrap() {
    AAD_RESOURCE="6dae42f8-4368-4678-94ff-3960e28e3630"
    if [ -n "$CUSTOM_SECURE_TLS_BOOTSTRAP_AAD_RESOURCE" ]; then
        AAD_RESOURCE="$CUSTOM_SECURE_TLS_BOOTSTRAP_AAD_RESOURCE"
    fi

    SECURE_TLS_BOOTSTRAP_DROPIN="/etc/systemd/system/secure-tls-bootstrap.service.d/10-securetlsbootstrap.conf"
    mkdir -p "$(dirname "${SECURE_TLS_BOOTSTRAP_DROPIN}")"
    touch "${SECURE_TLS_BOOTSTRAP_DROPIN}"
    chmod 0600 "${SECURE_TLS_BOOTSTRAP_DROPIN}"

    cat > "${SECURE_TLS_BOOTSTRAP_DROPIN}" <<EOF
[Service]
Environment="API_SERVER_NAME=${API_SERVER_NAME}"
Environment="AAD_RESOURCE=${AAD_RESOURCE}"
EOF
}

ensureSecureTLSBootstrap() {
    KUBECONFIG_FILE=/var/lib/kubelet/kubeconfig

    SECURE_TLS_BOOTSTRAP_STATUS="$(systemctl is-active secure-tls-bootstrap)"    
    while [ "$SECURE_TLS_BOOTSTRAP_STATUS" == "activating" ]; do
        echo "secure TLS bootstrapping is in-progress, waiting for terminal state..."
        sleep 0.5
        SECURE_TLS_BOOTSTRAP_STATUS="$(systemctl is-active secure-tls-bootstrap)"    
    done

    if [ "$SECURE_TLS_BOOTSTRAP_STATUS" == "failed" ] || [ "$SECURE_TLS_BOOTSTRAP_STATUS" == "is-failed" ]; then
        systemctl status secure-tls-bootstrap --no-pager -l
        journalctl -u secure-tls-bootstrap
        exit $ERR_SECURE_TLS_BOOTSTRAP_CLIENT_FAIL 
    fi

    if [ ! -f "$KUBECONFIG_FILE" ]; then
        systemctl status secure-tls-bootstrap --no-pager -l
        journalctl -u secure-tls-bootstrap
        exit $ERR_SECURE_TLS_BOOTSTRAP_MISSING_KUBECONFIG 
    fi
}

generateSelfSignedKubeletServingCertificate() {
    mkdir -p "/etc/kubernetes/certs"
    
    KUBELET_SERVER_PRIVATE_KEY_PATH="/etc/kubernetes/certs/kubeletserver.key"
    KUBELET_SERVER_CERT_PATH="/etc/kubernetes/certs/kubeletserver.crt"

    openssl genrsa -out $KUBELET_SERVER_PRIVATE_KEY_PATH 2048
    openssl req -new -x509 -days 7300 -key $KUBELET_SERVER_PRIVATE_KEY_PATH -out $KUBELET_SERVER_CERT_PATH -subj "/CN=${NODE_NAME}" -addext "subjectAltName=DNS:${NODE_NAME}"
}

configureKubeletServing() {
    if [ "${ENABLE_KUBELET_SERVING_CERTIFICATE_ROTATION}" != "true" ]; then
        echo "kubelet serving certificate rotation is disabled, generating self-signed serving certificate with openssl"
        generateSelfSignedKubeletServingCertificate
        return 0
    fi

    KUBELET_SERVING_CERTIFICATE_ROTATION_LABEL="kubernetes.azure.com/kubelet-serving-ca=cluster"
    KUBELET_SERVER_PRIVATE_KEY_PATH="/etc/kubernetes/certs/kubeletserver.key"
    KUBELET_SERVER_CERT_PATH="/etc/kubernetes/certs/kubeletserver.crt"

    export -f should_disable_kubelet_serving_certificate_rotation
    DISABLE_KUBELET_SERVING_CERTIFICATE_ROTATION=$(retrycmd_if_failure_no_stats 10 1 10 bash -cx should_disable_kubelet_serving_certificate_rotation)
    if [ $? -ne 0 ]; then
        echo "failed to determine if kubelet serving certificate rotation should be disabled by nodepool tags"
        exit $ERR_LOOKUP_DISABLE_KUBELET_SERVING_CERTIFICATE_ROTATION_TAG
    fi

    if [ "${DISABLE_KUBELET_SERVING_CERTIFICATE_ROTATION}" == "true" ]; then
        echo "kubelet serving certificate rotation is disabled by nodepool tags"

        echo "reconfiguring kubelet flags and config as needed"
        KUBELET_FLAGS="${KUBELET_FLAGS/--rotate-server-certificates=true/--rotate-server-certificates=false}"
        if [ "${KUBELET_CONFIG_FILE_ENABLED}" == "true" ]; then
            set +x
            KUBELET_CONFIG_FILE_CONTENT=$(echo "$KUBELET_CONFIG_FILE_CONTENT" | base64 -d | jq 'if .serverTLSBootstrap == true then .serverTLSBootstrap = false else . end' | base64)
            set -x
        fi

        echo "generating self-signed serving certificate with openssl"
        generateSelfSignedKubeletServingCertificate

        echo "removing node label $KUBELET_SERVING_CERTIFICATE_ROTATION_LABEL"
        removeKubeletNodeLabel $KUBELET_SERVING_CERTIFICATE_ROTATION_LABEL
    else
        echo "kubelet serving certificate rotation is enabled"

        echo "removing --tls-cert-file and --tls-private-key-file from kubelet flags"
        removeKubeletFlag "--tls-cert-file=$KUBELET_SERVER_CERT_PATH"
        removeKubeletFlag "--tls-private-key-file=$KUBELET_SERVER_PRIVATE_KEY_PATH"
        if [ "${KUBELET_CONFIG_FILE_ENABLED}" == "true" ]; then
            set +x
            KUBELET_CONFIG_FILE_CONTENT=$(echo "$KUBELET_CONFIG_FILE_CONTENT" | base64 -d | jq 'del(.tlsCertFile)' | jq 'del(.tlsPrivateKeyFile)' | base64)
            set -x
        fi

        echo "adding node label $KUBELET_SERVING_CERTIFICATE_ROTATION_LABEL if needed"
        addKubeletNodeLabel $KUBELET_SERVING_CERTIFICATE_ROTATION_LABEL
    fi
}

ensureKubelet() {
    KUBELET_DEFAULT_FILE=/etc/default/kubelet
    mkdir -p /etc/default

    if semverCompare ${KUBERNETES_VERSION:-"0.0.0"} "1.29.0"; then
        logs_to_events "AKS.CSE.ensureKubelet.setKubeletNodeIPFlag" setKubeletNodeIPFlag
    fi

    echo "KUBELET_FLAGS=${KUBELET_FLAGS}" > "${KUBELET_DEFAULT_FILE}"
    echo "KUBELET_REGISTER_SCHEDULABLE=true" >> "${KUBELET_DEFAULT_FILE}"
    echo "NETWORK_POLICY=${NETWORK_POLICY}" >> "${KUBELET_DEFAULT_FILE}"
    echo "KUBELET_IMAGE=${KUBELET_IMAGE}" >> "${KUBELET_DEFAULT_FILE}"
    echo "KUBELET_NODE_LABELS=${KUBELET_NODE_LABELS}" >> "${KUBELET_DEFAULT_FILE}"
    if [ -n "${AZURE_ENVIRONMENT_FILEPATH}" ]; then
        echo "AZURE_ENVIRONMENT_FILEPATH=${AZURE_ENVIRONMENT_FILEPATH}" >> "${KUBELET_DEFAULT_FILE}"
    fi

<<<<<<< HEAD
    KUBECONFIG_FILE=/var/lib/kubelet/kubeconfig

    if [ "${ENABLE_SECURE_TLS_BOOTSTRAPPING}" == "true" ] || [ -n "$TLS_BOOTSTRAP_TOKEN" ]; then
=======
    if [ "${ENABLE_SECURE_TLS_BOOTSTRAPPING}" == "true" ] || [ -n "${TLS_BOOTSTRAP_TOKEN}" ]; then
>>>>>>> 20f59f2e
        KUBELET_TLS_DROP_IN="/etc/systemd/system/kubelet.service.d/10-tlsbootstrap.conf"
        mkdir -p "$(dirname "${KUBELET_TLS_DROP_IN}")"
        touch "${KUBELET_TLS_DROP_IN}"
        chmod 0600 "${KUBELET_TLS_DROP_IN}"

        if [ ! -f "$KUBECONFIG_FILE" ]; then
            tee "${KUBELET_TLS_DROP_IN}" > /dev/null <<EOF
[Service]
Environment="KUBELET_TLS_BOOTSTRAP_FLAGS=--kubeconfig /var/lib/kubelet/kubeconfig --bootstrap-kubeconfig /var/lib/kubelet/bootstrap-kubeconfig"
EOF
<<<<<<< HEAD
            BOOTSTRAP_KUBECONFIG_FILE=/var/lib/kubelet/bootstrap-kubeconfig
            mkdir -p "$(dirname "${BOOTSTRAP_KUBECONFIG_FILE}")"
            touch "${BOOTSTRAP_KUBECONFIG_FILE}"
            chmod 0644 "${BOOTSTRAP_KUBECONFIG_FILE}"
            tee "${BOOTSTRAP_KUBECONFIG_FILE}" > /dev/null <<EOF
=======
    fi

    if [ "${ENABLE_SECURE_TLS_BOOTSTRAPPING}" == "true" ]; then
        AAD_RESOURCE="6dae42f8-4368-4678-94ff-3960e28e3630"
        if [ -n "$CUSTOM_SECURE_TLS_BOOTSTRAP_AAD_SERVER_APP_ID" ]; then
            AAD_RESOURCE=$CUSTOM_SECURE_TLS_BOOTSTRAP_AAD_SERVER_APP_ID
        fi
        SECURE_BOOTSTRAP_KUBECONFIG_FILE=/var/lib/kubelet/bootstrap-kubeconfig
        mkdir -p "$(dirname "${SECURE_BOOTSTRAP_KUBECONFIG_FILE}")"
        touch "${SECURE_BOOTSTRAP_KUBECONFIG_FILE}"
        chmod 0644 "${SECURE_BOOTSTRAP_KUBECONFIG_FILE}"
        tee "${SECURE_BOOTSTRAP_KUBECONFIG_FILE}" > /dev/null <<EOF
apiVersion: v1
kind: Config
clusters:
- name: localcluster
  cluster:
    certificate-authority: /etc/kubernetes/certs/ca.crt
    server: https://${API_SERVER_NAME}:443
users:
- name: kubelet-bootstrap
  user:
    exec:
        apiVersion: client.authentication.k8s.io/v1
        command: /opt/azure/tlsbootstrap/tls-bootstrap-client
        args:
        - bootstrap
        - --next-proto=aks-tls-bootstrap
        - --aad-resource=${AAD_RESOURCE}
        interactiveMode: Never
        provideClusterInfo: true
contexts:
- context:
    cluster: localcluster
    user: kubelet-bootstrap
  name: bootstrap-context
current-context: bootstrap-context
EOF
    elif [ -n "${TLS_BOOTSTRAP_TOKEN}" ]; then
        BOOTSTRAP_KUBECONFIG_FILE=/var/lib/kubelet/bootstrap-kubeconfig
        mkdir -p "$(dirname "${BOOTSTRAP_KUBECONFIG_FILE}")"
        touch "${BOOTSTRAP_KUBECONFIG_FILE}"
        chmod 0644 "${BOOTSTRAP_KUBECONFIG_FILE}"
        tee "${BOOTSTRAP_KUBECONFIG_FILE}" > /dev/null <<EOF
>>>>>>> 20f59f2e
apiVersion: v1
kind: Config
clusters:
- name: localcluster
  cluster:
    certificate-authority: /etc/kubernetes/certs/ca.crt
    server: https://${API_SERVER_NAME}:443
users:
- name: kubelet-bootstrap
  user:
    token: "${TLS_BOOTSTRAP_TOKEN}"
contexts:
- context:
    cluster: localcluster
    user: kubelet-bootstrap
  name: bootstrap-context
current-context: bootstrap-context
EOF
        else
            tee "${KUBELET_TLS_DROP_IN}" > /dev/null <<EOF
[Service]
Environment="KUBELET_TLS_BOOTSTRAP_FLAGS=--kubeconfig /var/lib/kubelet/kubeconfig"
EOF
        fi
    else
        mkdir -p "$(dirname "${KUBECONFIG_FILE}")"
        touch "${KUBECONFIG_FILE}"
        chmod 0644 "${KUBECONFIG_FILE}"
        tee "${KUBECONFIG_FILE}" > /dev/null <<EOF
apiVersion: v1
kind: Config
clusters:
- name: localcluster
  cluster:
    certificate-authority: /etc/kubernetes/certs/ca.crt
    server: https://${API_SERVER_NAME}:443
users:
- name: client
  user:
    client-certificate: /etc/kubernetes/certs/client.crt
    client-key: /etc/kubernetes/certs/client.key
contexts:
- context:
    cluster: localcluster
    user: client
  name: localclustercontext
current-context: localclustercontext
EOF
    fi
    
    KUBELET_RUNTIME_CONFIG_SCRIPT_FILE=/opt/azure/containers/kubelet.sh
    tee "${KUBELET_RUNTIME_CONFIG_SCRIPT_FILE}" > /dev/null <<EOF
#!/bin/bash
#
#
#
iptables -I FORWARD -d 168.63.129.16 -p tcp --dport 80 -j DROP
iptables -I FORWARD -d 168.63.129.16 -p tcp --dport 32526 -j DROP
EOF

    primaryNicIP=$(logs_to_events "AKS.CSE.ensureKubelet.getPrimaryNicIP" getPrimaryNicIP)
    ENSURE_IMDS_RESTRICTION_DROP_IN="/etc/systemd/system/kubelet.service.d/10-ensure-imds-restriction.conf"
    mkdir -p "$(dirname "${ENSURE_IMDS_RESTRICTION_DROP_IN}")"
    touch "${ENSURE_IMDS_RESTRICTION_DROP_IN}"
    chmod 0600 "${ENSURE_IMDS_RESTRICTION_DROP_IN}"
    tee "${ENSURE_IMDS_RESTRICTION_DROP_IN}" > /dev/null <<EOF
[Service]
Environment="PRIMARY_NIC_IP=${primaryNicIP}"
Environment="ENABLE_IMDS_RESTRICTION=${ENABLE_IMDS_RESTRICTION}"
Environment="INSERT_IMDS_RESTRICTION_RULE_TO_MANGLE_TABLE=${INSERT_IMDS_RESTRICTION_RULE_TO_MANGLE_TABLE}"
EOF

    if [[ $KUBELET_FLAGS == *"image-credential-provider-config"* && $KUBELET_FLAGS == *"image-credential-provider-bin-dir"* ]]; then
        echo "Configure credential provider for both image-credential-provider-config and image-credential-provider-bin-dir flags are specified in KUBELET_FLAGS"
        logs_to_events "AKS.CSE.ensureKubelet.configCredentialProvider" configCredentialProvider
        logs_to_events "AKS.CSE.ensureKubelet.installCredentialProvider" installCredentialProvider
    fi

    systemctlEnableAndStart kubelet 30 || exit $ERR_KUBELET_START_FAIL
}

ensureSnapshotUpdate() {
    systemctlEnableAndStart snapshot-update.timer 30 || exit $ERR_SNAPSHOT_UPDATE_START_FAIL
}

ensureMigPartition(){
    mkdir -p /etc/systemd/system/mig-partition.service.d/
    touch /etc/systemd/system/mig-partition.service.d/10-mig-profile.conf
    tee /etc/systemd/system/mig-partition.service.d/10-mig-profile.conf > /dev/null <<EOF
[Service]
Environment="GPU_INSTANCE_PROFILE=${GPU_INSTANCE_PROFILE}"
EOF
    systemctlEnableAndStart mig-partition 300
}

ensureSysctl() {
    SYSCTL_CONFIG_FILE=/etc/sysctl.d/999-sysctl-aks.conf
    mkdir -p "$(dirname "${SYSCTL_CONFIG_FILE}")"
    touch "${SYSCTL_CONFIG_FILE}"
    chmod 0644 "${SYSCTL_CONFIG_FILE}"
    echo "${SYSCTL_CONTENT}" | base64 -d > "${SYSCTL_CONFIG_FILE}"
    retrycmd_if_failure 24 5 25 sysctl --system
}

ensureK8sControlPlane() {
    if $REBOOTREQUIRED || [ "$NO_OUTBOUND" = "true" ]; then
        return
    fi
    retrycmd_if_failure 120 5 25 $KUBECTL 2>/dev/null cluster-info || exit $ERR_K8S_RUNNING_TIMEOUT
}

createKubeManifestDir() {
    KUBEMANIFESTDIR=/etc/kubernetes/manifests
    mkdir -p $KUBEMANIFESTDIR
}

writeKubeConfig() {
    KUBECONFIGDIR=/home/$ADMINUSER/.kube
    KUBECONFIGFILE=$KUBECONFIGDIR/config
    mkdir -p $KUBECONFIGDIR
    touch $KUBECONFIGFILE
    chown $ADMINUSER:$ADMINUSER $KUBECONFIGDIR
    chown $ADMINUSER:$ADMINUSER $KUBECONFIGFILE
    chmod 700 $KUBECONFIGDIR
    chmod 600 $KUBECONFIGFILE
    set +x
    echo "
---
apiVersion: v1
clusters:
- cluster:
    certificate-authority-data: \"$CA_CERTIFICATE\"
    server: $KUBECONFIG_SERVER
  name: \"$MASTER_FQDN\"
contexts:
- context:
    cluster: \"$MASTER_FQDN\"
    user: \"$MASTER_FQDN-admin\"
  name: \"$MASTER_FQDN\"
current-context: \"$MASTER_FQDN\"
kind: Config
users:
- name: \"$MASTER_FQDN-admin\"
  user:
    client-certificate-data: \"$KUBECONFIG_CERTIFICATE\"
    client-key-data: \"$KUBECONFIG_KEY\"
" > $KUBECONFIGFILE
    set -x
}

configClusterAutoscalerAddon() {
    CLUSTER_AUTOSCALER_ADDON_FILE=/etc/kubernetes/addons/cluster-autoscaler-deployment.yaml
    sed -i "s|<clientID>|$(echo $SERVICE_PRINCIPAL_CLIENT_ID | base64)|g" $CLUSTER_AUTOSCALER_ADDON_FILE
    sed -i "s|<clientSec>|$(echo $SERVICE_PRINCIPAL_CLIENT_SECRET | base64)|g" $CLUSTER_AUTOSCALER_ADDON_FILE
    sed -i "s|<subID>|$(echo $SUBSCRIPTION_ID | base64)|g" $CLUSTER_AUTOSCALER_ADDON_FILE
    sed -i "s|<tenantID>|$(echo $TENANT_ID | base64)|g" $CLUSTER_AUTOSCALER_ADDON_FILE
    sed -i "s|<rg>|$(echo $RESOURCE_GROUP | base64)|g" $CLUSTER_AUTOSCALER_ADDON_FILE
}

configACIConnectorAddon() {
    ACI_CONNECTOR_CREDENTIALS=$(printf "{\"clientId\": \"%s\", \"clientSecret\": \"%s\", \"tenantId\": \"%s\", \"subscriptionId\": \"%s\", \"activeDirectoryEndpointUrl\": \"https://login.microsoftonline.com\",\"resourceManagerEndpointUrl\": \"https://management.azure.com/\", \"activeDirectoryGraphResourceId\": \"https://graph.windows.net/\", \"sqlManagementEndpointUrl\": \"https://management.core.windows.net:8443/\", \"galleryEndpointUrl\": \"https://gallery.azure.com/\", \"managementEndpointUrl\": \"https://management.core.windows.net/\"}" "$SERVICE_PRINCIPAL_CLIENT_ID" "$SERVICE_PRINCIPAL_CLIENT_SECRET" "$TENANT_ID" "$SUBSCRIPTION_ID" | base64 -w 0)

    openssl req -newkey rsa:4096 -new -nodes -x509 -days 3650 -keyout /etc/kubernetes/certs/aci-connector-key.pem -out /etc/kubernetes/certs/aci-connector-cert.pem -subj "/C=US/ST=CA/L=virtualkubelet/O=virtualkubelet/OU=virtualkubelet/CN=virtualkubelet"
    ACI_CONNECTOR_KEY=$(base64 /etc/kubernetes/certs/aci-connector-key.pem -w0)
    ACI_CONNECTOR_CERT=$(base64 /etc/kubernetes/certs/aci-connector-cert.pem -w0)

    ACI_CONNECTOR_ADDON_FILE=/etc/kubernetes/addons/aci-connector-deployment.yaml
    sed -i "s|<creds>|$ACI_CONNECTOR_CREDENTIALS|g" $ACI_CONNECTOR_ADDON_FILE
    sed -i "s|<rgName>|$RESOURCE_GROUP|g" $ACI_CONNECTOR_ADDON_FILE
    sed -i "s|<cert>|$ACI_CONNECTOR_CERT|g" $ACI_CONNECTOR_ADDON_FILE
    sed -i "s|<key>|$ACI_CONNECTOR_KEY|g" $ACI_CONNECTOR_ADDON_FILE
}

configAzurePolicyAddon() {
    AZURE_POLICY_ADDON_FILE=/etc/kubernetes/addons/azure-policy-deployment.yaml
    sed -i "s|<resourceId>|/subscriptions/$SUBSCRIPTION_ID/resourceGroups/$RESOURCE_GROUP|g" $AZURE_POLICY_ADDON_FILE
}

configGPUDrivers() {
    if [[ $OS == $UBUNTU_OS_NAME ]]; then
        mkdir -p /opt/{actions,gpu}
        if [[ "${CONTAINER_RUNTIME}" == "containerd" ]]; then
            ctr -n k8s.io image pull $NVIDIA_DRIVER_IMAGE:$NVIDIA_DRIVER_IMAGE_TAG
            retrycmd_if_failure 5 10 600 bash -c "$CTR_GPU_INSTALL_CMD $NVIDIA_DRIVER_IMAGE:$NVIDIA_DRIVER_IMAGE_TAG gpuinstall /entrypoint.sh install"
            ret=$?
            if [[ "$ret" != "0" ]]; then
                echo "Failed to install GPU driver, exiting..."
                exit $ERR_GPU_DRIVERS_START_FAIL
            fi
            ctr -n k8s.io images rm --sync $NVIDIA_DRIVER_IMAGE:$NVIDIA_DRIVER_IMAGE_TAG
        else
            bash -c "$DOCKER_GPU_INSTALL_CMD $NVIDIA_DRIVER_IMAGE:$NVIDIA_DRIVER_IMAGE_TAG install" 
            ret=$?
            if [[ "$ret" != "0" ]]; then
                echo "Failed to install GPU driver, exiting..."
                exit $ERR_GPU_DRIVERS_START_FAIL
            fi
            docker rmi $NVIDIA_DRIVER_IMAGE:$NVIDIA_DRIVER_IMAGE_TAG
        fi
    elif isMarinerOrAzureLinux "$OS"; then
        downloadGPUDrivers
        installNvidiaContainerToolkit
        enableNvidiaPersistenceMode
    else 
        echo "os $OS not supported at this time. skipping configGPUDrivers"
        exit 1
    fi

    retrycmd_if_failure 120 5 25 nvidia-modprobe -u -c0 || exit $ERR_GPU_DRIVERS_START_FAIL
    retrycmd_if_failure 120 5 300 nvidia-smi || exit $ERR_GPU_DRIVERS_START_FAIL
    retrycmd_if_failure 120 5 25 ldconfig || exit $ERR_GPU_DRIVERS_START_FAIL

    if isMarinerOrAzureLinux "$OS"; then
        createNvidiaSymlinkToAllDeviceNodes
    fi
    
    if [[ "${CONTAINER_RUNTIME}" == "containerd" ]]; then
        retrycmd_if_failure 120 5 25 pkill -SIGHUP containerd || exit $ERR_GPU_DRIVERS_INSTALL_TIMEOUT
    else
        retrycmd_if_failure 120 5 25 pkill -SIGHUP dockerd || exit $ERR_GPU_DRIVERS_INSTALL_TIMEOUT
    fi
}

validateGPUDrivers() {
    if [[ $(isARM64) == 1 ]]; then
        return
    fi

    retrycmd_if_failure 24 5 25 nvidia-modprobe -u -c0 && echo "gpu driver loaded" || configGPUDrivers || exit $ERR_GPU_DRIVERS_START_FAIL
    which nvidia-smi
    if [[ $? == 0 ]]; then
        SMI_RESULT=$(retrycmd_if_failure 24 5 300 nvidia-smi)
    else
        SMI_RESULT=$(retrycmd_if_failure 24 5 300 $GPU_DEST/bin/nvidia-smi)
    fi
    SMI_STATUS=$?
    if [[ $SMI_STATUS != 0 ]]; then
        if [[ $SMI_RESULT == *"infoROM is corrupted"* ]]; then
            exit $ERR_GPU_INFO_ROM_CORRUPTED
        else
            exit $ERR_GPU_DRIVERS_START_FAIL
        fi
    else
        echo "gpu driver working fine"
    fi
}

ensureGPUDrivers() {
    if [[ $(isARM64) == 1 ]]; then
        return
    fi

    if [[ "${CONFIG_GPU_DRIVER_IF_NEEDED}" = true ]]; then
        logs_to_events "AKS.CSE.ensureGPUDrivers.configGPUDrivers" configGPUDrivers
    else
        logs_to_events "AKS.CSE.ensureGPUDrivers.validateGPUDrivers" validateGPUDrivers
    fi
    if [[ $OS == $UBUNTU_OS_NAME ]]; then
        logs_to_events "AKS.CSE.ensureGPUDrivers.nvidia-modprobe" "systemctlEnableAndStart nvidia-modprobe 30" || exit $ERR_GPU_DRIVERS_START_FAIL
    fi
}

disableSSH() {
    systemctlDisableAndStop ssh || exit $ERR_DISABLE_SSH
}

configCredentialProvider() {
    CREDENTIAL_PROVIDER_CONFIG_FILE=/var/lib/kubelet/credential-provider-config.yaml
    mkdir -p "$(dirname "${CREDENTIAL_PROVIDER_CONFIG_FILE}")"
    touch "${CREDENTIAL_PROVIDER_CONFIG_FILE}"
    if [[ -n "$AKS_CUSTOM_CLOUD_CONTAINER_REGISTRY_DNS_SUFFIX" ]]; then
        echo "configure credential provider for custom cloud"
        tee "${CREDENTIAL_PROVIDER_CONFIG_FILE}" > /dev/null <<EOF
apiVersion: kubelet.config.k8s.io/v1
kind: CredentialProviderConfig
providers:
  - name: acr-credential-provider
    matchImages:
      - "*.azurecr.io"
      - "*.azurecr.cn"
      - "*.azurecr.de"
      - "*.azurecr.us"
      - "*$AKS_CUSTOM_CLOUD_CONTAINER_REGISTRY_DNS_SUFFIX"
    defaultCacheDuration: "10m"
    apiVersion: credentialprovider.kubelet.k8s.io/v1
    args:
      - /etc/kubernetes/azure.json
EOF
    elif [[ -n "${BOOTSTRAP_PROFILE_CONTAINER_REGISTRY_SERVER}" ]]; then
        echo "configure credential provider for network isolated cluster"
        tee "${CREDENTIAL_PROVIDER_CONFIG_FILE}" > /dev/null <<EOF
apiVersion: kubelet.config.k8s.io/v1
kind: CredentialProviderConfig
providers:
  - name: acr-credential-provider
    matchImages:
      - "*.azurecr.io"
      - "*.azurecr.cn"
      - "*.azurecr.de"
      - "*.azurecr.us"
      - "mcr.microsoft.com"
    defaultCacheDuration: "10m"
    apiVersion: credentialprovider.kubelet.k8s.io/v1
    args:
      - /etc/kubernetes/azure.json
      - --registry-mirror=mcr.microsoft.com:$BOOTSTRAP_PROFILE_CONTAINER_REGISTRY_SERVER
EOF
    else
        echo "configure credential provider with default settings"
        tee "${CREDENTIAL_PROVIDER_CONFIG_FILE}" > /dev/null <<EOF
apiVersion: kubelet.config.k8s.io/v1
kind: CredentialProviderConfig
providers:
  - name: acr-credential-provider
    matchImages:
      - "*.azurecr.io"
      - "*.azurecr.cn"
      - "*.azurecr.de"
      - "*.azurecr.us"
    defaultCacheDuration: "10m"
    apiVersion: credentialprovider.kubelet.k8s.io/v1
    args:
      - /etc/kubernetes/azure.json
EOF
    fi
}

setKubeletNodeIPFlag() {
    imdsOutput=$(curl -s -H Metadata:true --noproxy "*" --max-time 5 "http://169.254.169.254/metadata/instance/network/interface?api-version=2021-02-01" 2> /dev/null)
    if [[ $? -eq 0 ]]; then
        nodeIPAddrs=()
        ipv4Addr=$(echo $imdsOutput | jq -r '.[0].ipv4.ipAddress[0].privateIpAddress // ""')
        [ -n "$ipv4Addr" ] && nodeIPAddrs+=("$ipv4Addr")
        ipv6Addr=$(echo $imdsOutput | jq -r '.[0].ipv6.ipAddress[0].privateIpAddress // ""')
        [ -n "$ipv6Addr" ] && nodeIPAddrs+=("$ipv6Addr")
        nodeIPArg=$(IFS=, ; echo "${nodeIPAddrs[*]}") 
        if [ -n "$nodeIPArg" ]; then
            echo "Adding --node-ip=$nodeIPArg to kubelet flags"
            KUBELET_FLAGS="$KUBELET_FLAGS --node-ip=$nodeIPArg"
        fi
    fi
}

#EOF<|MERGE_RESOLUTION|>--- conflicted
+++ resolved
@@ -556,13 +556,9 @@
         echo "AZURE_ENVIRONMENT_FILEPATH=${AZURE_ENVIRONMENT_FILEPATH}" >> "${KUBELET_DEFAULT_FILE}"
     fi
 
-<<<<<<< HEAD
     KUBECONFIG_FILE=/var/lib/kubelet/kubeconfig
 
     if [ "${ENABLE_SECURE_TLS_BOOTSTRAPPING}" == "true" ] || [ -n "$TLS_BOOTSTRAP_TOKEN" ]; then
-=======
-    if [ "${ENABLE_SECURE_TLS_BOOTSTRAPPING}" == "true" ] || [ -n "${TLS_BOOTSTRAP_TOKEN}" ]; then
->>>>>>> 20f59f2e
         KUBELET_TLS_DROP_IN="/etc/systemd/system/kubelet.service.d/10-tlsbootstrap.conf"
         mkdir -p "$(dirname "${KUBELET_TLS_DROP_IN}")"
         touch "${KUBELET_TLS_DROP_IN}"
@@ -573,58 +569,11 @@
 [Service]
 Environment="KUBELET_TLS_BOOTSTRAP_FLAGS=--kubeconfig /var/lib/kubelet/kubeconfig --bootstrap-kubeconfig /var/lib/kubelet/bootstrap-kubeconfig"
 EOF
-<<<<<<< HEAD
             BOOTSTRAP_KUBECONFIG_FILE=/var/lib/kubelet/bootstrap-kubeconfig
             mkdir -p "$(dirname "${BOOTSTRAP_KUBECONFIG_FILE}")"
             touch "${BOOTSTRAP_KUBECONFIG_FILE}"
             chmod 0644 "${BOOTSTRAP_KUBECONFIG_FILE}"
             tee "${BOOTSTRAP_KUBECONFIG_FILE}" > /dev/null <<EOF
-=======
-    fi
-
-    if [ "${ENABLE_SECURE_TLS_BOOTSTRAPPING}" == "true" ]; then
-        AAD_RESOURCE="6dae42f8-4368-4678-94ff-3960e28e3630"
-        if [ -n "$CUSTOM_SECURE_TLS_BOOTSTRAP_AAD_SERVER_APP_ID" ]; then
-            AAD_RESOURCE=$CUSTOM_SECURE_TLS_BOOTSTRAP_AAD_SERVER_APP_ID
-        fi
-        SECURE_BOOTSTRAP_KUBECONFIG_FILE=/var/lib/kubelet/bootstrap-kubeconfig
-        mkdir -p "$(dirname "${SECURE_BOOTSTRAP_KUBECONFIG_FILE}")"
-        touch "${SECURE_BOOTSTRAP_KUBECONFIG_FILE}"
-        chmod 0644 "${SECURE_BOOTSTRAP_KUBECONFIG_FILE}"
-        tee "${SECURE_BOOTSTRAP_KUBECONFIG_FILE}" > /dev/null <<EOF
-apiVersion: v1
-kind: Config
-clusters:
-- name: localcluster
-  cluster:
-    certificate-authority: /etc/kubernetes/certs/ca.crt
-    server: https://${API_SERVER_NAME}:443
-users:
-- name: kubelet-bootstrap
-  user:
-    exec:
-        apiVersion: client.authentication.k8s.io/v1
-        command: /opt/azure/tlsbootstrap/tls-bootstrap-client
-        args:
-        - bootstrap
-        - --next-proto=aks-tls-bootstrap
-        - --aad-resource=${AAD_RESOURCE}
-        interactiveMode: Never
-        provideClusterInfo: true
-contexts:
-- context:
-    cluster: localcluster
-    user: kubelet-bootstrap
-  name: bootstrap-context
-current-context: bootstrap-context
-EOF
-    elif [ -n "${TLS_BOOTSTRAP_TOKEN}" ]; then
-        BOOTSTRAP_KUBECONFIG_FILE=/var/lib/kubelet/bootstrap-kubeconfig
-        mkdir -p "$(dirname "${BOOTSTRAP_KUBECONFIG_FILE}")"
-        touch "${BOOTSTRAP_KUBECONFIG_FILE}"
-        chmod 0644 "${BOOTSTRAP_KUBECONFIG_FILE}"
-        tee "${BOOTSTRAP_KUBECONFIG_FILE}" > /dev/null <<EOF
->>>>>>> 20f59f2e
 apiVersion: v1
 kind: Config
 clusters:
