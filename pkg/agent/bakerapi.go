--- conflicted
+++ resolved
@@ -43,6 +43,7 @@
 		validateAndSetWindowsNodeBootstrappingConfiguration(config)
 	} else {
 		ValidateAndSetLinuxNodeBootstrappingConfiguration(config)
+		ValidateAndSetLinuxNodeBootstrappingConfiguration(config)
 	}
 
 	templateGenerator := InitializeTemplateGenerator()
@@ -87,6 +88,8 @@
 	return nodeBootstrapping, nil
 }
 
+// TODO: config supposed to be type *nbcontractv1.Configuration, but can't import it here
+// because of circular dependency.
 // TODO: config supposed to be type *nbcontractv1.Configuration, but can't import it here
 // because of circular dependency.
 func (agentBaker *agentBakerImpl) GetNodeBootstrappingForScriptless(
@@ -95,21 +98,13 @@
 	distro datamodel.Distro,
 	cloudName string,
 ) (*datamodel.NodeBootstrapping, error) {
-<<<<<<< HEAD
-	customData, err := getScriptlessCustomDataTemplate(config)
-=======
 	customData, err := getScriptlessCustomDataContent(config)
->>>>>>> 8b3904dd
 	if err != nil {
 		return nil, err
 	}
 
 	nodeBootstrapping := &datamodel.NodeBootstrapping{
-<<<<<<< HEAD
 		CSE:        cseBootstrapStatusScript,
-=======
-		CSE:        "",
->>>>>>> 8b3904dd
 		CustomData: customData,
 	}
 
@@ -129,20 +124,22 @@
 	return nodeBootstrapping, nil
 }
 
-<<<<<<< HEAD
 func getScriptlessCustomDataTemplate(config any) (string, error) {
-=======
-func getScriptlessCustomDataContent(config any) (string, error) {
->>>>>>> 8b3904dd
 	nbcJSON, err := json.Marshal(config)
 	if err != nil {
 		return "", fmt.Errorf("failed to marshal nbc, error: %w", err)
 	}
 	encodedNBCJson := base64.StdEncoding.EncodeToString(nbcJSON)
-<<<<<<< HEAD
 	customDataTAML := fmt.Sprintf(scriptlessCustomDataTemplate, encodedNBCJson)
 	return base64.StdEncoding.EncodeToString([]byte(customDataTAML)), nil
-=======
+}
+
+func getScriptlessCustomDataContent(config any) (string, error) {
+	nbcJSON, err := json.Marshal(config)
+	if err != nil {
+		return "", fmt.Errorf("failed to marshal nbc, error: %w", err)
+	}
+	encodedNBCJson := base64.StdEncoding.EncodeToString(nbcJSON)
 	customDataYAML := fmt.Sprintf(`#cloud-config
 write_files:
 - path: /opt/azure/containers/node-bootstrapper-config.json
@@ -151,7 +148,6 @@
   content: !!binary |
    %s`, encodedNBCJson)
 	return base64.StdEncoding.EncodeToString([]byte(customDataYAML)), nil
->>>>>>> 8b3904dd
 }
 
 func (agentBaker *agentBakerImpl) GetLatestSigImageConfig(sigConfig datamodel.SIGConfig,
