--- conflicted
+++ resolved
@@ -61,9 +61,9 @@
 
 const (
 	// kubernetesWindowsAgentCSECommandPS1 privides the command of Windows CSE
-	kubernetesWindowsAgentCSECommandPS1           = "windows/csecmd.ps1"
+	kubernetesWindowsAgentCSECommandPS1 = "windows/csecmd.ps1"
 	// kubernetesWindowsAgentCustomDataPS1 is used for generating the customdata of Windows VM
-	kubernetesWindowsAgentCustomDataPS1           = "windows/kuberneteswindowssetup.ps1"
+	kubernetesWindowsAgentCustomDataPS1 = "windows/kuberneteswindowssetup.ps1"
 	// Windows custom scripts. These should all be listed in baker.go:func GetKubernetesWindowsAgentFunctions
 
 	kubernetesWindowsAgentFunctionsPS1            = "windows/kuberneteswindowsfunctions.ps1"
@@ -91,30 +91,13 @@
 	kubernetesHealthMonitorScript = "linux/cloud-init/artifacts/health-monitor.sh"
 	kubernetesConfigAzure0Script  = "linux/cloud-init/artifacts/configure_azure0.sh"
 	// kubernetesKubeletMonitorSystemdTimer     = "linux/cloud-init/artifacts/kubelet-monitor.timer" // TODO enable
-<<<<<<< HEAD
-	kubernetesKubeletMonitorSystemdService = "linux/cloud-init/artifacts/kubelet-monitor.service"
-	kubernetesDockerMonitorSystemdTimer    = "linux/cloud-init/artifacts/docker-monitor.timer"
-	kubernetesDockerMonitorSystemdService  = "linux/cloud-init/artifacts/docker-monitor.service"
-	labelsScript                           = "linux/cloud-init/artifacts/labels.sh"      // Note(charliedmcb): I have not completely followed this path. There might be more that has to be added
-	labelsSystemdService                   = "linux/cloud-init/artifacts/labels.service" // Note(charliedmcb): I have not completely followed this path. There might be more that has to be added
-	labelNodesScript                       = "linux/cloud-init/artifacts/label-nodes.sh"
-	labelNodesSystemdService               = "linux/cloud-init/artifacts/label-nodes.service"
-	kubernetesCustomSearchDomainsScript    = "linux/cloud-init/artifacts/setup-custom-search-domains.sh"
-	kubeletSystemdService                  = "linux/cloud-init/artifacts/kubelet.service"
-	kmsSystemdService                      = "linux/cloud-init/artifacts/kms.service"
-	aptPreferences                         = "linux/cloud-init/artifacts/apt-preferences"
-	dockerClearMountPropagationFlags       = "linux/cloud-init/artifacts/docker_clear_mount_propagation_flags.conf"
-	systemdBPFMount                        = "linux/cloud-init/artifacts/sys-fs-bpf.mount"
-	etcdSystemdService                     = "linux/cloud-init/artifacts/etcd.service"
-	auditdRules                            = "linux/cloud-init/artifacts/auditd-rules"
-	reconcilePrivateHostsScript            = "linux/cloud-init/artifacts/reconcile-private-hosts.sh"
-	reconcilePrivateHostsService           = "linux/cloud-init/artifacts/reconcile-private-hosts.service"
-=======
 	kubernetesKubeletMonitorSystemdService    = "linux/cloud-init/artifacts/kubelet-monitor.service"
 	kubernetesDockerMonitorSystemdTimer       = "linux/cloud-init/artifacts/docker-monitor.timer"
 	kubernetesDockerMonitorSystemdService     = "linux/cloud-init/artifacts/docker-monitor.service"
 	kubernetesContainerdMonitorSystemdTimer   = "linux/cloud-init/artifacts/containerd-monitor.timer"
 	kubernetesContainerdMonitorSystemdService = "linux/cloud-init/artifacts/containerd-monitor.service"
+	labelsScript                              = "linux/cloud-init/artifacts/labels.sh"      // Note(charliedmcb): I have not completely followed this path. There might be more that has to be added
+	labelsSystemdService                      = "linux/cloud-init/artifacts/labels.service" // Note(charliedmcb): I have not completely followed this path. There might be more that has to be added
 	labelNodesScript                          = "linux/cloud-init/artifacts/label-nodes.sh"
 	labelNodesSystemdService                  = "linux/cloud-init/artifacts/label-nodes.service"
 	kubernetesCustomSearchDomainsScript       = "linux/cloud-init/artifacts/setup-custom-search-domains.sh"
@@ -127,7 +110,6 @@
 	auditdRules                               = "linux/cloud-init/artifacts/auditd-rules"
 	reconcilePrivateHostsScript               = "linux/cloud-init/artifacts/reconcile-private-hosts.sh"
 	reconcilePrivateHostsService              = "linux/cloud-init/artifacts/reconcile-private-hosts.service"
->>>>>>> 9c15b224
 
 	// scripts and service for enabling ipv6 dual stack
 	dhcpv6SystemdService      = "linux/cloud-init/artifacts/dhcpv6.service"
