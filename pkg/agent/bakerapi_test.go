package agent

import (
	"context"

	"github.com/Azure/agentbaker/pkg/agent/datamodel"
	agenttoggles "github.com/Azure/agentbaker/pkg/agent/toggles"
	"github.com/barkimedes/go-deepcopy"
	. "github.com/onsi/ginkgo"
	. "github.com/onsi/gomega"
)

var _ = Describe("AgentBaker API implementation tests", func() {
	var (
		cs        *datamodel.ContainerService
		config    *datamodel.NodeBootstrappingConfiguration
		sigConfig *datamodel.SIGConfig
		toggles   *agenttoggles.Toggles
	)

	BeforeEach(func() {
		toggles = agenttoggles.New()

		cs = &datamodel.ContainerService{
			Location: "southcentralus",
			Type:     "Microsoft.ContainerService/ManagedClusters",
			Properties: &datamodel.Properties{
				OrchestratorProfile: &datamodel.OrchestratorProfile{
					OrchestratorType:    datamodel.Kubernetes,
					OrchestratorVersion: "1.16.15",
					KubernetesConfig:    &datamodel.KubernetesConfig{},
				},
				HostedMasterProfile: &datamodel.HostedMasterProfile{
					DNSPrefix: "uttestdom",
				},
				AgentPoolProfiles: []*datamodel.AgentPoolProfile{
					{
						Name:                "agent2",
						VMSize:              "Standard_DS1_v2",
						StorageProfile:      "ManagedDisks",
						OSType:              datamodel.Linux,
						VnetSubnetID:        "/subscriptions/359833f5/resourceGroups/MC_rg/providers/Microsoft.Network/virtualNetworks/aks-vnet-07752737/subnet/subnet1",
						AvailabilityProfile: datamodel.VirtualMachineScaleSets,
						Distro:              datamodel.AKSUbuntu1604,
					},
				},
				LinuxProfile: &datamodel.LinuxProfile{
					AdminUsername: "azureuser",
				},
				ServicePrincipalProfile: &datamodel.ServicePrincipalProfile{
					ClientID: "ClientID",
					Secret:   "Secret",
				},
			},
		}
		cs.Properties.LinuxProfile.SSH.PublicKeys = []datamodel.PublicKey{{
			KeyData: string("testsshkey"),
		}}

		agentPool := cs.Properties.AgentPoolProfiles[0]

		fullK8sComponentsMap := K8sComponentsByVersionMap[cs.Properties.OrchestratorProfile.OrchestratorVersion]
		pauseImage := cs.Properties.OrchestratorProfile.KubernetesConfig.MCRKubernetesImageBase + fullK8sComponentsMap["pause"]

		hyperkubeImageBase := cs.Properties.OrchestratorProfile.KubernetesConfig.KubernetesImageBase
		hyperkubeImage := hyperkubeImageBase + fullK8sComponentsMap["hyperkube"]
		if cs.Properties.OrchestratorProfile.KubernetesConfig.CustomHyperkubeImage != "" {
			hyperkubeImage = cs.Properties.OrchestratorProfile.KubernetesConfig.CustomHyperkubeImage
		}

		windowsPackage := datamodel.AzurePublicCloudSpecForTest.KubernetesSpecConfig.KubeBinariesSASURLBase + fullK8sComponentsMap["windowszip"]
		k8sComponents := &datamodel.K8sComponents{
			PodInfraContainerImageURL: pauseImage,
			HyperkubeImageURL:         hyperkubeImage,
			WindowsPackageURL:         windowsPackage,
		}

		kubeletConfig := map[string]string{
			"--address":                           "0.0.0.0",
			"--pod-manifest-path":                 "/etc/kubernetes/manifests",
			"--cloud-provider":                    "azure",
			"--cloud-config":                      "/etc/kubernetes/azure.json",
			"--azure-container-registry-config":   "/etc/kubernetes/azure.json",
			"--cluster-domain":                    "cluster.local",
			"--cluster-dns":                       "10.0.0.10",
			"--cgroups-per-qos":                   "true",
			"--tls-cert-file":                     "/etc/kubernetes/certs/kubeletserver.crt",
			"--tls-private-key-file":              "/etc/kubernetes/certs/kubeletserver.key",
			"--tls-cipher-suites":                 "TLS_ECDHE_ECDSA_WITH_AES_128_GCM_SHA256,TLS_ECDHE_RSA_WITH_AES_128_GCM_SHA256,TLS_ECDHE_ECDSA_WITH_CHACHA20_POLY1305,TLS_ECDHE_RSA_WITH_AES_256_GCM_SHA384,TLS_ECDHE_RSA_WITH_CHACHA20_POLY1305,TLS_ECDHE_ECDSA_WITH_AES_256_GCM_SHA384,TLS_RSA_WITH_AES_256_GCM_SHA384,TLS_RSA_WITH_AES_128_GCM_SHA256", //nolint:lll
			"--max-pods":                          "110",
			"--node-status-update-frequency":      "10s",
			"--image-gc-high-threshold":           "85",
			"--image-gc-low-threshold":            "80",
			"--event-qps":                         "0",
			"--pod-max-pids":                      "-1",
			"--enforce-node-allocatable":          "pods",
			"--streaming-connection-idle-timeout": "4h0m0s",
			"--rotate-certificates":               "true",
			"--read-only-port":                    "10255",
			"--protect-kernel-defaults":           "true",
			"--resolv-conf":                       "/etc/resolv.conf",
			"--anonymous-auth":                    "false",
			"--client-ca-file":                    "/etc/kubernetes/certs/ca.crt",
			"--authentication-token-webhook":      "true",
			"--authorization-mode":                "Webhook",
			"--eviction-hard":                     "memory.available<750Mi,nodefs.available<10%,nodefs.inodesFree<5%",
			"--feature-gates":                     "RotateKubeletServerCertificate=true,a=b,PodPriority=true,x=y",
			"--system-reserved":                   "cpu=2,memory=1Gi",
			"--kube-reserved":                     "cpu=100m,memory=1638Mi",
		}

		galleries := map[string]datamodel.SIGGalleryConfig{
			"AKSUbuntu": {
				GalleryName:   "aksubuntu",
				ResourceGroup: "resourcegroup",
			},
			"AKSCBLMariner": {
				GalleryName:   "akscblmariner",
				ResourceGroup: "resourcegroup",
			},
			"AKSAzureLinux": {
				GalleryName:   "aksazurelinux",
				ResourceGroup: "resourcegroup",
			},
			"AKSWindows": {
				GalleryName:   "akswindows",
				ResourceGroup: "resourcegroup",
			},
			"AKSUbuntuEdgeZone": {
				GalleryName:   "AKSUbuntuEdgeZone",
				ResourceGroup: "AKS-Ubuntu-EdgeZone",
			},
		}
		sigConfig = &datamodel.SIGConfig{
			TenantID:       "sometenantid",
			SubscriptionID: "somesubid",
			Galleries:      galleries,
		}

		config = &datamodel.NodeBootstrappingConfiguration{
			ContainerService:              cs,
			CloudSpecConfig:               datamodel.AzurePublicCloudSpecForTest,
			K8sComponents:                 k8sComponents,
			AgentPoolProfile:              agentPool,
			TenantID:                      "tenantID",
			SubscriptionID:                "subID",
			ResourceGroupName:             "resourceGroupName",
			UserAssignedIdentityClientID:  "userAssignedID",
			ConfigGPUDriverIfNeeded:       true,
			EnableGPUDevicePluginIfNeeded: false,
			EnableKubeletConfigFile:       false,
			EnableNvidia:                  false,
			FIPSEnabled:                   false,
			KubeletConfig:                 kubeletConfig,
			PrimaryScaleSetName:           "aks-agent2-36873793-vmss",
			SIGConfig:                     *sigConfig,
		}
	})

	Context("GetNodeBootstrapping", func() {
		It("should return correct boot strapping data", func() {
			agentBaker, err := NewAgentBaker()
			Expect(err).NotTo(HaveOccurred())
			agentBaker = agentBaker.WithToggles(toggles)

			nodeBootStrapping, err := agentBaker.GetNodeBootstrapping(context.Background(), config)
			Expect(err).NotTo(HaveOccurred())

			// baker_test.go tested the correctness of the generated Custom Data and CSE, so here
			// we just do a sanity check of them not being empty.
			Expect(nodeBootStrapping.CustomData).NotTo(Equal(""))
			Expect(nodeBootStrapping.CSE).NotTo(Equal(""))

			Expect(nodeBootStrapping.OSImageConfig.ImageOffer).To(Equal("aks"))
			Expect(nodeBootStrapping.OSImageConfig.ImageSku).To(Equal("aks-ubuntu-1604-2021-q3"))
			Expect(nodeBootStrapping.OSImageConfig.ImagePublisher).To(Equal("microsoft-aks"))
			Expect(nodeBootStrapping.OSImageConfig.ImageVersion).To(Equal("2021.11.06"))

			Expect(nodeBootStrapping.SigImageConfig.ResourceGroup).To(Equal("resourcegroup"))
			Expect(nodeBootStrapping.SigImageConfig.Gallery).To(Equal("aksubuntu"))
			Expect(nodeBootStrapping.SigImageConfig.Definition).To(Equal("1604"))
			Expect(nodeBootStrapping.SigImageConfig.Version).To(Equal("2021.11.06"))
		})

		It("should return the correct bootstrapping data when linux node image version override is present", func() {
			toggles.Maps = map[string]agenttoggles.MapToggle{
				"linux-node-image-version": func(entity *agenttoggles.Entity) map[string]string {
					return map[string]string{
						string(datamodel.AKSUbuntu1604): "202402.27.0",
					}
				},
			}

			agentBaker, err := NewAgentBaker()
			Expect(err).NotTo(HaveOccurred())
			agentBaker = agentBaker.WithToggles(toggles)

			nodeBootStrapping, err := agentBaker.GetNodeBootstrapping(context.Background(), config)
			Expect(err).NotTo(HaveOccurred())

			// baker_test.go tested the correctness of the generated Custom Data and CSE, so here
			// we just do a sanity check of them not being empty.
			Expect(nodeBootStrapping.CustomData).NotTo(Equal(""))
			Expect(nodeBootStrapping.CSE).NotTo(Equal(""))

			Expect(nodeBootStrapping.SigImageConfig.ResourceGroup).To(Equal("resourcegroup"))
			Expect(nodeBootStrapping.SigImageConfig.Gallery).To(Equal("aksubuntu"))
			Expect(nodeBootStrapping.SigImageConfig.Definition).To(Equal("1604"))
			Expect(nodeBootStrapping.SigImageConfig.Version).To(Equal("202402.27.0"))
		})

		It("should return the correct bootstrapping data when linux node image version is present but does not specify for distro", func() {
			toggles.Maps = map[string]agenttoggles.MapToggle{
				"linux-node-image-version": func(entity *agenttoggles.Entity) map[string]string {
					return map[string]string{
						string(datamodel.AKSUbuntu1804): "202402.27.0",
					}
				},
			}
			agentBaker, err := NewAgentBaker()
			Expect(err).NotTo(HaveOccurred())
			agentBaker = agentBaker.WithToggles(toggles)

			nodeBootStrapping, err := agentBaker.GetNodeBootstrapping(context.Background(), config)
			Expect(err).NotTo(HaveOccurred())

			// baker_test.go tested the correctness of the generated Custom Data and CSE, so here
			// we just do a sanity check of them not being empty.
			Expect(nodeBootStrapping.CustomData).NotTo(Equal(""))
			Expect(nodeBootStrapping.CSE).NotTo(Equal(""))

			Expect(nodeBootStrapping.SigImageConfig.ResourceGroup).To(Equal("resourcegroup"))
			Expect(nodeBootStrapping.SigImageConfig.Gallery).To(Equal("aksubuntu"))
			Expect(nodeBootStrapping.SigImageConfig.Definition).To(Equal("1604"))
			Expect(nodeBootStrapping.SigImageConfig.Version).To(Equal("2021.11.06"))
		})

		It("should return an error if cloud is not found", func() {
			// this CloudSpecConfig is shared across all AgentBaker UTs,
			// thus we need to make and use a copy when performing mutations for mocking
			cloudSpecConfigCopy, err := deepcopy.Anything(config.CloudSpecConfig)
			Expect(err).To(BeNil())
			cloudSpecConfig, ok := cloudSpecConfigCopy.(*datamodel.AzureEnvironmentSpecConfig)
			Expect(ok).To(BeTrue())
			config.CloudSpecConfig = cloudSpecConfig

			config.CloudSpecConfig.CloudName = "UnknownCloud"
			agentBaker, err := NewAgentBaker()
			Expect(err).NotTo(HaveOccurred())
			agentBaker = agentBaker.WithToggles(toggles)
			_, err = agentBaker.GetNodeBootstrapping(context.Background(), config)
			Expect(err).To(HaveOccurred())
		})

		It("should return an error if distro is neither found in PIR nor found in SIG", func() {
			config.AgentPoolProfile.Distro = "unknown"
			agentBaker, err := NewAgentBaker()
			Expect(err).NotTo(HaveOccurred())
			agentBaker = agentBaker.WithToggles(toggles)

			_, err = agentBaker.GetNodeBootstrapping(context.Background(), config)
			Expect(err).To(HaveOccurred())
		})

		It("should not return an error for customized image", func() {
			config.AgentPoolProfile.Distro = datamodel.CustomizedImage
			agentBaker, err := NewAgentBaker()
			Expect(err).NotTo(HaveOccurred())
			agentBaker = agentBaker.WithToggles(toggles)

			_, err = agentBaker.GetNodeBootstrapping(context.Background(), config)
			Expect(err).NotTo(HaveOccurred())
		})

		It("should not return an error for customized kata image", func() {
			config.AgentPoolProfile.Distro = datamodel.CustomizedImageKata
			agentBaker, err := NewAgentBaker()
			Expect(err).NotTo(HaveOccurred())
			agentBaker = agentBaker.WithToggles(toggles)

			_, err = agentBaker.GetNodeBootstrapping(context.Background(), config)
			Expect(err).NotTo(HaveOccurred())
		})

		It("should not return an error for customized windows image", func() {
			config.AgentPoolProfile.Distro = datamodel.CustomizedWindowsOSImage
			agentBaker, err := NewAgentBaker()
			Expect(err).NotTo(HaveOccurred())
			agentBaker = agentBaker.WithToggles(toggles)

			_, err = agentBaker.GetNodeBootstrapping(context.Background(), config)
			Expect(err).NotTo(HaveOccurred())
		})
	})

	Context("GetLatestSigImageConfig", func() {
		It("should return correct value for existing distro", func() {
			agentBaker, err := NewAgentBaker()
			Expect(err).NotTo(HaveOccurred())
			agentBaker = agentBaker.WithToggles(toggles)

			sigImageConfig, err := agentBaker.GetLatestSigImageConfig(config.SIGConfig, datamodel.AKSUbuntu1604, &datamodel.EnvironmentInfo{
				SubscriptionID: config.SubscriptionID,
				TenantID:       config.TenantID,
				Region:         cs.Location,
			})
			Expect(err).NotTo(HaveOccurred())

			Expect(sigImageConfig.ResourceGroup).To(Equal("resourcegroup"))
			Expect(sigImageConfig.Gallery).To(Equal("aksubuntu"))
			Expect(sigImageConfig.Definition).To(Equal("1604"))
			Expect(sigImageConfig.Version).To(Equal("2021.11.06"))
		})

		It("should return correct value for existing distro when linux node image version override is provided", func() {
			toggles.Maps = map[string]agenttoggles.MapToggle{
				"linux-node-image-version": func(entity *agenttoggles.Entity) map[string]string {
					return map[string]string{
						string(datamodel.AKSUbuntu1604): "202402.27.0",
					}
				},
			}
			agentBaker, err := NewAgentBaker()
			Expect(err).NotTo(HaveOccurred())
			agentBaker = agentBaker.WithToggles(toggles)

			sigImageConfig, err := agentBaker.GetLatestSigImageConfig(config.SIGConfig, datamodel.AKSUbuntu1604, &datamodel.EnvironmentInfo{
				SubscriptionID: config.SubscriptionID,
				TenantID:       config.TenantID,
				Region:         cs.Location,
			})
			Expect(err).NotTo(HaveOccurred())

			Expect(sigImageConfig.ResourceGroup).To(Equal("resourcegroup"))
			Expect(sigImageConfig.Gallery).To(Equal("aksubuntu"))
			Expect(sigImageConfig.Definition).To(Equal("1604"))
			Expect(sigImageConfig.Version).To(Equal("202402.27.0"))
		})

		It("should return correct value for existing distro when linux node image version override is provided but not for distro", func() {
			toggles.Maps = map[string]agenttoggles.MapToggle{
				"linux-node-image-version": func(entity *agenttoggles.Entity) map[string]string {
					return map[string]string{
						string(datamodel.AKSUbuntu1804): "202402.27.0",
					}
				},
			}
			agentBaker, err := NewAgentBaker()
			Expect(err).NotTo(HaveOccurred())
			agentBaker = agentBaker.WithToggles(toggles)

			sigImageConfig, err := agentBaker.GetLatestSigImageConfig(config.SIGConfig, datamodel.AKSUbuntu1604, &datamodel.EnvironmentInfo{
				SubscriptionID: config.SubscriptionID,
				TenantID:       config.TenantID,
				Region:         cs.Location,
			})
			Expect(err).NotTo(HaveOccurred())

			Expect(sigImageConfig.ResourceGroup).To(Equal("resourcegroup"))
			Expect(sigImageConfig.Gallery).To(Equal("aksubuntu"))
			Expect(sigImageConfig.Definition).To(Equal("1604"))
			Expect(sigImageConfig.Version).To(Equal("2021.11.06"))
		})

		It("should return error if image config not found for distro", func() {
			agentBaker, err := NewAgentBaker()
			Expect(err).NotTo(HaveOccurred())
			agentBaker = agentBaker.WithToggles(toggles)

			_, err = agentBaker.GetLatestSigImageConfig(config.SIGConfig, "unknown", &datamodel.EnvironmentInfo{
				SubscriptionID: config.SubscriptionID,
				TenantID:       config.TenantID,
				Region:         cs.Location,
			})
			Expect(err).To(HaveOccurred())
		})
	})

	Context("GetDistroSigImageConfig", func() {
		var (
			ubuntuDistros     []datamodel.Distro
			marinerDistros    []datamodel.Distro
			azureLinuxDistros []datamodel.Distro
			allLinuxDistros   []datamodel.Distro
		)

		BeforeEach(func() {
			ubuntuDistros = []datamodel.Distro{
				datamodel.AKSUbuntuContainerd1804,
				datamodel.AKSUbuntuContainerd1804Gen2,
				datamodel.AKSUbuntuGPUContainerd1804,
				datamodel.AKSUbuntuGPUContainerd1804Gen2,
				datamodel.AKSUbuntuFipsContainerd1804,
				datamodel.AKSUbuntuFipsContainerd1804Gen2,
				datamodel.AKSUbuntuFipsContainerd2004,
				datamodel.AKSUbuntuFipsContainerd2004Gen2,
				datamodel.AKSUbuntuContainerd2204,
				datamodel.AKSUbuntuContainerd2204Gen2,
				datamodel.AKSUbuntuContainerd2004CVMGen2,
				datamodel.AKSUbuntuArm64Containerd2204Gen2,
				datamodel.AKSUbuntuContainerd2204TLGen2,
			}

			marinerDistros = []datamodel.Distro{
				datamodel.AKSCBLMarinerV2,
				datamodel.AKSCBLMarinerV2Gen2,
				datamodel.AKSCBLMarinerV2FIPS,
				datamodel.AKSCBLMarinerV2Gen2FIPS,
				datamodel.AKSCBLMarinerV2Gen2Kata,
				datamodel.AKSCBLMarinerV2Arm64Gen2,
				datamodel.AKSCBLMarinerV2Gen2TL,
			}

			azureLinuxDistros = []datamodel.Distro{
				datamodel.AKSAzureLinuxV2,
				datamodel.AKSAzureLinuxV2Gen2,
				datamodel.AKSAzureLinuxV2FIPS,
				datamodel.AKSAzureLinuxV2Gen2FIPS,
				datamodel.AKSAzureLinuxV2Gen2Kata,
				datamodel.AKSAzureLinuxV2Arm64Gen2,
				datamodel.AKSAzureLinuxV2Gen2TL,
			}

			allLinuxDistros = append(allLinuxDistros, ubuntuDistros...)
			allLinuxDistros = append(allLinuxDistros, marinerDistros...)
			allLinuxDistros = append(allLinuxDistros, azureLinuxDistros...)
		})

		It("should return correct value for all existing distros", func() {
			agentBaker, err := NewAgentBaker()
			Expect(err).To(BeNil())
			agentBaker = agentBaker.WithToggles(toggles)

			configs, err := agentBaker.GetDistroSigImageConfig(config.SIGConfig, &datamodel.EnvironmentInfo{
				SubscriptionID: config.SubscriptionID,
				TenantID:       config.TenantID,
				Region:         cs.Location,
			})
			Expect(err).To(BeNil())

			for _, distro := range allLinuxDistros {
				Expect(configs).To(HaveKey(distro))
				config := configs[distro]
				Expect(config.ResourceGroup).To(Equal("resourcegroup"))
				Expect(config.SubscriptionID).To(Equal("somesubid"))
				Expect(config.Version).To(Equal(datamodel.LinuxSIGImageVersion))
				Expect(config.Definition).ToNot(BeEmpty())
			}

			for _, distro := range ubuntuDistros {
				config := configs[distro]
				Expect(config.Gallery).To(Equal("aksubuntu"))
			}

			for _, distro := range marinerDistros {
				config := configs[distro]
				Expect(config.Gallery).To(Equal("akscblmariner"))
			}

			for _, distro := range azureLinuxDistros {
				config := configs[distro]
				Expect(config.Gallery).To(Equal("aksazurelinux"))
			}
		})

		It("should return correct value for all existing distros with linux node image version override", func() {
			var (
				ubuntuOverrideVersion     = "202402.25.0"
				marinerOverrideVersion    = "202402.25.1"
				azureLinuxOverrideVersion = "202402.25.2"
			)
			imageVersionOverrides := map[string]string{}
			for _, distro := range ubuntuDistros {
				imageVersionOverrides[string(distro)] = ubuntuOverrideVersion
			}
			for _, distro := range marinerDistros {
				imageVersionOverrides[string(distro)] = marinerOverrideVersion
			}
			for _, distro := range azureLinuxDistros {
				imageVersionOverrides[string(distro)] = azureLinuxOverrideVersion
			}
			toggles.Maps = map[string]agenttoggles.MapToggle{
				"linux-node-image-version": func(entity *agenttoggles.Entity) map[string]string {
					return imageVersionOverrides
				},
			}

			agentBaker, err := NewAgentBaker()
			Expect(err).To(BeNil())
			agentBaker = agentBaker.WithToggles(toggles)

			configs, err := agentBaker.GetDistroSigImageConfig(config.SIGConfig, &datamodel.EnvironmentInfo{
				SubscriptionID: config.SubscriptionID,
				TenantID:       config.TenantID,
				Region:         cs.Location,
			})
			Expect(err).To(BeNil())

			for _, distro := range allLinuxDistros {
				Expect(configs).To(HaveKey(distro))
				config := configs[distro]
				Expect(config.ResourceGroup).To(Equal("resourcegroup"))
				Expect(config.SubscriptionID).To(Equal("somesubid"))
				Expect(config.Definition).ToNot(BeEmpty())
			}

			for _, distro := range ubuntuDistros {
				config := configs[distro]
				Expect(config.Gallery).To(Equal("aksubuntu"))
				Expect(config.Version).To(Equal(ubuntuOverrideVersion))
			}

			for _, distro := range marinerDistros {
				config := configs[distro]
				Expect(config.Gallery).To(Equal("akscblmariner"))
				Expect(config.Version).To(Equal(marinerOverrideVersion))
			}

			for _, distro := range azureLinuxDistros {
				config := configs[distro]
				Expect(config.Gallery).To(Equal("aksazurelinux"))
				Expect(config.Version).To(Equal(azureLinuxOverrideVersion))
			}
		})
	})
<<<<<<< HEAD

	Context("GetCachedVersionsOnVHD", func() {
		It("should return non-empty cached VHD data", func() {
			agentBaker, err := NewAgentBaker()
			Expect(err).NotTo(HaveOccurred())

			cachedOnVHD := agentBaker.GetCachedVersionsOnVHD()
			Expect(err).NotTo(HaveOccurred())

			Expect(cachedOnVHD).ToNot(BeNil())
			Expect(cachedOnVHD.FromManifest).ToNot(BeNil())
			Expect(cachedOnVHD.FromComponentContainerImages).ToNot(BeEmpty())
			Expect(cachedOnVHD.FromComponentPackages).ToNot(BeEmpty())
		})
	})
=======
>>>>>>> ad9e7a2d
})<|MERGE_RESOLUTION|>--- conflicted
+++ resolved
@@ -523,22 +523,4 @@
 			}
 		})
 	})
-<<<<<<< HEAD
-
-	Context("GetCachedVersionsOnVHD", func() {
-		It("should return non-empty cached VHD data", func() {
-			agentBaker, err := NewAgentBaker()
-			Expect(err).NotTo(HaveOccurred())
-
-			cachedOnVHD := agentBaker.GetCachedVersionsOnVHD()
-			Expect(err).NotTo(HaveOccurred())
-
-			Expect(cachedOnVHD).ToNot(BeNil())
-			Expect(cachedOnVHD.FromManifest).ToNot(BeNil())
-			Expect(cachedOnVHD.FromComponentContainerImages).ToNot(BeEmpty())
-			Expect(cachedOnVHD.FromComponentPackages).ToNot(BeEmpty())
-		})
-	})
-=======
->>>>>>> ad9e7a2d
 })