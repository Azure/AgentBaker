--- conflicted
+++ resolved
@@ -100,21 +100,7 @@
 
 		agentPool := cs.Properties.AgentPoolProfiles[0]
 		baker := InitializeTemplateGenerator()
-<<<<<<< HEAD
-=======
 
-		azurePublicCloudSpec := &datamodel.AzureEnvironmentSpecConfig{
-			CloudName: datamodel.AzurePublicCloud,
-			//DockerSpecConfig specify the docker engine download repo
-			DockerSpecConfig: datamodel.DefaultDockerSpecConfig,
-			//KubernetesSpecConfig is the default kubernetes container image url.
-			KubernetesSpecConfig: datamodel.DefaultKubernetesSpecConfig,
-
-			EndpointConfig: datamodel.AzureEndpointConfig{
-				ResourceManagerVMDNSSuffix: "cloudapp.azure.com",
-			},
-		}
->>>>>>> 042a2103
 		config := &NodeBootstrappingConfiguration{
 			ContainerService:              cs,
 			CloudSpecConfig:               datamodel.AzurePublicCloudSpecForTest,
