package agent

import (
	"encoding/base64"
	"fmt"
	"io/ioutil"
	"os"
	"os/exec"
	"strings"

	"github.com/Azure/agentbaker/pkg/agent/datamodel"
	"github.com/Azure/go-autorest/autorest/to"
	. "github.com/onsi/ginkgo"
	. "github.com/onsi/ginkgo/extensions/table"
	. "github.com/onsi/gomega"
)

func generateTestData() bool {
	return os.Getenv("GENERATE_TEST_DATA") == "true"
}

var _ = Describe("Assert generated customData and cseCmd", func() {
	DescribeTable("Generated customData and CSE", func(folder, k8sVersion string, configUpdator func(*datamodel.NodeBootstrappingConfiguration)) {
		cs := &datamodel.ContainerService{
			Location: "southcentralus",
			Type:     "Microsoft.ContainerService/ManagedClusters",
			Properties: &datamodel.Properties{
				OrchestratorProfile: &datamodel.OrchestratorProfile{
					OrchestratorType:    datamodel.Kubernetes,
					OrchestratorVersion: k8sVersion,
					KubernetesConfig: &datamodel.KubernetesConfig{
						KubeletConfig: map[string]string{
							"--feature-gates": "RotateKubeletServerCertificate=true,a=b, PodPriority=true, x=y",
						},
					},
				},
				HostedMasterProfile: &datamodel.HostedMasterProfile{
					DNSPrefix: "uttestdom",
				},
				AgentPoolProfiles: []*datamodel.AgentPoolProfile{
					{
						Name:                "agent2",
						Count:               3,
						VMSize:              "Standard_DS1_v2",
						StorageProfile:      "ManagedDisks",
						OSType:              datamodel.Linux,
						VnetSubnetID:        "/subscriptions/359833f5/resourceGroups/MC_rg/providers/Microsoft.Network/virtualNetworks/aks-vnet-07752737/subnet/subnet1",
						AvailabilityProfile: datamodel.VirtualMachineScaleSets,
						KubernetesConfig: &datamodel.KubernetesConfig{
							KubeletConfig: map[string]string{
								"--address":                           "0.0.0.0",
								"--pod-manifest-path":                 "/etc/kubernetes/manifests",
								"--cloud-provider":                    "azure",
								"--cloud-config":                      "/etc/kubernetes/azure.json",
								"--azure-container-registry-config":   "/etc/kubernetes/azure.json",
								"--cluster-domain":                    "cluster.local",
								"--cluster-dns":                       "10.0.0.10",
								"--cgroups-per-qos":                   "true",
								"--tls-cert-file":                     "/etc/kubernetes/certs/kubeletserver.crt",
								"--tls-private-key-file":              "/etc/kubernetes/certs/kubeletserver.key",
								"--tls-cipher-suites":                 "TLS_ECDHE_ECDSA_WITH_AES_128_GCM_SHA256,TLS_ECDHE_RSA_WITH_AES_128_GCM_SHA256,TLS_ECDHE_ECDSA_WITH_CHACHA20_POLY1305,TLS_ECDHE_RSA_WITH_AES_256_GCM_SHA384,TLS_ECDHE_RSA_WITH_CHACHA20_POLY1305,TLS_ECDHE_ECDSA_WITH_AES_256_GCM_SHA384,TLS_RSA_WITH_AES_256_GCM_SHA384,TLS_RSA_WITH_AES_128_GCM_SHA256",
								"--max-pods":                          "110",
								"--node-status-update-frequency":      "10s",
								"--image-gc-high-threshold":           "85",
								"--image-gc-low-threshold":            "80",
								"--event-qps":                         "0",
								"--pod-max-pids":                      "-1",
								"--enforce-node-allocatable":          "pods",
								"--streaming-connection-idle-timeout": "4h0m0s",
								"--rotate-certificates":               "true",
								"--read-only-port":                    "10255",
								"--protect-kernel-defaults":           "true",
								"--resolv-conf":                       "/etc/resolv.conf",
								"--anonymous-auth":                    "false",
								"--client-ca-file":                    "/etc/kubernetes/certs/ca.crt",
								"--authentication-token-webhook":      "true",
								"--authorization-mode":                "Webhook",
								"--eviction-hard":                     "memory.available<750Mi,nodefs.available<10%,nodefs.inodesFree<5%",
								"--feature-gates":                     "RotateKubeletServerCertificate=true,a=b,PodPriority=true,x=y",
								"--system-reserved":                   "cpu=2,memory=1Gi",
								"--kube-reserved":                     "cpu=100m,memory=1638Mi",
							},
						},
						Distro: datamodel.AKSUbuntu1604,
					},
				},
				LinuxProfile: &datamodel.LinuxProfile{
					AdminUsername: "azureuser",
				},
				ServicePrincipalProfile: &datamodel.ServicePrincipalProfile{
					ClientID: "ClientID",
					Secret:   "Secret",
				},
			},
		}
		cs.Properties.LinuxProfile.SSH.PublicKeys = []datamodel.PublicKey{{
			KeyData: string("testsshkey"),
		}}

		// AKS always pass in te customHyperKubeImage to aks-e, so we don't really rely on
		// the default component version for "hyperkube", which is not set since 1.17
		if IsKubernetesVersionGe(k8sVersion, "1.17.0") {
			cs.Properties.OrchestratorProfile.KubernetesConfig.CustomHyperkubeImage = fmt.Sprintf("k8s.gcr.io/hyperkube-amd64:v%v", k8sVersion)
		}

		agentPool := cs.Properties.AgentPoolProfiles[0]
		baker := InitializeTemplateGenerator()

		fullK8sComponentsMap := K8sComponentsByVersionMap[cs.Properties.OrchestratorProfile.OrchestratorVersion]
		pauseImage := cs.Properties.OrchestratorProfile.KubernetesConfig.MCRKubernetesImageBase + fullK8sComponentsMap["pause"]

		hyperkubeImageBase := cs.Properties.OrchestratorProfile.KubernetesConfig.KubernetesImageBase
		hyperkubeImage := hyperkubeImageBase + fullK8sComponentsMap["hyperkube"]
		if cs.Properties.OrchestratorProfile.KubernetesConfig.CustomHyperkubeImage != "" {
			hyperkubeImage = cs.Properties.OrchestratorProfile.KubernetesConfig.CustomHyperkubeImage
		}

		windowsPackage := datamodel.AzurePublicCloudSpecForTest.KubernetesSpecConfig.KubeBinariesSASURLBase + fullK8sComponentsMap["windowszip"]
		k8sComponents := &datamodel.K8sComponents{
			PodInfraContainerImageURL: pauseImage,
			HyperkubeImageURL:         hyperkubeImage,
			WindowsPackageURL:         windowsPackage,
		}

		config := &datamodel.NodeBootstrappingConfiguration{
			ContainerService:              cs,
			CloudSpecConfig:               datamodel.AzurePublicCloudSpecForTest,
			K8sComponents:                 k8sComponents,
			AgentPoolProfile:              agentPool,
			TenantID:                      "tenantID",
			SubscriptionID:                "subID",
			ResourceGroupName:             "resourceGroupName",
			UserAssignedIdentityClientID:  "userAssignedID",
			ConfigGPUDriverIfNeeded:       true,
			EnableGPUDevicePluginIfNeeded: false,
			EnableKubeletConfigFile:       false,
			EnableNvidia:                  false,
			FIPSEnabled:                   false,
		}

		if configUpdator != nil {
			configUpdator(config)
		}

		// customData
		base64EncodedCustomData := baker.GetNodeBootstrappingPayload(config)
		customDataBytes, err := base64.StdEncoding.DecodeString(base64EncodedCustomData)
		customData := string(customDataBytes)
		Expect(err).To(BeNil())

		if generateTestData() {
			backfillCustomData(folder, customData)
		}

		expectedCustomData, err := ioutil.ReadFile(fmt.Sprintf("./testdata/%s/CustomData", folder))
		if err != nil {
			panic(err)
		}
		Expect(customData).To(Equal(string(expectedCustomData)))

		// CSE
		cseCommand := baker.GetNodeBootstrappingCmd(config)
		if generateTestData() {
			ioutil.WriteFile(fmt.Sprintf("./testdata/%s/CSECommand", folder), []byte(cseCommand), 0644)
		}
		expectedCSECommand, err := ioutil.ReadFile(fmt.Sprintf("./testdata/%s/CSECommand", folder))
		if err != nil {
			panic(err)
		}
		Expect(cseCommand).To(Equal(string(expectedCSECommand)))

	}, Entry("AKSUbuntu1604 with k8s version less than 1.18", "AKSUbuntu1604+K8S115", "1.15.7", nil),
		Entry("AKSUbuntu1604 with k8s version 1.18", "AKSUbuntu1604+K8S118", "1.18.2", nil),
		Entry("AKSUbuntu1604 with k8s version 1.17", "AKSUbuntu1604+K8S117", "1.17.7", nil),
		Entry("AKSUbuntu1604 with temp disk (toggle)", "AKSUbuntu1604+TempDiskToggle", "1.15.7", func(config *datamodel.NodeBootstrappingConfiguration) {
			// this tests prioritization of the new api property vs the old property i'd like to remove.
			// ContainerRuntimeConfig should take priority until we remove it entirely
			config.AgentPoolProfile.KubeletDiskType = datamodel.OSDisk
			config.ContainerService.Properties.AgentPoolProfiles[0].KubernetesConfig = &datamodel.KubernetesConfig{
				ContainerRuntimeConfig: map[string]string{
					datamodel.ContainerDataDirKey: "/mnt/containers",
				},
			}
		}),
		Entry("AKSUbuntu1604 with temp disk (api field)", "AKSUbuntu1604+TempDiskExplicit", "1.15.7", func(config *datamodel.NodeBootstrappingConfiguration) {
			// also tests prioritization, but now the API property should take precedence
			config.AgentPoolProfile.KubeletDiskType = datamodel.TempDisk
		}),
		Entry("AKSUbuntu1604 with OS disk", "AKSUbuntu1604+OSKubeletDisk", "1.15.7", func(config *datamodel.NodeBootstrappingConfiguration) {
			// also tests prioritization, but now the API property should take precedence
			config.AgentPoolProfile.KubeletDiskType = datamodel.OSDisk
		}),
		Entry("AKSUbuntu1604 with Temp Disk and containerd", "AKSUbuntu1604+TempDisk+Containerd", "1.15.7", func(config *datamodel.NodeBootstrappingConfiguration) {
			config.ContainerService.Properties.OrchestratorProfile.KubernetesConfig = &datamodel.KubernetesConfig{
				ContainerRuntimeConfig: map[string]string{
					datamodel.ContainerDataDirKey: "/mnt/containers",
				},
			}
			config.ContainerService.Properties.AgentPoolProfiles[0].KubernetesConfig = &datamodel.KubernetesConfig{
				KubeletConfig:    map[string]string{},
				ContainerRuntime: datamodel.Containerd,
			}
		}),
		Entry("AKSUbuntu1604 with RawUbuntu", "RawUbuntu", "1.15.7", func(config *datamodel.NodeBootstrappingConfiguration) {
			config.ContainerService.Properties.AgentPoolProfiles[0].Distro = datamodel.Ubuntu
		}),
		Entry("AKSUbuntu1604 EnablePrivateClusterHostsConfigAgent", "AKSUbuntu1604+EnablePrivateClusterHostsConfigAgent", "1.18.2", func(config *datamodel.NodeBootstrappingConfiguration) {
			cs := config.ContainerService
			if cs.Properties.OrchestratorProfile.KubernetesConfig.PrivateCluster == nil {
				cs.Properties.OrchestratorProfile.KubernetesConfig.PrivateCluster = &datamodel.PrivateCluster{EnableHostsConfigAgent: to.BoolPtr(true)}
			} else {
				cs.Properties.OrchestratorProfile.KubernetesConfig.PrivateCluster.EnableHostsConfigAgent = to.BoolPtr(true)
			}
		}),
		Entry("AKSUbuntu1804 with GPU dedicated VHD", "AKSUbuntu1604+GPUDedicatedVHD", "1.15.7", func(config *datamodel.NodeBootstrappingConfiguration) {
			config.ContainerService.Properties.AgentPoolProfiles[0].Distro = datamodel.AKSUbuntuGPU1804
			config.AgentPoolProfile.VMSize = "Standard_NC6"
			config.ConfigGPUDriverIfNeeded = false
			config.EnableGPUDevicePluginIfNeeded = true
			config.EnableNvidia = true
		}),
		Entry("AKSUbuntu1604 with KubeletConfigFile", "AKSUbuntu1604+KubeletConfigFile", "1.15.7", func(config *datamodel.NodeBootstrappingConfiguration) {
			config.EnableKubeletConfigFile = true
		}),

		Entry("AKSUbuntu1804 with containerd and private ACR", "AKSUbuntu1804+Containerd+PrivateACR", "1.18.2", func(config *datamodel.NodeBootstrappingConfiguration) {
			config.ContainerService.Properties.AgentPoolProfiles[0].KubernetesConfig = &datamodel.KubernetesConfig{
				KubeletConfig:    map[string]string{},
				ContainerRuntime: datamodel.Containerd,
			}
			cs := config.ContainerService
			if cs.Properties.OrchestratorProfile.KubernetesConfig == nil {
				cs.Properties.OrchestratorProfile.KubernetesConfig = &datamodel.KubernetesConfig{}
			}
			cs.Properties.OrchestratorProfile.KubernetesConfig.PrivateAzureRegistryServer = "acr.io/privateacr"
			cs.Properties.ServicePrincipalProfile = &datamodel.ServicePrincipalProfile{
				ClientID: "clientID",
				Secret:   "clientSecret",
			}
		}),
		Entry("AKSUbuntu1804 with containerd and GPU SKU", "AKSUbuntu1804+Containerd+NSeriesSku", "1.15.7", func(config *datamodel.NodeBootstrappingConfiguration) {

			config.ContainerService.Properties.AgentPoolProfiles[0].KubernetesConfig = &datamodel.KubernetesConfig{
				KubeletConfig:    map[string]string{},
				ContainerRuntime: datamodel.Containerd,
			}
			config.ContainerService.Properties.AgentPoolProfiles[0].VMSize = "Standard_NC6"
			config.EnableNvidia = true
		}),
		Entry("AKSUbuntu1804 with containerd and kubenet cni", "AKSUbuntu1804+Containerd+Kubenet", "1.18.2", func(config *datamodel.NodeBootstrappingConfiguration) {
			config.ContainerService.Properties.AgentPoolProfiles[0].KubernetesConfig = &datamodel.KubernetesConfig{
				KubeletConfig:    map[string]string{},
				ContainerRuntime: datamodel.Containerd,
			}
			config.ContainerService.Properties.OrchestratorProfile.KubernetesConfig.NetworkPlugin = NetworkPluginKubenet
		}),
		Entry("AKSUbuntu1804 with containerd and kubenet cni and calico policy", "AKSUbuntu1804+Containerd+Kubenet+Calico", "1.18.2", func(config *datamodel.NodeBootstrappingConfiguration) {
			config.ContainerService.Properties.AgentPoolProfiles[0].KubernetesConfig = &datamodel.KubernetesConfig{
				KubeletConfig:    map[string]string{},
				ContainerRuntime: datamodel.Containerd,
			}
			config.ContainerService.Properties.OrchestratorProfile.KubernetesConfig.NetworkPlugin = NetworkPluginKubenet
			config.ContainerService.Properties.OrchestratorProfile.KubernetesConfig.NetworkPolicy = NetworkPolicyCalico
		}),
		Entry("AKSUbuntu1804 with containerd and teleport enabled", "AKSUbuntu1804+Containerd+Teleport", "1.18.2", func(config *datamodel.NodeBootstrappingConfiguration) {
			config.EnableACRTeleportPlugin = true
			config.TeleportdPluginURL = "some url"
			config.ContainerService.Properties.AgentPoolProfiles[0].KubernetesConfig = &datamodel.KubernetesConfig{
				KubeletConfig:    map[string]string{},
				ContainerRuntime: datamodel.Containerd,
			}
			config.ContainerService.Properties.OrchestratorProfile.KubernetesConfig.NetworkPlugin = NetworkPluginKubenet
		}),

		Entry("AKSUbuntu1804 with containerd and ipmasqagent enabled", "AKSUbuntu1804+Containerd+IPMasqAgent", "1.18.2", func(config *datamodel.NodeBootstrappingConfiguration) {
			config.EnableACRTeleportPlugin = true
			config.TeleportdPluginURL = "some url"
			config.ContainerService.Properties.AgentPoolProfiles[0].KubernetesConfig = &datamodel.KubernetesConfig{
				KubeletConfig:    map[string]string{},
				ContainerRuntime: datamodel.Containerd,
			}
			config.ContainerService.Properties.OrchestratorProfile.KubernetesConfig.NetworkPlugin = NetworkPluginKubenet
			config.ContainerService.Properties.HostedMasterProfile.IPMasqAgent = true
		}),

		Entry("AKSUbuntu1804 with containerd and version specified", "AKSUbuntu1804+Containerd+ContainerdVersion", "1.19.0", func(config *datamodel.NodeBootstrappingConfiguration) {
			config.ContainerService.Properties.AgentPoolProfiles[0].KubernetesConfig = &datamodel.KubernetesConfig{
				KubeletConfig:    map[string]string{},
				ContainerRuntime: datamodel.Containerd,
			}
			config.ContainerdVersion = "1.4.4"
		}),

		Entry("AKSUbuntu1604 with custom kubeletConfig and osConfig", "AKSUbuntu1604+CustomKubeletConfig+CustomLinuxOSConfig", "1.16.13", func(config *datamodel.NodeBootstrappingConfiguration) {
			config.EnableKubeletConfigFile = false
			netIpv4TcpTwReuse := true
			failSwapOn := false
			var swapFileSizeMB int32 = 1500
			var netCoreSomaxconn int32 = 1638499
			config.ContainerService.Properties.AgentPoolProfiles[0].CustomKubeletConfig = &datamodel.CustomKubeletConfig{
				CPUManagerPolicy:      "static",
				CPUCfsQuota:           to.BoolPtr(false),
				CPUCfsQuotaPeriod:     "200ms",
				ImageGcHighThreshold:  to.Int32Ptr(90),
				ImageGcLowThreshold:   to.Int32Ptr(70),
				TopologyManagerPolicy: "best-effort",
				AllowedUnsafeSysctls:  &[]string{"kernel.msg*", "net.ipv4.route.min_pmtu"},
				FailSwapOn:            &failSwapOn,
				ContainerLogMaxSizeMB: to.Int32Ptr(1000),
				ContainerLogMaxFiles:  to.Int32Ptr(99),
				PodMaxPids:            to.Int32Ptr(12345),
			}
			config.ContainerService.Properties.AgentPoolProfiles[0].CustomLinuxOSConfig = &datamodel.CustomLinuxOSConfig{
				Sysctls: &datamodel.SysctlConfig{
					NetCoreSomaxconn:             &netCoreSomaxconn,
					NetCoreRmemDefault:           to.Int32Ptr(456000),
					NetCoreWmemDefault:           to.Int32Ptr(89000),
					NetIpv4TcpTwReuse:            &netIpv4TcpTwReuse,
					NetIpv4IpLocalPortRange:      "32768 60999",
					NetIpv4TcpMaxSynBacklog:      to.Int32Ptr(1638498),
					NetIpv4NeighDefaultGcThresh1: to.Int32Ptr(10001),
					NetIpv4NeighDefaultGcThresh2: to.Int32Ptr(10002),
					NetIpv4NeighDefaultGcThresh3: to.Int32Ptr(10003),
				},
				TransparentHugePageEnabled: "never",
				TransparentHugePageDefrag:  "defer+madvise",
				SwapFileSizeMB:             &swapFileSizeMB,
			}
		}),

		Entry("RawUbuntu with Containerd", "RawUbuntuContainerd", "1.19.1", func(config *datamodel.NodeBootstrappingConfiguration) {
			config.ContainerService.Properties.AgentPoolProfiles[0].Distro = datamodel.Ubuntu
			config.ContainerService.Properties.AgentPoolProfiles[0].KubernetesConfig = &datamodel.KubernetesConfig{
				KubeletConfig:    map[string]string{},
				ContainerRuntime: datamodel.Containerd,
			}
		}),

		Entry("AKSUbuntu1604 with Disable1804SystemdResolved=true", "AKSUbuntu1604+Disable1804SystemdResolved=true", "1.16.13", func(config *datamodel.NodeBootstrappingConfiguration) {
			config.Disable1804SystemdResolved = true
			config.ContainerService.Properties.AgentPoolProfiles[0].KubernetesConfig = &datamodel.KubernetesConfig{
				KubeletConfig:    map[string]string{},
				ContainerRuntime: datamodel.Docker,
			}
			config.ContainerService.Properties.AgentPoolProfiles[0].VMSize = "Standard_NC6"
		}),

		Entry("AKSUbuntu1604 with Disable1804SystemdResolved=false", "AKSUbuntu1604+Disable1804SystemdResolved=false", "1.16.13", func(config *datamodel.NodeBootstrappingConfiguration) {
			config.Disable1804SystemdResolved = false
			config.ContainerService.Properties.AgentPoolProfiles[0].KubernetesConfig = &datamodel.KubernetesConfig{
				KubeletConfig:    map[string]string{},
				ContainerRuntime: datamodel.Docker,
			}
			config.ContainerService.Properties.AgentPoolProfiles[0].VMSize = "Standard_NC6"
		}),

		Entry("AKSUbuntu1804 with Disable1804SystemdResolved=true", "AKSUbuntu1804+Disable1804SystemdResolved=true", "1.19.13", func(config *datamodel.NodeBootstrappingConfiguration) {
			config.Disable1804SystemdResolved = true
			config.ContainerService.Properties.AgentPoolProfiles[0].KubernetesConfig = &datamodel.KubernetesConfig{
				KubeletConfig:    map[string]string{},
				ContainerRuntime: datamodel.Containerd,
			}
			config.ContainerService.Properties.AgentPoolProfiles[0].VMSize = "Standard_NC6"
		}),

		Entry("AKSUbuntu1804 with Disable1804SystemdResolved=false", "AKSUbuntu1804+Disable1804SystemdResolved=false", "1.19.13", func(config *datamodel.NodeBootstrappingConfiguration) {
			config.Disable1804SystemdResolved = false
			config.ContainerService.Properties.AgentPoolProfiles[0].KubernetesConfig = &datamodel.KubernetesConfig{
				KubeletConfig:    map[string]string{},
				ContainerRuntime: datamodel.Containerd,
			}
			config.ContainerService.Properties.AgentPoolProfiles[0].VMSize = "Standard_NC6"
		}),

		Entry("AKSUbuntu1804 with kubelet client TLS bootstrapping enabled", "AKSUbuntu1804+KubeletClientTLSBootstrapping", "1.18.3", func(config *datamodel.NodeBootstrappingConfiguration) {
			config.KubeletClientTLSBootstrapToken = to.StringPtr("07401b.f395accd246ae52d")
		}),

		Entry("AKSUbuntu1804 with containerd and kubenet cni", "AKSUbuntu1804+Containerd+Kubenet+FIPSEnabled", "1.19.13", func(config *datamodel.NodeBootstrappingConfiguration) {
			config.ContainerService.Properties.AgentPoolProfiles[0].KubernetesConfig = &datamodel.KubernetesConfig{
				KubeletConfig:    map[string]string{},
				ContainerRuntime: datamodel.Containerd,
			}
			config.ContainerService.Properties.OrchestratorProfile.KubernetesConfig.NetworkPlugin = NetworkPluginKubenet
			config.FIPSEnabled = true
		}),

		Entry("AKSUbuntu1804 with http proxy config", "AKSUbuntu1804+HTTPProxy", "1.18.14", func(config *datamodel.NodeBootstrappingConfiguration) {
			config.HTTPProxyConfig = &datamodel.HTTPProxyConfig{
				HTTPProxy:  to.StringPtr("http://myproxy.server.com:8080/"),
				HTTPSProxy: to.StringPtr("https://myproxy.server.com:8080/"),
				NoProxy: to.StringSlicePtr([]string{
					"localhost",
					"127.0.0.1",
				}),
				TrustedCA: to.StringPtr(EncodedTestCert),
			}
		}),
<<<<<<< HEAD

		Entry("AKSUbuntu1804 with containerd and runcshimv2", "AKSUbuntu1804+Containerd+runcshimv2", "1.19.13", func(config *datamodel.NodeBootstrappingConfiguration) {
=======
		Entry("AKSUbuntu1804containerd with custom runc verison", "AKSUbuntu1804Containerd+RuncVersion", "1.19.13", func(config *datamodel.NodeBootstrappingConfiguration) {
>>>>>>> 017342dd
			config.ContainerService.Properties.AgentPoolProfiles[0].KubernetesConfig = &datamodel.KubernetesConfig{
				KubeletConfig:    map[string]string{},
				ContainerRuntime: datamodel.Containerd,
			}
<<<<<<< HEAD
			config.EnableRuncShimV2 = true
		}),

		Entry("AKSUbuntu1804 with containerd+gpu and runcshimv2", "AKSUbuntu1804+Containerd++GPU+runcshimv2", "1.19.13", func(config *datamodel.NodeBootstrappingConfiguration) {
			config.ContainerService.Properties.AgentPoolProfiles[0].KubernetesConfig = &datamodel.KubernetesConfig{
				KubeletConfig:    map[string]string{},
				ContainerRuntime: datamodel.Containerd,
			}
			config.AgentPoolProfile.VMSize = "Standard_NC6"
			config.EnableNvidia = true
			config.EnableRuncShimV2 = true
=======
			config.RuncVersion = "1.0.0-rc96"
>>>>>>> 017342dd
		}))
})

var _ = Describe("Assert generated customData and cseCmd for Windows", func() {
	DescribeTable("Generated customData and CSE", func(folder, k8sVersion string, configUpdator func(*datamodel.NodeBootstrappingConfiguration)) {
		cs := &datamodel.ContainerService{
			Location: "southcentralus",
			Type:     "Microsoft.ContainerService/ManagedClusters",
			Properties: &datamodel.Properties{
				OrchestratorProfile: &datamodel.OrchestratorProfile{
					OrchestratorType:    datamodel.Kubernetes,
					OrchestratorVersion: k8sVersion,
					KubernetesConfig: &datamodel.KubernetesConfig{
						ContainerRuntime:     "docker",
						KubernetesImageBase:  "mcr.microsoft.com/oss/kubernetes/",
						WindowsContainerdURL: "https://k8swin.blob.core.windows.net/k8s-windows/containerd/containerplat-aks-test-0.0.8.zip",
						LoadBalancerSku:      "Standard",
						CustomHyperkubeImage: "mcr.microsoft.com/oss/kubernetes/hyperkube:v1.16.15-hotfix.20200903",
						ClusterSubnet:        "10.240.0.0/16",
						NetworkPlugin:        "azure",
						DockerBridgeSubnet:   "172.17.0.1/16",
						ServiceCIDR:          "10.0.0.0/16",
						EnableRbac:           to.BoolPtr(true),
						EnableSecureKubelet:  to.BoolPtr(true),
						KubeletConfig: map[string]string{
							"--feature-gates": "RotateKubeletServerCertificate=true,a=b, PodPriority=true, x=y",
						},
						UseInstanceMetadata: to.BoolPtr(true),
						DNSServiceIP:        "10.0.0.10",
					},
				},
				HostedMasterProfile: &datamodel.HostedMasterProfile{
					DNSPrefix:   "uttestdom",
					FQDN:        "uttestdom-dns-5d7c849e.hcp.southcentralus.azmk8s.io",
					Subnet:      "10.240.0.0/16",
					IPMasqAgent: true,
				},
				AgentPoolProfiles: []*datamodel.AgentPoolProfile{
					{
						Name:                "wpool2",
						Count:               3,
						VMSize:              "Standard_D2s_v3",
						StorageProfile:      "ManagedDisks",
						OSType:              datamodel.Windows,
						VnetSubnetID:        "/subscriptions/359833f5/resourceGroups/MC_rg/providers/Microsoft.Network/virtualNetworks/aks-vnet-36873793/subnet/aks-subnet",
						WindowsNameVersion:  "v2",
						AvailabilityProfile: datamodel.VirtualMachineScaleSets,
						CustomNodeLabels:    map[string]string{"kubernetes.azure.com/node-image-version": "AKSWindows-2019-17763.1577.201111"},
						KubernetesConfig: &datamodel.KubernetesConfig{
							KubeletConfig: map[string]string{
								"--address":                           "0.0.0.0",
								"--anonymous-auth":                    "false",
								"--authentication-token-webhook":      "true",
								"--authorization-mode":                "Webhook",
								"--cloud-config":                      "c:\\k\\azure.json",
								"--cgroups-per-qos":                   "false",
								"--client-ca-file":                    "c:\\k\\ca.crt",
								"--azure-container-registry-config":   "c:\\k\\azure.json",
								"--cloud-provider":                    "azure",
								"--cluster-dns":                       "10.0.0.10",
								"--cluster-domain":                    "cluster.local",
								"--enforce-node-allocatable":          "",
								"--event-qps":                         "0",
								"--eviction-hard":                     "",
								"--feature-gates":                     "RotateKubeletServerCertificate=true",
								"--hairpin-mode":                      "promiscuous-bridge",
								"--image-gc-high-threshold":           "85",
								"--image-gc-low-threshold":            "80",
								"--image-pull-progress-deadline":      "20m",
								"--keep-terminated-pod-volumes":       "false",
								"--kube-reserved":                     "cpu=100m,memory=1843Mi",
								"--kubeconfig":                        "c:\\k\\config",
								"--max-pods":                          "30",
								"--network-plugin":                    "cni",
								"--node-status-update-frequency":      "10s",
								"--non-masquerade-cidr":               "0.0.0.0/0",
								"--pod-infra-container-image":         "kubletwin/pause",
								"--pod-max-pids":                      "-1",
								"--read-only-port":                    "0",
								"--resolv-conf":                       `""`,
								"--rotate-certificates":               "false",
								"--streaming-connection-idle-timeout": "4h",
								"--system-reserved":                   "memory=2Gi",
								"--tls-cipher-suites":                 "TLS_ECDHE_ECDSA_WITH_AES_128_GCM_SHA256,TLS_ECDHE_RSA_WITH_AES_128_GCM_SHA256,TLS_ECDHE_ECDSA_WITH_CHACHA20_POLY1305,TLS_ECDHE_RSA_WITH_AES_256_GCM_SHA384,TLS_ECDHE_RSA_WITH_CHACHA20_POLY1305,TLS_ECDHE_ECDSA_WITH_AES_256_GCM_SHA384,TLS_RSA_WITH_AES_256_GCM_SHA384,TLS_RSA_WITH_AES_128_GCM_SHA256",
							},
						},
						Distro: datamodel.Distro("aks-windows-2019"),
					},
				},
				LinuxProfile: &datamodel.LinuxProfile{
					AdminUsername: "azureuser",
				},
				WindowsProfile: &datamodel.WindowsProfile{
					ProvisioningScriptsPackageURL: "https://acs-mirror.azureedge.net/aks-engine/windows/provisioning/signedscripts-v0.0.4.zip",
					WindowsPauseImageURL:          "mcr.microsoft.com/oss/kubernetes/pause:1.4.0",
					AdminUsername:                 "azureuser",
					AdminPassword:                 "replacepassword1234",
					WindowsPublisher:              "microsoft-aks",
					WindowsOffer:                  "aks-windows",
					ImageVersion:                  "17763.1577.201111",
					WindowsSku:                    "aks-2019-datacenter-core-smalldisk-2011",
				},
				ServicePrincipalProfile: &datamodel.ServicePrincipalProfile{
					ClientID: "ClientID",
					Secret:   "Secret",
				},
				FeatureFlags: &datamodel.FeatureFlags{
					EnableWinDSR: false,
				},
			},
		}
		cs.Properties.LinuxProfile.SSH.PublicKeys = []datamodel.PublicKey{{
			KeyData: string("testsshkey"),
		}}

		// AKS always pass in te customHyperKubeImage to aks-e, so we don't really rely on
		// the default component version for "hyperkube", which is not set since 1.17
		if IsKubernetesVersionGe(k8sVersion, "1.17.0") {
			cs.Properties.OrchestratorProfile.KubernetesConfig.CustomHyperkubeImage = fmt.Sprintf("k8s.gcr.io/hyperkube-amd64:v%v", k8sVersion)
		}

		// WinDSR is only supported since 1.19
		if IsKubernetesVersionGe(k8sVersion, "1.19.0") {
			cs.Properties.FeatureFlags.EnableWinDSR = true
		}

		agentPool := cs.Properties.AgentPoolProfiles[0]
		baker := InitializeTemplateGenerator()

		fullK8sComponentsMap := K8sComponentsByVersionMap[cs.Properties.OrchestratorProfile.OrchestratorVersion]
		pauseImage := cs.Properties.OrchestratorProfile.KubernetesConfig.MCRKubernetesImageBase + fullK8sComponentsMap["pause"]

		hyperkubeImageBase := cs.Properties.OrchestratorProfile.KubernetesConfig.KubernetesImageBase
		hyperkubeImage := hyperkubeImageBase + fullK8sComponentsMap["hyperkube"]
		if cs.Properties.OrchestratorProfile.KubernetesConfig.CustomHyperkubeImage != "" {
			hyperkubeImage = cs.Properties.OrchestratorProfile.KubernetesConfig.CustomHyperkubeImage
		}

		windowsPackage := datamodel.AzurePublicCloudSpecForTest.KubernetesSpecConfig.KubeBinariesSASURLBase + fullK8sComponentsMap["windowszip"]
		k8sComponents := &datamodel.K8sComponents{
			PodInfraContainerImageURL: pauseImage,
			HyperkubeImageURL:         hyperkubeImage,
			WindowsPackageURL:         windowsPackage,
		}

		config := &datamodel.NodeBootstrappingConfiguration{
			ContainerService:              cs,
			CloudSpecConfig:               datamodel.AzurePublicCloudSpecForTest,
			K8sComponents:                 k8sComponents,
			AgentPoolProfile:              agentPool,
			TenantID:                      "tenantID",
			SubscriptionID:                "subID",
			ResourceGroupName:             "resourceGroupName",
			UserAssignedIdentityClientID:  "userAssignedID",
			ConfigGPUDriverIfNeeded:       true,
			EnableGPUDevicePluginIfNeeded: false,
			EnableKubeletConfigFile:       false,
			EnableNvidia:                  false,
		}

		if configUpdator != nil {
			configUpdator(config)
		}

		// customData
		base64EncodedCustomData := baker.GetNodeBootstrappingPayload(config)
		customDataBytes, err := base64.StdEncoding.DecodeString(base64EncodedCustomData)
		customData := string(customDataBytes)
		Expect(err).To(BeNil())

		if generateTestData() {
			backfillCustomData(folder, customData)
		}

		expectedCustomData, err := ioutil.ReadFile(fmt.Sprintf("./testdata/%s/CustomData", folder))
		if err != nil {
			panic(err)
		}
		Expect(customData).To(Equal(string(expectedCustomData)))

		// CSE
		cseCommand := baker.GetNodeBootstrappingCmd(config)
		if generateTestData() {
			ioutil.WriteFile(fmt.Sprintf("./testdata/%s/CSECommand", folder), []byte(cseCommand), 0644)
		}
		expectedCSECommand, err := ioutil.ReadFile(fmt.Sprintf("./testdata/%s/CSECommand", folder))
		if err != nil {
			panic(err)
		}
		Expect(cseCommand).To(Equal(string(expectedCSECommand)))

	}, Entry("AKSWindows2019 with k8s version 1.16", "AKSWindows2019+K8S116", "1.16.15", func(config *datamodel.NodeBootstrappingConfiguration) {
	}),
		Entry("AKSWindows2019 with k8s version 1.17", "AKSWindows2019+K8S117", "1.17.7", func(config *datamodel.NodeBootstrappingConfiguration) {
		}),
		Entry("AKSWindows2019 with k8s version 1.18", "AKSWindows2019+K8S118", "1.18.2", func(config *datamodel.NodeBootstrappingConfiguration) {
		}),
		Entry("AKSWindows2019 with k8s version 1.19", "AKSWindows2019+K8S119", "1.19.0", func(config *datamodel.NodeBootstrappingConfiguration) {
		}),
		Entry("AKSWindows2019 with k8s version 1.19 + CSI", "AKSWindows2019+K8S119+CSI", "1.19.0", func(config *datamodel.NodeBootstrappingConfiguration) {
			config.ContainerService.Properties.WindowsProfile.CSIProxyURL = "https://acs-mirror.azureedge.net/csi-proxy/v0.1.0/binaries/csi-proxy.tar.gz"
			config.ContainerService.Properties.WindowsProfile.EnableCSIProxy = to.BoolPtr(true)
		}),
		Entry("AKSWindows2019 with CustomVnet", "AKSWindows2019+CustomVnet", "1.19.0", func(config *datamodel.NodeBootstrappingConfiguration) {
			config.ContainerService.Properties.OrchestratorProfile.KubernetesConfig.ClusterSubnet = "172.17.0.0/24"
			config.ContainerService.Properties.OrchestratorProfile.KubernetesConfig.ServiceCIDR = "172.17.255.0/24"
			config.ContainerService.Properties.AgentPoolProfiles[0].VnetCidrs = []string{"172.17.0.0/16"}
			config.ContainerService.Properties.AgentPoolProfiles[0].Subnet = "172.17.2.0/24"
			config.ContainerService.Properties.AgentPoolProfiles[0].VnetSubnetID = "/subscriptions/359833f5/resourceGroups/MC_rg/providers/Microsoft.Network/virtualNetworks/aks-vnet-07752737/subnet/subnet2"
			config.ContainerService.Properties.AgentPoolProfiles[0].KubernetesConfig.KubeletConfig["--cluster-dns"] = "172.17.255.10"
		}),
		Entry("AKSWindows2019 with Managed Identity", "AKSWindows2019+ManagedIdentity", "1.19.0", func(config *datamodel.NodeBootstrappingConfiguration) {
			config.ContainerService.Properties.ServicePrincipalProfile = &datamodel.ServicePrincipalProfile{ClientID: "msi"}
			config.ContainerService.Properties.OrchestratorProfile.KubernetesConfig.UseManagedIdentity = true
			config.ContainerService.Properties.OrchestratorProfile.KubernetesConfig.UserAssignedID = "/subscriptions/359833f5/resourceGroups/MC_rg/providers/Microsoft.ManagedIdentity/userAssignedIdentities/k8s-agentpool"
		}),
		Entry("AKSWindows2019 with custom cloud", "AKSWindows2019+CustomCloud", "1.19.0", func(config *datamodel.NodeBootstrappingConfiguration) {
			config.ContainerService.Properties.WindowsProfile.AlwaysPullWindowsPauseImage = to.BoolPtr(true)
			config.ContainerService.Properties.CustomCloudEnv = &datamodel.CustomCloudEnv{
				Name:                         "akscustom",
				McrURL:                       "mcr.microsoft.fakecustomcloud",
				RepoDepotEndpoint:            "https://repodepot.azure.microsoft.fakecustomcloud/ubuntu",
				ManagementPortalURL:          "https://portal.azure.microsoft.fakecustomcloud/",
				PublishSettingsURL:           "",
				ServiceManagementEndpoint:    "https://management.core.microsoft.fakecustomcloud/",
				ResourceManagerEndpoint:      "https://management.azure.microsoft.fakecustomcloud/",
				ActiveDirectoryEndpoint:      "https://login.microsoftonline.microsoft.fakecustomcloud/",
				GalleryEndpoint:              "",
				KeyVaultEndpoint:             "https://vault.cloudapi.microsoft.fakecustomcloud/",
				GraphEndpoint:                "https://graph.cloudapi.microsoft.fakecustomcloud/",
				ServiceBusEndpoint:           "",
				BatchManagementEndpoint:      "",
				StorageEndpointSuffix:        "core.microsoft.fakecustomcloud",
				SQLDatabaseDNSSuffix:         "database.cloudapi.microsoft.fakecustomcloud",
				TrafficManagerDNSSuffix:      "",
				KeyVaultDNSSuffix:            "vault.cloudapi.microsoft.fakecustomcloud",
				ServiceBusEndpointSuffix:     "",
				ServiceManagementVMDNSSuffix: "",
				ResourceManagerVMDNSSuffix:   "cloudapp.azure.microsoft.fakecustomcloud/",
				ContainerRegistryDNSSuffix:   ".azurecr.microsoft.fakecustomcloud",
				CosmosDBDNSSuffix:            "documents.core.microsoft.fakecustomcloud/",
				TokenAudience:                "https://management.core.microsoft.fakecustomcloud/",
				ResourceIdentifiers: datamodel.ResourceIdentifiers{
					Graph:               "",
					KeyVault:            "",
					Datalake:            "",
					Batch:               "",
					OperationalInsights: "",
					Storage:             "",
				},
			}
		}),
		Entry("AKSWindows2019 EnablePrivateClusterHostsConfigAgent", "AKSWindows2019+EnablePrivateClusterHostsConfigAgent", "1.19.0", func(config *datamodel.NodeBootstrappingConfiguration) {
			cs := config.ContainerService
			if cs.Properties.OrchestratorProfile.KubernetesConfig.PrivateCluster == nil {
				cs.Properties.OrchestratorProfile.KubernetesConfig.PrivateCluster = &datamodel.PrivateCluster{EnableHostsConfigAgent: to.BoolPtr(true)}
			} else {
				cs.Properties.OrchestratorProfile.KubernetesConfig.PrivateCluster.EnableHostsConfigAgent = to.BoolPtr(true)
			}
		}),
		Entry("AKSWindows2019 with kubelet client TLS bootstrapping enabled", "AKSWindows2019+KubeletClientTLSBootstrapping", "1.19.0", func(config *datamodel.NodeBootstrappingConfiguration) {
			config.KubeletClientTLSBootstrapToken = to.StringPtr("07401b.f395accd246ae52d")
		}),
		Entry("AKSWindows2019 with k8s version 1.19 + FIPS", "AKSWindows2019+K8S119+FIPS", "1.19.0", func(config *datamodel.NodeBootstrappingConfiguration) {
			config.FIPSEnabled = true
		}))

})

func backfillCustomData(folder, customData string) {
	if _, err := os.Stat(fmt.Sprintf("./testdata/%s", folder)); os.IsNotExist(err) {
		e := os.MkdirAll(fmt.Sprintf("./testdata/%s", folder), 0755)
		Expect(e).To(BeNil())
	}
	ioutil.WriteFile(fmt.Sprintf("./testdata/%s/CustomData", folder), []byte(customData), 0644)
	if strings.Contains(folder, "AKSWindows") {
		return
	}
	err := exec.Command("/bin/sh", "-c", fmt.Sprintf("./testdata/convert.sh testdata/%s", folder)).Run()
	Expect(err).To(BeNil())
}

var _ = Describe("Test normalizeResourceGroupNameForLabel", func() {
	It("should return the correct normalized resource group name", func() {
		Expect(normalizeResourceGroupNameForLabel("hello")).To(Equal("hello"))
		Expect(normalizeResourceGroupNameForLabel("hel(lo")).To(Equal("hel-lo"))
		Expect(normalizeResourceGroupNameForLabel("hel)lo")).To(Equal("hel-lo"))
		var s string
		for i := 0; i < 63; i++ {
			s += "0"
		}
		Expect(normalizeResourceGroupNameForLabel(s)).To(Equal(s))
		Expect(normalizeResourceGroupNameForLabel(s + "1")).To(Equal(s))

		s = ""
		for i := 0; i < 62; i++ {
			s += "0"
		}
		Expect(normalizeResourceGroupNameForLabel(s + "(")).To(Equal(s + "z"))
		Expect(normalizeResourceGroupNameForLabel(s + ")")).To(Equal(s + "z"))
		Expect(normalizeResourceGroupNameForLabel(s + "-")).To(Equal(s + "z"))
		Expect(normalizeResourceGroupNameForLabel(s + "_")).To(Equal(s + "z"))
		Expect(normalizeResourceGroupNameForLabel(s + ".")).To(Equal(s + "z"))
		Expect(normalizeResourceGroupNameForLabel("")).To(Equal(""))
		Expect(normalizeResourceGroupNameForLabel("z")).To(Equal("z"))

		// Add z, not replacing ending - with z, if name is short
		Expect(normalizeResourceGroupNameForLabel("-")).To(Equal("-z"))

		s = ""
		for i := 0; i < 61; i++ {
			s += "0"
		}
		Expect(normalizeResourceGroupNameForLabel(s + "-")).To(Equal(s + "-z"))
	})
})

var EncodedTestCert string = "LS0tLS1CRUdJTiBDRVJUSUZJQ0FURS0tLS0tCk1JSUgvVENDQmVXZ0F3SUJBZ0lRYUJZRTMvTTA4WEhZQ25OVm1jRkJjakFOQmdrcWhraUc5dzBCQVFzRkFEQnkKTVFzd0NRWURWUVFHRXdKVlV6RU9NQXdHQTFVRUNBd0ZWR1Y0WVhNeEVEQU9CZ05WQkFjTUIwaHZkWE4wYjI0eApFVEFQQmdOVkJBb01DRk5UVENCRGIzSndNUzR3TEFZRFZRUUREQ1ZUVTB3dVkyOXRJRVZXSUZOVFRDQkpiblJsCmNtMWxaR2xoZEdVZ1EwRWdVbE5CSUZJek1CNFhEVEl3TURRd01UQXdOVGd6TTFvWERUSXhNRGN4TmpBd05UZ3oKTTFvd2diMHhDekFKQmdOVkJBWVRBbFZUTVE0d0RBWURWUVFJREFWVVpYaGhjekVRTUE0R0ExVUVCd3dIU0c5MQpjM1J2YmpFUk1BOEdBMVVFQ2d3SVUxTk1JRU52Y25BeEZqQVVCZ05WQkFVVERVNVdNakF3T0RFMk1UUXlORE14CkZEQVNCZ05WQkFNTUMzZDNkeTV6YzJ3dVkyOXRNUjB3R3dZRFZRUVBEQlJRY21sMllYUmxJRTl5WjJGdWFYcGgKZEdsdmJqRVhNQlVHQ3lzR0FRUUJnamM4QWdFQ0RBWk9aWFpoWkdFeEV6QVJCZ3NyQmdFRUFZSTNQQUlCQXhNQwpWVk13Z2dFaU1BMEdDU3FHU0liM0RRRUJBUVVBQTRJQkR3QXdnZ0VLQW9JQkFRREhoZVJrYmIxRkNjN3hSS3N0CndLMEpJR2FLWTh0N0piUzJiUTJiNllJSkRnbkh1SVlIcUJyQ1VWNzlvZWxpa2tva1JrRnZjdnBhS2luRkhEUUgKVXBXRUk2UlVFUlltU0NnM084V2k0MnVPY1YyQjVaYWJtWENrd2R4WTVFY2w1MUJiTThVbkdkb0FHYmRObWlSbQpTbVRqY3MrbGhNeGc0ZkZZNmxCcGlFVkZpR1VqR1JSKzYxUjY3THo2VTRLSmVMTmNDbTA3UXdGWUtCbXBpMDhnCmR5Z1N2UmRVdzU1Sm9wcmVkaitWR3RqVWtCNGhGVDRHUVgvZ2h0NjlSbHF6Lys4dTBkRVFraHVVdXVjcnFhbG0KU0d5NDNIUndCZkRLRndZZVdNN0NQTWQ1ZS9kTyt0MDh0OFBianpWVFR2NWhRRENzRVlJVjJUN0FGSTlTY054TQpraDcvQWdNQkFBR2pnZ05CTUlJRFBUQWZCZ05WSFNNRUdEQVdnQlMvd1ZxSC95ajZRVDM5dDAva0hhK2dZVmdwCnZUQi9CZ2dyQmdFRkJRY0JBUVJ6TUhFd1RRWUlLd1lCQlFVSE1BS0dRV2gwZEhBNkx5OTNkM2N1YzNOc0xtTnYKYlM5eVpYQnZjMmwwYjNKNUwxTlRUR052YlMxVGRXSkRRUzFGVmkxVFUwd3RVbE5CTFRRd09UWXRVak11WTNKMApNQ0FHQ0NzR0FRVUZCekFCaGhSb2RIUndPaTh2YjJOemNITXVjM05zTG1OdmJUQWZCZ05WSFJFRUdEQVdnZ3QzCmQzY3VjM05zTG1OdmJZSUhjM05zTG1OdmJUQmZCZ05WSFNBRVdEQldNQWNHQldlQkRBRUJNQTBHQ3lxRWFBR0cKOW5jQ0JRRUJNRHdHRENzR0FRUUJncWt3QVFNQkJEQXNNQ29HQ0NzR0FRVUZCd0lCRmg1b2RIUndjem92TDNkMwpkeTV6YzJ3dVkyOXRMM0psY0c5emFYUnZjbmt3SFFZRFZSMGxCQll3RkFZSUt3WUJCUVVIQXdJR0NDc0dBUVVGCkJ3TUJNRWdHQTFVZEh3UkJNRDh3UGFBN29EbUdOMmgwZEhBNkx5OWpjbXh6TG5OemJDNWpiMjB2VTFOTVkyOXQKTFZOMVlrTkJMVVZXTFZOVFRDMVNVMEV0TkRBNU5pMVNNeTVqY213d0hRWURWUjBPQkJZRUZBREFGVUlhenc1cgpaSUhhcG5SeElVbnB3K0dMTUE0R0ExVWREd0VCL3dRRUF3SUZvRENDQVgwR0Npc0dBUVFCMW5rQ0JBSUVnZ0Z0CkJJSUJhUUZuQUhjQTlseVVMOUYzTUNJVVZCZ0lNSlJXanVOTkV4a3p2OThNTHlBTHpFN3haT01BQUFGeE0waG8KYndBQUJBTUFTREJHQWlFQTZ4ZWxpTlI4R2svNjNwWWRuUy92T3gvQ2pwdEVNRXY4OVdXaDEvdXJXSUVDSVFEeQpCcmVIVTI1RHp3dWtRYVJRandXNjU1WkxrcUNueGJ4UVdSaU9lbWo5SkFCMUFKUWd2QjZPMVkxc2lITWZnb3NpCkxBM1IyazFlYkUrVVBXSGJUaTlZVGFMQ0FBQUJjVE5JYU53QUFBUURBRVl3UkFJZ0dSRTR3emFiTlJkRDhrcS8KdkZQM3RRZTJobTB4NW5YdWxvd2g0SWJ3M2xrQ0lGWWIvM2xTRHBsUzdBY1I0citYcFd0RUtTVEZXSm1OQ1JiYwpYSnVyMlJHQkFIVUE3c0NWN28xeVpBK1M0OE81RzhjU28ybHFDWHRMYWhvVU9PWkhzc3Z0eGZrQUFBRnhNMGhvCjh3QUFCQU1BUmpCRUFpQjZJdmJvV3NzM1I0SXRWd2plYmw3RDN5b0ZhWDBORGgyZFdoaGd3Q3hySHdJZ0NmcTcKb2NNQzV0KzFqaTVNNXhhTG1QQzRJK1dYM0kvQVJrV1N5aU83SVFjd0RRWUpLb1pJaHZjTkFRRUxCUUFEZ2dJQgpBQ2V1dXI0UW51anFtZ3VTckhVM21oZitjSm9kelRRTnFvNHRkZStQRDEvZUZkWUFFTHU4eEYrMEF0N3hKaVBZCmk1Ukt3aWx5UDU2diszaVkyVDlsdzdTOFRKMDQxVkxoYUlLcDE0TXpTVXpSeWVvT0FzSjdRQURNQ2xIS1VEbEgKVVUycE51bzg4WTZpZ292VDNic253Sk5pRVFOcXltU1NZaGt0dzB0YWR1b3FqcVhuMDZnc1Zpb1dUVkRYeXNkNQpxRXg0dDZzSWdJY01tMjZZSDF2SnBDUUVoS3BjMnkwN2dSa2tsQlpSdE1qVGh2NGNYeXlNWDd1VGNkVDdBSkJQCnVlaWZDb1YyNUp4WHVvOGQ1MTM5Z3dQMUJBZTdJQlZQeDJ1N0tOL1V5T1hkWm13TWYvVG1GR3dEZENmc3lIZi8KWnNCMndMSG96VFlvQVZtUTlGb1UxSkxnY1ZpdnFKK3ZObEJoSFhobHhNZE4wajgwUjlOejZFSWdsUWplSzNPOApJL2NGR20vQjgrNDJoT2xDSWQ5WmR0bmRKY1JKVmppMHdEMHF3ZXZDYWZBOWpKbEh2L2pzRStJOVV6NmNwQ3loCnN3K2xyRmR4VWdxVTU4YXhxZUs4OUZSK05vNHEwSUlPK0ppMXJKS3I5bmtTQjBCcVhvelZuRTFZQi9LTHZkSXMKdVlaSnVxYjJwS2t1K3p6VDZnVXdIVVRadkJpTk90WEw0Tnh3Yy9LVDdXek9TZDJ3UDEwUUk4REtnNHZmaU5EcwpIV21CMWM0S2ppNmdPZ0E1dVNVemFHbXEvdjRWbmNLNVVyK245TGJmbmZMYzI4SjVmdC9Hb3Rpbk15RGszaWFyCkYxMFlscWNPbWVYMXVGbUtiZGkvWG9yR2xrQ29NRjNURHg4cm1wOURCaUIvCi0tLS0tRU5EIENFUlRJRklDQVRFLS0tLS0="<|MERGE_RESOLUTION|>--- conflicted
+++ resolved
@@ -396,18 +396,17 @@
 				TrustedCA: to.StringPtr(EncodedTestCert),
 			}
 		}),
-<<<<<<< HEAD
 
 		Entry("AKSUbuntu1804 with containerd and runcshimv2", "AKSUbuntu1804+Containerd+runcshimv2", "1.19.13", func(config *datamodel.NodeBootstrappingConfiguration) {
-=======
+			config.EnableRuncShimV2 = true
+		}),
+
 		Entry("AKSUbuntu1804containerd with custom runc verison", "AKSUbuntu1804Containerd+RuncVersion", "1.19.13", func(config *datamodel.NodeBootstrappingConfiguration) {
->>>>>>> 017342dd
-			config.ContainerService.Properties.AgentPoolProfiles[0].KubernetesConfig = &datamodel.KubernetesConfig{
-				KubeletConfig:    map[string]string{},
-				ContainerRuntime: datamodel.Containerd,
-			}
-<<<<<<< HEAD
-			config.EnableRuncShimV2 = true
+			config.ContainerService.Properties.AgentPoolProfiles[0].KubernetesConfig = &datamodel.KubernetesConfig{
+				KubeletConfig:    map[string]string{},
+				ContainerRuntime: datamodel.Containerd,
+			}
+			config.RuncVersion = "1.0.0-rc96"
 		}),
 
 		Entry("AKSUbuntu1804 with containerd+gpu and runcshimv2", "AKSUbuntu1804+Containerd++GPU+runcshimv2", "1.19.13", func(config *datamodel.NodeBootstrappingConfiguration) {
@@ -418,9 +417,6 @@
 			config.AgentPoolProfile.VMSize = "Standard_NC6"
 			config.EnableNvidia = true
 			config.EnableRuncShimV2 = true
-=======
-			config.RuncVersion = "1.0.0-rc96"
->>>>>>> 017342dd
 		}))
 })
 
