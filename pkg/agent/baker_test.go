package agent

import (
	"bytes"
	"compress/gzip"
	"context"
	"crypto/x509"
	"encoding/base64"
	"encoding/json"
	"encoding/pem"
	"errors"
	"fmt"
	"io/ioutil"
	"os"
	"os/exec"
	"regexp"
	"strings"

	"github.com/Azure/agentbaker/pkg/agent/datamodel"
	"github.com/Azure/go-autorest/autorest/to"
	"github.com/barkimedes/go-deepcopy"
	. "github.com/onsi/ginkgo"
	. "github.com/onsi/ginkgo/extensions/table"
	. "github.com/onsi/gomega"
	"gopkg.in/yaml.v3"
)

func generateTestData() bool {
	return os.Getenv("GENERATE_TEST_DATA") == "true"
}

// this regex looks for groups of the following forms, returning KEY and VALUE as submatches.
/* - KEY=VALUE
- KEY="VALUE"
- KEY=
- KEY="VALUE WITH WHITSPACE". */
const cseRegexString = `([^=\s]+)=(\"[^\"]*\"|[^\s]*)`

// test certificate.
const encodedTestCert = "LS0tLS1CRUdJTiBDRVJUSUZJQ0FURS0tLS0tCk1JSUgvVENDQmVXZ0F3SUJBZ0lRYUJZRTMvTTA4WEhZQ25OVm1jRkJjakFOQmdrcWhraUc5dzBCQVFzRkFEQnkKTVFzd0NRWURWUVFHRXdKVlV6RU9NQXdHQTFVRUNBd0ZWR1Y0WVhNeEVEQU9CZ05WQkFjTUIwaHZkWE4wYjI0eApFVEFQQmdOVkJBb01DRk5UVENCRGIzSndNUzR3TEFZRFZRUUREQ1ZUVTB3dVkyOXRJRVZXSUZOVFRDQkpiblJsCmNtMWxaR2xoZEdVZ1EwRWdVbE5CSUZJek1CNFhEVEl3TURRd01UQXdOVGd6TTFvWERUSXhNRGN4TmpBd05UZ3oKTTFvd2diMHhDekFKQmdOVkJBWVRBbFZUTVE0d0RBWURWUVFJREFWVVpYaGhjekVRTUE0R0ExVUVCd3dIU0c5MQpjM1J2YmpFUk1BOEdBMVVFQ2d3SVUxTk1JRU52Y25BeEZqQVVCZ05WQkFVVERVNVdNakF3T0RFMk1UUXlORE14CkZEQVNCZ05WQkFNTUMzZDNkeTV6YzJ3dVkyOXRNUjB3R3dZRFZRUVBEQlJRY21sMllYUmxJRTl5WjJGdWFYcGgKZEdsdmJqRVhNQlVHQ3lzR0FRUUJnamM4QWdFQ0RBWk9aWFpoWkdFeEV6QVJCZ3NyQmdFRUFZSTNQQUlCQXhNQwpWVk13Z2dFaU1BMEdDU3FHU0liM0RRRUJBUVVBQTRJQkR3QXdnZ0VLQW9JQkFRREhoZVJrYmIxRkNjN3hSS3N0CndLMEpJR2FLWTh0N0piUzJiUTJiNllJSkRnbkh1SVlIcUJyQ1VWNzlvZWxpa2tva1JrRnZjdnBhS2luRkhEUUgKVXBXRUk2UlVFUlltU0NnM084V2k0MnVPY1YyQjVaYWJtWENrd2R4WTVFY2w1MUJiTThVbkdkb0FHYmRObWlSbQpTbVRqY3MrbGhNeGc0ZkZZNmxCcGlFVkZpR1VqR1JSKzYxUjY3THo2VTRLSmVMTmNDbTA3UXdGWUtCbXBpMDhnCmR5Z1N2UmRVdzU1Sm9wcmVkaitWR3RqVWtCNGhGVDRHUVgvZ2h0NjlSbHF6Lys4dTBkRVFraHVVdXVjcnFhbG0KU0d5NDNIUndCZkRLRndZZVdNN0NQTWQ1ZS9kTyt0MDh0OFBianpWVFR2NWhRRENzRVlJVjJUN0FGSTlTY054TQpraDcvQWdNQkFBR2pnZ05CTUlJRFBUQWZCZ05WSFNNRUdEQVdnQlMvd1ZxSC95ajZRVDM5dDAva0hhK2dZVmdwCnZUQi9CZ2dyQmdFRkJRY0JBUVJ6TUhFd1RRWUlLd1lCQlFVSE1BS0dRV2gwZEhBNkx5OTNkM2N1YzNOc0xtTnYKYlM5eVpYQnZjMmwwYjNKNUwxTlRUR052YlMxVGRXSkRRUzFGVmkxVFUwd3RVbE5CTFRRd09UWXRVak11WTNKMApNQ0FHQ0NzR0FRVUZCekFCaGhSb2RIUndPaTh2YjJOemNITXVjM05zTG1OdmJUQWZCZ05WSFJFRUdEQVdnZ3QzCmQzY3VjM05zTG1OdmJZSUhjM05zTG1OdmJUQmZCZ05WSFNBRVdEQldNQWNHQldlQkRBRUJNQTBHQ3lxRWFBR0cKOW5jQ0JRRUJNRHdHRENzR0FRUUJncWt3QVFNQkJEQXNNQ29HQ0NzR0FRVUZCd0lCRmg1b2RIUndjem92TDNkMwpkeTV6YzJ3dVkyOXRMM0psY0c5emFYUnZjbmt3SFFZRFZSMGxCQll3RkFZSUt3WUJCUVVIQXdJR0NDc0dBUVVGCkJ3TUJNRWdHQTFVZEh3UkJNRDh3UGFBN29EbUdOMmgwZEhBNkx5OWpjbXh6TG5OemJDNWpiMjB2VTFOTVkyOXQKTFZOMVlrTkJMVVZXTFZOVFRDMVNVMEV0TkRBNU5pMVNNeTVqY213d0hRWURWUjBPQkJZRUZBREFGVUlhenc1cgpaSUhhcG5SeElVbnB3K0dMTUE0R0ExVWREd0VCL3dRRUF3SUZvRENDQVgwR0Npc0dBUVFCMW5rQ0JBSUVnZ0Z0CkJJSUJhUUZuQUhjQTlseVVMOUYzTUNJVVZCZ0lNSlJXanVOTkV4a3p2OThNTHlBTHpFN3haT01BQUFGeE0waG8KYndBQUJBTUFTREJHQWlFQTZ4ZWxpTlI4R2svNjNwWWRuUy92T3gvQ2pwdEVNRXY4OVdXaDEvdXJXSUVDSVFEeQpCcmVIVTI1RHp3dWtRYVJRandXNjU1WkxrcUNueGJ4UVdSaU9lbWo5SkFCMUFKUWd2QjZPMVkxc2lITWZnb3NpCkxBM1IyazFlYkUrVVBXSGJUaTlZVGFMQ0FBQUJjVE5JYU53QUFBUURBRVl3UkFJZ0dSRTR3emFiTlJkRDhrcS8KdkZQM3RRZTJobTB4NW5YdWxvd2g0SWJ3M2xrQ0lGWWIvM2xTRHBsUzdBY1I0citYcFd0RUtTVEZXSm1OQ1JiYwpYSnVyMlJHQkFIVUE3c0NWN28xeVpBK1M0OE81RzhjU28ybHFDWHRMYWhvVU9PWkhzc3Z0eGZrQUFBRnhNMGhvCjh3QUFCQU1BUmpCRUFpQjZJdmJvV3NzM1I0SXRWd2plYmw3RDN5b0ZhWDBORGgyZFdoaGd3Q3hySHdJZ0NmcTcKb2NNQzV0KzFqaTVNNXhhTG1QQzRJK1dYM0kvQVJrV1N5aU83SVFjd0RRWUpLb1pJaHZjTkFRRUxCUUFEZ2dJQgpBQ2V1dXI0UW51anFtZ3VTckhVM21oZitjSm9kelRRTnFvNHRkZStQRDEvZUZkWUFFTHU4eEYrMEF0N3hKaVBZCmk1Ukt3aWx5UDU2diszaVkyVDlsdzdTOFRKMDQxVkxoYUlLcDE0TXpTVXpSeWVvT0FzSjdRQURNQ2xIS1VEbEgKVVUycE51bzg4WTZpZ292VDNic253Sk5pRVFOcXltU1NZaGt0dzB0YWR1b3FqcVhuMDZnc1Zpb1dUVkRYeXNkNQpxRXg0dDZzSWdJY01tMjZZSDF2SnBDUUVoS3BjMnkwN2dSa2tsQlpSdE1qVGh2NGNYeXlNWDd1VGNkVDdBSkJQCnVlaWZDb1YyNUp4WHVvOGQ1MTM5Z3dQMUJBZTdJQlZQeDJ1N0tOL1V5T1hkWm13TWYvVG1GR3dEZENmc3lIZi8KWnNCMndMSG96VFlvQVZtUTlGb1UxSkxnY1ZpdnFKK3ZObEJoSFhobHhNZE4wajgwUjlOejZFSWdsUWplSzNPOApJL2NGR20vQjgrNDJoT2xDSWQ5WmR0bmRKY1JKVmppMHdEMHF3ZXZDYWZBOWpKbEh2L2pzRStJOVV6NmNwQ3loCnN3K2xyRmR4VWdxVTU4YXhxZUs4OUZSK05vNHEwSUlPK0ppMXJKS3I5bmtTQjBCcVhvelZuRTFZQi9LTHZkSXMKdVlaSnVxYjJwS2t1K3p6VDZnVXdIVVRadkJpTk90WEw0Tnh3Yy9LVDdXek9TZDJ3UDEwUUk4REtnNHZmaU5EcwpIV21CMWM0S2ppNmdPZ0E1dVNVemFHbXEvdjRWbmNLNVVyK245TGJmbmZMYzI4SjVmdC9Hb3Rpbk15RGszaWFyCkYxMFlscWNPbWVYMXVGbUtiZGkvWG9yR2xrQ29NRjNURHg4cm1wOURCaUIvCi0tLS0tRU5EIENFUlRJRklDQVRFLS0tLS0=" //nolint:lll

type nodeBootstrappingOutput struct {
	customData string
	cseCmd     string
	files      map[string]*decodedValue
	vars       map[string]string
}

type decodedValue struct {
	encoding cseVariableEncoding
	value    string
}

type cseVariableEncoding string

const (
	cseVariableEncodingBase64 cseVariableEncoding = "base64"
	cseVariableEncodingGzip   cseVariableEncoding = "gzip"
)

type outputValidator func(*nodeBootstrappingOutput)

var _ = Describe("Assert generated customData and cseCmd", func() {
	DescribeTable("Generated customData and CSE", func(folder, k8sVersion string, configUpdator func(*datamodel.NodeBootstrappingConfiguration),
		validator outputValidator) {
		cs := &datamodel.ContainerService{
			Location: "southcentralus",
			Type:     "Microsoft.ContainerService/ManagedClusters",
			Properties: &datamodel.Properties{
				OrchestratorProfile: &datamodel.OrchestratorProfile{
					OrchestratorType:    datamodel.Kubernetes,
					OrchestratorVersion: k8sVersion,
					KubernetesConfig:    &datamodel.KubernetesConfig{},
				},
				HostedMasterProfile: &datamodel.HostedMasterProfile{
					DNSPrefix: "uttestdom",
				},
				AgentPoolProfiles: []*datamodel.AgentPoolProfile{
					{
						Name:                "agent2",
						VMSize:              "Standard_DS1_v2",
						StorageProfile:      "ManagedDisks",
						OSType:              datamodel.Linux,
						VnetSubnetID:        "/subscriptions/359833f5/resourceGroups/MC_rg/providers/Microsoft.Network/virtualNetworks/aks-vnet-07752737/subnet/subnet1", //nolint:lll
						AvailabilityProfile: datamodel.VirtualMachineScaleSets,
						Distro:              datamodel.AKSUbuntu1604,
					},
				},
				LinuxProfile: &datamodel.LinuxProfile{
					AdminUsername: "azureuser",
				},
				ServicePrincipalProfile: &datamodel.ServicePrincipalProfile{
					ClientID: "ClientID",
					Secret:   "Secret",
				},
			},
		}
		cs.Properties.LinuxProfile.SSH.PublicKeys = []datamodel.PublicKey{{
			KeyData: string("testsshkey"),
		}}

		// AKS always pass in te customHyperKubeImage to aks-e, so we don't really rely on
		// the default component version for "hyperkube", which is not set since 1.17
		if IsKubernetesVersionGe(k8sVersion, "1.17.0") {
			cs.Properties.OrchestratorProfile.KubernetesConfig.CustomHyperkubeImage = fmt.Sprintf("k8s.gcr.io/hyperkube-amd64:v%v", k8sVersion)
		}

		agentPool := cs.Properties.AgentPoolProfiles[0]

		fullK8sComponentsMap := K8sComponentsByVersionMap[cs.Properties.OrchestratorProfile.OrchestratorVersion]
		pauseImage := cs.Properties.OrchestratorProfile.KubernetesConfig.MCRKubernetesImageBase + fullK8sComponentsMap["pause"]

		hyperkubeImageBase := cs.Properties.OrchestratorProfile.KubernetesConfig.KubernetesImageBase
		hyperkubeImage := hyperkubeImageBase + fullK8sComponentsMap["hyperkube"]
		if cs.Properties.OrchestratorProfile.KubernetesConfig.CustomHyperkubeImage != "" {
			hyperkubeImage = cs.Properties.OrchestratorProfile.KubernetesConfig.CustomHyperkubeImage
		}

		windowsPackage := datamodel.AzurePublicCloudSpecForTest.KubernetesSpecConfig.KubeBinariesSASURLBase + fullK8sComponentsMap["windowszip"]
		k8sComponents := &datamodel.K8sComponents{
			PodInfraContainerImageURL: pauseImage,
			HyperkubeImageURL:         hyperkubeImage,
			WindowsPackageURL:         windowsPackage,
		}

		kubeletConfig := map[string]string{
			"--address":                           "0.0.0.0",
			"--pod-manifest-path":                 "/etc/kubernetes/manifests",
			"--cloud-provider":                    "azure",
			"--cloud-config":                      "/etc/kubernetes/azure.json",
			"--azure-container-registry-config":   "/etc/kubernetes/azure.json",
			"--cluster-domain":                    "cluster.local",
			"--cluster-dns":                       "10.0.0.10",
			"--cgroups-per-qos":                   "true",
			"--tls-cert-file":                     "/etc/kubernetes/certs/kubeletserver.crt",
			"--tls-private-key-file":              "/etc/kubernetes/certs/kubeletserver.key",
			"--tls-cipher-suites":                 "TLS_ECDHE_ECDSA_WITH_AES_128_GCM_SHA256,TLS_ECDHE_RSA_WITH_AES_128_GCM_SHA256,TLS_ECDHE_ECDSA_WITH_CHACHA20_POLY1305,TLS_ECDHE_RSA_WITH_AES_256_GCM_SHA384,TLS_ECDHE_RSA_WITH_CHACHA20_POLY1305,TLS_ECDHE_ECDSA_WITH_AES_256_GCM_SHA384,TLS_RSA_WITH_AES_256_GCM_SHA384,TLS_RSA_WITH_AES_128_GCM_SHA256", //nolint:lll
			"--max-pods":                          "110",
			"--node-status-update-frequency":      "10s",
			"--image-gc-high-threshold":           "85",
			"--image-gc-low-threshold":            "80",
			"--event-qps":                         "0",
			"--pod-max-pids":                      "-1",
			"--enforce-node-allocatable":          "pods",
			"--streaming-connection-idle-timeout": "4h0m0s",
			"--rotate-certificates":               "true",
			"--read-only-port":                    "10255",
			"--protect-kernel-defaults":           "true",
			"--resolv-conf":                       "/etc/resolv.conf",
			"--anonymous-auth":                    "false",
			"--client-ca-file":                    "/etc/kubernetes/certs/ca.crt",
			"--authentication-token-webhook":      "true",
			"--authorization-mode":                "Webhook",
			"--eviction-hard":                     "memory.available<750Mi,nodefs.available<10%,nodefs.inodesFree<5%",
			"--feature-gates":                     "RotateKubeletServerCertificate=true,a=b,PodPriority=true,x=y",
			"--system-reserved":                   "cpu=2,memory=1Gi",
			"--kube-reserved":                     "cpu=100m,memory=1638Mi",
			"--container-log-max-size":            "50M",
		}

		config := &datamodel.NodeBootstrappingConfiguration{
			ContainerService:              cs,
			CloudSpecConfig:               datamodel.AzurePublicCloudSpecForTest,
			K8sComponents:                 k8sComponents,
			AgentPoolProfile:              agentPool,
			TenantID:                      "tenantID",
			SubscriptionID:                "subID",
			ResourceGroupName:             "resourceGroupName",
			UserAssignedIdentityClientID:  "userAssignedID",
			ConfigGPUDriverIfNeeded:       true,
			EnableGPUDevicePluginIfNeeded: false,
			EnableKubeletConfigFile:       false,
			EnableNvidia:                  false,
			FIPSEnabled:                   false,
			KubeletConfig:                 kubeletConfig,
			PrimaryScaleSetName:           "aks-agent2-36873793-vmss",
			IsARM64:                       false,
			DisableUnattendedUpgrades:     false,
			SSHStatus:                     datamodel.SSHUnspecified,
			SIGConfig: datamodel.SIGConfig{
				TenantID:       "tenantID",
				SubscriptionID: "subID",
				Galleries: map[string]datamodel.SIGGalleryConfig{
					"AKSUbuntu": {
						GalleryName:   "aksubuntu",
						ResourceGroup: "resourcegroup",
					},
					"AKSCBLMariner": {
						GalleryName:   "akscblmariner",
						ResourceGroup: "resourcegroup",
					},
					"AKSWindows": {
						GalleryName:   "AKSWindows",
						ResourceGroup: "AKS-Windows",
					},
					"AKSUbuntuEdgeZone": {
						GalleryName:   "AKSUbuntuEdgeZone",
						ResourceGroup: "AKS-Ubuntu-EdgeZone",
					},
				},
			},
		}

		if configUpdator != nil {
			configUpdator(config)
		}

		// !!! WARNING !!!
		// avoid mutation of the original config -- both functions mutate input.
		// GetNodeBootstrappingPayload mutates the input so it's not the same as what gets passed to GetNodeBootstrappingCmd which causes bugs.
		// unit tests should always rely on unmutated copies of the base config.
		configCustomDataInput, err := deepcopy.Anything(config)
		Expect(err).To(BeNil())

		configCseInput, err := deepcopy.Anything(config)
		Expect(err).To(BeNil())

		// customData
		ab, err := NewAgentBaker()
		Expect(err).To(BeNil())
		nodeBootstrapping, err := ab.GetNodeBootstrapping(
			context.Background(),
			configCustomDataInput.(*datamodel.NodeBootstrappingConfiguration),
		)
		Expect(err).To(BeNil())
		customDataBytes, err := base64.StdEncoding.DecodeString(nodeBootstrapping.CustomData)
		customData := string(customDataBytes)
		Expect(err).To(BeNil())

		if generateTestData() {
			backfillCustomData(folder, customData)
		}

		expectedCustomData, err := ioutil.ReadFile(fmt.Sprintf("./testdata/%s/CustomData", folder))
		Expect(err).To(BeNil())
		Expect(customData).To(Equal(string(expectedCustomData)))

		// CSE
		ab, err = NewAgentBaker()
		Expect(err).To(BeNil())
		nodeBootstrapping, err = ab.GetNodeBootstrapping(
			context.Background(),
			configCseInput.(*datamodel.NodeBootstrappingConfiguration),
		)
		Expect(err).To(BeNil())
		cseCommand := nodeBootstrapping.CSE

		if generateTestData() {
			err = ioutil.WriteFile(fmt.Sprintf("./testdata/%s/CSECommand", folder), []byte(cseCommand), 0644)
			Expect(err).To(BeNil())
		}

		expectedCSECommand, err := ioutil.ReadFile(fmt.Sprintf("./testdata/%s/CSECommand", folder))
		Expect(err).To(BeNil())
		Expect(cseCommand).To(Equal(string(expectedCSECommand)))

		files, err := getDecodedFilesFromCustomdata(customDataBytes)
		Expect(err).To(BeNil())

		vars, err := getDecodedVarsFromCseCmd([]byte(cseCommand))
		Expect(err).To(BeNil())

		result := &nodeBootstrappingOutput{
			customData: customData,
			cseCmd:     cseCommand,
			files:      files,
			vars:       vars,
		}

		if validator != nil {
			validator(result)
		}

	}, Entry("AKSUbuntu1604 with k8s version less than 1.18", "AKSUbuntu1604+K8S115", "1.15.7", func(config *datamodel.NodeBootstrappingConfiguration) {
		config.KubeletConfig["--dynamic-config-dir"] = "/var/lib/kubelet/"
	}, func(o *nodeBootstrappingOutput) {
		etcDefaultKubelet := o.files["/etc/default/kubelet"].value

		Expect(o.vars["KUBELET_FLAGS"]).NotTo(BeEmpty())
		Expect(strings.Contains(o.vars["KUBELET_FLAGS"], "DynamicKubeletConfig")).To(BeTrue())
		Expect(strings.Contains(o.vars["KUBELET_FLAGS"], "DynamicKubeletConfig")).To(BeTrue())
		Expect(strings.Contains(o.vars["KUBELET_FLAGS"], "--dynamic-config-dir")).To(BeFalse())
		Expect(etcDefaultKubelet).NotTo(BeEmpty())
		Expect(strings.Contains(etcDefaultKubelet, "DynamicKubeletConfig")).To(BeTrue())
		Expect(strings.Contains(etcDefaultKubelet, "--dynamic-config-dir")).To(BeFalse())
		Expect(strings.Contains(o.cseCmd, "DynamicKubeletConfig")).To(BeTrue())

		// sanity check that no other files/variables set the flag
		for _, f := range o.files {
			Expect(strings.Contains(f.value, "--dynamic-config-dir")).To(BeFalse())
		}
		for _, v := range o.vars {
			Expect(strings.Contains(v, "--dynamic-config-dir")).To(BeFalse())
		}

		kubeletConfigFileContent, err := getBase64DecodedValue([]byte(o.vars["KUBELET_CONFIG_FILE_CONTENT"]))
		Expect(err).To(BeNil())

		var kubeletConfigFile datamodel.AKSKubeletConfiguration

		err = json.Unmarshal([]byte(kubeletConfigFileContent), &kubeletConfigFile)
		Expect(err).To(BeNil())

		dynamicConfigFeatureGate, dynamicConfigFeatureGateExists := kubeletConfigFile.FeatureGates["DynamicKubeletConfig"]
		Expect(dynamicConfigFeatureGateExists).To(Equal(true))
		Expect(dynamicConfigFeatureGate).To(Equal(false))
	}),
		Entry("AKSUbuntu1604 with k8s version 1.18", "AKSUbuntu1604+K8S118", "1.18.2", nil, nil),
		Entry("AKSUbuntu1604 with k8s version 1.17", "AKSUbuntu1604+K8S117", "1.17.7", nil, nil),
		Entry("AKSUbuntu1604 with temp disk (toggle)", "AKSUbuntu1604+TempDiskToggle", "1.15.7", func(config *datamodel.NodeBootstrappingConfiguration) {
			// this tests prioritization of the new api property vs the old property i'd like to remove.
			// ContainerRuntimeConfig should take priority until we remove it entirely
			config.AgentPoolProfile.KubeletDiskType = datamodel.OSDisk
			config.ContainerService.Properties.AgentPoolProfiles[0].KubernetesConfig = &datamodel.KubernetesConfig{
				ContainerRuntimeConfig: map[string]string{
					datamodel.ContainerDataDirKey: "/mnt/containers",
				},
			}

			config.KubeletConfig = map[string]string{}
		}, nil),
		Entry("AKSUbuntu1604 with temp disk (api field)", "AKSUbuntu1604+TempDiskExplicit", "1.15.7",
			func(config *datamodel.NodeBootstrappingConfiguration) {
				// also tests prioritization, but now the API property should take precedence
				config.AgentPoolProfile.KubeletDiskType = datamodel.TempDisk
			}, nil),
		Entry("AKSUbuntu1604 with OS disk", "AKSUbuntu1604+OSKubeletDisk", "1.15.7", func(config *datamodel.NodeBootstrappingConfiguration) {
			// also tests prioritization, but now the API property should take precedence
			config.AgentPoolProfile.KubeletDiskType = datamodel.OSDisk
		}, nil),
		Entry("AKSUbuntu1604 with Temp Disk and containerd", "AKSUbuntu1604+TempDisk+Containerd", "1.15.7",
			func(config *datamodel.NodeBootstrappingConfiguration) {
				config.ContainerService.Properties.OrchestratorProfile.KubernetesConfig = &datamodel.KubernetesConfig{
					ContainerRuntimeConfig: map[string]string{
						datamodel.ContainerDataDirKey: "/mnt/containers",
					},
				}
				config.ContainerService.Properties.AgentPoolProfiles[0].KubernetesConfig = &datamodel.KubernetesConfig{
					ContainerRuntime: datamodel.Containerd,
				}

				config.KubeletConfig = map[string]string{}
			}, nil),
		Entry("AKSUbuntu1604 with RawUbuntu", "RawUbuntu", "1.15.7", func(config *datamodel.NodeBootstrappingConfiguration) {
			config.ContainerService.Properties.AgentPoolProfiles[0].Distro = datamodel.Ubuntu
		}, nil),
		Entry("AKSUbuntu1604 EnablePrivateClusterHostsConfigAgent", "AKSUbuntu1604+EnablePrivateClusterHostsConfigAgent", "1.18.2",
			func(config *datamodel.NodeBootstrappingConfiguration) {
				cs := config.ContainerService
				if cs.Properties.OrchestratorProfile.KubernetesConfig.PrivateCluster == nil {
					cs.Properties.OrchestratorProfile.KubernetesConfig.PrivateCluster = &datamodel.PrivateCluster{EnableHostsConfigAgent: to.BoolPtr(true)}
				} else {
					cs.Properties.OrchestratorProfile.KubernetesConfig.PrivateCluster.EnableHostsConfigAgent = to.BoolPtr(true)
				}
			}, nil),
		Entry("AKSUbuntu1804 with GPU dedicated VHD", "AKSUbuntu1604+GPUDedicatedVHD", "1.15.7", func(config *datamodel.NodeBootstrappingConfiguration) {
			config.ContainerService.Properties.AgentPoolProfiles[0].Distro = datamodel.AKSUbuntuGPU1804
			config.AgentPoolProfile.VMSize = "Standard_NC6"
			config.ConfigGPUDriverIfNeeded = false
			config.EnableGPUDevicePluginIfNeeded = true
			config.EnableNvidia = true
		}, nil),
		Entry("AKSUbuntu1604 with KubeletConfigFile", "AKSUbuntu1604+KubeletConfigFile", "1.15.7", func(config *datamodel.NodeBootstrappingConfiguration) {
			config.EnableKubeletConfigFile = true
		}, nil),

		Entry("AKSUbuntu1804 with containerd and private ACR", "AKSUbuntu1804+Containerd+PrivateACR", "1.18.2",
			func(config *datamodel.NodeBootstrappingConfiguration) {
				config.ContainerService.Properties.AgentPoolProfiles[0].KubernetesConfig = &datamodel.KubernetesConfig{
					ContainerRuntime: datamodel.Containerd,
				}

				config.KubeletConfig = map[string]string{}
				cs := config.ContainerService
				if cs.Properties.OrchestratorProfile.KubernetesConfig == nil {
					cs.Properties.OrchestratorProfile.KubernetesConfig = &datamodel.KubernetesConfig{}
				}
				cs.Properties.OrchestratorProfile.KubernetesConfig.PrivateAzureRegistryServer = "acr.io/privateacr"
				cs.Properties.ServicePrincipalProfile = &datamodel.ServicePrincipalProfile{
					ClientID: "clientID",
					Secret:   "clientSecret",
				}
			}, nil),
		Entry("AKSUbuntu1804 with containerd and GPU SKU", "AKSUbuntu1804+Containerd+NSeriesSku", "1.15.7",
			func(config *datamodel.NodeBootstrappingConfiguration) {
				config.ContainerService.Properties.AgentPoolProfiles[0].KubernetesConfig = &datamodel.KubernetesConfig{
					ContainerRuntime: datamodel.Containerd,
				}
				config.ContainerService.Properties.AgentPoolProfiles[0].VMSize = "Standard_NC6"
				config.EnableNvidia = true
				config.KubeletConfig = map[string]string{}
			}, nil),
		Entry("AKSUbuntu1804 with containerd and kubenet cni", "AKSUbuntu1804+Containerd+Kubenet", "1.18.2",
			func(config *datamodel.NodeBootstrappingConfiguration) {
				config.ContainerService.Properties.AgentPoolProfiles[0].KubernetesConfig = &datamodel.KubernetesConfig{
					ContainerRuntime: datamodel.Containerd,
				}
				config.ContainerService.Properties.OrchestratorProfile.KubernetesConfig.NetworkPlugin = NetworkPluginKubenet
				config.KubeletConfig = map[string]string{}
			}, nil),
		Entry("AKSUbuntu1804 with containerd and kubenet cni and calico policy", "AKSUbuntu1804+Containerd+Kubenet+Calico", "1.18.2",
			func(config *datamodel.NodeBootstrappingConfiguration) {
				config.ContainerService.Properties.AgentPoolProfiles[0].KubernetesConfig = &datamodel.KubernetesConfig{
					ContainerRuntime: datamodel.Containerd,
				}
				config.ContainerService.Properties.OrchestratorProfile.KubernetesConfig.NetworkPlugin = NetworkPluginKubenet
				config.ContainerService.Properties.OrchestratorProfile.KubernetesConfig.NetworkPolicy = NetworkPolicyCalico
				config.KubeletConfig = map[string]string{}
			}, nil),
		Entry("AKSUbuntu1804 with containerd and teleport enabled", "AKSUbuntu1804+Containerd+Teleport", "1.18.2",
			func(config *datamodel.NodeBootstrappingConfiguration) {
				config.EnableACRTeleportPlugin = true
				config.TeleportdPluginURL = "some url"
				config.ContainerService.Properties.AgentPoolProfiles[0].KubernetesConfig = &datamodel.KubernetesConfig{
					ContainerRuntime: datamodel.Containerd,
				}
				config.ContainerService.Properties.OrchestratorProfile.KubernetesConfig.NetworkPlugin = NetworkPluginKubenet
				config.KubeletConfig = map[string]string{}
			}, nil),

		Entry("AKSUbuntu1804 with containerd and ipmasqagent enabled", "AKSUbuntu1804+Containerd+IPMasqAgent", "1.18.2",
			func(config *datamodel.NodeBootstrappingConfiguration) {
				config.EnableACRTeleportPlugin = true
				config.TeleportdPluginURL = "some url"
				config.ContainerService.Properties.AgentPoolProfiles[0].KubernetesConfig = &datamodel.KubernetesConfig{
					ContainerRuntime: datamodel.Containerd,
				}
				config.ContainerService.Properties.OrchestratorProfile.KubernetesConfig.NetworkPlugin = NetworkPluginKubenet
				config.ContainerService.Properties.HostedMasterProfile.IPMasqAgent = true
				config.KubeletConfig = map[string]string{}
			}, nil),

		Entry("AKSUbuntu1804 with containerd and version specified", "AKSUbuntu1804+Containerd+ContainerdVersion", "1.19.0",
			func(config *datamodel.NodeBootstrappingConfiguration) {
				config.ContainerService.Properties.AgentPoolProfiles[0].KubernetesConfig = &datamodel.KubernetesConfig{
					ContainerRuntime: datamodel.Containerd,
				}
				config.ContainerdVersion = "1.4.4"
				config.KubeletConfig = map[string]string{}
			}, nil),

		Entry("AKSUbuntu1604 with custom kubeletConfig and osConfig", "AKSUbuntu1604+CustomKubeletConfig+CustomLinuxOSConfig", "1.16.13",
			func(config *datamodel.NodeBootstrappingConfiguration) {
				config.EnableKubeletConfigFile = false
				netIpv4TcpTwReuse := true
				failSwapOn := false
				var swapFileSizeMB int32 = 1500
				var netCoreSomaxconn int32 = 1638499
				config.ContainerService.Properties.AgentPoolProfiles[0].CustomKubeletConfig = &datamodel.CustomKubeletConfig{
					CPUManagerPolicy:      "static",
					CPUCfsQuota:           to.BoolPtr(false),
					CPUCfsQuotaPeriod:     "200ms",
					ImageGcHighThreshold:  to.Int32Ptr(90),
					ImageGcLowThreshold:   to.Int32Ptr(70),
					TopologyManagerPolicy: "best-effort",
					AllowedUnsafeSysctls:  &[]string{"kernel.msg*", "net.ipv4.route.min_pmtu"},
					FailSwapOn:            &failSwapOn,
					ContainerLogMaxSizeMB: to.Int32Ptr(1000),
					ContainerLogMaxFiles:  to.Int32Ptr(99),
					PodMaxPids:            to.Int32Ptr(12345),
				}
				config.ContainerService.Properties.AgentPoolProfiles[0].CustomLinuxOSConfig = &datamodel.CustomLinuxOSConfig{
					Sysctls: &datamodel.SysctlConfig{
						NetCoreSomaxconn:             &netCoreSomaxconn,
						NetCoreRmemDefault:           to.Int32Ptr(456000),
						NetCoreWmemDefault:           to.Int32Ptr(89000),
						NetIpv4TcpTwReuse:            &netIpv4TcpTwReuse,
						NetIpv4IpLocalPortRange:      "32768 60999",
						NetIpv4TcpMaxSynBacklog:      to.Int32Ptr(1638498),
						NetIpv4NeighDefaultGcThresh1: to.Int32Ptr(10001),
						NetIpv4NeighDefaultGcThresh2: to.Int32Ptr(10002),
						NetIpv4NeighDefaultGcThresh3: to.Int32Ptr(10003),
					},
					TransparentHugePageEnabled: "never",
					TransparentHugePageDefrag:  "defer+madvise",
					SwapFileSizeMB:             &swapFileSizeMB,
				}
			}, nil),

		Entry("AKSUbuntu1604 - dynamic-config-dir should always be removed with custom kubelet config",
			"AKSUbuntu1604+CustomKubeletConfig+DynamicKubeletConfig", "1.16.13", func(config *datamodel.NodeBootstrappingConfiguration) {
				config.ContainerService.Properties.AgentPoolProfiles[0].CustomKubeletConfig = &datamodel.CustomKubeletConfig{
					CPUManagerPolicy:      "static",
					CPUCfsQuota:           to.BoolPtr(false),
					CPUCfsQuotaPeriod:     "200ms",
					ImageGcHighThreshold:  to.Int32Ptr(90),
					ImageGcLowThreshold:   to.Int32Ptr(70),
					TopologyManagerPolicy: "best-effort",
					AllowedUnsafeSysctls:  &[]string{"kernel.msg*", "net.ipv4.route.min_pmtu"},
					ContainerLogMaxSizeMB: to.Int32Ptr(1000),
					ContainerLogMaxFiles:  to.Int32Ptr(99),
					PodMaxPids:            to.Int32Ptr(12345),
				}
				config.KubeletConfig = map[string]string{
					"--address":                           "0.0.0.0",
					"--pod-manifest-path":                 "/etc/kubernetes/manifests",
					"--cloud-provider":                    "azure",
					"--cloud-config":                      "/etc/kubernetes/azure.json",
					"--azure-container-registry-config":   "/etc/kubernetes/azure.json",
					"--cluster-domain":                    "cluster.local",
					"--cluster-dns":                       "10.0.0.10",
					"--cgroups-per-qos":                   "true",
					"--tls-cert-file":                     "/etc/kubernetes/certs/kubeletserver.crt",
					"--tls-private-key-file":              "/etc/kubernetes/certs/kubeletserver.key",
					"--tls-cipher-suites":                 "TLS_ECDHE_ECDSA_WITH_AES_128_GCM_SHA256,TLS_ECDHE_RSA_WITH_AES_128_GCM_SHA256,TLS_ECDHE_ECDSA_WITH_CHACHA20_POLY1305,TLS_ECDHE_RSA_WITH_AES_256_GCM_SHA384,TLS_ECDHE_RSA_WITH_CHACHA20_POLY1305,TLS_ECDHE_ECDSA_WITH_AES_256_GCM_SHA384,TLS_RSA_WITH_AES_256_GCM_SHA384,TLS_RSA_WITH_AES_128_GCM_SHA256", //nolint: lll
					"--max-pods":                          "110",
					"--node-status-update-frequency":      "10s",
					"--image-gc-high-threshold":           "85",
					"--image-gc-low-threshold":            "80",
					"--event-qps":                         "0",
					"--pod-max-pids":                      "-1",
					"--enforce-node-allocatable":          "pods",
					"--streaming-connection-idle-timeout": "4h0m0s",
					"--rotate-certificates":               "true",
					"--read-only-port":                    "10255",
					"--protect-kernel-defaults":           "true",
					"--resolv-conf":                       "/etc/resolv.conf",
					"--anonymous-auth":                    "false",
					"--client-ca-file":                    "/etc/kubernetes/certs/ca.crt",
					"--authentication-token-webhook":      "true",
					"--authorization-mode":                "Webhook",
					"--eviction-hard":                     "memory.available<750Mi,nodefs.available<10%,nodefs.inodesFree<5%",
					"--feature-gates":                     "RotateKubeletServerCertificate=true,a=b,PodPriority=true,x=y",
					"--system-reserved":                   "cpu=2,memory=1Gi",
					"--kube-reserved":                     "cpu=100m,memory=1638Mi",
					"--dynamic-config-dir":                "",
				}
			}, nil),

		Entry("AKSUbuntu1604 - dynamic-config-dir should always be removed", "AKSUbuntu1604+DynamicKubeletConfig", "1.16.13",
			func(config *datamodel.NodeBootstrappingConfiguration) {
				config.KubeletConfig = map[string]string{
					"--address":                           "0.0.0.0",
					"--pod-manifest-path":                 "/etc/kubernetes/manifests",
					"--cloud-provider":                    "azure",
					"--cloud-config":                      "/etc/kubernetes/azure.json",
					"--azure-container-registry-config":   "/etc/kubernetes/azure.json",
					"--cluster-domain":                    "cluster.local",
					"--cluster-dns":                       "10.0.0.10",
					"--cgroups-per-qos":                   "true",
					"--tls-cert-file":                     "/etc/kubernetes/certs/kubeletserver.crt",
					"--tls-private-key-file":              "/etc/kubernetes/certs/kubeletserver.key",
					"--tls-cipher-suites":                 "TLS_ECDHE_ECDSA_WITH_AES_128_GCM_SHA256,TLS_ECDHE_RSA_WITH_AES_128_GCM_SHA256,TLS_ECDHE_ECDSA_WITH_CHACHA20_POLY1305,TLS_ECDHE_RSA_WITH_AES_256_GCM_SHA384,TLS_ECDHE_RSA_WITH_CHACHA20_POLY1305,TLS_ECDHE_ECDSA_WITH_AES_256_GCM_SHA384,TLS_RSA_WITH_AES_256_GCM_SHA384,TLS_RSA_WITH_AES_128_GCM_SHA256", //nolint: lll
					"--max-pods":                          "110",
					"--node-status-update-frequency":      "10s",
					"--image-gc-high-threshold":           "85",
					"--image-gc-low-threshold":            "80",
					"--event-qps":                         "0",
					"--pod-max-pids":                      "-1",
					"--enforce-node-allocatable":          "pods",
					"--streaming-connection-idle-timeout": "4h0m0s",
					"--rotate-certificates":               "true",
					"--read-only-port":                    "10255",
					"--protect-kernel-defaults":           "true",
					"--resolv-conf":                       "/etc/resolv.conf",
					"--anonymous-auth":                    "false",
					"--client-ca-file":                    "/etc/kubernetes/certs/ca.crt",
					"--authentication-token-webhook":      "true",
					"--authorization-mode":                "Webhook",
					"--eviction-hard":                     "memory.available<750Mi,nodefs.available<10%,nodefs.inodesFree<5%",
					"--feature-gates":                     "RotateKubeletServerCertificate=true,a=b,PodPriority=true,x=y",
					"--system-reserved":                   "cpu=2,memory=1Gi",
					"--kube-reserved":                     "cpu=100m,memory=1638Mi",
					"--dynamic-config-dir":                "",
				}
			}, nil),

		Entry("RawUbuntu with Containerd", "RawUbuntuContainerd", "1.19.1", func(config *datamodel.NodeBootstrappingConfiguration) {
			config.ContainerService.Properties.AgentPoolProfiles[0].Distro = datamodel.Ubuntu
			config.ContainerService.Properties.AgentPoolProfiles[0].KubernetesConfig = &datamodel.KubernetesConfig{
				ContainerRuntime: datamodel.Containerd,
			}
			config.KubeletConfig = map[string]string{}
		}, nil),

		Entry("AKSUbuntu1604 with Disable1804SystemdResolved=true", "AKSUbuntu1604+Disable1804SystemdResolved=true", "1.16.13",
			func(config *datamodel.NodeBootstrappingConfiguration) {
				config.Disable1804SystemdResolved = true
				config.ContainerService.Properties.AgentPoolProfiles[0].KubernetesConfig = &datamodel.KubernetesConfig{
					ContainerRuntime: datamodel.Docker,
				}
				config.ContainerService.Properties.AgentPoolProfiles[0].VMSize = "Standard_NC6"
				config.KubeletConfig = map[string]string{}
			}, nil),

		Entry("AKSUbuntu1604 with Disable1804SystemdResolved=false", "AKSUbuntu1604+Disable1804SystemdResolved=false", "1.16.13",
			func(config *datamodel.NodeBootstrappingConfiguration) {
				config.Disable1804SystemdResolved = false
				config.ContainerService.Properties.AgentPoolProfiles[0].KubernetesConfig = &datamodel.KubernetesConfig{
					ContainerRuntime: datamodel.Docker,
				}
				config.ContainerService.Properties.AgentPoolProfiles[0].VMSize = "Standard_NC6"
				config.KubeletConfig = map[string]string{}
			}, nil),

		Entry("AKSUbuntu1804 with Disable1804SystemdResolved=true", "AKSUbuntu1804+Disable1804SystemdResolved=true", "1.19.13",
			func(config *datamodel.NodeBootstrappingConfiguration) {
				config.Disable1804SystemdResolved = true
				config.ContainerService.Properties.AgentPoolProfiles[0].KubernetesConfig = &datamodel.KubernetesConfig{
					ContainerRuntime: datamodel.Containerd,
				}
				config.ContainerService.Properties.AgentPoolProfiles[0].VMSize = "Standard_NC6"
				config.KubeletConfig = map[string]string{}
			}, nil),

		Entry("AKSUbuntu1804 with Disable1804SystemdResolved=false", "AKSUbuntu1804+Disable1804SystemdResolved=false", "1.19.13",
			func(config *datamodel.NodeBootstrappingConfiguration) {
				config.Disable1804SystemdResolved = false
				config.ContainerService.Properties.AgentPoolProfiles[0].KubernetesConfig = &datamodel.KubernetesConfig{
					ContainerRuntime: datamodel.Containerd,
				}
				config.ContainerService.Properties.AgentPoolProfiles[0].VMSize = "Standard_NC6"
				config.KubeletConfig = map[string]string{}
			}, nil),

		Entry("AKSUbuntu1804 with kubelet client TLS bootstrapping enabled", "AKSUbuntu1804+KubeletClientTLSBootstrapping", "1.18.3",
			func(config *datamodel.NodeBootstrappingConfiguration) {
				config.KubeletClientTLSBootstrapToken = to.StringPtr("07401b.f395accd246ae52d")
			}, nil),

		Entry("Mariner v2 with kata", "MarinerV2+Kata", "1.23.8", func(config *datamodel.NodeBootstrappingConfiguration) {
			config.OSSKU = "Mariner"
			config.ContainerService.Properties.AgentPoolProfiles[0].Distro = datamodel.AKSCBLMarinerV2Gen2Kata
			config.ContainerService.Properties.AgentPoolProfiles[0].KubernetesConfig = &datamodel.KubernetesConfig{
				ContainerRuntime: datamodel.Containerd,
			}
		}, nil),

		Entry("Mariner v2 with DisableUnattendedUpgrades=true", "Marinerv2+DisableUnattendedUpgrades=true", "1.23.8",
			func(config *datamodel.NodeBootstrappingConfiguration) {
				config.OSSKU = "Mariner"
				config.ContainerService.Properties.AgentPoolProfiles[0].Distro = datamodel.AKSCBLMarinerV2Gen2
				config.DisableUnattendedUpgrades = true
			}, nil),

		Entry("Mariner v2 with DisableUnattendedUpgrades=false", "Marinerv2+DisableUnattendedUpgrades=false", "1.23.8",
			func(config *datamodel.NodeBootstrappingConfiguration) {
				config.OSSKU = "Mariner"
				config.ContainerService.Properties.AgentPoolProfiles[0].Distro = datamodel.AKSCBLMarinerV2Gen2
				config.DisableUnattendedUpgrades = false
			}, nil),

		Entry("Mariner v2 with kata and DisableUnattendedUpgrades=true", "Marinerv2+Kata+DisableUnattendedUpgrades=true", "1.23.8",
			func(config *datamodel.NodeBootstrappingConfiguration) {
				config.OSSKU = "Mariner"
				config.ContainerService.Properties.AgentPoolProfiles[0].Distro = datamodel.AKSCBLMarinerV2Gen2Kata
				config.ContainerService.Properties.AgentPoolProfiles[0].KubernetesConfig = &datamodel.KubernetesConfig{
					ContainerRuntime: datamodel.Containerd,
				}
				config.DisableUnattendedUpgrades = true
			}, nil),

		Entry("Mariner v2 with kata and DisableUnattendedUpgrades=false", "Marinerv2+Kata+DisableUnattendedUpgrades=false", "1.23.8",
			func(config *datamodel.NodeBootstrappingConfiguration) {
				config.OSSKU = "Mariner"
				config.ContainerService.Properties.AgentPoolProfiles[0].Distro = datamodel.AKSCBLMarinerV2Gen2Kata
				config.ContainerService.Properties.AgentPoolProfiles[0].KubernetesConfig = &datamodel.KubernetesConfig{
					ContainerRuntime: datamodel.Containerd,
				}
				config.DisableUnattendedUpgrades = false
			}, nil),

		Entry("AKSUbuntu1804 with containerd and kubenet cni", "AKSUbuntu1804+Containerd+Kubenet+FIPSEnabled", "1.19.13",
			func(config *datamodel.NodeBootstrappingConfiguration) {
				config.ContainerService.Properties.AgentPoolProfiles[0].KubernetesConfig = &datamodel.KubernetesConfig{
					ContainerRuntime: datamodel.Containerd,
				}
				config.ContainerService.Properties.OrchestratorProfile.KubernetesConfig.NetworkPlugin = NetworkPluginKubenet
				config.FIPSEnabled = true
				config.KubeletConfig = map[string]string{}
			}, nil),

		Entry("AKSUbuntu1804 with http proxy config", "AKSUbuntu1804+HTTPProxy", "1.18.14", func(config *datamodel.NodeBootstrappingConfiguration) {
			config.HTTPProxyConfig = &datamodel.HTTPProxyConfig{
				HTTPProxy:  to.StringPtr("http://myproxy.server.com:8080/"),
				HTTPSProxy: to.StringPtr("https://myproxy.server.com:8080/"),
				NoProxy: to.StringSlicePtr([]string{
					"localhost",
					"127.0.0.1",
				}),
				TrustedCA: to.StringPtr(encodedTestCert),
			}
		},
			func(o *nodeBootstrappingOutput) {
				Expect(o.files["/opt/azure/containers/provision.sh"].encoding).To(Equal(cseVariableEncodingGzip))
				cseMain := o.files["/opt/azure/containers/provision.sh"].value
				httpProxyStr := "export http_proxy=\"http://myproxy.server.com:8080/\""
				Expect(strings.Contains(cseMain, "eval $PROXY_VARS")).To(BeTrue())
				Expect(strings.Contains(cseMain, "$OUTBOUND_COMMAND")).To(BeTrue())
				// assert we eval exporting the proxy vars before checking outbound connectivity
				Expect(strings.Index(cseMain, "eval $PROXY_VARS") < strings.Index(cseMain, "$OUTBOUND_COMMAND")).To(BeTrue())
				Expect(strings.Contains(o.cseCmd, httpProxyStr)).To(BeTrue())
			},
		),

		Entry("AKSUbuntu1804 with custom ca trust", "AKSUbuntu1804+CustomCATrust", "1.18.14", func(config *datamodel.NodeBootstrappingConfiguration) {
			config.CustomCATrustConfig = &datamodel.CustomCATrustConfig{
				CustomCATrustCerts: []string{encodedTestCert, encodedTestCert, encodedTestCert},
			}
		}, func(o *nodeBootstrappingOutput) {
			Expect(o.vars["CUSTOM_CA_TRUST_COUNT"]).To(Equal("3"))
			Expect(o.vars["SHOULD_CONFIGURE_CUSTOM_CA_TRUST"]).To(Equal("true"))
			Expect(o.vars["CUSTOM_CA_CERT_0"]).To(Equal(encodedTestCert))
			err := verifyCertsEncoding(o.vars["CUSTOM_CA_CERT_0"])
			Expect(err).To(BeNil())
		}),

		Entry("AKSUbuntu1804 with containerd and runcshimv2", "AKSUbuntu1804+Containerd+runcshimv2", "1.19.13",
			func(config *datamodel.NodeBootstrappingConfiguration) {
				config.EnableRuncShimV2 = true
			}, nil),

		Entry("AKSUbuntu1804 with containerd and motd", "AKSUbuntu1804+Containerd+MotD", "1.19.13", func(config *datamodel.NodeBootstrappingConfiguration) {
			config.ContainerService.Properties.AgentPoolProfiles[0].MessageOfTheDay = "Zm9vYmFyDQo=" // foobar in b64
		}, nil),

		Entry("AKSUbuntu1804containerd with custom runc verison", "AKSUbuntu1804Containerd+RuncVersion", "1.19.13",
			func(config *datamodel.NodeBootstrappingConfiguration) {
				config.ContainerService.Properties.AgentPoolProfiles[0].KubernetesConfig = &datamodel.KubernetesConfig{
					ContainerRuntime: datamodel.Containerd,
				}
				config.RuncVersion = "1.0.0-rc96"
				config.KubeletConfig = map[string]string{}
			}, nil),

		Entry("AKSUbuntu1804 with containerd+gpu and runcshimv2", "AKSUbuntu1804+Containerd++GPU+runcshimv2", "1.19.13",
			func(config *datamodel.NodeBootstrappingConfiguration) {
				config.ContainerService.Properties.AgentPoolProfiles[0].KubernetesConfig = &datamodel.KubernetesConfig{
					ContainerRuntime: datamodel.Containerd,
				}
				config.AgentPoolProfile.VMSize = "Standard_NC6"
				config.EnableNvidia = true
				config.EnableRuncShimV2 = true
				config.KubeletConfig = map[string]string{}
			}, nil),

		Entry("AKSUbuntu1804 containerd with multi-instance GPU", "AKSUbuntu1804+Containerd+MIG", "1.19.13",
			func(config *datamodel.NodeBootstrappingConfiguration) {
				config.ContainerService.Properties.AgentPoolProfiles[0].KubernetesConfig = &datamodel.KubernetesConfig{
					ContainerRuntime: datamodel.Containerd,
				}
				config.KubeletConfig = map[string]string{}
				config.AgentPoolProfile.VMSize = "Standard_ND96asr_v4"
				config.EnableNvidia = true
				config.GPUInstanceProfile = "MIG7g"
			}, nil),

		Entry("AKSUbuntu1804 containerd with multi-instance non-fabricmanager GPU", "AKSUbuntu1804+Containerd+MIG+NoFabricManager", "1.19.13",
			func(config *datamodel.NodeBootstrappingConfiguration) {
				config.ContainerService.Properties.AgentPoolProfiles[0].KubernetesConfig = &datamodel.KubernetesConfig{
					ContainerRuntime: datamodel.Containerd,
				}
				config.KubeletConfig = map[string]string{}
				config.AgentPoolProfile.VMSize = "Standard_NC24ads_A100_v4"
				config.EnableNvidia = true
				config.GPUInstanceProfile = "MIG7g"
			}, nil),

		Entry("AKSUbuntu1804 with krustlet", "AKSUbuntu1804+krustlet", "1.20.7", func(config *datamodel.NodeBootstrappingConfiguration) {
			config.ContainerService.Properties.AgentPoolProfiles[0].WorkloadRuntime = datamodel.WasmWasi
			config.ContainerService.Properties.AgentPoolProfiles[0].KubernetesConfig = &datamodel.KubernetesConfig{
				ContainerRuntime: datamodel.Containerd,
			}
			config.ContainerService.Properties.CertificateProfile = &datamodel.CertificateProfile{
				CaCertificate: "fooBarBaz",
			}
			config.KubeletClientTLSBootstrapToken = to.StringPtr("07401b.f395accd246ae52d")
		}, nil),
		Entry("AKSUbuntu1804 with NoneCNI", "AKSUbuntu1804+NoneCNI", "1.20.7", func(config *datamodel.NodeBootstrappingConfiguration) {
			config.ContainerService.Properties.AgentPoolProfiles[0].KubernetesConfig = &datamodel.KubernetesConfig{
				ContainerRuntime: datamodel.Containerd,
			}
			config.ContainerService.Properties.OrchestratorProfile.KubernetesConfig.NetworkPlugin = datamodel.NetworkPluginNone
		}, nil),
		Entry("AKSUbuntu1804 with Containerd and certs.d", "AKSUbuntu1804+Containerd+Certsd", "1.22.2",
			func(config *datamodel.NodeBootstrappingConfiguration) {
				config.ContainerService.Properties.AgentPoolProfiles[0].KubernetesConfig = &datamodel.KubernetesConfig{
					ContainerRuntime: datamodel.Containerd,
				}
			}, nil),
		Entry("AKSUbuntu1804ARM64containerd with kubenet", "AKSUbuntu1804ARM64Containerd+NoCustomKubeImageandBinaries", "1.22.2",
			func(config *datamodel.NodeBootstrappingConfiguration) {
				config.ContainerService.Properties.AgentPoolProfiles[0].KubernetesConfig = &datamodel.KubernetesConfig{
					ContainerRuntime: datamodel.Containerd,
				}
				config.ContainerService.Properties.OrchestratorProfile.OrchestratorType = "azure"
				config.ContainerService.Properties.OrchestratorProfile.KubernetesConfig.CustomKubeBinaryURL = "https://acs-mirror.azureedge.net/kubernetes/1.22.2/binaries/kubernetes-node-linux-arm64.tar.gz" //nolint:lll
				config.ContainerService.Properties.OrchestratorProfile.KubernetesConfig.CustomKubeProxyImage = "mcr.microsoft.com/oss/kubernetes/kube-proxy:v1.22.2"                                           //nolint:lll
				config.IsARM64 = true
				config.KubeletConfig = map[string]string{}
			}, nil),
		Entry("AKSUbuntu1804ARM64containerd with kubenet", "AKSUbuntu1804ARM64Containerd+CustomKubeImageandBinaries", "1.22.2",
			func(config *datamodel.NodeBootstrappingConfiguration) {
				config.ContainerService.Properties.AgentPoolProfiles[0].KubernetesConfig = &datamodel.KubernetesConfig{
					ContainerRuntime: datamodel.Containerd,
				}
				config.ContainerService.Properties.OrchestratorProfile.OrchestratorType = datamodel.Kubernetes
				config.ContainerService.Properties.OrchestratorProfile.KubernetesConfig.CustomKubeBinaryURL = "https://acs-mirror.azureedge.net/kubernetes/1.22.2/binaries/kubernetes-node-linux-arm64.tar.gz" //nolint:lll
				config.ContainerService.Properties.OrchestratorProfile.KubernetesConfig.CustomKubeProxyImage = "mcr.microsoft.com/oss/kubernetes/kube-proxy:v1.22.2"                                           //nolint:lll
				config.IsARM64 = true
				config.KubeletConfig = map[string]string{}
			}, nil),
		Entry("AKSUbuntu1804 with IPAddress and FQDN", "AKSUbuntu1804+Containerd+IPAddress+FQDN", "1.22.2",
			func(config *datamodel.NodeBootstrappingConfiguration) {
				config.ContainerService.Properties.HostedMasterProfile.FQDN = "a.hcp.eastus.azmk8s.io"
				config.ContainerService.Properties.HostedMasterProfile.IPAddress = "1.2.3.4"
			}, nil),
		Entry("AKSUbuntu2204 VHD, cgroupv2", "AKSUbuntu2204+cgroupv2", "1.24.2", func(config *datamodel.NodeBootstrappingConfiguration) {
			config.ContainerService.Properties.AgentPoolProfiles[0].KubernetesConfig = &datamodel.KubernetesConfig{
				ContainerRuntime: datamodel.Containerd,
			}
			config.ContainerService.Properties.AgentPoolProfiles[0].Distro = datamodel.AKSUbuntuContainerd2204
		}, nil),
		Entry("AKSUbuntu2204 DisableSSH with enabled ssh", "AKSUbuntu2204+SSHStatusOn", "1.24.2", func(config *datamodel.NodeBootstrappingConfiguration) {
			config.SSHStatus = datamodel.SSHOn
		}, nil),
		Entry("AKSUbuntu2204 DisableSSH with disabled ssh", "AKSUbuntu2204+SSHStatusOff", "1.24.2", func(config *datamodel.NodeBootstrappingConfiguration) {
			config.SSHStatus = datamodel.SSHOff
		}, nil),
		Entry("AKSUbuntu2204 in China", "AKSUbuntu2204+China", "1.24.2", func(config *datamodel.NodeBootstrappingConfiguration) {
			config.ContainerService.Properties.CustomCloudEnv = &datamodel.CustomCloudEnv{
				Name: "AzureChinaCloud",
			}
			config.ContainerService.Location = "chinaeast2"
		}, nil),
		Entry("AKSUbuntu2204 custom cloud", "AKSUbuntu2204+CustomCloud", "1.24.2", func(config *datamodel.NodeBootstrappingConfiguration) {
			config.ContainerService.Properties.CustomCloudEnv = &datamodel.CustomCloudEnv{
				Name: "akscustom",
			}
		}, nil))
})

var _ = Describe("Assert generated customData and cseCmd for Windows", func() {
	DescribeTable("Generated customData and CSE", func(folder, k8sVersion string, configUpdator func(*datamodel.NodeBootstrappingConfiguration)) {
		cs := &datamodel.ContainerService{
			Location: "southcentralus",
			Type:     "Microsoft.ContainerService/ManagedClusters",
			Properties: &datamodel.Properties{
				OrchestratorProfile: &datamodel.OrchestratorProfile{
					OrchestratorType:    datamodel.Kubernetes,
					OrchestratorVersion: k8sVersion,
					KubernetesConfig: &datamodel.KubernetesConfig{
						ContainerRuntime:     "docker",
						KubernetesImageBase:  "mcr.microsoft.com/oss/kubernetes/",
						WindowsContainerdURL: "https://k8swin.blob.core.windows.net/k8s-windows/containerd/containerplat-aks-test-0.0.8.zip",
						LoadBalancerSku:      "Standard",
						CustomHyperkubeImage: "mcr.microsoft.com/oss/kubernetes/hyperkube:v1.16.15-hotfix.20200903",
						ClusterSubnet:        "10.240.0.0/16",
						NetworkPlugin:        "azure",
						DockerBridgeSubnet:   "172.17.0.1/16",
						ServiceCIDR:          "10.0.0.0/16",
						EnableRbac:           to.BoolPtr(true),
						EnableSecureKubelet:  to.BoolPtr(true),
						UseInstanceMetadata:  to.BoolPtr(true),
						DNSServiceIP:         "10.0.0.10",
					},
				},
				HostedMasterProfile: &datamodel.HostedMasterProfile{
					DNSPrefix:   "uttestdom",
					FQDN:        "uttestdom-dns-5d7c849e.hcp.southcentralus.azmk8s.io",
					Subnet:      "10.240.0.0/16",
					IPMasqAgent: true,
				},
				AgentPoolProfiles: []*datamodel.AgentPoolProfile{
					{
						Name:                "wpool2",
						VMSize:              "Standard_D2s_v3",
						StorageProfile:      "ManagedDisks",
						OSType:              datamodel.Windows,
						VnetSubnetID:        "/subscriptions/359833f5/resourceGroups/MC_rg/providers/Microsoft.Network/virtualNetworks/aks-vnet-36873793/subnet/aks-subnet", //nolint:lll
						WindowsNameVersion:  "v2",
						AvailabilityProfile: datamodel.VirtualMachineScaleSets,
						CustomNodeLabels:    map[string]string{"kubernetes.azure.com/node-image-version": "AKSWindows-2019-17763.1577.201111"},
						Distro:              datamodel.Distro("aks-windows-2019"),
					},
				},
				LinuxProfile: &datamodel.LinuxProfile{
					AdminUsername: "azureuser",
				},
				WindowsProfile: &datamodel.WindowsProfile{
					ProvisioningScriptsPackageURL: "https://acs-mirror.azureedge.net/aks-engine/windows/provisioning/signedscripts-v0.0.4.zip",
					WindowsPauseImageURL:          "mcr.microsoft.com/oss/kubernetes/pause:1.4.0",
					AdminUsername:                 "azureuser",
					AdminPassword:                 "replacepassword1234",
					WindowsPublisher:              "microsoft-aks",
					WindowsOffer:                  "aks-windows",
					ImageVersion:                  "17763.1577.201111",
					WindowsSku:                    "aks-2019-datacenter-core-smalldisk-2011",
				},
				ServicePrincipalProfile: &datamodel.ServicePrincipalProfile{
					ClientID: "ClientID",
					Secret:   "Secret",
				},
				FeatureFlags: &datamodel.FeatureFlags{
					EnableWinDSR: false,
				},
			},
		}
		cs.Properties.LinuxProfile.SSH.PublicKeys = []datamodel.PublicKey{{
			KeyData: string("testsshkey"),
		}}

		// AKS always pass in te customHyperKubeImage to aks-e, so we don't really rely on
		// the default component version for "hyperkube", which is not set since 1.17
		if IsKubernetesVersionGe(k8sVersion, "1.17.0") {
			cs.Properties.OrchestratorProfile.KubernetesConfig.CustomHyperkubeImage = fmt.Sprintf("k8s.gcr.io/hyperkube-amd64:v%v", k8sVersion)
		}

		// WinDSR is only supported since 1.19
		if IsKubernetesVersionGe(k8sVersion, "1.19.0") {
			cs.Properties.FeatureFlags.EnableWinDSR = true
		}

		agentPool := cs.Properties.AgentPoolProfiles[0]

		fullK8sComponentsMap := K8sComponentsByVersionMap[cs.Properties.OrchestratorProfile.OrchestratorVersion]
		pauseImage := cs.Properties.OrchestratorProfile.KubernetesConfig.MCRKubernetesImageBase + fullK8sComponentsMap["pause"]

		hyperkubeImageBase := cs.Properties.OrchestratorProfile.KubernetesConfig.KubernetesImageBase
		hyperkubeImage := hyperkubeImageBase + fullK8sComponentsMap["hyperkube"]
		if cs.Properties.OrchestratorProfile.KubernetesConfig.CustomHyperkubeImage != "" {
			hyperkubeImage = cs.Properties.OrchestratorProfile.KubernetesConfig.CustomHyperkubeImage
		}

		windowsPackage := datamodel.AzurePublicCloudSpecForTest.KubernetesSpecConfig.KubeBinariesSASURLBase + fullK8sComponentsMap["windowszip"]
		k8sComponents := &datamodel.K8sComponents{
			PodInfraContainerImageURL: pauseImage,
			HyperkubeImageURL:         hyperkubeImage,
			WindowsPackageURL:         windowsPackage,
		}

		kubeletConfig := map[string]string{
			"--address":                           "0.0.0.0",
			"--anonymous-auth":                    "false",
			"--authentication-token-webhook":      "true",
			"--authorization-mode":                "Webhook",
			"--cloud-config":                      "c:\\k\\azure.json",
			"--cgroups-per-qos":                   "false",
			"--client-ca-file":                    "c:\\k\\ca.crt",
			"--azure-container-registry-config":   "c:\\k\\azure.json",
			"--cloud-provider":                    "azure",
			"--cluster-dns":                       "10.0.0.10",
			"--cluster-domain":                    "cluster.local",
			"--enforce-node-allocatable":          "",
			"--event-qps":                         "0",
			"--eviction-hard":                     "",
			"--feature-gates":                     "RotateKubeletServerCertificate=true",
			"--hairpin-mode":                      "promiscuous-bridge",
			"--image-gc-high-threshold":           "85",
			"--image-gc-low-threshold":            "80",
			"--keep-terminated-pod-volumes":       "false",
			"--kube-reserved":                     "cpu=100m,memory=1843Mi",
			"--kubeconfig":                        "c:\\k\\config",
			"--max-pods":                          "30",
			"--network-plugin":                    "cni",
			"--node-status-update-frequency":      "10s",
			"--pod-infra-container-image":         "kubletwin/pause",
			"--pod-max-pids":                      "-1",
			"--read-only-port":                    "0",
			"--resolv-conf":                       `""`,
			"--rotate-certificates":               "false",
			"--streaming-connection-idle-timeout": "4h",
			"--system-reserved":                   "memory=2Gi",
			"--tls-cipher-suites":                 "TLS_ECDHE_ECDSA_WITH_AES_128_GCM_SHA256,TLS_ECDHE_RSA_WITH_AES_128_GCM_SHA256,TLS_ECDHE_ECDSA_WITH_CHACHA20_POLY1305,TLS_ECDHE_RSA_WITH_AES_256_GCM_SHA384,TLS_ECDHE_RSA_WITH_CHACHA20_POLY1305,TLS_ECDHE_ECDSA_WITH_AES_256_GCM_SHA384,TLS_RSA_WITH_AES_256_GCM_SHA384,TLS_RSA_WITH_AES_128_GCM_SHA256", //nolint:lll
		}

		config := &datamodel.NodeBootstrappingConfiguration{
			ContainerService:              cs,
			CloudSpecConfig:               datamodel.AzurePublicCloudSpecForTest,
			K8sComponents:                 k8sComponents,
			AgentPoolProfile:              agentPool,
			TenantID:                      "tenantID",
			SubscriptionID:                "subID",
			ResourceGroupName:             "resourceGroupName",
			UserAssignedIdentityClientID:  "userAssignedID",
			ConfigGPUDriverIfNeeded:       true,
			EnableGPUDevicePluginIfNeeded: false,
			EnableKubeletConfigFile:       false,
			EnableNvidia:                  false,
			KubeletConfig:                 kubeletConfig,
			PrimaryScaleSetName:           "akswpool2",
			SIGConfig: datamodel.SIGConfig{
				TenantID:       "tenantID",
				SubscriptionID: "subID",
				Galleries: map[string]datamodel.SIGGalleryConfig{
					"AKSUbuntu": {
						GalleryName:   "aksubuntu",
						ResourceGroup: "resourcegroup",
					},
					"AKSCBLMariner": {
						GalleryName:   "akscblmariner",
						ResourceGroup: "resourcegroup",
					},
					"AKSWindows": {
						GalleryName:   "AKSWindows",
						ResourceGroup: "AKS-Windows",
					},
					"AKSUbuntuEdgeZone": {
						GalleryName:   "AKSUbuntuEdgeZone",
						ResourceGroup: "AKS-Ubuntu-EdgeZone",
					},
				},
			},
		}

		if configUpdator != nil {
			configUpdator(config)
		}

		// customData
		ab, err := NewAgentBaker()
		Expect(err).To(BeNil())
		nodeBootstrapping, err := ab.GetNodeBootstrapping(context.Background(), config)
		Expect(err).To(BeNil())
		base64EncodedCustomData := nodeBootstrapping.CustomData
		customDataBytes, err := base64.StdEncoding.DecodeString(base64EncodedCustomData)
		customData := string(customDataBytes)
		Expect(err).To(BeNil())

		if generateTestData() {
			backfillCustomData(folder, customData)
		}

		expectedCustomData, err := ioutil.ReadFile(fmt.Sprintf("./testdata/%s/CustomData", folder))
		if err != nil {
			panic(err)
		}
		Expect(customData).To(Equal(string(expectedCustomData)))

		// CSE
		ab, err = NewAgentBaker()
		Expect(err).To(BeNil())
		nodeBootstrapping, err = ab.GetNodeBootstrapping(context.Background(), config)
		Expect(err).To(BeNil())
		cseCommand := nodeBootstrapping.CSE

		if generateTestData() {
			ioutil.WriteFile(fmt.Sprintf("./testdata/%s/CSECommand", folder), []byte(cseCommand), 0644)
		}

		expectedCSECommand, err := ioutil.ReadFile(fmt.Sprintf("./testdata/%s/CSECommand", folder))
		if err != nil {
			panic(err)
		}
		Expect(cseCommand).To(Equal(string(expectedCSECommand)))

	}, Entry("AKSWindows2019 with k8s version 1.16", "AKSWindows2019+K8S116", "1.16.15", func(config *datamodel.NodeBootstrappingConfiguration) {
	}),
		Entry("AKSWindows2019 with k8s version 1.17", "AKSWindows2019+K8S117", "1.17.7", func(config *datamodel.NodeBootstrappingConfiguration) {
		}),
		Entry("AKSWindows2019 with k8s version 1.18", "AKSWindows2019+K8S118", "1.18.2", func(config *datamodel.NodeBootstrappingConfiguration) {
		}),
		Entry("AKSWindows2019 with k8s version 1.19", "AKSWindows2019+K8S119", "1.19.0", func(config *datamodel.NodeBootstrappingConfiguration) {
		}),
		Entry("AKSWindows2019 with k8s version 1.19 + CSI", "AKSWindows2019+K8S119+CSI", "1.19.0", func(config *datamodel.NodeBootstrappingConfiguration) {
			config.ContainerService.Properties.WindowsProfile.CSIProxyURL = "https://acs-mirror.azureedge.net/csi-proxy/v0.1.0/binaries/csi-proxy.tar.gz"
			config.ContainerService.Properties.WindowsProfile.EnableCSIProxy = to.BoolPtr(true)
		}),
		Entry("AKSWindows2019 with CustomVnet", "AKSWindows2019+CustomVnet", "1.19.0", func(config *datamodel.NodeBootstrappingConfiguration) {
			config.ContainerService.Properties.OrchestratorProfile.KubernetesConfig.ClusterSubnet = "172.17.0.0/24"
			config.ContainerService.Properties.OrchestratorProfile.KubernetesConfig.ServiceCIDR = "172.17.255.0/24"
			config.ContainerService.Properties.AgentPoolProfiles[0].VnetCidrs = []string{"172.17.0.0/16"}
			config.ContainerService.Properties.AgentPoolProfiles[0].VnetSubnetID = "/subscriptions/359833f5/resourceGroups/MC_rg/providers/Microsoft.Network/virtualNetworks/aks-vnet-07752737/subnet/subnet2" //nolint:lll
			config.KubeletConfig["--cluster-dns"] = "172.17.255.10"
		}),
		Entry("AKSWindows2019 with Managed Identity", "AKSWindows2019+ManagedIdentity", "1.19.0", func(config *datamodel.NodeBootstrappingConfiguration) {
			config.ContainerService.Properties.ServicePrincipalProfile = &datamodel.ServicePrincipalProfile{ClientID: "msi"}
			config.ContainerService.Properties.OrchestratorProfile.KubernetesConfig.UseManagedIdentity = true
			config.ContainerService.Properties.OrchestratorProfile.KubernetesConfig.UserAssignedID = "/subscriptions/359833f5/resourceGroups/MC_rg/providers/Microsoft.ManagedIdentity/userAssignedIdentities/k8s-agentpool" //nolint:lll
		}),
		Entry("AKSWindows2019 with custom cloud", "AKSWindows2019+CustomCloud", "1.19.0", func(config *datamodel.NodeBootstrappingConfiguration) {
			config.ContainerService.Properties.WindowsProfile.AlwaysPullWindowsPauseImage = to.BoolPtr(true)
			config.ContainerService.Properties.CustomCloudEnv = &datamodel.CustomCloudEnv{
				Name:                         "akscustom",
				McrURL:                       "mcr.microsoft.fakecustomcloud",
				RepoDepotEndpoint:            "https://repodepot.azure.microsoft.fakecustomcloud/ubuntu",
				ManagementPortalURL:          "https://portal.azure.microsoft.fakecustomcloud/",
				PublishSettingsURL:           "",
				ServiceManagementEndpoint:    "https://management.core.microsoft.fakecustomcloud/",
				ResourceManagerEndpoint:      "https://management.azure.microsoft.fakecustomcloud/",
				ActiveDirectoryEndpoint:      "https://login.microsoftonline.microsoft.fakecustomcloud/",
				GalleryEndpoint:              "",
				KeyVaultEndpoint:             "https://vault.cloudapi.microsoft.fakecustomcloud/",
				GraphEndpoint:                "https://graph.cloudapi.microsoft.fakecustomcloud/",
				ServiceBusEndpoint:           "",
				BatchManagementEndpoint:      "",
				StorageEndpointSuffix:        "core.microsoft.fakecustomcloud",
				SQLDatabaseDNSSuffix:         "database.cloudapi.microsoft.fakecustomcloud",
				TrafficManagerDNSSuffix:      "",
				KeyVaultDNSSuffix:            "vault.cloudapi.microsoft.fakecustomcloud",
				ServiceBusEndpointSuffix:     "",
				ServiceManagementVMDNSSuffix: "",
				ResourceManagerVMDNSSuffix:   "cloudapp.azure.microsoft.fakecustomcloud/",
				ContainerRegistryDNSSuffix:   ".azurecr.microsoft.fakecustomcloud",
				CosmosDBDNSSuffix:            "documents.core.microsoft.fakecustomcloud/",
				TokenAudience:                "https://management.core.microsoft.fakecustomcloud/",
				ResourceIdentifiers: datamodel.ResourceIdentifiers{
					Graph:               "",
					KeyVault:            "",
					Datalake:            "",
					Batch:               "",
					OperationalInsights: "",
					Storage:             "",
				},
			}
		}),
		Entry("AKSWindows2019 EnablePrivateClusterHostsConfigAgent", "AKSWindows2019+EnablePrivateClusterHostsConfigAgent", "1.19.0",
			func(config *datamodel.NodeBootstrappingConfiguration) {
				cs := config.ContainerService
				if cs.Properties.OrchestratorProfile.KubernetesConfig.PrivateCluster == nil {
					cs.Properties.OrchestratorProfile.KubernetesConfig.PrivateCluster = &datamodel.PrivateCluster{EnableHostsConfigAgent: to.BoolPtr(true)}
				} else {
					cs.Properties.OrchestratorProfile.KubernetesConfig.PrivateCluster.EnableHostsConfigAgent = to.BoolPtr(true)
				}
			}),
		Entry("AKSWindows2019 with kubelet client TLS bootstrapping enabled", "AKSWindows2019+KubeletClientTLSBootstrapping", "1.19.0",
			func(config *datamodel.NodeBootstrappingConfiguration) {
				config.KubeletClientTLSBootstrapToken = to.StringPtr("07401b.f395accd246ae52d")
			}),
		Entry("AKSWindows2019 with k8s version 1.19 + FIPS", "AKSWindows2019+K8S119+FIPS", "1.19.0",
			func(config *datamodel.NodeBootstrappingConfiguration) {
				config.FIPSEnabled = true
			}))

})

func backfillCustomData(folder, customData string) {
	if _, err := os.Stat(fmt.Sprintf("./testdata/%s", folder)); os.IsNotExist(err) {
		e := os.MkdirAll(fmt.Sprintf("./testdata/%s", folder), 0755)
		Expect(e).To(BeNil())
	}
	ioutil.WriteFile(fmt.Sprintf("./testdata/%s/CustomData", folder), []byte(customData), 0644)
	if strings.Contains(folder, "AKSWindows") {
		return
	}
	err := exec.Command("/bin/sh", "-c", fmt.Sprintf("./testdata/convert.sh testdata/%s", folder)).Run()
	Expect(err).To(BeNil())
}

func getDecodedVarsFromCseCmd(data []byte) (map[string]string, error) {
	cseRegex := regexp.MustCompile(cseRegexString)
	cseVariableList := cseRegex.FindAllStringSubmatch(string(data), -1)
	vars := make(map[string]string)

	for _, cseVar := range cseVariableList {
		if len(cseVar) < 3 {
			return nil, fmt.Errorf("expected 3 results (match, key, value) from regex, found %d, result %q", len(cseVar), cseVar)
		}

		key := cseVar[1]
		val := getValueWithoutQuotes(cseVar[2])

		vars[key] = val
	}

	return vars, nil
}

func getValueWithoutQuotes(value string) string {
	if len(value) > 1 && value[0] == '"' && value[len(value)-1] == '"' {
		return value[1 : len(value)-1]
	}
	return value
}

//lint:ignore U1000 this is used for test helpers in the future
func getGzipDecodedValue(data []byte) (string, error) {
	reader := bytes.NewReader(data)
	gzipReader, err := gzip.NewReader(reader)
	if err != nil {
		return "", fmt.Errorf("failed to create gzip reader: %w", err)
	}

	output, err := ioutil.ReadAll(gzipReader)
	if err != nil {
		return "", fmt.Errorf("read from gzipped buffered string: %w", err)
	}

	return string(output), nil
}

func getBase64DecodedValue(data []byte) (string, error) {
	decoded, err := base64.StdEncoding.DecodeString(string(data))
	if err != nil {
		return "", err
	}

	return string(decoded), nil
}

func verifyCertsEncoding(cert string) error {
	certPEM, err := base64.StdEncoding.DecodeString(cert)
	if err != nil {
		return err
	}

	block, _ := pem.Decode(certPEM)
	if block == nil {
		return errors.New("pem decode block is nil")
	}

	_, err = x509.ParseCertificate(block.Bytes)
	if err != nil {
		return err
	}
	return nil
}

func getDecodedFilesFromCustomdata(data []byte) (map[string]*decodedValue, error) {
	var customData cloudInit

	if err := yaml.Unmarshal([]byte(data), &customData); err != nil {
		return nil, err
	}

	var files = make(map[string]*decodedValue)

	for _, val := range customData.WriteFiles {
		var encoding cseVariableEncoding = ""
		maybeEncodedValue := val.Content

		if strings.Contains(val.Encoding, "gzip") {
			if maybeEncodedValue != "" {
				output, err := getGzipDecodedValue([]byte(maybeEncodedValue))
				if err != nil {
					return nil, fmt.Errorf("failed to decode gzip value: %q with error %w", maybeEncodedValue, err)
				}
				maybeEncodedValue = string(output)
				encoding = cseVariableEncodingGzip
			}
		}

		files[val.Path] = &decodedValue{
			value:    maybeEncodedValue,
			encoding: encoding,
		}
	}

	return files, nil
}

<<<<<<< HEAD
func decodeCustomDataFiles(dir string) error {
	files, err := filepath.Glob(filepath.Join(dir, "*.sh"))
	if err != nil {
		return err
	}

	for _, file := range files {
		err = os.RemoveAll(file)
		if err != nil {
			return err
		}
	}

	customDataFiles, err := filepath.Glob(filepath.Join(dir, "CustomData"))
	if err != nil {
		return err
	}

	if len(customDataFiles) != 1 {
		return fmt.Errorf("expected 1 CustomData file, found %d", len(customDataFiles))
	}

	customDataFile := customDataFiles[0]

	data, err := ioutil.ReadFile(customDataFile)
	if err != nil {
		return err
	}

	var customData cloudInit

	err = yaml.Unmarshal([]byte(data), &customData)
	if err != nil {
		return err
	}

	for _, val := range customData.WriteFiles {
		if strings.Contains(val.Encoding, "gzip") {
			if val.Content == "" {
				continue
			}

			reader := bytes.NewReader([]byte(val.Content))
			gzipReader, err := gzip.NewReader(reader)
			if err != nil {
				return fmt.Errorf("failed to create gzip reader: %w", err)
			}

			output, err := ioutil.ReadAll(gzipReader)
			if err != nil {
				return fmt.Errorf("read from gzipped buffered string: %w", err)
			}

			err = ioutil.WriteFile(filepath.Join(dir, path.Base(val.Path)), output, 0644)
			if err != nil {
				return fmt.Errorf("failed to write file: %w", err)
			}
		}
	}

	return nil
}

=======
>>>>>>> afddba51
type cloudInit struct {
	WriteFiles []struct {
		Path        string `yaml:"path"`
		Permissions string `yaml:"permissions"`
		Encoding    string `yaml:"encoding,omitempty"`
		Owner       string `yaml:"owner"`
		Content     string `yaml:"content"`
	} `yaml:"write_files"`
}

var _ = Describe("Test normalizeResourceGroupNameForLabel", func() {
	It("should return the correct normalized resource group name", func() {
		Expect(normalizeResourceGroupNameForLabel("hello")).To(Equal("hello"))
		Expect(normalizeResourceGroupNameForLabel("hel(lo")).To(Equal("hel-lo"))
		Expect(normalizeResourceGroupNameForLabel("hel)lo")).To(Equal("hel-lo"))
		var s string
		for i := 0; i < 63; i++ {
			s += "0"
		}
		Expect(normalizeResourceGroupNameForLabel(s)).To(Equal(s))
		Expect(normalizeResourceGroupNameForLabel(s + "1")).To(Equal(s))

		s = ""
		for i := 0; i < 62; i++ {
			s += "0"
		}
		Expect(normalizeResourceGroupNameForLabel(s + "(")).To(Equal(s + "z"))
		Expect(normalizeResourceGroupNameForLabel(s + ")")).To(Equal(s + "z"))
		Expect(normalizeResourceGroupNameForLabel(s + "-")).To(Equal(s + "z"))
		Expect(normalizeResourceGroupNameForLabel(s + "_")).To(Equal(s + "z"))
		Expect(normalizeResourceGroupNameForLabel(s + ".")).To(Equal(s + "z"))
		Expect(normalizeResourceGroupNameForLabel("")).To(Equal(""))
		Expect(normalizeResourceGroupNameForLabel("z")).To(Equal("z"))

		// Add z, not replacing ending - with z, if name is short
		Expect(normalizeResourceGroupNameForLabel("-")).To(Equal("-z"))

		s = ""
		for i := 0; i < 61; i++ {
			s += "0"
		}
		Expect(normalizeResourceGroupNameForLabel(s + "-")).To(Equal(s + "-z"))
	})
})

var _ = Describe("getGPUDriverVersion", func() {
	It("should use 470 with nc v1", func() {
		Expect(getGPUDriverVersion("standard_nc6")).To(Equal("cuda-470.82.01"))
	})
	It("should use 525 cuda with nc v3", func() {
		Expect(getGPUDriverVersion("standard_nc6_v3")).To(Equal("cuda-525.85.12"))
	})
	It("should use 510 grid with nv v5", func() {
		Expect(getGPUDriverVersion("standard_nv6ads_a10_v5")).To(Equal("grid-510.73.08"))
		Expect(getGPUDriverVersion("Standard_nv36adms_A10_V5")).To(Equal("grid-510.73.08"))
	})
	It("should use 525 cuda with nv v1 (although we don't know if that works)", func() {
		Expect(getGPUDriverVersion("standard_nv6")).To(Equal("cuda-525.85.12"))
	})
})<|MERGE_RESOLUTION|>--- conflicted
+++ resolved
@@ -1239,72 +1239,6 @@
 	return files, nil
 }
 
-<<<<<<< HEAD
-func decodeCustomDataFiles(dir string) error {
-	files, err := filepath.Glob(filepath.Join(dir, "*.sh"))
-	if err != nil {
-		return err
-	}
-
-	for _, file := range files {
-		err = os.RemoveAll(file)
-		if err != nil {
-			return err
-		}
-	}
-
-	customDataFiles, err := filepath.Glob(filepath.Join(dir, "CustomData"))
-	if err != nil {
-		return err
-	}
-
-	if len(customDataFiles) != 1 {
-		return fmt.Errorf("expected 1 CustomData file, found %d", len(customDataFiles))
-	}
-
-	customDataFile := customDataFiles[0]
-
-	data, err := ioutil.ReadFile(customDataFile)
-	if err != nil {
-		return err
-	}
-
-	var customData cloudInit
-
-	err = yaml.Unmarshal([]byte(data), &customData)
-	if err != nil {
-		return err
-	}
-
-	for _, val := range customData.WriteFiles {
-		if strings.Contains(val.Encoding, "gzip") {
-			if val.Content == "" {
-				continue
-			}
-
-			reader := bytes.NewReader([]byte(val.Content))
-			gzipReader, err := gzip.NewReader(reader)
-			if err != nil {
-				return fmt.Errorf("failed to create gzip reader: %w", err)
-			}
-
-			output, err := ioutil.ReadAll(gzipReader)
-			if err != nil {
-				return fmt.Errorf("read from gzipped buffered string: %w", err)
-			}
-
-			err = ioutil.WriteFile(filepath.Join(dir, path.Base(val.Path)), output, 0644)
-			if err != nil {
-				return fmt.Errorf("failed to write file: %w", err)
-			}
-		}
-	}
-
-	return nil
-}
-
-=======
->>>>>>> afddba51
 type cloudInit struct {
 	WriteFiles []struct {
 		Path        string `yaml:"path"`
