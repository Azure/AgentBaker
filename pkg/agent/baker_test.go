--- conflicted
+++ resolved
@@ -318,15 +318,15 @@
 				SwapFileSizeMB:             &swapFileSizeMB,
 			}
 		}),
-<<<<<<< HEAD
+
 		Entry("RawUbuntu with Containerd", "RawUbuntuContainerd", "1.19.1", func(config *datamodel.NodeBootstrappingConfiguration) {
 			config.ContainerService.Properties.AgentPoolProfiles[0].Distro = datamodel.Ubuntu
 			config.ContainerService.Properties.AgentPoolProfiles[0].KubernetesConfig = &datamodel.KubernetesConfig{
 				KubeletConfig:    map[string]string{},
 				ContainerRuntime: datamodel.Containerd,
 			}
-		}))
-=======
+		}),
+
 
 		Entry("AKSUbuntu1604 with Disable1804SystemdResolved=true", "AKSUbuntu1604+Disable1804SystemdResolved=true", "1.16.13", func(config *datamodel.NodeBootstrappingConfiguration) {
 			config.Disable1804SystemdResolved = true
@@ -345,7 +345,6 @@
 			}
 			config.ContainerService.Properties.AgentPoolProfiles[0].VMSize = "Standard_NC6"
 		}),
->>>>>>> 4ca978a5
 
 		Entry("AKSUbuntu1804 with Disable1804SystemdResolved=true", "AKSUbuntu1804+Disable1804SystemdResolved=true", "1.19.13", func(config *datamodel.NodeBootstrappingConfiguration) {
 			config.Disable1804SystemdResolved = true
