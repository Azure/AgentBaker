package agent

import (
	"bytes"
	"compress/gzip"
	"context"
	"crypto/x509"
	"encoding/base64"
	"encoding/json"
	"encoding/pem"
	"errors"
	"fmt"
	"io"
	"os"
	"regexp"
	"strings"

	"github.com/Azure/agentbaker/pkg/agent/datamodel"
	"github.com/Azure/go-autorest/autorest/to"
	"github.com/barkimedes/go-deepcopy"
	ign3_4 "github.com/coreos/ignition/v2/config/v3_4/types"
	. "github.com/onsi/ginkgo"
	. "github.com/onsi/ginkgo/extensions/table"
	. "github.com/onsi/gomega"
	"github.com/vincent-petithory/dataurl"
	"gopkg.in/yaml.v3"
)

func generateTestData() bool {
	return os.Getenv("GENERATE_TEST_DATA") == "true"
}

// this regex looks for groups of the following forms, returning KEY and VALUE as submatches.
/* - KEY=VALUE
- KEY="VALUE"
- KEY=
- KEY="VALUE WITH WHITSPACE". */
const cseRegexString = `([^=\s]+)=(\"[^\"]*\"|[^\s]*)`

// test certificate.
const encodedTestCert = "LS0tLS1CRUdJTiBDRVJUSUZJQ0FURS0tLS0tCk1JSUgvVENDQmVXZ0F3SUJBZ0lRYUJZRTMvTTA4WEhZQ25OVm1jRkJjakFOQmdrcWhraUc5dzBCQVFzRkFEQnkKTVFzd0NRWURWUVFHRXdKVlV6RU9NQXdHQTFVRUNBd0ZWR1Y0WVhNeEVEQU9CZ05WQkFjTUIwaHZkWE4wYjI0eApFVEFQQmdOVkJBb01DRk5UVENCRGIzSndNUzR3TEFZRFZRUUREQ1ZUVTB3dVkyOXRJRVZXSUZOVFRDQkpiblJsCmNtMWxaR2xoZEdVZ1EwRWdVbE5CSUZJek1CNFhEVEl3TURRd01UQXdOVGd6TTFvWERUSXhNRGN4TmpBd05UZ3oKTTFvd2diMHhDekFKQmdOVkJBWVRBbFZUTVE0d0RBWURWUVFJREFWVVpYaGhjekVRTUE0R0ExVUVCd3dIU0c5MQpjM1J2YmpFUk1BOEdBMVVFQ2d3SVUxTk1JRU52Y25BeEZqQVVCZ05WQkFVVERVNVdNakF3T0RFMk1UUXlORE14CkZEQVNCZ05WQkFNTUMzZDNkeTV6YzJ3dVkyOXRNUjB3R3dZRFZRUVBEQlJRY21sMllYUmxJRTl5WjJGdWFYcGgKZEdsdmJqRVhNQlVHQ3lzR0FRUUJnamM4QWdFQ0RBWk9aWFpoWkdFeEV6QVJCZ3NyQmdFRUFZSTNQQUlCQXhNQwpWVk13Z2dFaU1BMEdDU3FHU0liM0RRRUJBUVVBQTRJQkR3QXdnZ0VLQW9JQkFRREhoZVJrYmIxRkNjN3hSS3N0CndLMEpJR2FLWTh0N0piUzJiUTJiNllJSkRnbkh1SVlIcUJyQ1VWNzlvZWxpa2tva1JrRnZjdnBhS2luRkhEUUgKVXBXRUk2UlVFUlltU0NnM084V2k0MnVPY1YyQjVaYWJtWENrd2R4WTVFY2w1MUJiTThVbkdkb0FHYmRObWlSbQpTbVRqY3MrbGhNeGc0ZkZZNmxCcGlFVkZpR1VqR1JSKzYxUjY3THo2VTRLSmVMTmNDbTA3UXdGWUtCbXBpMDhnCmR5Z1N2UmRVdzU1Sm9wcmVkaitWR3RqVWtCNGhGVDRHUVgvZ2h0NjlSbHF6Lys4dTBkRVFraHVVdXVjcnFhbG0KU0d5NDNIUndCZkRLRndZZVdNN0NQTWQ1ZS9kTyt0MDh0OFBianpWVFR2NWhRRENzRVlJVjJUN0FGSTlTY054TQpraDcvQWdNQkFBR2pnZ05CTUlJRFBUQWZCZ05WSFNNRUdEQVdnQlMvd1ZxSC95ajZRVDM5dDAva0hhK2dZVmdwCnZUQi9CZ2dyQmdFRkJRY0JBUVJ6TUhFd1RRWUlLd1lCQlFVSE1BS0dRV2gwZEhBNkx5OTNkM2N1YzNOc0xtTnYKYlM5eVpYQnZjMmwwYjNKNUwxTlRUR052YlMxVGRXSkRRUzFGVmkxVFUwd3RVbE5CTFRRd09UWXRVak11WTNKMApNQ0FHQ0NzR0FRVUZCekFCaGhSb2RIUndPaTh2YjJOemNITXVjM05zTG1OdmJUQWZCZ05WSFJFRUdEQVdnZ3QzCmQzY3VjM05zTG1OdmJZSUhjM05zTG1OdmJUQmZCZ05WSFNBRVdEQldNQWNHQldlQkRBRUJNQTBHQ3lxRWFBR0cKOW5jQ0JRRUJNRHdHRENzR0FRUUJncWt3QVFNQkJEQXNNQ29HQ0NzR0FRVUZCd0lCRmg1b2RIUndjem92TDNkMwpkeTV6YzJ3dVkyOXRMM0psY0c5emFYUnZjbmt3SFFZRFZSMGxCQll3RkFZSUt3WUJCUVVIQXdJR0NDc0dBUVVGCkJ3TUJNRWdHQTFVZEh3UkJNRDh3UGFBN29EbUdOMmgwZEhBNkx5OWpjbXh6TG5OemJDNWpiMjB2VTFOTVkyOXQKTFZOMVlrTkJMVVZXTFZOVFRDMVNVMEV0TkRBNU5pMVNNeTVqY213d0hRWURWUjBPQkJZRUZBREFGVUlhenc1cgpaSUhhcG5SeElVbnB3K0dMTUE0R0ExVWREd0VCL3dRRUF3SUZvRENDQVgwR0Npc0dBUVFCMW5rQ0JBSUVnZ0Z0CkJJSUJhUUZuQUhjQTlseVVMOUYzTUNJVVZCZ0lNSlJXanVOTkV4a3p2OThNTHlBTHpFN3haT01BQUFGeE0waG8KYndBQUJBTUFTREJHQWlFQTZ4ZWxpTlI4R2svNjNwWWRuUy92T3gvQ2pwdEVNRXY4OVdXaDEvdXJXSUVDSVFEeQpCcmVIVTI1RHp3dWtRYVJRandXNjU1WkxrcUNueGJ4UVdSaU9lbWo5SkFCMUFKUWd2QjZPMVkxc2lITWZnb3NpCkxBM1IyazFlYkUrVVBXSGJUaTlZVGFMQ0FBQUJjVE5JYU53QUFBUURBRVl3UkFJZ0dSRTR3emFiTlJkRDhrcS8KdkZQM3RRZTJobTB4NW5YdWxvd2g0SWJ3M2xrQ0lGWWIvM2xTRHBsUzdBY1I0citYcFd0RUtTVEZXSm1OQ1JiYwpYSnVyMlJHQkFIVUE3c0NWN28xeVpBK1M0OE81RzhjU28ybHFDWHRMYWhvVU9PWkhzc3Z0eGZrQUFBRnhNMGhvCjh3QUFCQU1BUmpCRUFpQjZJdmJvV3NzM1I0SXRWd2plYmw3RDN5b0ZhWDBORGgyZFdoaGd3Q3hySHdJZ0NmcTcKb2NNQzV0KzFqaTVNNXhhTG1QQzRJK1dYM0kvQVJrV1N5aU83SVFjd0RRWUpLb1pJaHZjTkFRRUxCUUFEZ2dJQgpBQ2V1dXI0UW51anFtZ3VTckhVM21oZitjSm9kelRRTnFvNHRkZStQRDEvZUZkWUFFTHU4eEYrMEF0N3hKaVBZCmk1Ukt3aWx5UDU2diszaVkyVDlsdzdTOFRKMDQxVkxoYUlLcDE0TXpTVXpSeWVvT0FzSjdRQURNQ2xIS1VEbEgKVVUycE51bzg4WTZpZ292VDNic253Sk5pRVFOcXltU1NZaGt0dzB0YWR1b3FqcVhuMDZnc1Zpb1dUVkRYeXNkNQpxRXg0dDZzSWdJY01tMjZZSDF2SnBDUUVoS3BjMnkwN2dSa2tsQlpSdE1qVGh2NGNYeXlNWDd1VGNkVDdBSkJQCnVlaWZDb1YyNUp4WHVvOGQ1MTM5Z3dQMUJBZTdJQlZQeDJ1N0tOL1V5T1hkWm13TWYvVG1GR3dEZENmc3lIZi8KWnNCMndMSG96VFlvQVZtUTlGb1UxSkxnY1ZpdnFKK3ZObEJoSFhobHhNZE4wajgwUjlOejZFSWdsUWplSzNPOApJL2NGR20vQjgrNDJoT2xDSWQ5WmR0bmRKY1JKVmppMHdEMHF3ZXZDYWZBOWpKbEh2L2pzRStJOVV6NmNwQ3loCnN3K2xyRmR4VWdxVTU4YXhxZUs4OUZSK05vNHEwSUlPK0ppMXJKS3I5bmtTQjBCcVhvelZuRTFZQi9LTHZkSXMKdVlaSnVxYjJwS2t1K3p6VDZnVXdIVVRadkJpTk90WEw0Tnh3Yy9LVDdXek9TZDJ3UDEwUUk4REtnNHZmaU5EcwpIV21CMWM0S2ppNmdPZ0E1dVNVemFHbXEvdjRWbmNLNVVyK245TGJmbmZMYzI4SjVmdC9Hb3Rpbk15RGszaWFyCkYxMFlscWNPbWVYMXVGbUtiZGkvWG9yR2xrQ29NRjNURHg4cm1wOURCaUIvCi0tLS0tRU5EIENFUlRJRklDQVRFLS0tLS0=" //nolint:lll

const expectedlocalDNSCorefileWithoutOverrides = `
# ***********************************************************************************
# WARNING: Changes to this file will be overwritten and not persisted.
# ***********************************************************************************
# whoami (used for health check of DNS)
health-check.localdns.local:53 {
    bind 169.254.10.10 169.254.10.11
    whoami
}
# VnetDNS overrides apply to DNS traffic from pods with dnsPolicy:default or kubelet (referred to as VnetDNS traffic).
# KubeDNS overrides apply to DNS traffic from pods with dnsPolicy:ClusterFirst (referred to as KubeDNS traffic).
`

type nodeBootstrappingOutput struct {
	customData string
	cseCmd     string
	files      map[string]*decodedValue
	vars       map[string]string
}

type decodedValue struct {
	encoding cseVariableEncoding
	value    string
}

type cseVariableEncoding string

const (
	cseVariableEncodingGzip cseVariableEncoding = "gzip"
)

type outputValidator func(*nodeBootstrappingOutput)

var _ = Describe("Assert generated customData and cseCmd", func() {
	Describe("Tests of template methods", func() {
		var config *datamodel.NodeBootstrappingConfiguration
		BeforeEach(func() {
			config = &datamodel.NodeBootstrappingConfiguration{
				ContainerService: &datamodel.ContainerService{
					Properties: &datamodel.Properties{
						HostedMasterProfile: &datamodel.HostedMasterProfile{},
						OrchestratorProfile: &datamodel.OrchestratorProfile{
							KubernetesConfig: &datamodel.KubernetesConfig{
								ContainerRuntimeConfig: map[string]string{},
							},
						},
					},
				},
				AgentPoolProfile: &datamodel.AgentPoolProfile{},
			}
		})

		Describe(".HasDataDir()", func() {
			It("given there is no profile, it returns false", func() {
				Expect(HasDataDir(config)).To(BeFalse())
			})
			It("given there is a data dir, it returns true", func() {
				config.ContainerService.Properties.OrchestratorProfile.KubernetesConfig.ContainerRuntimeConfig["dataDir"] = "data dir"
				Expect(HasDataDir(config)).To(BeTrue())
			})
			It("given there is a temp disk, it returns true", func() {
				// test the actual string because this data is posted to agentbaker and we want to check a particular posted string
				// - rather than the value of our internal const is mariner.
				config.AgentPoolProfile.KubeletDiskType = "Temporary"
				Expect(HasDataDir(config)).To(BeTrue())
			})
		})

		Describe(".GetDataDir()", func() {
			It("given there is no profile, it returns an empty string", func() {
				Expect(GetDataDir(config)).To(BeEmpty())
			})
			It("given there is a data dir, it returns true", func() {
				config.ContainerService.Properties.OrchestratorProfile.KubernetesConfig.ContainerRuntimeConfig["dataDir"] = "data dir"
				Expect(GetDataDir(config)).To(Equal("data dir"))
			})
			It("given there is a temp disk, it returns true", func() {
				// test the actual string because this data is posted to agentbaker and we want to check a particular posted string
				// - rather than the value of our internal const is mariner.
				config.AgentPoolProfile.KubeletDiskType = "Temporary"
				Expect(GetDataDir(config)).To(Equal("/mnt/aks/containers"))
			})
		})

		Describe(".GetKubernetesEndpoint()", func() {
			It("given there is no profile, it returns an empty string", func() {
				Expect(GetKubernetesEndpoint(config.ContainerService)).To(BeEmpty())
			})
			It("given there is an ip address, it returns the ip address", func() {
				config.ContainerService.Properties.HostedMasterProfile.IPAddress = "127.0.0.1"
				Expect(GetKubernetesEndpoint(config.ContainerService)).To(Equal("127.0.0.1"))
			})
			It("given there is n fqdn, it returns the fqdn", func() {
				config.ContainerService.Properties.HostedMasterProfile.FQDN = "fqdn"
				Expect(GetKubernetesEndpoint(config.ContainerService)).To(Equal("fqdn"))
			})
			It("given there is an ip address and a fqdn, it returns the ip address", func() {
				config.ContainerService.Properties.HostedMasterProfile.IPAddress = "127.0.0.1"
				config.ContainerService.Properties.HostedMasterProfile.FQDN = "fqdn"
				Expect(GetKubernetesEndpoint(config.ContainerService)).To(Equal("127.0.0.1"))
			})
		})

		Describe(".getPortRangeEndValue()", func() {
			It("given a port range with 2 numbers, it returns an the second number", func() {
				Expect(getPortRangeEndValue("1 2")).To(Equal(2))
			})
			It("given a port range with 3 numbers, it returns an the second number", func() {
				Expect(getPortRangeEndValue("1 2 3")).To(Equal(2))
			})
		})

		Describe(".areCustomCATrustCertsPopulated()", func() {
			It("given an empty profile, it returns false", func() {
				Expect(areCustomCATrustCertsPopulated(*config)).To(BeFalse())
			})
			It("given no list of certs, it returns false", func() {
				config.CustomCATrustConfig = &datamodel.CustomCATrustConfig{}
				Expect(areCustomCATrustCertsPopulated(*config)).To(BeFalse())
			})
			It("given an empty list of certs, it returns false", func() {
				config.CustomCATrustConfig = &datamodel.CustomCATrustConfig{
					CustomCATrustCerts: []string{},
				}
				Expect(areCustomCATrustCertsPopulated(*config)).To(BeFalse())
			})
			It("given a single custom ca cert, it returns true", func() {
				config.CustomCATrustConfig = &datamodel.CustomCATrustConfig{
					CustomCATrustCerts: []string{"mock cert value"},
				}
				Expect(areCustomCATrustCertsPopulated(*config)).To(BeTrue())
			})
			It("given 4 custom ca certs, it returns true", func() {
				config.CustomCATrustConfig = &datamodel.CustomCATrustConfig{
					CustomCATrustCerts: []string{"cert1", "cert2", "cert3", "cert4"},
				}
				Expect(areCustomCATrustCertsPopulated(*config)).To(BeTrue())
			})
		})

		Describe(".isMariner()", func() {
			It("given an empty string, that is not mariner", func() {
				Expect(isMariner("")).To(BeFalse())
			})
			It("given datamodel.OSSKUCBLMariner, that is mariner", func() {
				// test the actual string because this data is posted to agentbaker and we want to check a particular posted string
				// is mariner - rather than the value of our internal const is mariner.
				Expect(isMariner("CBLMariner")).To(BeTrue())
			})
			It("given datamodel.OSSKUMariner, that is mariner", func() {
				// test the actual string because this data is posted to agentbaker and we want to check a particular posted string
				// is mariner - rather than the value of our internal const is mariner.
				Expect(isMariner("Mariner")).To(BeTrue())
			})
			It("given datamodel.OSSKUAzureLinux, that is mariner", func() {
				// test the actual string because this data is posted to agentbaker and we want to check a particular posted string
				// is mariner - rather than the value of our internal const is mariner.
				Expect(isMariner("AzureLinux")).To(BeTrue())
			})
			It("given ubuntu, that is not mariner", func() {
				Expect(isMariner("Ubuntu")).To(BeFalse())
			})
		})

		// ------------------------------- Start of tests related to Localdns ---------------------------------------
		Describe(".ShouldEnableLocalDNS()", func() {
			// Expect ShouldEnableLocalDNS func to return false if LocalDNSProfile is nil.
			It("returns false when AgentPoolProfile is nil", func() {
				config.AgentPoolProfile = nil
				Expect(config.AgentPoolProfile.ShouldEnableLocalDNS()).To(BeFalse())
			})
			// Expect ShouldEnableLocalDNS func to return false if LocalDNSProfile is nil.
			It("returns false when LocalDNSProfile is nil", func() {
				config.AgentPoolProfile.LocalDNSProfile = nil
				Expect(config.AgentPoolProfile.ShouldEnableLocalDNS()).To(BeFalse())
			})
			// Expect ShouldEnableLocalDNS func to return false if LocalDNSProfile is empty.
			It("returns false when LocalDNSProfile is empty", func() {
				config.AgentPoolProfile.LocalDNSProfile = &datamodel.LocalDNSProfile{}
				Expect(config.AgentPoolProfile.ShouldEnableLocalDNS()).To(BeFalse())
			})
			// Expect ShouldEnableLocalDNS func to return false if EnableLocalDNS is false.
			It("returns false when EnableLocalDNS is false", func() {
				config.AgentPoolProfile.LocalDNSProfile = &datamodel.LocalDNSProfile{
					EnableLocalDNS: false,
				}
				Expect(config.AgentPoolProfile.ShouldEnableLocalDNS()).To(BeFalse())
			})
			// Expect ShouldEnableLocalDNS func to return true if EnableLocalDNS is true.
			It("returns true when EnableLocalDNS is true", func() {
				config.AgentPoolProfile.LocalDNSProfile = &datamodel.LocalDNSProfile{
					EnableLocalDNS: true,
				}
				Expect(config.AgentPoolProfile.ShouldEnableLocalDNS()).To(BeTrue())
			})
		})

		Describe(".GetLocalDNSCPULimitInPercentage()", func() {
			// Expect default CPUlimit to be returned.
			It("returns default CPULimit - 200.0%", func() {
				config.AgentPoolProfile.LocalDNSProfile = nil
				Expect(config.AgentPoolProfile.GetLocalDNSCPULimitInPercentage()).To(ContainSubstring("200.0%"))
			})
			// Expect default CPUlimit to be returned if CPULimitInMilliCores is nil.
			It("returns default CPULimit - 200.0% when CPULimitInMilliCores is nil", func() {
				config.AgentPoolProfile.LocalDNSProfile = &datamodel.LocalDNSProfile{
					EnableLocalDNS:       true,
					CPULimitInMilliCores: nil,
				}
				Expect(config.AgentPoolProfile.GetLocalDNSCPULimitInPercentage()).To(ContainSubstring("200.0%"))
			})
			// Expect input value to be returned even if EnableLocalDNS is false.
			It("returns input value of CPULimit - 500.0% even when EnableLocalDNS is false", func() {
				config.AgentPoolProfile.LocalDNSProfile = &datamodel.LocalDNSProfile{
					EnableLocalDNS:       false,
					CPULimitInMilliCores: to.Int32Ptr(5000),
				}
				Expect(config.AgentPoolProfile.GetLocalDNSCPULimitInPercentage()).To(ContainSubstring("500.0%"))
			})
			// Expect input value to be returned if EnableLocalDNS is true.
			It("returns input value of CPULimit - 489.7%", func() {
				config.AgentPoolProfile.LocalDNSProfile = &datamodel.LocalDNSProfile{
					EnableLocalDNS:       true,
					CPULimitInMilliCores: to.Int32Ptr(4897),
				}
				Expect(config.AgentPoolProfile.GetLocalDNSCPULimitInPercentage()).To(ContainSubstring("489.7%"))
			})
		})

		Describe(".GetLocalDNSMemoryLimitInMB()", func() {
			// Expect default memorylimit to be returned if LocalDNSProfile is nil.
			It("returns default MemoryLimitInMB - 128M", func() {
				config.AgentPoolProfile.LocalDNSProfile = nil
				Expect(config.AgentPoolProfile.GetLocalDNSMemoryLimitInMB()).To(ContainSubstring("128M"))
			})
			// Expect default memorylimit to be returned if MemoryLimitInMB is nil.
			It("returns default MemoryLimitInMB - 128M", func() {
				config.AgentPoolProfile.LocalDNSProfile = &datamodel.LocalDNSProfile{
					EnableLocalDNS:  true,
					MemoryLimitInMB: nil,
				}
				Expect(config.AgentPoolProfile.GetLocalDNSMemoryLimitInMB()).To(ContainSubstring("128M"))
			})
			// Expect input value of memorylimit to be returned if EnableLocalDNS is false.
			It("returns input value of MemoryLimitInMB - 438M", func() {
				config.AgentPoolProfile.LocalDNSProfile = &datamodel.LocalDNSProfile{
					EnableLocalDNS:  false,
					MemoryLimitInMB: to.Int32Ptr(438),
				}
				Expect(config.AgentPoolProfile.GetLocalDNSMemoryLimitInMB()).To(ContainSubstring("438M"))
			})
			// Expect input value of memorylimit to be returned if EnableLocalDNS is true.
			It("returns input value of MemoryLimitInMB - 1024M", func() {
				config.AgentPoolProfile.LocalDNSProfile = &datamodel.LocalDNSProfile{
					EnableLocalDNS:  true,
					MemoryLimitInMB: to.Int32Ptr(1024),
				}
				Expect(config.AgentPoolProfile.GetLocalDNSMemoryLimitInMB()).To(ContainSubstring("1024M"))
			})
		})

		Describe(".GetGeneratedLocalDNSCoreFile()", func() {
			// Expect an error if LocalDNSProfile is nil and GenerateLocalDNSCoreFile is invoked somehow.
			It("returns an error when LocalDNSProfile is nil", func() {
				config.AgentPoolProfile.LocalDNSProfile = nil
				_, err := GenerateLocalDNSCoreFile(config, config.AgentPoolProfile, localDNSCoreFileTemplateString)
				Expect(err).ToNot(BeNil())
				Expect(err.Error()).To(ContainSubstring("localdns profile is nil"))
			})

			// Expect an error from GenerateLocalDNSCoreFile if template is invalid.
			It("returns an error when template parsing fails", func() {
				config.AgentPoolProfile.LocalDNSProfile = &datamodel.LocalDNSProfile{
					EnableLocalDNS:       true,
					CPULimitInMilliCores: to.Int32Ptr(2008),
					MemoryLimitInMB:      to.Int32Ptr(128),
					VnetDNSOverrides:     nil,
					KubeDNSOverrides:     nil,
				}
				invalidTemplate := "{{.InvalidField}}"
				_, err := GenerateLocalDNSCoreFile(config, config.AgentPoolProfile, invalidTemplate)
				Expect(err).ToNot(BeNil())
				Expect(err.Error()).To(ContainSubstring("failed to execute localdns corefile template"))
			})

			// Expect an error from GenerateLocalDNSCoreFile if it is invoked when EnableLocalDNS is set to false.
			It("returns an error when EnableLocalDNS is set to false", func() {
				config.AgentPoolProfile.LocalDNSProfile = &datamodel.LocalDNSProfile{
					EnableLocalDNS:       false,
					CPULimitInMilliCores: to.Int32Ptr(2008),
					MemoryLimitInMB:      to.Int32Ptr(128),
					VnetDNSOverrides:     nil,
					KubeDNSOverrides:     nil,
				}
				_, err := GenerateLocalDNSCoreFile(config, config.AgentPoolProfile, localDNSCoreFileTemplateString)
				Expect(err).ToNot(BeNil())
				Expect(err.Error()).To(ContainSubstring("EnableLocalDNS is set to false, corefile will not be generated"))
			})

			// Expect no error and a non-empty corefile when LocalDNSOverrides are nil.
			It("handles nil LocalDNSOverrides", func() {
				config.AgentPoolProfile.LocalDNSProfile = &datamodel.LocalDNSProfile{
					EnableLocalDNS:       true,
					CPULimitInMilliCores: to.Int32Ptr(2008),
					MemoryLimitInMB:      to.Int32Ptr(128),
					VnetDNSOverrides:     nil,
					KubeDNSOverrides:     nil,
				}
				localDNSCoreFileGzippedBase64Encoded, err := GenerateLocalDNSCoreFile(config, config.AgentPoolProfile, localDNSCoreFileTemplateString)
				Expect(err).To(BeNil())
				Expect(localDNSCoreFileGzippedBase64Encoded).ToNot(BeEmpty())

				// Decode the gzipped base64 encoded string.
				localDNSCoreFileGzippedBase64Decoded, err := getBase64DecodedValue([]byte(localDNSCoreFileGzippedBase64Encoded))
				Expect(err).To(BeNil())
				Expect(localDNSCoreFileGzippedBase64Decoded).ToNot(BeEmpty())

				// Decompress the gzipped data.
				localDNSCorefile, err := getGzipDecodedValue([]byte(localDNSCoreFileGzippedBase64Decoded))
				Expect(err).To(BeNil())
				Expect(localDNSCorefile).ToNot(BeEmpty())
				Expect(localDNSCorefile).To(ContainSubstring(expectedlocalDNSCorefileWithoutOverrides))
			})

			// Expect no error and a non-empty corefile when LocalDNSOverrides are empty.
			It("handles empty LocalDNSOverrides", func() {
				config.AgentPoolProfile.LocalDNSProfile = &datamodel.LocalDNSProfile{
					EnableLocalDNS:       true,
					CPULimitInMilliCores: to.Int32Ptr(2008),
					MemoryLimitInMB:      to.Int32Ptr(128),
					VnetDNSOverrides:     map[string]*datamodel.LocalDNSOverrides{},
					KubeDNSOverrides:     map[string]*datamodel.LocalDNSOverrides{},
				}
				localDNSCoreFileGzippedBase64Encoded, err := GenerateLocalDNSCoreFile(config, config.AgentPoolProfile, localDNSCoreFileTemplateString)
				Expect(err).To(BeNil())
				Expect(localDNSCoreFileGzippedBase64Encoded).ToNot(BeEmpty())

				// Decode the gzipped base64 encoded string.
				localDNSCoreFileGzippedBase64Decoded, err := getBase64DecodedValue([]byte(localDNSCoreFileGzippedBase64Encoded))
				Expect(err).To(BeNil())
				Expect(localDNSCoreFileGzippedBase64Decoded).ToNot(BeEmpty())

				// Decompress the gzipped data.
				localDNSCorefile, err := getGzipDecodedValue([]byte(localDNSCoreFileGzippedBase64Decoded))
				Expect(err).To(BeNil())
				Expect(localDNSCorefile).ToNot(BeEmpty())
				Expect(localDNSCorefile).To(ContainSubstring(expectedlocalDNSCorefileWithoutOverrides))
			})

			// Expect no error and a non-empty corefile when LocalDNSOverrides are empty.
			It("handles empty KubeDNSOverrides and non-empty VnetDNSOverrides", func() {
				config.AgentPoolProfile.LocalDNSProfile = &datamodel.LocalDNSProfile{
					EnableLocalDNS:       true,
					CPULimitInMilliCores: to.Int32Ptr(2008),
					MemoryLimitInMB:      to.Int32Ptr(128),
					VnetDNSOverrides: map[string]*datamodel.LocalDNSOverrides{
						".": {
							QueryLogging:                "Log",
							Protocol:                    "PreferUDP",
							ForwardDestination:          "VnetDNS",
							ForwardPolicy:               "Sequential",
							MaxConcurrent:               to.Int32Ptr(1000),
							CacheDurationInSeconds:      to.Int32Ptr(3600),
							ServeStaleDurationInSeconds: to.Int32Ptr(3600),
							ServeStale:                  "Immediate",
						},
						"cluster.local": {
							QueryLogging:                "Error",
							Protocol:                    "ForceTCP",
							ForwardDestination:          "ClusterCoreDNS",
							ForwardPolicy:               "Sequential",
							MaxConcurrent:               to.Int32Ptr(1000),
							CacheDurationInSeconds:      to.Int32Ptr(3600),
							ServeStaleDurationInSeconds: to.Int32Ptr(3600),
							ServeStale:                  "Disable",
						},
						"testdomain456.com": {
							QueryLogging:                "Log",
							Protocol:                    "PreferUDP",
							ForwardDestination:          "ClusterCoreDNS",
							ForwardPolicy:               "Sequential",
							MaxConcurrent:               to.Int32Ptr(1000),
							CacheDurationInSeconds:      to.Int32Ptr(3600),
							ServeStaleDurationInSeconds: to.Int32Ptr(3600),
							ServeStale:                  "Verify",
						},
					},
					KubeDNSOverrides: map[string]*datamodel.LocalDNSOverrides{
						".": {
							QueryLogging:                "Error",
							Protocol:                    "PreferUDP",
							ForwardDestination:          "ClusterCoreDNS",
							ForwardPolicy:               "Sequential",
							MaxConcurrent:               to.Int32Ptr(2000),
							CacheDurationInSeconds:      to.Int32Ptr(3600),
							ServeStaleDurationInSeconds: to.Int32Ptr(72000),
							ServeStale:                  "Verify",
						},
					},
				}
				localDNSCoreFileGzippedBase64Encoded, err := GenerateLocalDNSCoreFile(config, config.AgentPoolProfile, localDNSCoreFileTemplateString)
				Expect(err).To(BeNil())
				Expect(localDNSCoreFileGzippedBase64Encoded).ToNot(BeEmpty())

				// Decode the gzipped base64 encoded string.
				localDNSCoreFileGzippedBase64Decoded, err := getBase64DecodedValue([]byte(localDNSCoreFileGzippedBase64Encoded))
				Expect(err).To(BeNil())
				Expect(localDNSCoreFileGzippedBase64Decoded).ToNot(BeEmpty())

				// Decompress the gzipped data.
				localDNSCorefile, err := getGzipDecodedValue([]byte(localDNSCoreFileGzippedBase64Decoded))
				Expect(err).To(BeNil())
				Expect(localDNSCorefile).ToNot(BeEmpty())

				expectedlocalDNSCorefile := `
# ***********************************************************************************
# WARNING: Changes to this file will be overwritten and not persisted.
# ***********************************************************************************
# whoami (used for health check of DNS)
health-check.localdns.local:53 {
    bind 169.254.10.10 169.254.10.11
    whoami
}
# VnetDNS overrides apply to DNS traffic from pods with dnsPolicy:default or kubelet (referred to as VnetDNS traffic).
.:53 {
    log
    bind 169.254.10.10
    forward . 168.63.129.16 {
        policy sequential
        max_concurrent 1000
    }
    ready 169.254.10.10:8181
    cache 3600 {
        success 9984
        denial 9984
        serve_stale 3600s immediate
        servfail 0
    }
    loop
    nsid localdns
    prometheus :9253
    template ANY ANY internal.cloudapp.net {
        match "^(?:[^.]+\.){4,}internal\.cloudapp\.net\.$"
        rcode NXDOMAIN
        fallthrough
    }
    template ANY ANY reddog.microsoft.com {
        rcode NXDOMAIN
    }
}
cluster.local:53 {
    errors
    bind 169.254.10.10
    forward . 10.0.0.10 {
        force_tcp
        policy sequential
        max_concurrent 1000
    }
    ready 169.254.10.10:8181
    cache 3600 {
        success 9984
        denial 9984
        servfail 0
    }
    loop
    nsid localdns
    prometheus :9253
}
testdomain456.com:53 {
    log
    bind 169.254.10.10
    forward . 10.0.0.10 {
        policy sequential
        max_concurrent 1000
    }
    ready 169.254.10.10:8181
    cache 3600 {
        success 9984
        denial 9984
        serve_stale 3600s verify
        servfail 0
    }
    loop
    nsid localdns
    prometheus :9253
}
# KubeDNS overrides apply to DNS traffic from pods with dnsPolicy:ClusterFirst (referred to as KubeDNS traffic).
.:53 {
    errors
    bind 169.254.10.11
    forward . 10.0.0.10 {
        policy sequential
        max_concurrent 2000
    }
    ready 169.254.10.11:8181
    cache 3600 {
        success 9984
        denial 9984
        serve_stale 72000s verify
        servfail 0
    }
    loop
    nsid localdns-pod
    prometheus :9253
    template ANY ANY internal.cloudapp.net {
        match "^(?:[^.]+\.){4,}internal\.cloudapp\.net\.$"
        rcode NXDOMAIN
        fallthrough
    }
    template ANY ANY reddog.microsoft.com {
        rcode NXDOMAIN
    }
}
`
				Expect(localDNSCorefile).To(ContainSubstring(expectedlocalDNSCorefile))
			})

			// Expect no error and correct localdns corefile.
			It("generates a valid localdnsCorefile", func() {
				config.AgentPoolProfile.LocalDNSProfile = &datamodel.LocalDNSProfile{
					EnableLocalDNS:       true,
					CPULimitInMilliCores: to.Int32Ptr(2008),
					MemoryLimitInMB:      to.Int32Ptr(128),
					VnetDNSOverrides: map[string]*datamodel.LocalDNSOverrides{
						".": {
							QueryLogging:                "Log",
							Protocol:                    "PreferUDP",
							ForwardDestination:          "VnetDNS",
							ForwardPolicy:               "Sequential",
							MaxConcurrent:               to.Int32Ptr(1000),
							CacheDurationInSeconds:      to.Int32Ptr(3600),
							ServeStaleDurationInSeconds: to.Int32Ptr(3600),
							ServeStale:                  "Verify",
						},
						"cluster.local": {
							QueryLogging:                "Error",
							Protocol:                    "ForceTCP",
							ForwardDestination:          "ClusterCoreDNS",
							ForwardPolicy:               "Sequential",
							MaxConcurrent:               to.Int32Ptr(1000),
							CacheDurationInSeconds:      to.Int32Ptr(3600),
							ServeStaleDurationInSeconds: to.Int32Ptr(3600),
							ServeStale:                  "Disable",
						},
						"testdomain456.com": {
							QueryLogging:                "Log",
							Protocol:                    "PreferUDP",
							ForwardDestination:          "ClusterCoreDNS",
							ForwardPolicy:               "Sequential",
							MaxConcurrent:               to.Int32Ptr(1000),
							CacheDurationInSeconds:      to.Int32Ptr(3600),
							ServeStaleDurationInSeconds: to.Int32Ptr(3600),
							ServeStale:                  "Verify",
						},
					},
					KubeDNSOverrides: map[string]*datamodel.LocalDNSOverrides{
						".": {
							QueryLogging:                "Error",
							Protocol:                    "PreferUDP",
							ForwardDestination:          "ClusterCoreDNS",
							ForwardPolicy:               "Sequential",
							MaxConcurrent:               to.Int32Ptr(1000),
							CacheDurationInSeconds:      to.Int32Ptr(3600),
							ServeStaleDurationInSeconds: to.Int32Ptr(3600),
							ServeStale:                  "Verify",
						},
						"cluster.local": {
							QueryLogging:                "Log",
							Protocol:                    "ForceTCP",
							ForwardDestination:          "ClusterCoreDNS",
							ForwardPolicy:               "RoundRobin",
							MaxConcurrent:               to.Int32Ptr(1000),
							CacheDurationInSeconds:      to.Int32Ptr(3600),
							ServeStaleDurationInSeconds: to.Int32Ptr(3600),
							ServeStale:                  "Disable",
						},
						"testdomain567.com": {
							QueryLogging:                "Error",
							Protocol:                    "PreferUDP",
							ForwardDestination:          "VnetDNS",
							ForwardPolicy:               "Random",
							MaxConcurrent:               to.Int32Ptr(1000),
							CacheDurationInSeconds:      to.Int32Ptr(3600),
							ServeStaleDurationInSeconds: to.Int32Ptr(3600),
							ServeStale:                  "Immediate",
						},
					},
				}
				localDNSCoreFileGzippedBase64Encoded, err := GenerateLocalDNSCoreFile(config, config.AgentPoolProfile, localDNSCoreFileTemplateString)
				Expect(err).To(BeNil())
				Expect(localDNSCoreFileGzippedBase64Encoded).ToNot(BeEmpty())

				// Decode the gzipped base64 encoded string.
				localDNSCoreFileGzippedBase64Decoded, err := getBase64DecodedValue([]byte(localDNSCoreFileGzippedBase64Encoded))
				Expect(err).To(BeNil())
				Expect(localDNSCoreFileGzippedBase64Decoded).ToNot(BeEmpty())

				// Decompress the gzipped data.
				localDNSCorefile, err := getGzipDecodedValue([]byte(localDNSCoreFileGzippedBase64Decoded))
				Expect(err).To(BeNil())
				Expect(localDNSCorefile).ToNot(BeEmpty())

				expectedlocalDNSCorefile := `
# ***********************************************************************************
# WARNING: Changes to this file will be overwritten and not persisted.
# ***********************************************************************************
# whoami (used for health check of DNS)
health-check.localdns.local:53 {
    bind 169.254.10.10 169.254.10.11
    whoami
}
# VnetDNS overrides apply to DNS traffic from pods with dnsPolicy:default or kubelet (referred to as VnetDNS traffic).
.:53 {
    log
    bind 169.254.10.10
    forward . 168.63.129.16 {
        policy sequential
        max_concurrent 1000
    }
    ready 169.254.10.10:8181
    cache 3600 {
        success 9984
        denial 9984
        serve_stale 3600s verify
        servfail 0
    }
    loop
    nsid localdns
    prometheus :9253
    template ANY ANY internal.cloudapp.net {
        match "^(?:[^.]+\.){4,}internal\.cloudapp\.net\.$"
        rcode NXDOMAIN
        fallthrough
    }
    template ANY ANY reddog.microsoft.com {
        rcode NXDOMAIN
    }
}
cluster.local:53 {
    errors
    bind 169.254.10.10
    forward . 10.0.0.10 {
        force_tcp
        policy sequential
        max_concurrent 1000
    }
    ready 169.254.10.10:8181
    cache 3600 {
        success 9984
        denial 9984
        servfail 0
    }
    loop
    nsid localdns
    prometheus :9253
}
testdomain456.com:53 {
    log
    bind 169.254.10.10
    forward . 10.0.0.10 {
        policy sequential
        max_concurrent 1000
    }
    ready 169.254.10.10:8181
    cache 3600 {
        success 9984
        denial 9984
        serve_stale 3600s verify
        servfail 0
    }
    loop
    nsid localdns
    prometheus :9253
}
# KubeDNS overrides apply to DNS traffic from pods with dnsPolicy:ClusterFirst (referred to as KubeDNS traffic).
.:53 {
    errors
    bind 169.254.10.11
    forward . 10.0.0.10 {
        policy sequential
        max_concurrent 1000
    }
    ready 169.254.10.11:8181
    cache 3600 {
        success 9984
        denial 9984
        serve_stale 3600s verify
        servfail 0
    }
    loop
    nsid localdns-pod
    prometheus :9253
    template ANY ANY internal.cloudapp.net {
        match "^(?:[^.]+\.){4,}internal\.cloudapp\.net\.$"
        rcode NXDOMAIN
        fallthrough
    }
    template ANY ANY reddog.microsoft.com {
        rcode NXDOMAIN
    }
}
cluster.local:53 {
    log
    bind 169.254.10.11
    forward . 10.0.0.10 {
        force_tcp
        policy round_robin
        max_concurrent 1000
    }
    ready 169.254.10.11:8181
    cache 3600 {
        success 9984
        denial 9984
        servfail 0
    }
    loop
    nsid localdns-pod
    prometheus :9253
}
testdomain567.com:53 {
    errors
    bind 169.254.10.11
    forward . 168.63.129.16 {
        policy random
        max_concurrent 1000
    }
    ready 169.254.10.11:8181
    cache 3600 {
        success 9984
        denial 9984
        serve_stale 3600s immediate
        servfail 0
    }
    loop
    nsid localdns-pod
    prometheus :9253
}
`
				Expect(localDNSCorefile).To(ContainSubstring(expectedlocalDNSCorefile))
			})
		})
	})
	// ------------------------------- End of tests related to Localdns ---------------------------------------

	DescribeTable("Generated customData and CSE", func(folder, k8sVersion string, configUpdator func(*datamodel.NodeBootstrappingConfiguration),
		validator outputValidator) {
		cs := &datamodel.ContainerService{
			Location: "southcentralus",
			Type:     "Microsoft.ContainerService/ManagedClusters",
			Properties: &datamodel.Properties{
				OrchestratorProfile: &datamodel.OrchestratorProfile{
					OrchestratorType:    datamodel.Kubernetes,
					OrchestratorVersion: k8sVersion,
					KubernetesConfig:    &datamodel.KubernetesConfig{},
				},
				HostedMasterProfile: &datamodel.HostedMasterProfile{
					DNSPrefix: "uttestdom",
				},
				AgentPoolProfiles: []*datamodel.AgentPoolProfile{
					{
						Name:                "agent2",
						VMSize:              "Standard_DS1_v2",
						StorageProfile:      "ManagedDisks",
						OSType:              datamodel.Linux,
						VnetSubnetID:        "/subscriptions/359833f5/resourceGroups/MC_rg/providers/Microsoft.Network/virtualNetworks/aks-vnet-07752737/subnet/subnet1",
						AvailabilityProfile: datamodel.VirtualMachineScaleSets,
						Distro:              datamodel.AKSUbuntu1604,
					},
				},
				LinuxProfile: &datamodel.LinuxProfile{
					AdminUsername: "azureuser",
				},
				ServicePrincipalProfile: &datamodel.ServicePrincipalProfile{
					ClientID: "ClientID",
					Secret:   "Secret",
				},
			},
		}
		cs.Properties.LinuxProfile.SSH.PublicKeys = []datamodel.PublicKey{{
			KeyData: string("testsshkey"),
		}}

		// AKS always pass in te customHyperKubeImage to aks-e, so we don't really rely on
		// the default component version for "hyperkube", which is not set since 1.17
		if IsKubernetesVersionGe(k8sVersion, "1.17.0") {
			cs.Properties.OrchestratorProfile.KubernetesConfig.CustomHyperkubeImage = fmt.Sprintf("k8s.gcr.io/hyperkube-amd64:v%v", k8sVersion)
		}

		agentPool := cs.Properties.AgentPoolProfiles[0]

		k8sComponents := &datamodel.K8sComponents{}

		if IsKubernetesVersionGe(k8sVersion, "1.29.0") {
			k8sComponents.WindowsCredentialProviderURL = fmt.Sprintf("https://acs-mirror.azureedge.net/cloud-provider-azure/v%s/binaries/azure-acr-credential-provider-windows-amd64-v%s.tar.gz", k8sVersion, k8sVersion) //nolint:lll
			k8sComponents.LinuxCredentialProviderURL = fmt.Sprintf("https://acs-mirror.azureedge.net/cloud-provider-azure/v%s/binaries/azure-acr-credential-provider-linux-amd64-v%s.tar.gz", k8sVersion, k8sVersion)     //nolint:lll
		}

		kubeletConfig := map[string]string{
			"--address":                           "0.0.0.0",
			"--pod-manifest-path":                 "/etc/kubernetes/manifests",
			"--cloud-provider":                    "azure",
			"--cloud-config":                      "/etc/kubernetes/azure.json",
			"--azure-container-registry-config":   "/etc/kubernetes/azure.json",
			"--cluster-domain":                    "cluster.local",
			"--cluster-dns":                       "10.0.0.10",
			"--cgroups-per-qos":                   "true",
			"--tls-cert-file":                     "/etc/kubernetes/certs/kubeletserver.crt",
			"--tls-private-key-file":              "/etc/kubernetes/certs/kubeletserver.key",
			"--tls-cipher-suites":                 "TLS_ECDHE_ECDSA_WITH_AES_128_GCM_SHA256,TLS_ECDHE_RSA_WITH_AES_128_GCM_SHA256,TLS_ECDHE_ECDSA_WITH_CHACHA20_POLY1305,TLS_ECDHE_RSA_WITH_AES_256_GCM_SHA384,TLS_ECDHE_RSA_WITH_CHACHA20_POLY1305,TLS_ECDHE_ECDSA_WITH_AES_256_GCM_SHA384,TLS_RSA_WITH_AES_256_GCM_SHA384,TLS_RSA_WITH_AES_128_GCM_SHA256", //nolint:lll
			"--max-pods":                          "110",
			"--node-status-update-frequency":      "10s",
			"--image-gc-high-threshold":           "85",
			"--image-gc-low-threshold":            "80",
			"--event-qps":                         "0",
			"--pod-max-pids":                      "-1",
			"--enforce-node-allocatable":          "pods",
			"--streaming-connection-idle-timeout": "4h0m0s",
			"--rotate-certificates":               "true",
			"--read-only-port":                    "10255",
			"--protect-kernel-defaults":           "true",
			"--resolv-conf":                       "/etc/resolv.conf",
			"--anonymous-auth":                    "false",
			"--client-ca-file":                    "/etc/kubernetes/certs/ca.crt",
			"--authentication-token-webhook":      "true",
			"--authorization-mode":                "Webhook",
			"--eviction-hard":                     "memory.available<750Mi,nodefs.available<10%,nodefs.inodesFree<5%",
			"--feature-gates":                     "RotateKubeletServerCertificate=true,a=b,PodPriority=true,x=y",
			"--system-reserved":                   "cpu=2,memory=1Gi",
			"--kube-reserved":                     "cpu=100m,memory=1638Mi",
			"--container-log-max-size":            "50M",
		}

		config := &datamodel.NodeBootstrappingConfiguration{
			ContainerService:              cs,
			CloudSpecConfig:               datamodel.AzurePublicCloudSpecForTest,
			K8sComponents:                 k8sComponents,
			AgentPoolProfile:              agentPool,
			TenantID:                      "tenantID",
			SubscriptionID:                "subID",
			ResourceGroupName:             "resourceGroupName",
			UserAssignedIdentityClientID:  "userAssignedID",
			ConfigGPUDriverIfNeeded:       true,
			EnableGPUDevicePluginIfNeeded: false,
			EnableKubeletConfigFile:       false,
			EnableNvidia:                  false,
			FIPSEnabled:                   false,
			KubeletConfig:                 kubeletConfig,
			PrimaryScaleSetName:           "aks-agent2-36873793-vmss",
			IsARM64:                       false,
			DisableUnattendedUpgrades:     false,
			SSHStatus:                     datamodel.SSHUnspecified,
			SIGConfig: datamodel.SIGConfig{
				TenantID:       "tenantID",
				SubscriptionID: "subID",
				Galleries: map[string]datamodel.SIGGalleryConfig{
					"AKSUbuntu": {
						GalleryName:   "aksubuntu",
						ResourceGroup: "resourcegroup",
					},
					"AKSCBLMariner": {
						GalleryName:   "akscblmariner",
						ResourceGroup: "resourcegroup",
					},
					"AKSAzureLinux": {
						GalleryName:   "aksazurelinux",
						ResourceGroup: "resourcegroup",
					},
					"AKSWindows": {
						GalleryName:   "AKSWindows",
						ResourceGroup: "AKS-Windows",
					},
					"AKSUbuntuEdgeZone": {
						GalleryName:   "AKSUbuntuEdgeZone",
						ResourceGroup: "AKS-Ubuntu-EdgeZone",
					},
					"AKSFlatcar": {
						GalleryName:   "aksflatcar",
						ResourceGroup: "resourcegroup",
					},
				},
			},
		}

		if configUpdator != nil {
			configUpdator(config)
		}

		// !!! WARNING !!!
		// avoid mutation of the original config -- both functions mutate input.
		// GetNodeBootstrappingPayload mutates the input so it's not the same as what gets passed to GetNodeBootstrappingCmd which causes bugs.
		// unit tests should always rely on un-mutated copies of the base config.
		configCustomDataInput, err := deepcopy.Anything(config)
		Expect(err).To(BeNil())

		configCseInput, err := deepcopy.Anything(config)
		Expect(err).To(BeNil())

		// customData
		ab, err := NewAgentBaker()
		Expect(err).To(BeNil())
		nodeBootstrapping, err := ab.GetNodeBootstrapping(
			context.Background(),
			configCustomDataInput.(*datamodel.NodeBootstrappingConfiguration), //nolint:errcheck // this code been writen before linter was added
		)
		Expect(err).To(BeNil())

		var customDataBytes []byte
		if config.AgentPoolProfile.IsWindows() || config.AgentPoolProfile.IsFlatcar() {
			customDataBytes, err = base64.StdEncoding.DecodeString(nodeBootstrapping.CustomData)
			Expect(err).To(BeNil())
		} else {
			var zippedDataBytes []byte
			// try to unzip the bytes. If this fails then the custom data was not zipped. And it should be due to customdata size limitations.
			zippedDataBytes, err = base64.StdEncoding.DecodeString(nodeBootstrapping.CustomData)
			Expect(err).To(BeNil())
			customDataBytes, err = getGzipDecodedValue(zippedDataBytes)
			Expect(err).To(BeNil())
		}

		customData := string(customDataBytes)
		Expect(err).To(BeNil())

		if generateTestData() {
			backfillCustomData(folder, customData)
		}

		expectedCustomData, err := os.ReadFile(fmt.Sprintf("./testdata/%s/CustomData", folder))
		Expect(err).To(BeNil())
		Expect(customData).To(Equal(string(expectedCustomData)))

		// CSE
		ab, err = NewAgentBaker()
		Expect(err).To(BeNil())
		nodeBootstrapping, err = ab.GetNodeBootstrapping(
			context.Background(),
			configCseInput.(*datamodel.NodeBootstrappingConfiguration), //nolint:errcheck // this code been writen before linter was added
		)
		Expect(err).To(BeNil())
		cseCommand := nodeBootstrapping.CSE

		if generateTestData() {
			err = os.WriteFile(fmt.Sprintf("./testdata/%s/CSECommand", folder), []byte(cseCommand), 0644)
			Expect(err).To(BeNil())
		}
		expectedCSECommand, err := os.ReadFile(fmt.Sprintf("./testdata/%s/CSECommand", folder))
		Expect(err).To(BeNil())
		Expect(cseCommand).To(Equal(string(expectedCSECommand)))

		files, err := getDecodedFilesFromCustomdata(customDataBytes)
		Expect(err).To(BeNil())

		vars, err := getDecodedVarsFromCseCmd([]byte(cseCommand))
		Expect(err).To(BeNil())

		result := &nodeBootstrappingOutput{
			customData: customData,
			cseCmd:     cseCommand,
			files:      files,
			vars:       vars,
		}

		if validator != nil {
			validator(result)
		}

	}, Entry("AKSUbuntu1604 with k8s version less than 1.18", "AKSUbuntu1604+K8S115", "1.15.7", func(config *datamodel.NodeBootstrappingConfiguration) {
		config.KubeletConfig["--dynamic-config-dir"] = "/var/lib/kubelet/"
	}, func(o *nodeBootstrappingOutput) {

		Expect(o.vars["KUBELET_FLAGS"]).NotTo(BeEmpty())
		Expect(strings.Contains(o.vars["KUBELET_FLAGS"], "DynamicKubeletConfig")).To(BeTrue())
		Expect(strings.Contains(o.vars["KUBELET_FLAGS"], "DynamicKubeletConfig")).To(BeTrue())
		Expect(strings.Contains(o.vars["KUBELET_FLAGS"], "--dynamic-config-dir")).To(BeFalse())
		Expect(strings.Contains(o.cseCmd, "DynamicKubeletConfig")).To(BeTrue())

		// sanity check that no other files/variables set the flag
		for _, f := range o.files {
			Expect(strings.Contains(f.value, "--dynamic-config-dir")).To(BeFalse())
		}
		for _, v := range o.vars {
			Expect(strings.Contains(v, "--dynamic-config-dir")).To(BeFalse())
		}

		kubeletConfigFileContent, err := getBase64DecodedValue([]byte(o.vars["KUBELET_CONFIG_FILE_CONTENT"]))
		Expect(err).To(BeNil())

		var kubeletConfigFile datamodel.AKSKubeletConfiguration

		err = json.Unmarshal([]byte(kubeletConfigFileContent), &kubeletConfigFile)
		Expect(err).To(BeNil())

		dynamicConfigFeatureGate, dynamicConfigFeatureGateExists := kubeletConfigFile.FeatureGates["DynamicKubeletConfig"]
		Expect(dynamicConfigFeatureGateExists).To(Equal(true))
		Expect(dynamicConfigFeatureGate).To(Equal(false))
	}),
		Entry("AKSUbuntu1604 with k8s version 1.18", "AKSUbuntu1604+K8S118", "1.18.2", nil, nil),
		Entry("AKSUbuntu1604 with k8s version 1.17", "AKSUbuntu1604+K8S117", "1.17.7", nil, nil),
		Entry("AKSUbuntu1604 with temp disk (toggle)", "AKSUbuntu1604+TempDiskToggle", "1.15.7", func(config *datamodel.NodeBootstrappingConfiguration) {
			// this tests prioritization of the new api property vs the old property i'd like to remove.
			// ContainerRuntimeConfig should take priority until we remove it entirely
			config.AgentPoolProfile.KubeletDiskType = datamodel.OSDisk
			config.ContainerService.Properties.AgentPoolProfiles[0].KubernetesConfig = &datamodel.KubernetesConfig{
				ContainerRuntimeConfig: map[string]string{
					datamodel.ContainerDataDirKey: "/mnt/containers",
				},
			}

			config.KubeletConfig = map[string]string{}
		}, nil),
		Entry("AKSUbuntu11604 with containerd", "AKSUbuntu1604+Containerd", "1.15.7", func(config *datamodel.NodeBootstrappingConfiguration) {
			config.ContainerService.Properties.AgentPoolProfiles[0].KubernetesConfig = &datamodel.KubernetesConfig{
				ContainerRuntime: datamodel.Containerd,
			}
			config.ContainerdPackageURL = "containerd-package-url"
		}, func(o *nodeBootstrappingOutput) {
			Expect(o.vars["CLI_TOOL"]).To(Equal("ctr"))
			Expect(o.vars["CONTAINERD_PACKAGE_URL"]).To(Equal("containerd-package-url"))
		}),

		Entry("AKSUbuntu11604 with docker and containerd package url", "AKSUbuntu1604+Docker", "1.15.7", func(config *datamodel.NodeBootstrappingConfiguration) {
			config.ContainerService.Properties.AgentPoolProfiles[0].KubernetesConfig = &datamodel.KubernetesConfig{
				ContainerRuntime: datamodel.Docker,
			}
			config.ContainerdPackageURL = "containerd-package-url"
		}, func(o *nodeBootstrappingOutput) {
			Expect(o.vars["CLI_TOOL"]).To(Equal("docker"))
			Expect(o.vars["CONTAINERD_PACKAGE_URL"]).To(Equal(""))
		}),
		Entry("AKSUbuntu1604 with temp disk (api field)", "AKSUbuntu1604+TempDiskExplicit", "1.15.7",
			func(config *datamodel.NodeBootstrappingConfiguration) {
				// also tests prioritization, but now the API property should take precedence
				config.AgentPoolProfile.KubeletDiskType = datamodel.TempDisk
			}, nil),
		Entry("AKSUbuntu1604 with OS disk", "AKSUbuntu1604+OSKubeletDisk", "1.15.7", func(config *datamodel.NodeBootstrappingConfiguration) {
			// also tests prioritization, but now the API property should take precedence
			config.AgentPoolProfile.KubeletDiskType = datamodel.OSDisk
		}, nil),
		Entry("AKSUbuntu1604 with Temp Disk and containerd", "AKSUbuntu1604+TempDisk+Containerd", "1.15.7",
			func(config *datamodel.NodeBootstrappingConfiguration) {
				config.ContainerService.Properties.OrchestratorProfile.KubernetesConfig = &datamodel.KubernetesConfig{
					ContainerRuntimeConfig: map[string]string{
						datamodel.ContainerDataDirKey: "/mnt/containers",
					},
				}
				config.ContainerService.Properties.AgentPoolProfiles[0].KubernetesConfig = &datamodel.KubernetesConfig{
					ContainerRuntime: datamodel.Containerd,
				}

				config.KubeletConfig = map[string]string{}
			}, nil),
		Entry("AKSUbuntu1604 with RawUbuntu", "RawUbuntu", "1.15.7", func(config *datamodel.NodeBootstrappingConfiguration) {
			config.ContainerService.Properties.AgentPoolProfiles[0].Distro = datamodel.Ubuntu
		}, nil),
		Entry("AKSUbuntu1604 EnablePrivateClusterHostsConfigAgent", "AKSUbuntu1604+EnablePrivateClusterHostsConfigAgent", "1.18.2",
			func(config *datamodel.NodeBootstrappingConfiguration) {
				cs := config.ContainerService
				if cs.Properties.OrchestratorProfile.KubernetesConfig.PrivateCluster == nil {
					cs.Properties.OrchestratorProfile.KubernetesConfig.PrivateCluster = &datamodel.PrivateCluster{EnableHostsConfigAgent: to.BoolPtr(true)}
				} else {
					cs.Properties.OrchestratorProfile.KubernetesConfig.PrivateCluster.EnableHostsConfigAgent = to.BoolPtr(true)
				}
			}, nil),
		Entry("AKSUbuntu1804 with GPU dedicated VHD", "AKSUbuntu1604+GPUDedicatedVHD", "1.15.7", func(config *datamodel.NodeBootstrappingConfiguration) {
			config.ContainerService.Properties.AgentPoolProfiles[0].Distro = datamodel.AKSUbuntuGPU1804
			config.AgentPoolProfile.VMSize = "Standard_NC6"
			config.ConfigGPUDriverIfNeeded = false
			config.EnableGPUDevicePluginIfNeeded = true
			config.EnableNvidia = true
		}, nil),
		Entry("AKSUbuntu1604 with KubeletConfigFile", "AKSUbuntu1604+KubeletConfigFile", "1.15.7", func(config *datamodel.NodeBootstrappingConfiguration) {
			config.EnableKubeletConfigFile = true
		}, nil),

		Entry("AKSUbuntu1804 with containerd and private ACR", "AKSUbuntu1804+Containerd+PrivateACR", "1.18.2",
			func(config *datamodel.NodeBootstrappingConfiguration) {
				config.ContainerService.Properties.AgentPoolProfiles[0].KubernetesConfig = &datamodel.KubernetesConfig{
					ContainerRuntime: datamodel.Containerd,
				}

				config.KubeletConfig = map[string]string{}
				cs := config.ContainerService
				if cs.Properties.OrchestratorProfile.KubernetesConfig == nil {
					cs.Properties.OrchestratorProfile.KubernetesConfig = &datamodel.KubernetesConfig{}
				}
				cs.Properties.OrchestratorProfile.KubernetesConfig.PrivateAzureRegistryServer = "acr.io/privateacr"
				cs.Properties.ServicePrincipalProfile = &datamodel.ServicePrincipalProfile{
					ClientID: "clientID",
					Secret:   "clientSecret",
				}
			}, nil),
		Entry("AKSUbuntu1804 with containerd and GPU SKU", "AKSUbuntu1804+Containerd+NSeriesSku", "1.15.7",
			func(config *datamodel.NodeBootstrappingConfiguration) {
				config.ContainerService.Properties.AgentPoolProfiles[0].KubernetesConfig = &datamodel.KubernetesConfig{
					ContainerRuntime: datamodel.Containerd,
				}
				config.ContainerService.Properties.AgentPoolProfiles[0].VMSize = "Standard_NC6"
				config.EnableNvidia = true
				config.KubeletConfig = map[string]string{}
			}, nil),
		Entry("AKSUbuntu1804 with containerd and kubenet cni", "AKSUbuntu1804+Containerd+Kubenet", "1.18.2",
			func(config *datamodel.NodeBootstrappingConfiguration) {
				config.ContainerService.Properties.AgentPoolProfiles[0].KubernetesConfig = &datamodel.KubernetesConfig{
					ContainerRuntime: datamodel.Containerd,
				}
				config.ContainerService.Properties.OrchestratorProfile.KubernetesConfig.NetworkPlugin = NetworkPluginKubenet
				config.KubeletConfig = map[string]string{}
			}, nil),
		Entry("AKSUbuntu1804 with containerd and kubenet cni and calico policy", "AKSUbuntu1804+Containerd+Kubenet+Calico", "1.18.2",
			func(config *datamodel.NodeBootstrappingConfiguration) {
				config.ContainerService.Properties.AgentPoolProfiles[0].KubernetesConfig = &datamodel.KubernetesConfig{
					ContainerRuntime: datamodel.Containerd,
				}
				config.ContainerService.Properties.OrchestratorProfile.KubernetesConfig.NetworkPlugin = NetworkPluginKubenet
				config.ContainerService.Properties.OrchestratorProfile.KubernetesConfig.NetworkPolicy = NetworkPolicyCalico
				config.KubeletConfig = map[string]string{}
			}, nil),
		Entry("AKSUbuntu1804 with containerd and teleport enabled", "AKSUbuntu1804+Containerd+Teleport", "1.18.2",
			func(config *datamodel.NodeBootstrappingConfiguration) {
				config.EnableACRTeleportPlugin = true
				config.TeleportdPluginURL = "some url"
				config.ContainerService.Properties.AgentPoolProfiles[0].KubernetesConfig = &datamodel.KubernetesConfig{
					ContainerRuntime: datamodel.Containerd,
				}
				config.ContainerService.Properties.OrchestratorProfile.KubernetesConfig.NetworkPlugin = NetworkPluginKubenet
				config.KubeletConfig = map[string]string{}
			}, nil),

		Entry("AKSUbuntu1804 with containerd and ipmasqagent enabled", "AKSUbuntu1804+Containerd+IPMasqAgent", "1.18.2",
			func(config *datamodel.NodeBootstrappingConfiguration) {
				config.EnableACRTeleportPlugin = true
				config.TeleportdPluginURL = "some url"
				config.ContainerService.Properties.AgentPoolProfiles[0].KubernetesConfig = &datamodel.KubernetesConfig{
					ContainerRuntime: datamodel.Containerd,
				}
				config.ContainerService.Properties.OrchestratorProfile.KubernetesConfig.NetworkPlugin = NetworkPluginKubenet
				config.ContainerService.Properties.HostedMasterProfile.IPMasqAgent = true
				config.KubeletConfig = map[string]string{}
			}, nil),

		Entry("AKSUbuntu1804 with containerd and version specified", "AKSUbuntu1804+Containerd+ContainerdVersion", "1.19.0",
			func(config *datamodel.NodeBootstrappingConfiguration) {
				config.ContainerService.Properties.AgentPoolProfiles[0].KubernetesConfig = &datamodel.KubernetesConfig{
					ContainerRuntime: datamodel.Containerd,
				}
				config.ContainerdVersion = "1.4.4"
				config.KubeletConfig = map[string]string{}
			}, nil),

		Entry("AKSUbuntu1604 with custom kubeletConfig and osConfig", "AKSUbuntu1604+CustomKubeletConfig+CustomLinuxOSConfig", "1.16.13",
			func(config *datamodel.NodeBootstrappingConfiguration) {
				config.EnableKubeletConfigFile = false
				netIpv4TcpTwReuse := true
				failSwapOn := false
				var swapFileSizeMB int32 = 1500
				var netCoreSomaxconn int32 = 1638499
				config.ContainerService.Properties.AgentPoolProfiles[0].CustomKubeletConfig = &datamodel.CustomKubeletConfig{
					CPUManagerPolicy:      "static",
					CPUCfsQuota:           to.BoolPtr(false),
					CPUCfsQuotaPeriod:     "200ms",
					ImageGcHighThreshold:  to.Int32Ptr(90),
					ImageGcLowThreshold:   to.Int32Ptr(70),
					TopologyManagerPolicy: "best-effort",
					AllowedUnsafeSysctls:  &[]string{"kernel.msg*", "net.ipv4.route.min_pmtu"},
					FailSwapOn:            &failSwapOn,
					ContainerLogMaxSizeMB: to.Int32Ptr(1000),
					ContainerLogMaxFiles:  to.Int32Ptr(99),
					PodMaxPids:            to.Int32Ptr(12345),
				}
				config.ContainerService.Properties.AgentPoolProfiles[0].CustomLinuxOSConfig = &datamodel.CustomLinuxOSConfig{
					Sysctls: &datamodel.SysctlConfig{
						NetCoreSomaxconn:             &netCoreSomaxconn,
						NetCoreRmemDefault:           to.Int32Ptr(456000),
						NetCoreWmemDefault:           to.Int32Ptr(89000),
						NetIpv4TcpTwReuse:            &netIpv4TcpTwReuse,
						NetIpv4IpLocalPortRange:      "32768 65400",
						NetIpv4TcpMaxSynBacklog:      to.Int32Ptr(1638498),
						NetIpv4NeighDefaultGcThresh1: to.Int32Ptr(10001),
					},
					TransparentHugePageEnabled: "never",
					TransparentHugePageDefrag:  "defer+madvise",
					SwapFileSizeMB:             &swapFileSizeMB,
				}
			}, func(o *nodeBootstrappingOutput) {
				sysctlContent, err := getBase64DecodedValue([]byte(o.vars["SYSCTL_CONTENT"]))
				Expect(err).To(BeNil())
				// assert defaults for gc_thresh2 and gc_thresh3
				// assert custom values for all others.
				Expect(sysctlContent).To(ContainSubstring("net.core.somaxconn=1638499"))
				Expect(sysctlContent).To(ContainSubstring("net.ipv4.tcp_max_syn_backlog=1638498"))
				Expect(sysctlContent).To(ContainSubstring("net.ipv4.neigh.default.gc_thresh1=10001"))
				Expect(sysctlContent).To(ContainSubstring("net.ipv4.neigh.default.gc_thresh2=8192"))
				Expect(sysctlContent).To(ContainSubstring("net.ipv4.neigh.default.gc_thresh3=16384"))
				Expect(sysctlContent).To(ContainSubstring("net.ipv4.ip_local_reserved_ports=65330"))
			}),

		Entry("AKSUbuntu1604 - dynamic-config-dir should always be removed with custom kubelet config",
			"AKSUbuntu1604+CustomKubeletConfig+DynamicKubeletConfig", "1.16.13", func(config *datamodel.NodeBootstrappingConfiguration) {
				config.ContainerService.Properties.AgentPoolProfiles[0].CustomKubeletConfig = &datamodel.CustomKubeletConfig{
					CPUManagerPolicy:      "static",
					CPUCfsQuota:           to.BoolPtr(false),
					CPUCfsQuotaPeriod:     "200ms",
					ImageGcHighThreshold:  to.Int32Ptr(90),
					ImageGcLowThreshold:   to.Int32Ptr(70),
					TopologyManagerPolicy: "best-effort",
					AllowedUnsafeSysctls:  &[]string{"kernel.msg*", "net.ipv4.route.min_pmtu"},
					ContainerLogMaxSizeMB: to.Int32Ptr(1000),
					ContainerLogMaxFiles:  to.Int32Ptr(99),
					PodMaxPids:            to.Int32Ptr(12345),
				}
				config.KubeletConfig = map[string]string{
					"--address":                           "0.0.0.0",
					"--pod-manifest-path":                 "/etc/kubernetes/manifests",
					"--cloud-provider":                    "azure",
					"--cloud-config":                      "/etc/kubernetes/azure.json",
					"--azure-container-registry-config":   "/etc/kubernetes/azure.json",
					"--cluster-domain":                    "cluster.local",
					"--cluster-dns":                       "10.0.0.10",
					"--cgroups-per-qos":                   "true",
					"--tls-cert-file":                     "/etc/kubernetes/certs/kubeletserver.crt",
					"--tls-private-key-file":              "/etc/kubernetes/certs/kubeletserver.key",
					"--tls-cipher-suites":                 "TLS_ECDHE_ECDSA_WITH_AES_128_GCM_SHA256,TLS_ECDHE_RSA_WITH_AES_128_GCM_SHA256,TLS_ECDHE_ECDSA_WITH_CHACHA20_POLY1305,TLS_ECDHE_RSA_WITH_AES_256_GCM_SHA384,TLS_ECDHE_RSA_WITH_CHACHA20_POLY1305,TLS_ECDHE_ECDSA_WITH_AES_256_GCM_SHA384,TLS_RSA_WITH_AES_256_GCM_SHA384,TLS_RSA_WITH_AES_128_GCM_SHA256", //nolint: lll
					"--max-pods":                          "110",
					"--node-status-update-frequency":      "10s",
					"--image-gc-high-threshold":           "85",
					"--image-gc-low-threshold":            "80",
					"--event-qps":                         "0",
					"--pod-max-pids":                      "-1",
					"--enforce-node-allocatable":          "pods",
					"--streaming-connection-idle-timeout": "4h0m0s",
					"--rotate-certificates":               "true",
					"--read-only-port":                    "10255",
					"--protect-kernel-defaults":           "true",
					"--resolv-conf":                       "/etc/resolv.conf",
					"--anonymous-auth":                    "false",
					"--client-ca-file":                    "/etc/kubernetes/certs/ca.crt",
					"--authentication-token-webhook":      "true",
					"--authorization-mode":                "Webhook",
					"--eviction-hard":                     "memory.available<750Mi,nodefs.available<10%,nodefs.inodesFree<5%",
					"--feature-gates":                     "RotateKubeletServerCertificate=true,a=b,PodPriority=true,x=y",
					"--system-reserved":                   "cpu=2,memory=1Gi",
					"--kube-reserved":                     "cpu=100m,memory=1638Mi",
					"--dynamic-config-dir":                "",
				}
			}, func(o *nodeBootstrappingOutput) {
				sysctlContent, err := getBase64DecodedValue([]byte(o.vars["SYSCTL_CONTENT"]))
				Expect(err).To(BeNil())
				// assert defaults for all.
				Expect(sysctlContent).To(ContainSubstring("net.core.somaxconn=16384"))
				Expect(sysctlContent).To(ContainSubstring("net.ipv4.tcp_max_syn_backlog=16384"))
				Expect(sysctlContent).To(ContainSubstring("net.ipv4.neigh.default.gc_thresh1=4096"))
				Expect(sysctlContent).To(ContainSubstring("net.ipv4.neigh.default.gc_thresh2=8192"))
				Expect(sysctlContent).To(ContainSubstring("net.ipv4.neigh.default.gc_thresh3=16384"))
			}),

		Entry("AKSUbuntu1604 - dynamic-config-dir should always be removed", "AKSUbuntu1604+DynamicKubeletConfig", "1.16.13",
			func(config *datamodel.NodeBootstrappingConfiguration) {
				config.KubeletConfig = map[string]string{
					"--address":                           "0.0.0.0",
					"--pod-manifest-path":                 "/etc/kubernetes/manifests",
					"--cloud-provider":                    "azure",
					"--cloud-config":                      "/etc/kubernetes/azure.json",
					"--azure-container-registry-config":   "/etc/kubernetes/azure.json",
					"--cluster-domain":                    "cluster.local",
					"--cluster-dns":                       "10.0.0.10",
					"--cgroups-per-qos":                   "true",
					"--tls-cert-file":                     "/etc/kubernetes/certs/kubeletserver.crt",
					"--tls-private-key-file":              "/etc/kubernetes/certs/kubeletserver.key",
					"--tls-cipher-suites":                 "TLS_ECDHE_ECDSA_WITH_AES_128_GCM_SHA256,TLS_ECDHE_RSA_WITH_AES_128_GCM_SHA256,TLS_ECDHE_ECDSA_WITH_CHACHA20_POLY1305,TLS_ECDHE_RSA_WITH_AES_256_GCM_SHA384,TLS_ECDHE_RSA_WITH_CHACHA20_POLY1305,TLS_ECDHE_ECDSA_WITH_AES_256_GCM_SHA384,TLS_RSA_WITH_AES_256_GCM_SHA384,TLS_RSA_WITH_AES_128_GCM_SHA256", //nolint: lll
					"--max-pods":                          "110",
					"--node-status-update-frequency":      "10s",
					"--image-gc-high-threshold":           "85",
					"--image-gc-low-threshold":            "80",
					"--event-qps":                         "0",
					"--pod-max-pids":                      "-1",
					"--enforce-node-allocatable":          "pods",
					"--streaming-connection-idle-timeout": "4h0m0s",
					"--rotate-certificates":               "true",
					"--read-only-port":                    "10255",
					"--protect-kernel-defaults":           "true",
					"--resolv-conf":                       "/etc/resolv.conf",
					"--anonymous-auth":                    "false",
					"--client-ca-file":                    "/etc/kubernetes/certs/ca.crt",
					"--authentication-token-webhook":      "true",
					"--authorization-mode":                "Webhook",
					"--eviction-hard":                     "memory.available<750Mi,nodefs.available<10%,nodefs.inodesFree<5%",
					"--feature-gates":                     "RotateKubeletServerCertificate=true,a=b,PodPriority=true,x=y",
					"--system-reserved":                   "cpu=2,memory=1Gi",
					"--kube-reserved":                     "cpu=100m,memory=1638Mi",
					"--dynamic-config-dir":                "",
				}
			}, nil),

		Entry("RawUbuntu with Containerd", "RawUbuntuContainerd", "1.19.1", func(config *datamodel.NodeBootstrappingConfiguration) {
			config.ContainerService.Properties.AgentPoolProfiles[0].Distro = datamodel.Ubuntu
			config.ContainerService.Properties.AgentPoolProfiles[0].KubernetesConfig = &datamodel.KubernetesConfig{
				ContainerRuntime: datamodel.Containerd,
			}
			config.KubeletConfig = map[string]string{}
		}, nil),

		Entry("AKSUbuntu1604 with Disable1804SystemdResolved=true", "AKSUbuntu1604+Disable1804SystemdResolved=true", "1.16.13",
			func(config *datamodel.NodeBootstrappingConfiguration) {
				config.Disable1804SystemdResolved = true
				config.ContainerService.Properties.AgentPoolProfiles[0].KubernetesConfig = &datamodel.KubernetesConfig{
					ContainerRuntime: datamodel.Docker,
				}
				config.ContainerService.Properties.AgentPoolProfiles[0].VMSize = "Standard_NC6"
				config.KubeletConfig = map[string]string{}
			}, nil),

		Entry("AKSUbuntu1604 with Disable1804SystemdResolved=false", "AKSUbuntu1604+Disable1804SystemdResolved=false", "1.16.13",
			func(config *datamodel.NodeBootstrappingConfiguration) {
				config.Disable1804SystemdResolved = false
				config.ContainerService.Properties.AgentPoolProfiles[0].KubernetesConfig = &datamodel.KubernetesConfig{
					ContainerRuntime: datamodel.Docker,
				}
				config.ContainerService.Properties.AgentPoolProfiles[0].VMSize = "Standard_NC6"
				config.KubeletConfig = map[string]string{}
			}, nil),

		Entry("AKSUbuntu1804 with Disable1804SystemdResolved=true", "AKSUbuntu1804+Disable1804SystemdResolved=true", "1.19.13",
			func(config *datamodel.NodeBootstrappingConfiguration) {
				config.Disable1804SystemdResolved = true
				config.ContainerService.Properties.AgentPoolProfiles[0].KubernetesConfig = &datamodel.KubernetesConfig{
					ContainerRuntime: datamodel.Containerd,
				}
				config.ContainerService.Properties.AgentPoolProfiles[0].VMSize = "Standard_NC6"
				config.KubeletConfig = map[string]string{}
			}, nil),

		Entry("AKSUbuntu1804 with Disable1804SystemdResolved=false", "AKSUbuntu1804+Disable1804SystemdResolved=false", "1.19.13",
			func(config *datamodel.NodeBootstrappingConfiguration) {
				config.Disable1804SystemdResolved = false
				config.ContainerService.Properties.AgentPoolProfiles[0].KubernetesConfig = &datamodel.KubernetesConfig{
					ContainerRuntime: datamodel.Containerd,
				}
				config.ContainerService.Properties.AgentPoolProfiles[0].VMSize = "Standard_NC6"
				config.KubeletConfig = map[string]string{}
			}, nil),

		Entry("AKSUbuntu2204 with kubelet serving certificate rotation implicitly disabled", "AKSUbuntu2204+ImplicitlyDisableKubeletServingCertificateRotation", "1.29.7",
			func(config *datamodel.NodeBootstrappingConfiguration) {
			}, func(o *nodeBootstrappingOutput) {
				Expect(o.vars["ENABLE_KUBELET_SERVING_CERTIFICATE_ROTATION"]).To(Equal("false"))
			}),

		Entry("AKSUbuntu2204 with kubelet serving certificate rotation explicitly disabled", "AKSUbuntu2204+DisableKubeletServingCertificateRotation", "1.29.7",
			func(config *datamodel.NodeBootstrappingConfiguration) {
				config.KubeletConfig["--rotate-server-certificates"] = "false"
			}, func(o *nodeBootstrappingOutput) {
				Expect(o.vars["ENABLE_KUBELET_SERVING_CERTIFICATE_ROTATION"]).To(Equal("false"))
				Expect(strings.Contains(o.vars["KUBELET_FLAGS"], "--rotate-server-certificates=false")).To(BeTrue())
			}),

		Entry("AKSUbuntu2204 with kubelet serving certificate rotation enabled", "AKSUbuntu2204+KubeletServingCertificateRotation", "1.29.7",
			func(config *datamodel.NodeBootstrappingConfiguration) {
				config.KubeletConfig["--rotate-server-certificates"] = "true"
				config.KubeletConfig["--tls-cert-file"] = "cert.crt"
				config.KubeletConfig["--tls-private-key-file"] = "cert.key"
			}, func(o *nodeBootstrappingOutput) {
				Expect(o.vars["ENABLE_KUBELET_SERVING_CERTIFICATE_ROTATION"]).To(Equal("true"))
				Expect(strings.Contains(o.vars["KUBELET_FLAGS"], "--rotate-server-certificates=true")).To(BeTrue())
			}),

		Entry("AKSUbuntu2204 with kubelet serving certificate rotation disabled and custom kubelet config",
			"AKSUbuntu2204+DisableKubeletServingCertificateRotation+CustomKubeletConfig", "1.29.7",
			func(config *datamodel.NodeBootstrappingConfiguration) {
				config.EnableKubeletConfigFile = false
				failSwapOn := false
				config.KubeletConfig["--rotate-server-certificates"] = "false"
				config.ContainerService.Properties.AgentPoolProfiles[0].CustomKubeletConfig = &datamodel.CustomKubeletConfig{
					CPUManagerPolicy:      "static",
					CPUCfsQuota:           to.BoolPtr(false),
					CPUCfsQuotaPeriod:     "200ms",
					ImageGcHighThreshold:  to.Int32Ptr(90),
					ImageGcLowThreshold:   to.Int32Ptr(70),
					TopologyManagerPolicy: "best-effort",
					AllowedUnsafeSysctls:  &[]string{"kernel.msg*", "net.ipv4.route.min_pmtu"},
					FailSwapOn:            &failSwapOn,
					ContainerLogMaxSizeMB: to.Int32Ptr(1000),
					ContainerLogMaxFiles:  to.Int32Ptr(99),
					PodMaxPids:            to.Int32Ptr(12345),
				}
			}, func(o *nodeBootstrappingOutput) {
				Expect(o.vars["ENABLE_KUBELET_SERVING_CERTIFICATE_ROTATION"]).To(Equal("false"))
				kubeletConfigFileContent, err := getBase64DecodedValue([]byte(o.vars["KUBELET_CONFIG_FILE_CONTENT"]))
				Expect(err).To(BeNil())
				Expect(kubeletConfigFileContent).ToNot(ContainSubstring("serverTLSBootstrap")) // because of: "bool `json:"serverTLSBootstrap,omitempty"`"
			}),

		Entry("AKSUbuntu2204 with kubelet serving certificate rotation enabled and custom kubelet config",
			"AKSUbuntu2204+KubeletServingCertificateRotation+CustomKubeletConfig", "1.29.7",
			func(config *datamodel.NodeBootstrappingConfiguration) {
				config.EnableKubeletConfigFile = false
				failSwapOn := false
				config.KubeletConfig["--rotate-server-certificates"] = "true"
				config.ContainerService.Properties.AgentPoolProfiles[0].CustomKubeletConfig = &datamodel.CustomKubeletConfig{
					CPUManagerPolicy:      "static",
					CPUCfsQuota:           to.BoolPtr(false),
					CPUCfsQuotaPeriod:     "200ms",
					ImageGcHighThreshold:  to.Int32Ptr(90),
					ImageGcLowThreshold:   to.Int32Ptr(70),
					TopologyManagerPolicy: "best-effort",
					AllowedUnsafeSysctls:  &[]string{"kernel.msg*", "net.ipv4.route.min_pmtu"},
					FailSwapOn:            &failSwapOn,
					ContainerLogMaxSizeMB: to.Int32Ptr(1000),
					ContainerLogMaxFiles:  to.Int32Ptr(99),
					PodMaxPids:            to.Int32Ptr(12345),
				}
			}, func(o *nodeBootstrappingOutput) {
				Expect(o.vars["ENABLE_KUBELET_SERVING_CERTIFICATE_ROTATION"]).To(Equal("true"))
				kubeletConfigFileContent, err := getBase64DecodedValue([]byte(o.vars["KUBELET_CONFIG_FILE_CONTENT"]))
				Expect(err).To(BeNil())
				Expect(kubeletConfigFileContent).To(ContainSubstring(`"serverTLSBootstrap": true`))
			}),

		Entry("AKSUbuntu1804 with DisableCustomData = true", "AKSUbuntu1804+DisableCustomData", "1.19.0",
			func(config *datamodel.NodeBootstrappingConfiguration) {
				config.ContainerService.Properties.AgentPoolProfiles[0].KubernetesConfig = &datamodel.KubernetesConfig{
					ContainerRuntime: datamodel.Containerd,
				}
				config.DisableCustomData = true
			}, nil),

		Entry("Mariner v2 with kata", "MarinerV2+Kata", "1.23.8", func(config *datamodel.NodeBootstrappingConfiguration) {
			config.OSSKU = "Mariner"
			config.ContainerService.Properties.AgentPoolProfiles[0].Distro = datamodel.AKSCBLMarinerV2Gen2Kata
			config.ContainerService.Properties.AgentPoolProfiles[0].KubernetesConfig = &datamodel.KubernetesConfig{
				ContainerRuntime: datamodel.Containerd,
			}
		}, nil),

		Entry("Mariner v2 with custom cloud", "MarinerV2+CustomCloud", "1.23.8", func(config *datamodel.NodeBootstrappingConfiguration) {
			config.OSSKU = "Mariner"
			config.ContainerService.Properties.AgentPoolProfiles[0].KubernetesConfig = &datamodel.KubernetesConfig{
				ContainerRuntime: datamodel.Containerd,
			}
			config.ContainerService.Properties.CustomCloudEnv = &datamodel.CustomCloudEnv{
				Name: "akscustom",
			}
		}, nil),

		Entry("AzureLinux v2 with kata", "AzureLinuxV2+Kata", "1.28.0", func(config *datamodel.NodeBootstrappingConfiguration) {
			config.OSSKU = "AzureLinux"
			config.ContainerService.Properties.AgentPoolProfiles[0].Distro = datamodel.AKSAzureLinuxV2Gen2Kata
			config.ContainerService.Properties.AgentPoolProfiles[0].KubernetesConfig = &datamodel.KubernetesConfig{
				ContainerRuntime: datamodel.Containerd,
			}
		}, nil),

		Entry("AzureLinux v3 with kata", "AzureLinuxV3+Kata", "1.28.0", func(config *datamodel.NodeBootstrappingConfiguration) {
			config.OSSKU = "AzureLinux"
			config.ContainerService.Properties.AgentPoolProfiles[0].Distro = datamodel.AKSAzureLinuxV3Gen2Kata
			config.ContainerService.Properties.AgentPoolProfiles[0].KubernetesConfig = &datamodel.KubernetesConfig{
				ContainerRuntime: datamodel.Containerd,
			}
		}, nil),

		Entry("Mariner v2 with DisableUnattendedUpgrades=true", "Marinerv2+DisableUnattendedUpgrades=true", "1.23.8",
			func(config *datamodel.NodeBootstrappingConfiguration) {
				config.OSSKU = "Mariner"
				config.ContainerService.Properties.AgentPoolProfiles[0].Distro = datamodel.AKSCBLMarinerV2Gen2
				config.DisableUnattendedUpgrades = true
			}, nil),

		Entry("Mariner v2 with DisableUnattendedUpgrades=false", "Marinerv2+DisableUnattendedUpgrades=false", "1.23.8",
			func(config *datamodel.NodeBootstrappingConfiguration) {
				config.OSSKU = "Mariner"
				config.ContainerService.Properties.AgentPoolProfiles[0].Distro = datamodel.AKSCBLMarinerV2Gen2
				config.DisableUnattendedUpgrades = false
			}, nil),

		Entry("Mariner v2 with kata and DisableUnattendedUpgrades=true", "Marinerv2+Kata+DisableUnattendedUpgrades=true", "1.23.8",
			func(config *datamodel.NodeBootstrappingConfiguration) {
				config.OSSKU = "Mariner"
				config.ContainerService.Properties.AgentPoolProfiles[0].Distro = datamodel.AKSCBLMarinerV2Gen2Kata
				config.ContainerService.Properties.AgentPoolProfiles[0].KubernetesConfig = &datamodel.KubernetesConfig{
					ContainerRuntime: datamodel.Containerd,
				}
				config.DisableUnattendedUpgrades = true
			}, nil),

		Entry("Mariner v2 with kata and DisableUnattendedUpgrades=false", "Marinerv2+Kata+DisableUnattendedUpgrades=false", "1.23.8",
			func(config *datamodel.NodeBootstrappingConfiguration) {
				config.OSSKU = "Mariner"
				config.ContainerService.Properties.AgentPoolProfiles[0].Distro = datamodel.AKSCBLMarinerV2Gen2Kata
				config.ContainerService.Properties.AgentPoolProfiles[0].KubernetesConfig = &datamodel.KubernetesConfig{
					ContainerRuntime: datamodel.Containerd,
				}
				config.DisableUnattendedUpgrades = false
			}, nil),

		Entry("AzureLinux v2 with DisableUnattendedUpgrades=true", "AzureLinuxv2+DisableUnattendedUpgrades=true", "1.28.0",
			func(config *datamodel.NodeBootstrappingConfiguration) {
				config.OSSKU = "AzureLinux"
				config.ContainerService.Properties.AgentPoolProfiles[0].Distro = datamodel.AKSAzureLinuxV2Gen2
				config.DisableUnattendedUpgrades = true
			}, nil),

		Entry("AzureLinux v2 with DisableUnattendedUpgrades=false", "AzureLinuxv2+DisableUnattendedUpgrades=false", "1.28.0",
			func(config *datamodel.NodeBootstrappingConfiguration) {
				config.OSSKU = "AzureLinux"
				config.ContainerService.Properties.AgentPoolProfiles[0].Distro = datamodel.AKSAzureLinuxV2Gen2
				config.DisableUnattendedUpgrades = false
			}, nil),

		Entry("AzureLinux v2 with kata and DisableUnattendedUpgrades=true", "AzureLinuxv2+Kata+DisableUnattendedUpgrades=true", "1.28.0",
			func(config *datamodel.NodeBootstrappingConfiguration) {
				config.OSSKU = "AzureLinux"
				config.ContainerService.Properties.AgentPoolProfiles[0].Distro = datamodel.AKSAzureLinuxV2Gen2Kata
				config.ContainerService.Properties.AgentPoolProfiles[0].KubernetesConfig = &datamodel.KubernetesConfig{
					ContainerRuntime: datamodel.Containerd,
				}
				config.DisableUnattendedUpgrades = true
			}, nil),

		Entry("AzureLinux v2 with kata and DisableUnattendedUpgrades=false", "AzureLinuxv2+Kata+DisableUnattendedUpgrades=false", "1.28.0",
			func(config *datamodel.NodeBootstrappingConfiguration) {
				config.OSSKU = "AzureLinux"
				config.ContainerService.Properties.AgentPoolProfiles[0].Distro = datamodel.AKSAzureLinuxV2Gen2Kata
				config.ContainerService.Properties.AgentPoolProfiles[0].KubernetesConfig = &datamodel.KubernetesConfig{
					ContainerRuntime: datamodel.Containerd,
				}
				config.DisableUnattendedUpgrades = false
			}, nil),

		Entry("AzureLinux v3 with kata and DisableUnattendedUpgrades=true", "AzureLinuxV3+Kata+DisableUnattendedUpgrades=true", "1.28.0",
			func(config *datamodel.NodeBootstrappingConfiguration) {
				config.OSSKU = "AzureLinux"
				config.ContainerService.Properties.AgentPoolProfiles[0].Distro = datamodel.AKSAzureLinuxV3Gen2Kata
				config.ContainerService.Properties.AgentPoolProfiles[0].KubernetesConfig = &datamodel.KubernetesConfig{
					ContainerRuntime: datamodel.Containerd,
				}
				config.DisableUnattendedUpgrades = true
			}, nil),

		Entry("AzureLinux v3 with kata and DisableUnattendedUpgrades=false", "AzureLinuxV3+Kata+DisableUnattendedUpgrades=false", "1.28.0",
			func(config *datamodel.NodeBootstrappingConfiguration) {
				config.OSSKU = "AzureLinux"
				config.ContainerService.Properties.AgentPoolProfiles[0].Distro = datamodel.AKSAzureLinuxV3Gen2Kata
				config.ContainerService.Properties.AgentPoolProfiles[0].KubernetesConfig = &datamodel.KubernetesConfig{
					ContainerRuntime: datamodel.Containerd,
				}
				config.DisableUnattendedUpgrades = false
			}, nil),

		Entry("AKSUbuntu1804 with containerd and kubenet cni", "AKSUbuntu1804+Containerd+Kubenet+FIPSEnabled", "1.19.13",
			func(config *datamodel.NodeBootstrappingConfiguration) {
				config.ContainerService.Properties.AgentPoolProfiles[0].KubernetesConfig = &datamodel.KubernetesConfig{
					ContainerRuntime: datamodel.Containerd,
				}
				config.ContainerService.Properties.OrchestratorProfile.KubernetesConfig.NetworkPlugin = NetworkPluginKubenet
				config.FIPSEnabled = true
				config.KubeletConfig = map[string]string{}
			}, nil),

		Entry("AKSUbuntu1804 with http proxy config", "AKSUbuntu1804+HTTPProxy", "1.18.14", func(config *datamodel.NodeBootstrappingConfiguration) {
			config.HTTPProxyConfig = &datamodel.HTTPProxyConfig{
				HTTPProxy:  to.StringPtr("http://myproxy.server.com:8080/"),
				HTTPSProxy: to.StringPtr("https://myproxy.server.com:8080/"),
				NoProxy: to.StringSlicePtr([]string{
					"localhost",
					"127.0.0.1",
				}),
				TrustedCA: to.StringPtr(encodedTestCert),
			}
		},
			func(o *nodeBootstrappingOutput) {
				Expect(o).ShouldNot(BeNil())
				Expect(o.files["/opt/azure/containers/provision.sh"]).ShouldNot(BeNil())
				Expect(o.files["/opt/azure/containers/provision.sh"].encoding).To(Equal(cseVariableEncodingGzip))
				cseMain := o.files["/opt/azure/containers/provision.sh"].value
				httpProxyStr := "export http_proxy=\"http://myproxy.server.com:8080/\""
				Expect(strings.Contains(cseMain, "eval $PROXY_VARS")).To(BeTrue())
				Expect(strings.Contains(cseMain, "$OUTBOUND_COMMAND")).To(BeTrue())
				// assert we eval exporting the proxy vars before checking outbound connectivity
				Expect(strings.Index(cseMain, "eval $PROXY_VARS") < strings.Index(cseMain, "$OUTBOUND_COMMAND")).To(BeTrue())
				Expect(strings.Contains(o.cseCmd, httpProxyStr)).To(BeTrue())
			},
		),

		Entry("AKSUbuntu2204 with outbound type blocked", "AKSUbuntu2204+OutboundTypeBlocked", "1.25.6", func(config *datamodel.NodeBootstrappingConfiguration) {
			config.OutboundType = datamodel.OutboundTypeBlock
		}, func(o *nodeBootstrappingOutput) {
			Expect(o.vars["BLOCK_OUTBOUND_NETWORK"]).To(Equal("true"))
		}),

		Entry("AKSUbuntu2204 with outbound type none", "AKSUbuntu2204+OutboundTypeNone", "1.25.6", func(config *datamodel.NodeBootstrappingConfiguration) {
			config.OutboundType = datamodel.OutboundTypeNone
		}, func(o *nodeBootstrappingOutput) {
			Expect(o.vars["BLOCK_OUTBOUND_NETWORK"]).To(Equal("true"))
		}),

		Entry("AKSUbuntu2204 with no outbound type", "AKSUbuntu2204+OutboundTypeNil", "1.25.6", func(config *datamodel.NodeBootstrappingConfiguration) {
			config.OutboundType = ""
		}, func(o *nodeBootstrappingOutput) {
			Expect(o.vars["BLOCK_OUTBOUND_NETWORK"]).To(Equal("false"))
		}),

		Entry("AKSUbuntu2204 with SerializeImagePulls=false and k8s 1.31", "AKSUbuntu2204+SerializeImagePulls", "1.31.0", func(config *datamodel.NodeBootstrappingConfiguration) {
			config.KubeletConfig["--serialize-image-pulls"] = "false"
		}, func(o *nodeBootstrappingOutput) {
			Expect(o.vars["KUBELET_FLAGS"]).NotTo(BeEmpty())
			Expect(strings.Contains(o.vars["KUBELET_FLAGS"], "--serialize-image-pulls=false")).To(BeTrue())
		}),

		Entry("AKSUbuntu1804 with custom ca trust", "AKSUbuntu1804+CustomCATrust", "1.18.14", func(config *datamodel.NodeBootstrappingConfiguration) {
			config.CustomCATrustConfig = &datamodel.CustomCATrustConfig{
				CustomCATrustCerts: []string{encodedTestCert, encodedTestCert, encodedTestCert},
			}
		}, func(o *nodeBootstrappingOutput) {
			Expect(o.vars["CUSTOM_CA_TRUST_COUNT"]).To(Equal("3"))
			Expect(o.vars["SHOULD_CONFIGURE_CUSTOM_CA_TRUST"]).To(Equal("true"))
			Expect(o.vars["CUSTOM_CA_CERT_0"]).To(Equal(encodedTestCert))
			err := verifyCertsEncoding(o.vars["CUSTOM_CA_CERT_0"])
			Expect(err).To(BeNil())
		}),

		Entry("AKSUbuntu1804 with containerd and runcshimv2", "AKSUbuntu1804+Containerd+runcshimv2", "1.19.13",
			func(config *datamodel.NodeBootstrappingConfiguration) {
				config.EnableRuncShimV2 = true
			}, nil),

		Entry("AKSUbuntu1804 with containerd and motd", "AKSUbuntu1804+Containerd+MotD", "1.19.13", func(config *datamodel.NodeBootstrappingConfiguration) {

			config.ContainerService.Properties.AgentPoolProfiles[0].MessageOfTheDay = "Zm9vYmFyDQo=" // foobar in b64
		}, nil),

		Entry("AKSUbuntu1804containerd with custom runc verison", "AKSUbuntu1804Containerd+RuncVersion", "1.19.13",
			func(config *datamodel.NodeBootstrappingConfiguration) {
				config.ContainerService.Properties.AgentPoolProfiles[0].KubernetesConfig = &datamodel.KubernetesConfig{
					ContainerRuntime: datamodel.Containerd,
				}
				config.RuncVersion = "1.0.0-rc96"
				config.KubeletConfig = map[string]string{}
			}, nil),

		Entry("AKSUbuntu1804 with containerd+gpu and runcshimv2", "AKSUbuntu1804+Containerd++GPU+runcshimv2", "1.19.13",
			func(config *datamodel.NodeBootstrappingConfiguration) {
				config.ContainerService.Properties.AgentPoolProfiles[0].KubernetesConfig = &datamodel.KubernetesConfig{
					ContainerRuntime: datamodel.Containerd,
				}
				config.AgentPoolProfile.VMSize = "Standard_NC6"
				config.EnableNvidia = true
				config.EnableRuncShimV2 = true
				config.KubeletConfig = map[string]string{}
			}, nil),

		Entry("AKSUbuntu1804 containerd with multi-instance GPU", "AKSUbuntu1804+Containerd+MIG", "1.19.13",
			func(config *datamodel.NodeBootstrappingConfiguration) {
				config.ContainerService.Properties.AgentPoolProfiles[0].KubernetesConfig = &datamodel.KubernetesConfig{
					ContainerRuntime: datamodel.Containerd,
				}
				config.KubeletConfig = map[string]string{}
				config.AgentPoolProfile.VMSize = "Standard_ND96asr_v4"
				config.EnableNvidia = true
				config.GPUInstanceProfile = "MIG7g"
			}, nil),

		Entry("AKSUbuntu1804 containerd with multi-instance non-fabricmanager GPU", "AKSUbuntu1804+Containerd+MIG+NoFabricManager", "1.19.13",
			func(config *datamodel.NodeBootstrappingConfiguration) {
				config.ContainerService.Properties.AgentPoolProfiles[0].KubernetesConfig = &datamodel.KubernetesConfig{
					ContainerRuntime: datamodel.Containerd,
				}
				config.KubeletConfig = map[string]string{}
				config.AgentPoolProfile.VMSize = "Standard_NC24ads_A100_v4"
				config.EnableNvidia = true
				config.GPUInstanceProfile = "MIG7g"
			}, nil),

		Entry("AKSUbuntu2204 with artifact streaming", "AKSUbuntu1804+ArtifactStreaming", "1.25.7", func(config *datamodel.NodeBootstrappingConfiguration) {
			config.EnableArtifactStreaming = true
			config.ContainerService.Properties.AgentPoolProfiles[0].KubernetesConfig = &datamodel.KubernetesConfig{
				ContainerRuntime: datamodel.Containerd,
			}
			config.ContainerService.Properties.AgentPoolProfiles[0].Distro = datamodel.AKSUbuntuContainerd2204
			config.ContainerService.Properties.OrchestratorProfile.OrchestratorVersion = "1.25.7"
		},
			func(o *nodeBootstrappingOutput) {

				Expect(o.vars["CONTAINERD_CONFIG_CONTENT"]).NotTo(BeEmpty())
				containerdConfigFileContent, err := getBase64DecodedValue([]byte(o.vars["CONTAINERD_CONFIG_CONTENT"]))
				Expect(err).To(BeNil())
				expectedOverlaybdConfig := `version = 2
oom_score = -999
[plugins."io.containerd.grpc.v1.cri"]
  sandbox_image = ""
  [plugins."io.containerd.grpc.v1.cri".containerd]
    snapshotter = "overlaybd"
    disable_snapshot_annotations = false
    default_runtime_name = "runc"
    [plugins."io.containerd.grpc.v1.cri".containerd.runtimes.runc]
      runtime_type = "io.containerd.runc.v2"
    [plugins."io.containerd.grpc.v1.cri".containerd.runtimes.runc.options]
      BinaryName = "/usr/bin/runc"
      SystemdCgroup = true
    [plugins."io.containerd.grpc.v1.cri".containerd.runtimes.untrusted]
      runtime_type = "io.containerd.runc.v2"
    [plugins."io.containerd.grpc.v1.cri".containerd.runtimes.untrusted.options]
      BinaryName = "/usr/bin/runc"
  [plugins."io.containerd.grpc.v1.cri".registry]
    config_path = "/etc/containerd/certs.d"
  [plugins."io.containerd.grpc.v1.cri".registry.headers]
    X-Meta-Source-Client = ["azure/aks"]
[metrics]
  address = "0.0.0.0:10257"
[proxy_plugins]
  [proxy_plugins.overlaybd]
    type = "snapshot"
    address = "/run/overlaybd-snapshotter/overlaybd.sock"
`
				Expect(containerdConfigFileContent).To(ContainSubstring(expectedOverlaybdConfig))
				expectedOverlaybdPlugin := `[proxy_plugins]
  [proxy_plugins.overlaybd]
    type = "snapshot"
    address = "/run/overlaybd-snapshotter/overlaybd.sock"`
				Expect(containerdConfigFileContent).To(ContainSubstring(expectedOverlaybdPlugin))
			},
		),
		Entry("AKSUbuntu2204 w/o artifact streaming", "AKSUbuntu1804+NoArtifactStreaming", "1.25.7", func(config *datamodel.NodeBootstrappingConfiguration) {
			config.EnableArtifactStreaming = false
			config.ContainerService.Properties.AgentPoolProfiles[0].KubernetesConfig = &datamodel.KubernetesConfig{
				ContainerRuntime: datamodel.Containerd,
			}
			config.ContainerService.Properties.AgentPoolProfiles[0].Distro = datamodel.AKSUbuntuContainerd2204
		},
			func(o *nodeBootstrappingOutput) {

				Expect(o.vars["CONTAINERD_CONFIG_CONTENT"]).NotTo(BeEmpty())
				containerdConfigFileContent, err := getBase64DecodedValue([]byte(o.vars["CONTAINERD_CONFIG_CONTENT"]))
				Expect(err).To(BeNil())
				expectedOverlaybdConfig := `[plugins."io.containerd.grpc.v1.cri".containerd]
    snapshotter = "overlaybd"
    disable_snapshot_annotations = false
    default_runtime_name = "runc"`
				Expect(containerdConfigFileContent).NotTo(ContainSubstring(expectedOverlaybdConfig))
				expectedOverlaybdPlugin := `[proxy_plugins]
  [proxy_plugins.overlaybd]
    type = "snapshot"
    address = "/run/overlaybd-snapshotter/overlaybd.sock"`
				Expect(containerdConfigFileContent).NotTo(ContainSubstring(expectedOverlaybdPlugin))
			},
		),
		Entry("AKSUbuntu1804 with NoneCNI", "AKSUbuntu1804+NoneCNI", "1.20.7", func(config *datamodel.NodeBootstrappingConfiguration) {
			config.ContainerService.Properties.AgentPoolProfiles[0].KubernetesConfig = &datamodel.KubernetesConfig{
				ContainerRuntime: datamodel.Containerd,
			}
			config.ContainerService.Properties.OrchestratorProfile.KubernetesConfig.NetworkPlugin = datamodel.NetworkPluginNone
		}, nil),
		Entry("AKSUbuntu1804 with Containerd and certs.d", "AKSUbuntu1804+Containerd+Certsd", "1.22.2",
			func(config *datamodel.NodeBootstrappingConfiguration) {
				config.ContainerService.Properties.AgentPoolProfiles[0].KubernetesConfig = &datamodel.KubernetesConfig{
					ContainerRuntime: datamodel.Containerd,
				}
			}, nil),
		Entry("AKSUbuntu1804ARM64containerd with kubenet", "AKSUbuntu1804ARM64Containerd+NoCustomKubeImageandBinaries", "1.22.2",
			func(config *datamodel.NodeBootstrappingConfiguration) {
				config.ContainerService.Properties.AgentPoolProfiles[0].KubernetesConfig = &datamodel.KubernetesConfig{
					ContainerRuntime: datamodel.Containerd,
				}
				config.ContainerService.Properties.OrchestratorProfile.OrchestratorType = "azure"
				config.ContainerService.Properties.OrchestratorProfile.KubernetesConfig.CustomKubeBinaryURL = "https://acs-mirror.azureedge.net/kubernetes/1.22.2/binaries/kubernetes-node-linux-arm64.tar.gz" //nolint:lll
				config.ContainerService.Properties.OrchestratorProfile.KubernetesConfig.CustomKubeProxyImage = "mcr.microsoft.com/oss/kubernetes/kube-proxy:v1.22.2"                                           //nolint:lll
				config.IsARM64 = true
				config.KubeletConfig = map[string]string{}
			}, nil),
		Entry("AKSUbuntu1804ARM64containerd with kubenet", "AKSUbuntu1804ARM64Containerd+CustomKubeImageandBinaries", "1.22.2",
			func(config *datamodel.NodeBootstrappingConfiguration) {
				config.ContainerService.Properties.AgentPoolProfiles[0].KubernetesConfig = &datamodel.KubernetesConfig{
					ContainerRuntime: datamodel.Containerd,
				}
				config.ContainerService.Properties.OrchestratorProfile.OrchestratorType = datamodel.Kubernetes
				config.ContainerService.Properties.OrchestratorProfile.KubernetesConfig.CustomKubeBinaryURL = "https://acs-mirror.azureedge.net/kubernetes/1.22.2/binaries/kubernetes-node-linux-arm64.tar.gz" //nolint:lll
				config.ContainerService.Properties.OrchestratorProfile.KubernetesConfig.CustomKubeProxyImage = "mcr.microsoft.com/oss/kubernetes/kube-proxy:v1.22.2"                                           //nolint:lll
				config.IsARM64 = true
				config.KubeletConfig = map[string]string{}
			}, nil),
		Entry("AKSUbuntu1804 with IPAddress and FQDN", "AKSUbuntu1804+Containerd+IPAddress+FQDN", "1.22.2",
			func(config *datamodel.NodeBootstrappingConfiguration) {
				config.ContainerService.Properties.HostedMasterProfile.FQDN = "a.hcp.eastus.azmk8s.io"
				config.ContainerService.Properties.HostedMasterProfile.IPAddress = "1.2.3.4"
			}, nil),
		Entry("AKSUbuntu2204 VHD, cgroupv2", "AKSUbuntu2204+cgroupv2", "1.24.2", func(config *datamodel.NodeBootstrappingConfiguration) {
			config.ContainerService.Properties.AgentPoolProfiles[0].KubernetesConfig = &datamodel.KubernetesConfig{
				ContainerRuntime: datamodel.Containerd,
			}
			config.ContainerService.Properties.AgentPoolProfiles[0].Distro = datamodel.AKSUbuntuContainerd2204
		}, nil),
		Entry("AKSUbuntu2204 containerd with multi-instance GPU", "AKSUbuntu2204+Containerd+MIG", "1.19.13",
			func(config *datamodel.NodeBootstrappingConfiguration) {
				config.ContainerService.Properties.AgentPoolProfiles[0].KubernetesConfig = &datamodel.KubernetesConfig{
					ContainerRuntime: datamodel.Containerd,
				}
				config.ContainerService.Properties.AgentPoolProfiles[0].Distro = datamodel.AKSUbuntuContainerd2204
				config.AgentPoolProfile.VMSize = "Standard_ND96asr_v4"
				// the purpose of this unit test is to ensure the containerd config
				// does not use the nvidia container runtime when skipping the
				// GPU driver install, since it will fail to run even non-GPU
				// pods, as it will not be installed.
				config.EnableNvidia = true
				config.ConfigGPUDriverIfNeeded = true
				config.GPUInstanceProfile = "MIG7g"
			}, func(o *nodeBootstrappingOutput) {
				Expect(o.vars["CONTAINERD_CONFIG_NO_GPU_CONTENT"]).NotTo(BeEmpty())
				containerdConfigFileContent, err := getBase64DecodedValue([]byte(o.vars["CONTAINERD_CONFIG_NO_GPU_CONTENT"]))
				Expect(err).To(BeNil())
				expectedShimConfig := `version = 2
oom_score = -999
[plugins."io.containerd.grpc.v1.cri"]
  sandbox_image = ""
  [plugins."io.containerd.grpc.v1.cri".containerd]
    default_runtime_name = "runc"
    [plugins."io.containerd.grpc.v1.cri".containerd.runtimes.runc]
      runtime_type = "io.containerd.runc.v2"
    [plugins."io.containerd.grpc.v1.cri".containerd.runtimes.runc.options]
      BinaryName = "/usr/bin/runc"
      SystemdCgroup = true
    [plugins."io.containerd.grpc.v1.cri".containerd.runtimes.untrusted]
      runtime_type = "io.containerd.runc.v2"
    [plugins."io.containerd.grpc.v1.cri".containerd.runtimes.untrusted.options]
      BinaryName = "/usr/bin/runc"
  [plugins."io.containerd.grpc.v1.cri".registry.headers]
    X-Meta-Source-Client = ["azure/aks"]
[metrics]
  address = "0.0.0.0:10257"
`

				Expect(containerdConfigFileContent).To(Equal(expectedShimConfig))
			}),
		Entry("AKSUbuntu2204 containerd with multi-instance GPU and artifact streaming", "AKSUbuntu2204+Containerd+MIG+ArtifactStreaming", "1.19.13",
			func(config *datamodel.NodeBootstrappingConfiguration) {
				config.ContainerService.Properties.AgentPoolProfiles[0].KubernetesConfig = &datamodel.KubernetesConfig{
					ContainerRuntime: datamodel.Containerd,
				}
				config.ContainerService.Properties.AgentPoolProfiles[0].Distro = datamodel.AKSUbuntuContainerd2204
				config.ContainerService.Properties.OrchestratorProfile.OrchestratorVersion = "1.25.7"
				config.EnableArtifactStreaming = true
				config.AgentPoolProfile.VMSize = "Standard_ND96asr_v4"
				// the purpose of this unit test is to ensure the containerd config
				// does not use the nvidia container runtime when skipping the
				// GPU driver install, since it will fail to run even non-GPU
				// pods, as it will not be installed.
				config.EnableNvidia = true
				config.ConfigGPUDriverIfNeeded = true
				config.GPUInstanceProfile = "MIG7g"
			}, func(o *nodeBootstrappingOutput) {
				Expect(o.vars["CONTAINERD_CONFIG_NO_GPU_CONTENT"]).NotTo(BeEmpty())
				containerdConfigFileContent, err := getBase64DecodedValue([]byte(o.vars["CONTAINERD_CONFIG_NO_GPU_CONTENT"]))
				Expect(err).To(BeNil())
				expectedShimConfig := `version = 2
oom_score = -999
[plugins."io.containerd.grpc.v1.cri"]
  sandbox_image = ""
  [plugins."io.containerd.grpc.v1.cri".containerd]
    snapshotter = "overlaybd"
    disable_snapshot_annotations = false
    default_runtime_name = "runc"
    [plugins."io.containerd.grpc.v1.cri".containerd.runtimes.runc]
      runtime_type = "io.containerd.runc.v2"
    [plugins."io.containerd.grpc.v1.cri".containerd.runtimes.runc.options]
      BinaryName = "/usr/bin/runc"
      SystemdCgroup = true
    [plugins."io.containerd.grpc.v1.cri".containerd.runtimes.untrusted]
      runtime_type = "io.containerd.runc.v2"
    [plugins."io.containerd.grpc.v1.cri".containerd.runtimes.untrusted.options]
      BinaryName = "/usr/bin/runc"
  [plugins."io.containerd.grpc.v1.cri".registry]
    config_path = "/etc/containerd/certs.d"
  [plugins."io.containerd.grpc.v1.cri".registry.headers]
    X-Meta-Source-Client = ["azure/aks"]
[metrics]
  address = "0.0.0.0:10257"
[proxy_plugins]
  [proxy_plugins.overlaybd]
    type = "snapshot"
    address = "/run/overlaybd-snapshotter/overlaybd.sock"
`

				Expect(containerdConfigFileContent).To(Equal(expectedShimConfig))
			}),
		Entry("CustomizedImage VHD should not have provision_start.sh", "CustomizedImage", "1.24.2",
			func(c *datamodel.NodeBootstrappingConfiguration) {
				c.ContainerService.Properties.AgentPoolProfiles[0].KubernetesConfig = &datamodel.KubernetesConfig{
					ContainerRuntime: datamodel.Containerd,
				}
				c.ContainerService.Properties.AgentPoolProfiles[0].Distro = datamodel.CustomizedImage
			}, func(o *nodeBootstrappingOutput) {
				_, exist := o.files["/opt/azure/containers/provision_start.sh"]

				Expect(exist).To(BeFalse())
			},
		),
		Entry("CustomizedImageKata VHD should not have provision_start.sh", "CustomizedImageKata", "1.24.2",
			func(c *datamodel.NodeBootstrappingConfiguration) {
				c.ContainerService.Properties.AgentPoolProfiles[0].KubernetesConfig = &datamodel.KubernetesConfig{
					ContainerRuntime: datamodel.Containerd,
				}
				c.ContainerService.Properties.AgentPoolProfiles[0].Distro = datamodel.CustomizedImageKata
			}, func(o *nodeBootstrappingOutput) {
				_, exist := o.files["/opt/azure/containers/provision_start.sh"]

				Expect(exist).To(BeFalse())
			},
		),
<<<<<<< HEAD
		Entry("CustomizedImageLinuxGuard VHD should not have provision_start.sh", "CustomizedImageLinuxGuard", "1.24.2",
			func(c *datamodel.NodeBootstrappingConfiguration) {
				c.ContainerService.Properties.AgentPoolProfiles[0].KubernetesConfig = &datamodel.KubernetesConfig{
					ContainerRuntime: datamodel.Containerd,
				}
				c.ContainerService.Properties.AgentPoolProfiles[0].Distro = datamodel.CustomizedImageLinuxGuard
			}, func(o *nodeBootstrappingOutput) {
				_, exist := o.files["/opt/azure/containers/provision_start.sh"]

				Expect(exist).To(BeFalse())
			},
		),
=======
		Entry("Flatcar", "Flatcar", "1.31.0", func(config *datamodel.NodeBootstrappingConfiguration) {
			config.OSSKU = "Flatcar"
			config.ContainerService.Properties.AgentPoolProfiles[0].Distro = datamodel.AKSFlatcarGen2
			config.ContainerService.Properties.AgentPoolProfiles[0].KubernetesConfig = &datamodel.KubernetesConfig{
				ContainerRuntime: datamodel.Containerd,
			}
		}, nil),
>>>>>>> 4d9c4742
		Entry("AKSUbuntu2204 DisableSSH with enabled ssh", "AKSUbuntu2204+SSHStatusOn", "1.24.2", func(config *datamodel.NodeBootstrappingConfiguration) {
			config.SSHStatus = datamodel.SSHOn
		}, nil),
		Entry("AKSUbuntu2204 DisableSSH with disabled ssh", "AKSUbuntu2204+SSHStatusOff", "1.24.2", func(config *datamodel.NodeBootstrappingConfiguration) {
			config.SSHStatus = datamodel.SSHOff
		}, nil),
		Entry("AKSUbuntu2204 in China", "AKSUbuntu2204+China", "1.24.2", func(config *datamodel.NodeBootstrappingConfiguration) {
			config.ContainerService.Properties.CustomCloudEnv = &datamodel.CustomCloudEnv{
				Name: "AzureChinaCloud",
			}
			config.ContainerService.Location = "chinaeast2"
		}, nil),
		Entry("AKSUbuntu2204 custom cloud", "AKSUbuntu2204+CustomCloud", "1.24.2", func(config *datamodel.NodeBootstrappingConfiguration) {
			config.ContainerService.Properties.CustomCloudEnv = &datamodel.CustomCloudEnv{
				Name: "akscustom",
			}
		}, nil),
		Entry("AKSUbuntu2204 OOT credentialprovider", "AKSUbuntu2204+ootcredentialprovider", "1.29.10", func(config *datamodel.NodeBootstrappingConfiguration) {
			config.KubeletConfig["--image-credential-provider-config"] = "/var/lib/kubelet/credential-provider-config.yaml"
			config.KubeletConfig["--image-credential-provider-bin-dir"] = "/var/lib/kubelet/credential-provider"
		}, func(o *nodeBootstrappingOutput) {
			Expect(o.vars["KUBELET_FLAGS"]).NotTo(BeEmpty())
			Expect(strings.Contains(o.vars["KUBELET_FLAGS"], "--image-credential-provider-config=/var/lib/kubelet/credential-provider-config.yaml")).To(BeTrue())
			Expect(strings.Contains(o.vars["KUBELET_FLAGS"], "--image-credential-provider-bin-dir=/var/lib/kubelet/credential-provider")).To(BeTrue())
		}),
		Entry("AKSUbuntu2204 custom cloud and OOT credentialprovider", "AKSUbuntu2204+CustomCloud+ootcredentialprovider", "1.29.10",
			func(config *datamodel.NodeBootstrappingConfiguration) {
				config.ContainerService.Properties.CustomCloudEnv = &datamodel.CustomCloudEnv{
					Name:                         "akscustom",
					McrURL:                       "mcr.microsoft.fakecustomcloud",
					RepoDepotEndpoint:            "https://repodepot.azure.microsoft.fakecustomcloud/ubuntu",
					ManagementPortalURL:          "https://portal.azure.microsoft.fakecustomcloud/",
					PublishSettingsURL:           "",
					ServiceManagementEndpoint:    "https://management.core.microsoft.fakecustomcloud/",
					ResourceManagerEndpoint:      "https://management.azure.microsoft.fakecustomcloud/",
					ActiveDirectoryEndpoint:      "https://login.microsoftonline.microsoft.fakecustomcloud/",
					GalleryEndpoint:              "",
					KeyVaultEndpoint:             "https://vault.cloudapi.microsoft.fakecustomcloud/",
					GraphEndpoint:                "https://graph.cloudapi.microsoft.fakecustomcloud/",
					ServiceBusEndpoint:           "",
					BatchManagementEndpoint:      "",
					StorageEndpointSuffix:        "core.microsoft.fakecustomcloud",
					SQLDatabaseDNSSuffix:         "database.cloudapi.microsoft.fakecustomcloud",
					TrafficManagerDNSSuffix:      "",
					KeyVaultDNSSuffix:            "vault.cloudapi.microsoft.fakecustomcloud",
					ServiceBusEndpointSuffix:     "",
					ServiceManagementVMDNSSuffix: "",
					ResourceManagerVMDNSSuffix:   "cloudapp.azure.microsoft.fakecustomcloud/",
					ContainerRegistryDNSSuffix:   ".azurecr.microsoft.fakecustomcloud",
					CosmosDBDNSSuffix:            "documents.core.microsoft.fakecustomcloud/",
					TokenAudience:                "https://management.core.microsoft.fakecustomcloud/",
					ResourceIdentifiers: datamodel.ResourceIdentifiers{
						Graph:               "",
						KeyVault:            "",
						Datalake:            "",
						Batch:               "",
						OperationalInsights: "",
						Storage:             "",
					},
				}
				config.KubeletConfig["--image-credential-provider-config"] = "/var/lib/kubelet/credential-provider-config.yaml"
				config.KubeletConfig["--image-credential-provider-bin-dir"] = "/var/lib/kubelet/credential-provider"
			}, func(o *nodeBootstrappingOutput) {

				Expect(o.vars["AKS_CUSTOM_CLOUD_CONTAINER_REGISTRY_DNS_SUFFIX"]).NotTo(BeEmpty())
				Expect(o.vars["AKS_CUSTOM_CLOUD_CONTAINER_REGISTRY_DNS_SUFFIX"]).To(Equal(".azurecr.microsoft.fakecustomcloud"))

				Expect(o.vars["KUBELET_FLAGS"]).NotTo(BeEmpty())
				Expect(strings.Contains(o.vars["KUBELET_FLAGS"], "--image-credential-provider-config=/var/lib/kubelet/credential-provider-config.yaml")).To(BeTrue())
				Expect(strings.Contains(o.vars["KUBELET_FLAGS"], "--image-credential-provider-bin-dir=/var/lib/kubelet/credential-provider")).To(BeTrue())
			}),
		Entry("AKSUbuntu2204 with custom kubeletConfig and osConfig", "AKSUbuntu2204+CustomKubeletConfig+CustomLinuxOSConfig", "1.24.2",
			func(config *datamodel.NodeBootstrappingConfiguration) {
				config.EnableKubeletConfigFile = false
				netIpv4TcpTwReuse := true
				failSwapOn := false
				var swapFileSizeMB int32 = 1500
				var netCoreSomaxconn int32 = 1638499
				config.ContainerService.Properties.AgentPoolProfiles[0].CustomKubeletConfig = &datamodel.CustomKubeletConfig{
					CPUManagerPolicy:      "static",
					CPUCfsQuota:           to.BoolPtr(false),
					CPUCfsQuotaPeriod:     "200ms",
					ImageGcHighThreshold:  to.Int32Ptr(90),
					ImageGcLowThreshold:   to.Int32Ptr(70),
					TopologyManagerPolicy: "best-effort",
					AllowedUnsafeSysctls:  &[]string{"kernel.msg*", "net.ipv4.route.min_pmtu"},
					FailSwapOn:            &failSwapOn,
					ContainerLogMaxSizeMB: to.Int32Ptr(1000),
					ContainerLogMaxFiles:  to.Int32Ptr(99),
					PodMaxPids:            to.Int32Ptr(12345),
					SeccompDefault:        to.BoolPtr(true),
				}
				config.ContainerService.Properties.AgentPoolProfiles[0].CustomLinuxOSConfig = &datamodel.CustomLinuxOSConfig{
					Sysctls: &datamodel.SysctlConfig{
						NetCoreSomaxconn:             &netCoreSomaxconn,
						NetCoreRmemDefault:           to.Int32Ptr(456000),
						NetCoreWmemDefault:           to.Int32Ptr(89000),
						NetIpv4TcpTwReuse:            &netIpv4TcpTwReuse,
						NetIpv4IpLocalPortRange:      "32768 65400",
						NetIpv4TcpMaxSynBacklog:      to.Int32Ptr(1638498),
						NetIpv4NeighDefaultGcThresh1: to.Int32Ptr(10001),
					},
					TransparentHugePageEnabled: "never",
					TransparentHugePageDefrag:  "defer+madvise",
					SwapFileSizeMB:             &swapFileSizeMB,
					UlimitConfig: &datamodel.UlimitConfig{
						MaxLockedMemory: "75000",
						NoFile:          "1048",
					},
				}
			}, func(o *nodeBootstrappingOutput) {
				kubeletConfigFileContent, err := getBase64DecodedValue([]byte(o.vars["KUBELET_CONFIG_FILE_CONTENT"]))
				Expect(err).To(BeNil())
				var kubeletConfigFile datamodel.AKSKubeletConfiguration
				err = json.Unmarshal([]byte(kubeletConfigFileContent), &kubeletConfigFile)
				Expect(err).To(BeNil())
				Expect(kubeletConfigFile.SeccompDefault).To(Equal(to.BoolPtr(true)))

				sysctlContent, err := getBase64DecodedValue([]byte(o.vars["SYSCTL_CONTENT"]))
				Expect(err).To(BeNil())
				// assert defaults for gc_thresh2 and gc_thresh3
				// assert custom values for all others.
				Expect(sysctlContent).To(ContainSubstring("net.core.somaxconn=1638499"))
				Expect(sysctlContent).To(ContainSubstring("net.ipv4.tcp_max_syn_backlog=1638498"))
				Expect(sysctlContent).To(ContainSubstring("net.ipv4.neigh.default.gc_thresh1=10001"))
				Expect(sysctlContent).To(ContainSubstring("net.ipv4.neigh.default.gc_thresh2=8192"))
				Expect(sysctlContent).To(ContainSubstring("net.ipv4.neigh.default.gc_thresh3=16384"))
				Expect(sysctlContent).To(ContainSubstring("net.ipv4.ip_local_reserved_ports=65330"))

				Expect(o.vars["SHOULD_CONFIG_CONTAINERD_ULIMITS"]).To(Equal("true"))
				containerdUlimitContent := o.vars["CONTAINERD_ULIMITS"]
				Expect(containerdUlimitContent).To(ContainSubstring("LimitNOFILE=1048"))
				Expect(containerdUlimitContent).To(ContainSubstring("LimitMEMLOCK=75000"))
			}),
		Entry("AKSUbuntu2204 with k8s 1.31 and custom kubeletConfig and serializeImagePull flag", "AKSUbuntu2204+CustomKubeletConfig+SerializeImagePulls", "1.31.0",
			func(config *datamodel.NodeBootstrappingConfiguration) {
				config.EnableKubeletConfigFile = false
				failSwapOn := false
				config.KubeletConfig["--serialize-image-pulls"] = "false"
				config.ContainerService.Properties.AgentPoolProfiles[0].CustomKubeletConfig = &datamodel.CustomKubeletConfig{
					CPUManagerPolicy:      "static",
					CPUCfsQuota:           to.BoolPtr(false),
					CPUCfsQuotaPeriod:     "200ms",
					ImageGcHighThreshold:  to.Int32Ptr(90),
					ImageGcLowThreshold:   to.Int32Ptr(70),
					TopologyManagerPolicy: "best-effort",
					AllowedUnsafeSysctls:  &[]string{"kernel.msg*", "net.ipv4.route.min_pmtu"},
					FailSwapOn:            &failSwapOn,
					ContainerLogMaxSizeMB: to.Int32Ptr(1000),
					ContainerLogMaxFiles:  to.Int32Ptr(99),
					PodMaxPids:            to.Int32Ptr(12345),
				}
			}, func(o *nodeBootstrappingOutput) {
				kubeletConfigFileContent, err := getBase64DecodedValue([]byte(o.vars["KUBELET_CONFIG_FILE_CONTENT"]))
				Expect(err).To(BeNil())
				Expect(kubeletConfigFileContent).To(ContainSubstring(`"serializeImagePulls": false`))
			}),
		Entry("AKSUbuntu2204 with SecurityProfile", "AKSUbuntu2204+SecurityProfile", "1.26.0",
			func(config *datamodel.NodeBootstrappingConfiguration) {
				config.ContainerService.Properties.SecurityProfile = &datamodel.SecurityProfile{
					PrivateEgress: &datamodel.PrivateEgress{
						Enabled:                 true,
						ProxyAddress:            "https://test-pe-proxy",
						ContainerRegistryServer: "testserver.azurecr.io",
					},
				}
			}, nil),
		Entry("AKSUbuntu2204 IMDSRestriction with enable restriction and insert to mangle table", "AKSUbuntu2204+IMDSRestrictionOnWithMangleTable", "1.24.2",
			func(config *datamodel.NodeBootstrappingConfiguration) {
				config.EnableIMDSRestriction = true
				config.InsertIMDSRestrictionRuleToMangleTable = true
			}, func(o *nodeBootstrappingOutput) {
				Expect(o.vars["ENABLE_IMDS_RESTRICTION"]).To(Equal("true"))
				Expect(o.vars["INSERT_IMDS_RESTRICTION_RULE_TO_MANGLE_TABLE"]).To(Equal("true"))
			}),
		Entry("AKSUbuntu2204 IMDSRestriction with enable restriction and not insert to mangle table", "AKSUbuntu2204+IMDSRestrictionOnWithFilterTable", "1.24.2",
			func(config *datamodel.NodeBootstrappingConfiguration) {
				config.EnableIMDSRestriction = true
				config.InsertIMDSRestrictionRuleToMangleTable = false
			}, func(o *nodeBootstrappingOutput) {
				Expect(o.vars["ENABLE_IMDS_RESTRICTION"]).To(Equal("true"))
				Expect(o.vars["INSERT_IMDS_RESTRICTION_RULE_TO_MANGLE_TABLE"]).To(Equal("false"))
			}),
		Entry("AKSUbuntu2204 IMDSRestriction with disable restriction", "AKSUbuntu2204+IMDSRestrictionOff", "1.24.2", func(config *datamodel.NodeBootstrappingConfiguration) {
			config.EnableIMDSRestriction = false
		}, func(o *nodeBootstrappingOutput) {
			Expect(o.vars["ENABLE_IMDS_RESTRICTION"]).To(Equal("false"))
			Expect(o.vars["INSERT_IMDS_RESTRICTION_RULE_TO_MANGLE_TABLE"]).To(Equal("false"))
		}),
		Entry("AKSUbuntu2404 with custom osConfig for Ulimit", "AKSUbuntu2404+CustomLinuxOSConfigUlimit", ">=1.32.x",
			func(config *datamodel.NodeBootstrappingConfiguration) {
				config.ContainerService.Properties.AgentPoolProfiles[0].CustomLinuxOSConfig = &datamodel.CustomLinuxOSConfig{
					UlimitConfig: &datamodel.UlimitConfig{
						MaxLockedMemory: "75000",
						NoFile:          "1048",
					},
				}
				config.ContainerService.Properties.AgentPoolProfiles[0].Distro = datamodel.AKSUbuntuContainerd2404
			}, func(o *nodeBootstrappingOutput) {
				Expect(o.vars["SHOULD_CONFIG_CONTAINERD_ULIMITS"]).To(Equal("true"))
				containerdUlimitContent := o.vars["CONTAINERD_ULIMITS"]
				Expect(containerdUlimitContent).NotTo(ContainSubstring("LimitNOFILE=1048"))
				Expect(containerdUlimitContent).To(ContainSubstring("LimitMEMLOCK=75000"))
			}),
		Entry("AKSUbuntu2404 containerd v2 CRI plugin config should have rename containerd runtime name", "AKSUbuntu2404+Teleport", ">=1.32.x",
			func(config *datamodel.NodeBootstrappingConfiguration) {
				config.ContainerService.Properties.AgentPoolProfiles[0].KubernetesConfig = &datamodel.KubernetesConfig{
					ContainerRuntime: datamodel.Containerd,
				}
				config.ContainerService.Properties.AgentPoolProfiles[0].Distro = datamodel.AKSUbuntuContainerd2404
				config.ContainerService.Properties.OrchestratorProfile.OrchestratorVersion = "1.32.0"
				// to have snapshotter features
				config.EnableACRTeleportPlugin = true
			}, func(o *nodeBootstrappingOutput) {
				containerdConfigFileContent, err := getBase64DecodedValue([]byte(o.vars["CONTAINERD_CONFIG_CONTENT"]))
				Expect(err).To(BeNil())
				expectedContainerdV2CriConfig := `
[plugins."io.containerd.cri.v1.images".pinned_images]
  sandbox = ""
`
				deprecatedContainerdV1CriConfig := `
[plugins."io.containerd.grpc.v1.cri"]
  sandbox_image = ""
`
				Expect(containerdConfigFileContent).To(ContainSubstring(expectedContainerdV2CriConfig))
				Expect(containerdConfigFileContent).NotTo(ContainSubstring(deprecatedContainerdV1CriConfig))

				expectedSnapshotterConfig := `
[plugins."io.containerd.cri.v1.images"]
  snapshotter = "teleportd"
  disable_snapshot_annotations = false
`
				deprecatedSnapshotterConfig := `
[plugins."io.containerd.grpc.v1.cri".containerd]
  snapshotter = "teleportd"
  disable_snapshot_annotations = false
`
				Expect(expectedSnapshotterConfig).NotTo(Equal(deprecatedSnapshotterConfig))
				Expect(containerdConfigFileContent).To(ContainSubstring(expectedSnapshotterConfig))
				Expect(containerdConfigFileContent).NotTo(ContainSubstring(deprecatedSnapshotterConfig))

				expectedRuncConfig := `
[plugins."io.containerd.cri.v1.runtime".containerd]
  default_runtime_name = "runc"
  [plugins."io.containerd.cri.v1.runtime".containerd.runtimes.runc]
    runtime_type = "io.containerd.runc.v2"
    [plugins."io.containerd.cri.v1.runtime".containerd.runtimes.runc.options]
      BinaryName = "/usr/bin/runc"
      SystemdCgroup = true
`
				deprecatedRuncConfig := `
[plugins."io.containerd.grpc.v1.cri".containerd]
  default_runtime_name = "runc"
  [plugins."io.containerd.grpc.v1.cri".containerd.runtimes.runc]
    runtime_type = "io.containerd.runc.v2"
    [plugins."io.containerd.grpc.v1.cri".containerd.runtimes.runc.options]
      BinaryName = "/usr/bin/runc"
      SystemdCgroup = true
`
				Expect(expectedRuncConfig).NotTo(Equal(deprecatedRuncConfig))
				Expect(containerdConfigFileContent).To(ContainSubstring(expectedRuncConfig))
				Expect(containerdConfigFileContent).NotTo(ContainSubstring(deprecatedRuncConfig))

			}),
		Entry("AKSUbuntu2404 containerd v2 CRI plugin config should not have deprecated cni features", "AKSUbuntu2404+NetworkPolicy", ">=1.32.x",
			func(config *datamodel.NodeBootstrappingConfiguration) {
				config.ContainerService.Properties.AgentPoolProfiles[0].KubernetesConfig = &datamodel.KubernetesConfig{
					ContainerRuntime: datamodel.Containerd,
				}
				config.ContainerService.Properties.AgentPoolProfiles[0].Distro = datamodel.AKSUbuntuContainerd2404
				config.ContainerService.Properties.OrchestratorProfile.OrchestratorVersion = "1.32.0"
				// to have cni plugin non-default
				config.ContainerService.Properties.OrchestratorProfile.KubernetesConfig.NetworkPlugin = NetworkPluginKubenet
				config.ContainerService.Properties.OrchestratorProfile.KubernetesConfig.NetworkPolicy = NetworkPolicyAntrea
			}, func(o *nodeBootstrappingOutput) {
				containerdConfigFileContent, err := getBase64DecodedValue([]byte(o.vars["CONTAINERD_CONFIG_CONTENT"]))
				Expect(err).To(BeNil())
				expectedCniV2Config := `
[plugins."io.containerd.cri.v1.runtime".cni]
  bin_dir = "/opt/cni/bin"
  conf_dir = "/etc/cni/net.d"
  conf_template = "/etc/containerd/kubenet_template.conf"
`
				deprecatedCniV1Config := `
  [plugins."io.containerd.grpc.v1.cri".cni]
    bin_dir = "/opt/cni/bin"
    conf_dir = "/etc/cni/net.d"
    conf_template = "/etc/containerd/kubenet_template.conf"
`
				Expect(expectedCniV2Config).NotTo(Equal(deprecatedCniV1Config))
				Expect(containerdConfigFileContent).To(ContainSubstring(expectedCniV2Config))
				Expect(containerdConfigFileContent).NotTo(ContainSubstring(deprecatedCniV1Config))
			}),
	)
})

var _ = Describe("Assert generated customData and cseCmd for Windows", func() {
	DescribeTable("Generated customData and CSE", func(folder, k8sVersion string, configUpdator func(*datamodel.NodeBootstrappingConfiguration)) {
		cs := &datamodel.ContainerService{
			Location: "southcentralus",
			Type:     "Microsoft.ContainerService/ManagedClusters",
			Properties: &datamodel.Properties{
				OrchestratorProfile: &datamodel.OrchestratorProfile{
					OrchestratorType:    datamodel.Kubernetes,
					OrchestratorVersion: k8sVersion,
					KubernetesConfig: &datamodel.KubernetesConfig{
						ContainerRuntime:     "docker",
						KubernetesImageBase:  "mcr.microsoft.com/oss/kubernetes/",
						WindowsContainerdURL: "https://k8swin.blob.core.windows.net/k8s-windows/containerd/containerplat-aks-test-0.0.8.zip",
						LoadBalancerSku:      "Standard",
						CustomHyperkubeImage: "mcr.microsoft.com/oss/kubernetes/hyperkube:v1.16.15-hotfix.20200903",
						ClusterSubnet:        "10.240.0.0/16",
						NetworkPlugin:        "azure",
						DockerBridgeSubnet:   "172.17.0.1/16",
						ServiceCIDR:          "10.0.0.0/16",
						EnableRbac:           to.BoolPtr(true),
						EnableSecureKubelet:  to.BoolPtr(true),
						UseInstanceMetadata:  to.BoolPtr(true),
						DNSServiceIP:         "10.0.0.10",
					},
				},
				HostedMasterProfile: &datamodel.HostedMasterProfile{
					DNSPrefix:   "uttestdom",
					FQDN:        "uttestdom-dns-5d7c849e.hcp.southcentralus.azmk8s.io",
					Subnet:      "10.240.0.0/16",
					IPMasqAgent: true,
				},
				AgentPoolProfiles: []*datamodel.AgentPoolProfile{
					{
						Name:                "wpool2",
						VMSize:              "Standard_D2s_v3",
						StorageProfile:      "ManagedDisks",
						OSType:              datamodel.Windows,
						VnetSubnetID:        "/subscriptions/359833f5/resourceGroups/MC_rg/providers/Microsoft.Network/virtualNetworks/aks-vnet-36873793/subnet/aks-subnet",
						WindowsNameVersion:  "v2",
						AvailabilityProfile: datamodel.VirtualMachineScaleSets,
						CustomNodeLabels:    map[string]string{"kubernetes.azure.com/node-image-version": "AKSWindows-2019-17763.1577.201111"},
						Distro:              datamodel.Distro("aks-windows-2019"),
					},
				},
				LinuxProfile: &datamodel.LinuxProfile{
					AdminUsername: "azureuser",
				},
				WindowsProfile: &datamodel.WindowsProfile{
					ProvisioningScriptsPackageURL: "https://acs-mirror.azureedge.net/aks-engine/windows/provisioning/signedscripts-v0.0.4.zip",
					WindowsPauseImageURL:          "mcr.microsoft.com/oss/kubernetes/pause:1.4.0",
					AdminUsername:                 "azureuser",
					AdminPassword:                 "replacepassword1234",
					WindowsPublisher:              "microsoft-aks",
					WindowsOffer:                  "aks-windows",
					ImageVersion:                  "17763.1577.201111",
					WindowsSku:                    "aks-2019-datacenter-core-smalldisk-2011",
				},
				ServicePrincipalProfile: &datamodel.ServicePrincipalProfile{
					ClientID: "ClientID",
					Secret:   "Secret",
				},
				FeatureFlags: &datamodel.FeatureFlags{
					EnableWinDSR: false,
				},
			},
		}
		cs.Properties.LinuxProfile.SSH.PublicKeys = []datamodel.PublicKey{{
			KeyData: string("testsshkey"),
		}}

		// AKS always pass in te customHyperKubeImage to aks-e, so we don't really rely on
		// the default component version for "hyperkube", which is not set since 1.17
		if IsKubernetesVersionGe(k8sVersion, "1.17.0") {
			cs.Properties.OrchestratorProfile.KubernetesConfig.CustomHyperkubeImage = fmt.Sprintf("k8s.gcr.io/hyperkube-amd64:v%v", k8sVersion)
		}

		// WinDSR is only supported since 1.19
		if IsKubernetesVersionGe(k8sVersion, "1.19.0") {
			cs.Properties.FeatureFlags.EnableWinDSR = true
		}

		agentPool := cs.Properties.AgentPoolProfiles[0]

		k8sComponents := &datamodel.K8sComponents{}

		if IsKubernetesVersionGe(k8sVersion, "1.29.0") {
			// This is test only, credential provider version does not align with k8s version
			k8sComponents.WindowsCredentialProviderURL = fmt.Sprintf("https://acs-mirror.azureedge.net/cloud-provider-azure/v%s/binaries/azure-acr-credential-provider-windows-amd64-v%s.tar.gz", k8sVersion, k8sVersion) //nolint:lll
			k8sComponents.LinuxCredentialProviderURL = fmt.Sprintf("https://acs-mirror.azureedge.net/cloud-provider-azure/v%s/binaries/azure-acr-credential-provider-linux-amd64-v%s.tar.gz", k8sVersion, k8sVersion)     //nolint:lll
		}

		kubeletConfig := map[string]string{
			"--address":                           "0.0.0.0",
			"--anonymous-auth":                    "false",
			"--authentication-token-webhook":      "true",
			"--authorization-mode":                "Webhook",
			"--cloud-config":                      "c:\\k\\azure.json",
			"--cgroups-per-qos":                   "false",
			"--client-ca-file":                    "c:\\k\\ca.crt",
			"--azure-container-registry-config":   "c:\\k\\azure.json",
			"--cloud-provider":                    "azure",
			"--cluster-dns":                       "10.0.0.10",
			"--cluster-domain":                    "cluster.local",
			"--enforce-node-allocatable":          "",
			"--event-qps":                         "0",
			"--eviction-hard":                     "",
			"--feature-gates":                     "RotateKubeletServerCertificate=true",
			"--hairpin-mode":                      "promiscuous-bridge",
			"--image-gc-high-threshold":           "85",
			"--image-gc-low-threshold":            "80",
			"--kube-reserved":                     "cpu=100m,memory=1843Mi",
			"--kubeconfig":                        "c:\\k\\config",
			"--max-pods":                          "30",
			"--network-plugin":                    "cni",
			"--node-status-update-frequency":      "10s",
			"--pod-infra-container-image":         "mcr.microsoft.com/oss/kubernetes/pause:3.9",
			"--pod-max-pids":                      "-1",
			"--read-only-port":                    "0",
			"--resolv-conf":                       `""`,
			"--rotate-certificates":               "false",
			"--streaming-connection-idle-timeout": "4h",
			"--system-reserved":                   "memory=2Gi",
			"--tls-cipher-suites":                 "TLS_ECDHE_ECDSA_WITH_AES_128_GCM_SHA256,TLS_ECDHE_RSA_WITH_AES_128_GCM_SHA256,TLS_ECDHE_ECDSA_WITH_CHACHA20_POLY1305,TLS_ECDHE_RSA_WITH_AES_256_GCM_SHA384,TLS_ECDHE_RSA_WITH_CHACHA20_POLY1305,TLS_ECDHE_ECDSA_WITH_AES_256_GCM_SHA384,TLS_RSA_WITH_AES_256_GCM_SHA384,TLS_RSA_WITH_AES_128_GCM_SHA256", //nolint:lll
		}

		config := &datamodel.NodeBootstrappingConfiguration{
			ContainerService:              cs,
			CloudSpecConfig:               datamodel.AzurePublicCloudSpecForTest,
			K8sComponents:                 k8sComponents,
			AgentPoolProfile:              agentPool,
			TenantID:                      "tenantID",
			SubscriptionID:                "subID",
			ResourceGroupName:             "resourceGroupName",
			UserAssignedIdentityClientID:  "userAssignedID",
			ConfigGPUDriverIfNeeded:       true,
			EnableGPUDevicePluginIfNeeded: false,
			EnableKubeletConfigFile:       false,
			EnableNvidia:                  false,
			KubeletConfig:                 kubeletConfig,
			PrimaryScaleSetName:           "akswpool2",
			SIGConfig: datamodel.SIGConfig{
				TenantID:       "tenantID",
				SubscriptionID: "subID",
				Galleries: map[string]datamodel.SIGGalleryConfig{
					"AKSUbuntu": {
						GalleryName:   "aksubuntu",
						ResourceGroup: "resourcegroup",
					},
					"AKSCBLMariner": {
						GalleryName:   "akscblmariner",
						ResourceGroup: "resourcegroup",
					},
					"AKSAzureLinux": {
						GalleryName:   "aksazurelinux",
						ResourceGroup: "resourcegroup",
					},
					"AKSWindows": {
						GalleryName:   "AKSWindows",
						ResourceGroup: "AKS-Windows",
					},
					"AKSUbuntuEdgeZone": {
						GalleryName:   "AKSUbuntuEdgeZone",
						ResourceGroup: "AKS-Ubuntu-EdgeZone",
					},
					"AKSFlatcar": {
						GalleryName:   "aksflatcar",
						ResourceGroup: "resourcegroup",
					},
				},
			},
		}

		if configUpdator != nil {
			configUpdator(config)
		}

		// customData
		ab, err := NewAgentBaker()
		Expect(err).To(BeNil())
		nodeBootstrapping, err := ab.GetNodeBootstrapping(context.Background(), config)
		Expect(err).To(BeNil())
		base64EncodedCustomData := nodeBootstrapping.CustomData
		customDataBytes, err := base64.StdEncoding.DecodeString(base64EncodedCustomData)
		customData := string(customDataBytes)
		Expect(err).To(BeNil())

		if generateTestData() {
			backfillCustomData(folder, customData)
		}

		expectedCustomData, err := os.ReadFile(fmt.Sprintf("./testdata/%s/CustomData", folder))
		if err != nil {
			panic(err)
		}
		Expect(customData).To(Equal(string(expectedCustomData)))

		// CSE
		ab, err = NewAgentBaker()
		Expect(err).To(BeNil())
		nodeBootstrapping, err = ab.GetNodeBootstrapping(context.Background(), config)
		Expect(err).To(BeNil())
		cseCommand := nodeBootstrapping.CSE

		if generateTestData() {
			err = os.WriteFile(fmt.Sprintf("./testdata/%s/CSECommand", folder), []byte(cseCommand), 0644)
			Expect(err).To(BeNil())
		}

		expectedCSECommand, err := os.ReadFile(fmt.Sprintf("./testdata/%s/CSECommand", folder))
		if err != nil {
			panic(err)
		}
		Expect(cseCommand).To(Equal(string(expectedCSECommand)))

	}, Entry("AKSWindows2019 with k8s version 1.16", "AKSWindows2019+K8S116", "1.16.15", func(config *datamodel.NodeBootstrappingConfiguration) {
	}),
		Entry("AKSWindows2019 with k8s version 1.17", "AKSWindows2019+K8S117", "1.17.7", func(config *datamodel.NodeBootstrappingConfiguration) {
		}),
		Entry("AKSWindows2019 with k8s version 1.18", "AKSWindows2019+K8S118", "1.18.2", func(config *datamodel.NodeBootstrappingConfiguration) {
		}),
		Entry("AKSWindows2019 with k8s version 1.19", "AKSWindows2019+K8S119", "1.19.0", func(config *datamodel.NodeBootstrappingConfiguration) {
		}),
		Entry("AKSWindows2019 with k8s version 1.19 + CSI", "AKSWindows2019+K8S119+CSI", "1.19.0", func(config *datamodel.NodeBootstrappingConfiguration) {
			config.ContainerService.Properties.WindowsProfile.CSIProxyURL = "https://acs-mirror.azureedge.net/csi-proxy/v0.1.0/binaries/csi-proxy.tar.gz"
			config.ContainerService.Properties.WindowsProfile.EnableCSIProxy = to.BoolPtr(true)
		}),
		Entry("AKSWindows2019 with CustomVnet", "AKSWindows2019+CustomVnet", "1.19.0", func(config *datamodel.NodeBootstrappingConfiguration) {
			config.ContainerService.Properties.OrchestratorProfile.KubernetesConfig.ClusterSubnet = "172.17.0.0/24"
			config.ContainerService.Properties.OrchestratorProfile.KubernetesConfig.ServiceCIDR = "172.17.255.0/24"
			config.ContainerService.Properties.AgentPoolProfiles[0].VnetCidrs = []string{"172.17.0.0/16"}
			config.ContainerService.Properties.AgentPoolProfiles[0].VnetSubnetID = "/subscriptions/359833f5/resourceGroups/MC_rg/providers/Microsoft.Network/virtualNetworks/aks-vnet-07752737/subnet/subnet2" //nolint:lll
			config.KubeletConfig["--cluster-dns"] = "172.17.255.10"
		}),
		Entry("AKSWindows2019 with Managed Identity", "AKSWindows2019+ManagedIdentity", "1.19.0", func(config *datamodel.NodeBootstrappingConfiguration) {
			config.ContainerService.Properties.ServicePrincipalProfile = &datamodel.ServicePrincipalProfile{ClientID: "msi"}
			config.ContainerService.Properties.OrchestratorProfile.KubernetesConfig.UseManagedIdentity = true
			config.ContainerService.Properties.OrchestratorProfile.KubernetesConfig.UserAssignedID = "/subscriptions/359833f5/resourceGroups/MC_rg/providers/Microsoft.ManagedIdentity/userAssignedIdentities/k8s-agentpool" //nolint:lll
		}),
		Entry("AKSWindows2019 with custom cloud", "AKSWindows2019+CustomCloud", "1.19.0", func(config *datamodel.NodeBootstrappingConfiguration) {
			config.ContainerService.Properties.WindowsProfile.AlwaysPullWindowsPauseImage = to.BoolPtr(true)
			config.ContainerService.Properties.CustomCloudEnv = &datamodel.CustomCloudEnv{
				Name:                         "akscustom",
				McrURL:                       "mcr.microsoft.fakecustomcloud",
				RepoDepotEndpoint:            "https://repodepot.azure.microsoft.fakecustomcloud/ubuntu",
				ManagementPortalURL:          "https://portal.azure.microsoft.fakecustomcloud/",
				PublishSettingsURL:           "",
				ServiceManagementEndpoint:    "https://management.core.microsoft.fakecustomcloud/",
				ResourceManagerEndpoint:      "https://management.azure.microsoft.fakecustomcloud/",
				ActiveDirectoryEndpoint:      "https://login.microsoftonline.microsoft.fakecustomcloud/",
				GalleryEndpoint:              "",
				KeyVaultEndpoint:             "https://vault.cloudapi.microsoft.fakecustomcloud/",
				GraphEndpoint:                "https://graph.cloudapi.microsoft.fakecustomcloud/",
				ServiceBusEndpoint:           "",
				BatchManagementEndpoint:      "",
				StorageEndpointSuffix:        "core.microsoft.fakecustomcloud",
				SQLDatabaseDNSSuffix:         "database.cloudapi.microsoft.fakecustomcloud",
				TrafficManagerDNSSuffix:      "",
				KeyVaultDNSSuffix:            "vault.cloudapi.microsoft.fakecustomcloud",
				ServiceBusEndpointSuffix:     "",
				ServiceManagementVMDNSSuffix: "",
				ResourceManagerVMDNSSuffix:   "cloudapp.azure.microsoft.fakecustomcloud/",
				ContainerRegistryDNSSuffix:   ".azurecr.microsoft.fakecustomcloud",
				CosmosDBDNSSuffix:            "documents.core.microsoft.fakecustomcloud/",
				TokenAudience:                "https://management.core.microsoft.fakecustomcloud/",
				ResourceIdentifiers: datamodel.ResourceIdentifiers{
					Graph:               "",
					KeyVault:            "",
					Datalake:            "",
					Batch:               "",
					OperationalInsights: "",
					Storage:             "",
				},
			}
		}),
		Entry("AKSWindows2019 EnablePrivateClusterHostsConfigAgent", "AKSWindows2019+EnablePrivateClusterHostsConfigAgent", "1.19.0",
			func(config *datamodel.NodeBootstrappingConfiguration) {
				cs := config.ContainerService
				if cs.Properties.OrchestratorProfile.KubernetesConfig.PrivateCluster == nil {
					cs.Properties.OrchestratorProfile.KubernetesConfig.PrivateCluster = &datamodel.PrivateCluster{EnableHostsConfigAgent: to.BoolPtr(true)}
				} else {
					cs.Properties.OrchestratorProfile.KubernetesConfig.PrivateCluster.EnableHostsConfigAgent = to.BoolPtr(true)
				}
			}),
		Entry("AKSWindows2019 with kubelet client TLS bootstrapping enabled", "AKSWindows2019+KubeletClientTLSBootstrapping", "1.19.0",
			func(config *datamodel.NodeBootstrappingConfiguration) {
				config.KubeletClientTLSBootstrapToken = to.StringPtr("07401b.f395accd246ae52d")
			}),
		Entry("AKSWindows2019 with kubelet serving certificate rotation enabled", "AKSWindows2019+KubeletServingCertificateRotation", "1.29.7",
			func(config *datamodel.NodeBootstrappingConfiguration) {
				config.KubeletConfig["--rotate-server-certificates"] = "true"
			}),
		Entry("AKSWindows2019 with k8s version 1.19 + FIPS", "AKSWindows2019+K8S119+FIPS", "1.19.0",
			func(config *datamodel.NodeBootstrappingConfiguration) {
				config.FIPSEnabled = true
			}),
		Entry("AKSWindows2019 with SecurityProfile", "AKSWindows2019+SecurityProfile", "1.26.0",
			func(config *datamodel.NodeBootstrappingConfiguration) {
				config.ContainerService.Properties.SecurityProfile = &datamodel.SecurityProfile{
					PrivateEgress: &datamodel.PrivateEgress{
						Enabled:      true,
						ProxyAddress: "https://test-pe-proxy",
					},
				}
			}),
		Entry("AKSWindows2019 with out of tree credential provider", "AKSWindows2019+ootcredentialprovider", "1.29.0", func(config *datamodel.NodeBootstrappingConfiguration) {
			config.ContainerService.Properties.WindowsProfile.AlwaysPullWindowsPauseImage = to.BoolPtr(true)
			config.KubeletConfig["--image-credential-provider-config"] = "c:\\var\\lib\\kubelet\\credential-provider-config.yaml"
			config.KubeletConfig["--image-credential-provider-bin-dir"] = "c:\\var\\lib\\kubelet\\credential-provider"
		}),
		Entry("AKSWindows2019 with custom cloud and out of tree credential provider", "AKSWindows2019+CustomCloud+ootcredentialprovider", "1.29.0",
			func(config *datamodel.NodeBootstrappingConfiguration) {
				config.ContainerService.Properties.WindowsProfile.AlwaysPullWindowsPauseImage = to.BoolPtr(true)
				config.ContainerService.Properties.CustomCloudEnv = &datamodel.CustomCloudEnv{
					Name:                         "akscustom",
					McrURL:                       "mcr.microsoft.fakecustomcloud",
					RepoDepotEndpoint:            "https://repodepot.azure.microsoft.fakecustomcloud/ubuntu",
					ManagementPortalURL:          "https://portal.azure.microsoft.fakecustomcloud/",
					PublishSettingsURL:           "",
					ServiceManagementEndpoint:    "https://management.core.microsoft.fakecustomcloud/",
					ResourceManagerEndpoint:      "https://management.azure.microsoft.fakecustomcloud/",
					ActiveDirectoryEndpoint:      "https://login.microsoftonline.microsoft.fakecustomcloud/",
					GalleryEndpoint:              "",
					KeyVaultEndpoint:             "https://vault.cloudapi.microsoft.fakecustomcloud/",
					GraphEndpoint:                "https://graph.cloudapi.microsoft.fakecustomcloud/",
					ServiceBusEndpoint:           "",
					BatchManagementEndpoint:      "",
					StorageEndpointSuffix:        "core.microsoft.fakecustomcloud",
					SQLDatabaseDNSSuffix:         "database.cloudapi.microsoft.fakecustomcloud",
					TrafficManagerDNSSuffix:      "",
					KeyVaultDNSSuffix:            "vault.cloudapi.microsoft.fakecustomcloud",
					ServiceBusEndpointSuffix:     "",
					ServiceManagementVMDNSSuffix: "",
					ResourceManagerVMDNSSuffix:   "cloudapp.azure.microsoft.fakecustomcloud/",
					ContainerRegistryDNSSuffix:   ".azurecr.microsoft.fakecustomcloud",
					CosmosDBDNSSuffix:            "documents.core.microsoft.fakecustomcloud/",
					TokenAudience:                "https://management.core.microsoft.fakecustomcloud/",
					ResourceIdentifiers: datamodel.ResourceIdentifiers{
						Graph:               "",
						KeyVault:            "",
						Datalake:            "",
						Batch:               "",
						OperationalInsights: "",
						Storage:             "",
					},
				}
				config.KubeletConfig["--image-credential-provider-config"] = "c:\\var\\lib\\kubelet\\credential-provider-config.yaml"
				config.KubeletConfig["--image-credential-provider-bin-dir"] = "c:\\var\\lib\\kubelet\\credential-provider"
			}),
	)

})

func ignitionUnwrapEnvelope(ignitionFile []byte) []byte {
	// Unwrap the Ignition envelope
	var outer ign3_4.Config
	err := json.Unmarshal(ignitionFile, &outer)
	if err != nil {
		panic(err)
	}
	innerencoded := outer.Ignition.Config.Replace
	if innerencoded.Source == nil {
		panic("ignition missing replacement config")
	}
	inner, err := ignitionDecodeFileContents(innerencoded)
	if err != nil {
		panic(err)
	}
	return inner
}

func ignitionDecodeFileContents(input ign3_4.Resource) ([]byte, error) {
	// Decode data url format
	decodeddata, err := dataurl.DecodeString(*input.Source)
	if err != nil {
		return nil, err
	}
	contents := decodeddata.Data
	if input.Compression != nil && *input.Compression == "gzip" {
		contents, err = getGzipDecodedValue(contents)
		if err != nil {
			return nil, err
		}
	}
	return contents, nil
}

func writeInnerCustomData(outputname, customData string) error {
	ignitionInner := ignitionUnwrapEnvelope([]byte(customData))
	ignitionJson := json.RawMessage(ignitionInner)
	ignitionIndented, err := json.MarshalIndent(ignitionJson, "", "  ")
	if err != nil {
		return err
	}
	err = os.WriteFile(outputname, ignitionIndented, 0644)
	return err
}

func backfillCustomData(folder, customData string) {
	if _, err := os.Stat(fmt.Sprintf("./testdata/%s", folder)); os.IsNotExist(err) {
		e := os.MkdirAll(fmt.Sprintf("./testdata/%s", folder), 0755)
		Expect(e).To(BeNil())
	}
	writeFileError := os.WriteFile(fmt.Sprintf("./testdata/%s/CustomData", folder), []byte(customData), 0644)
	Expect(writeFileError).To(BeNil())
	if strings.Contains(folder, "AKSWindows") {
		return
	}
	if strings.Contains(folder, "Flatcar") {
		err := writeInnerCustomData(fmt.Sprintf("testdata/%s/CustomData.inner", folder), customData)
		Expect(err).To(BeNil())
		return
	}
}

func getDecodedVarsFromCseCmd(data []byte) (map[string]string, error) {
	cseRegex := regexp.MustCompile(cseRegexString)
	cseVariableList := cseRegex.FindAllStringSubmatch(string(data), -1)
	vars := make(map[string]string)

	for _, cseVar := range cseVariableList {
		if len(cseVar) < 3 {
			return nil, fmt.Errorf("expected 3 results (match, key, value) from regex, found %d, result %q", len(cseVar), cseVar)
		}

		key := cseVar[1]
		val := getValueWithoutQuotes(cseVar[2])

		vars[key] = val
	}

	return vars, nil
}

func getValueWithoutQuotes(value string) string {
	if len(value) > 1 && value[0] == '"' && value[len(value)-1] == '"' {
		return value[1 : len(value)-1]
	}
	return value
}

//lint:ignore U1000 this is used for test helpers in the future
func getGzipDecodedValue(data []byte) ([]byte, error) {
	reader := bytes.NewReader(data)
	gzipReader, err := gzip.NewReader(reader)
	if err != nil {
		return nil, fmt.Errorf("failed to create gzip reader: %w", err)
	}

	output, err := io.ReadAll(gzipReader)
	if err != nil {
		return nil, fmt.Errorf("read from gzipped buffered string: %w", err)
	}

	return output, nil
}

func getBase64DecodedValue(data []byte) (string, error) {
	decoded, err := base64.StdEncoding.DecodeString(string(data))
	if err != nil {
		return "", err
	}

	return string(decoded), nil
}

func verifyCertsEncoding(cert string) error {
	certPEM, err := base64.StdEncoding.DecodeString(cert)
	if err != nil {
		return err
	}

	block, _ := pem.Decode(certPEM)
	if block == nil {
		return errors.New("pem decode block is nil")
	}

	_, err = x509.ParseCertificate(block.Bytes)
	if err != nil {
		return err
	}
	return nil
}

func getDecodedFilesFromCustomdata(data []byte) (map[string]*decodedValue, error) {
	var customData cloudInit

	decodedCse, err := getGzipDecodedValue(data)
	if err != nil {
		decodedCse = data
	}

	if err := yaml.Unmarshal(decodedCse, &customData); err != nil {
		return nil, err
	}

	var files = make(map[string]*decodedValue)

	for _, val := range customData.WriteFiles {
		var encoding cseVariableEncoding
		maybeEncodedValue := val.Content

		if strings.Contains(val.Encoding, "gzip") {
			if maybeEncodedValue != "" {
				output, err := getGzipDecodedValue([]byte(maybeEncodedValue))
				if err != nil {
					return nil, fmt.Errorf("failed to decode gzip value: %q with error %w", maybeEncodedValue, err)
				}
				maybeEncodedValue = string(output)
				encoding = cseVariableEncodingGzip
			}
		}

		files[val.Path] = &decodedValue{
			value:    maybeEncodedValue,
			encoding: encoding,
		}
	}

	return files, nil
}

var _ = Describe("Test normalizeResourceGroupNameForLabel", func() {
	It("should return the correct normalized resource group name", func() {
		Expect(normalizeResourceGroupNameForLabel("hello")).To(Equal("hello"))
		Expect(normalizeResourceGroupNameForLabel("hel(lo")).To(Equal("hel-lo"))
		Expect(normalizeResourceGroupNameForLabel("hel)lo")).To(Equal("hel-lo"))
		var s string
		for i := 0; i < 63; i++ {
			s += "0"
		}
		Expect(normalizeResourceGroupNameForLabel(s)).To(Equal(s))
		Expect(normalizeResourceGroupNameForLabel(s + "1")).To(Equal(s))

		s = ""
		for i := 0; i < 62; i++ {
			s += "0"
		}
		Expect(normalizeResourceGroupNameForLabel(s + "(")).To(Equal(s + "z"))
		Expect(normalizeResourceGroupNameForLabel(s + ")")).To(Equal(s + "z"))
		Expect(normalizeResourceGroupNameForLabel(s + "-")).To(Equal(s + "z"))
		Expect(normalizeResourceGroupNameForLabel(s + "_")).To(Equal(s + "z"))
		Expect(normalizeResourceGroupNameForLabel(s + ".")).To(Equal(s + "z"))
		Expect(normalizeResourceGroupNameForLabel("")).To(Equal(""))
		Expect(normalizeResourceGroupNameForLabel("z")).To(Equal("z"))

		// Add z, not replacing ending - with z, if name is short
		Expect(normalizeResourceGroupNameForLabel("-")).To(Equal("-z"))

		s = ""
		for i := 0; i < 61; i++ {
			s += "0"
		}
		Expect(normalizeResourceGroupNameForLabel(s + "-")).To(Equal(s + "-z"))
	})
})

var _ = Describe("GetGPUDriverVersion", func() {
	It("should use 470 with nc v1", func() {
		Expect(GetGPUDriverVersion("standard_nc6")).To(Equal(datamodel.Nvidia470CudaDriverVersion))
	})
	It("should use cuda with nc v3", func() {
		Expect(GetGPUDriverVersion("standard_nc6_v3")).To(Equal(datamodel.NvidiaCudaDriverVersion))
	})
	It("should use grid with nv v5", func() {
		Expect(GetGPUDriverVersion("standard_nv6ads_a10_v5")).To(Equal(datamodel.NvidiaGridDriverVersion))
		Expect(GetGPUDriverVersion("Standard_nv36adms_A10_V5")).To(Equal(datamodel.NvidiaGridDriverVersion))
	})
	// NV V1 SKUs were retired in September 2023, leaving this test just for safety
	It("should use cuda with nv v1", func() {
		Expect(GetGPUDriverVersion("standard_nv6")).To(Equal(datamodel.NvidiaCudaDriverVersion))
	})
})

var _ = Describe("GetGPUDriverType", func() {

	It("should use cuda with nc v3", func() {
		Expect(GetGPUDriverType("standard_nc6_v3")).To(Equal("cuda"))
	})
	It("should use grid with nv v5", func() {
		Expect(GetGPUDriverType("standard_nv6ads_a10_v5")).To(Equal("grid"))
		Expect(GetGPUDriverType("Standard_nv36adms_A10_V5")).To(Equal("grid"))
	})
	// NV V1 SKUs were retired in September 2023, leaving this test just for safety
	It("should use cuda with nv v1", func() {
		Expect(GetGPUDriverType("standard_nv6")).To(Equal("cuda"))
	})
})

var _ = Describe("GetAKSGPUImageSHA", func() {
	It("should use newest AKSGPUGridVersionSuffix with nv v5", func() {
		Expect(GetAKSGPUImageSHA("standard_nv6ads_a10_v5")).To(Equal(datamodel.AKSGPUGridVersionSuffix))
	})
	It("should use newest AKSGPUCudaVersionSuffix with non grid SKU", func() {
		Expect(GetAKSGPUImageSHA("standard_nc6_v3")).To(Equal(datamodel.AKSGPUCudaVersionSuffix))
	})
})<|MERGE_RESOLUTION|>--- conflicted
+++ resolved
@@ -1944,7 +1944,6 @@
 				Expect(exist).To(BeFalse())
 			},
 		),
-<<<<<<< HEAD
 		Entry("CustomizedImageLinuxGuard VHD should not have provision_start.sh", "CustomizedImageLinuxGuard", "1.24.2",
 			func(c *datamodel.NodeBootstrappingConfiguration) {
 				c.ContainerService.Properties.AgentPoolProfiles[0].KubernetesConfig = &datamodel.KubernetesConfig{
@@ -1957,7 +1956,6 @@
 				Expect(exist).To(BeFalse())
 			},
 		),
-=======
 		Entry("Flatcar", "Flatcar", "1.31.0", func(config *datamodel.NodeBootstrappingConfiguration) {
 			config.OSSKU = "Flatcar"
 			config.ContainerService.Properties.AgentPoolProfiles[0].Distro = datamodel.AKSFlatcarGen2
@@ -1965,7 +1963,6 @@
 				ContainerRuntime: datamodel.Containerd,
 			}
 		}, nil),
->>>>>>> 4d9c4742
 		Entry("AKSUbuntu2204 DisableSSH with enabled ssh", "AKSUbuntu2204+SSHStatusOn", "1.24.2", func(config *datamodel.NodeBootstrappingConfiguration) {
 			config.SSHStatus = datamodel.SSHOn
 		}, nil),
