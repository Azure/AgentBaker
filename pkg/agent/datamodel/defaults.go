// Copyright (c) Microsoft Corporation. All rights reserved.
// Licensed under the MIT license.

package datamodel

import (
	"bytes"
	"crypto/rand"
	"encoding/base64"
	"fmt"
	"net"
	"sort"
	"strconv"
	"strings"

	"github.com/Azure/go-autorest/autorest/to"

	"github.com/Azure/aks-engine/pkg/api"
	"github.com/Azure/aks-engine/pkg/api/common"
	"github.com/Azure/aks-engine/pkg/helpers"
	"github.com/blang/semver"
	log "github.com/sirupsen/logrus"
)

<<<<<<< HEAD
// SetPropertiesDefaults for the container Properties.
func (cs *ContainerService) SetPropertiesDefaults(params api.PropertiesDefaultsParams) error {
=======
// DistroValues is a list of currently supported distros
var DistroValues = []Distro{"", Ubuntu, Ubuntu1804, RHEL, CoreOS, AKSUbuntu1604, AKSUbuntu1804, Ubuntu1804Gen2, ACC1604, AKSUbuntuGPU1804, AKSUbuntuGPU1804Gen2}

// SetPropertiesDefaults for the container Properties, returns true if certs are generated
func (cs *ContainerService) SetPropertiesDefaults(params api.PropertiesDefaultsParams) (bool, error) {
>>>>>>> ce65b574
	// Set master profile defaults if this cluster configuration includes master node(s)
	if cs.Properties.MasterProfile != nil {
		cs.setMasterProfileDefaults(params.IsUpgrade)
	}

	// move load balancer sku defaults logic from setOrchestratorDefaults() to here to serve LB checking at setAgentProfileDefaults()
	cs.setLoadBalancerSkuDefaults()

	cs.setAgentProfileDefaults(params.IsUpgrade, params.IsScale)

	cs.setStorageDefaults()
	cs.setOrchestratorDefaults(params.IsUpgrade, params.IsScale)
	cs.setExtensionDefaults()

	// Set hosted master profile defaults if this cluster configuration has a hosted control plane
	if cs.Properties.HostedMasterProfile != nil {
		cs.setHostedMasterProfileDefaults()
	}

	if cs.Properties.WindowsProfile != nil {
		cs.setWindowsProfileDefaults(params.IsUpgrade, params.IsScale)
	}

	cs.setTelemetryProfileDefaults()

	return nil
}

// setOrchestratorDefaults for orchestrators
func (cs *ContainerService) setOrchestratorDefaults(isUpgrade, isScale bool) {
	isUpdate := isUpgrade || isScale
	a := cs.Properties

	cloudSpecConfig := cs.GetCloudSpecConfig()
	if a.OrchestratorProfile == nil {
		return
	}
	o := a.OrchestratorProfile
	if o.OrchestratorVersion == "" {
		o.OrchestratorVersion = common.GetValidPatchVersion(
			o.OrchestratorType,
			o.OrchestratorVersion, isUpdate, a.HasWindows())
	}

	switch o.OrchestratorType {
	case api.Kubernetes:
		if o.KubernetesConfig == nil {
			o.KubernetesConfig = &api.KubernetesConfig{}
		}
		// For backwards compatibility with original, overloaded "NetworkPolicy" config vector
		// we translate deprecated NetworkPolicy usage to the NetworkConfig equivalent
		// and set a default network policy enforcement configuration
		switch o.KubernetesConfig.NetworkPolicy {
		case api.NetworkPolicyAzure:
			if o.KubernetesConfig.NetworkPlugin == "" {
				o.KubernetesConfig.NetworkPlugin = api.NetworkPluginAzure
				o.KubernetesConfig.NetworkPolicy = api.DefaultNetworkPolicy
			}
		case api.NetworkPolicyNone:
			o.KubernetesConfig.NetworkPlugin = api.NetworkPluginKubenet
			o.KubernetesConfig.NetworkPolicy = api.DefaultNetworkPolicy
		case api.NetworkPolicyCalico:
			if o.KubernetesConfig.NetworkPlugin == "" {
				// If not specified, then set the network plugin to be kubenet
				// for backwards compatibility. Otherwise, use what is specified.
				o.KubernetesConfig.NetworkPlugin = api.NetworkPluginKubenet
			}
		case api.NetworkPolicyCilium:
			o.KubernetesConfig.NetworkPlugin = api.NetworkPluginCilium
		case api.NetworkPolicyAntrea:
			o.KubernetesConfig.NetworkPlugin = api.NetworkPluginAntrea
		}

		if o.KubernetesConfig.KubernetesImageBase == "" {
			o.KubernetesConfig.KubernetesImageBase = cloudSpecConfig.KubernetesSpecConfig.KubernetesImageBase
		}

		if o.KubernetesConfig.MCRKubernetesImageBase == "" {
			o.KubernetesConfig.MCRKubernetesImageBase = cloudSpecConfig.KubernetesSpecConfig.MCRKubernetesImageBase
		}

		if o.KubernetesConfig.EtcdVersion == "" {
			o.KubernetesConfig.EtcdVersion = api.DefaultEtcdVersion
		} else if isUpgrade {
			if o.KubernetesConfig.EtcdVersion != api.DefaultEtcdVersion {
				// Override (i.e., upgrade) the etcd version if the default is newer in an upgrade scenario
				if common.GetMinVersion([]string{o.KubernetesConfig.EtcdVersion, api.DefaultEtcdVersion}, true) == o.KubernetesConfig.EtcdVersion {
					log.Warnf("etcd will be upgraded to version %s\n", api.DefaultEtcdVersion)
					o.KubernetesConfig.EtcdVersion = api.DefaultEtcdVersion
				}
			}

		}

		if a.HasWindows() {
			if o.KubernetesConfig.NetworkPlugin == "" {
				o.KubernetesConfig.NetworkPlugin = api.DefaultNetworkPluginWindows
			}
		} else {
			if o.KubernetesConfig.NetworkPlugin == "" {
				if o.KubernetesConfig.IsAddonEnabled(common.FlannelAddonName) {
					o.KubernetesConfig.NetworkPlugin = api.NetworkPluginFlannel
				} else {
					o.KubernetesConfig.NetworkPlugin = api.DefaultNetworkPlugin
				}
			}
		}
		if o.KubernetesConfig.ContainerRuntime == "" {
			o.KubernetesConfig.ContainerRuntime = api.DefaultContainerRuntime
		}
		switch o.KubernetesConfig.ContainerRuntime {
		case api.Docker:
			if o.KubernetesConfig.MobyVersion == "" || isUpdate {
				if o.KubernetesConfig.MobyVersion != api.DefaultMobyVersion {
					if isUpgrade {
						log.Warnf("Moby will be upgraded to version %s\n", api.DefaultMobyVersion)
					} else if isScale {
						log.Warnf("Any new nodes will have Moby version %s\n", api.DefaultMobyVersion)
					}
				}
				o.KubernetesConfig.MobyVersion = api.DefaultMobyVersion
			}
		case api.Containerd, api.KataContainers:
			if o.KubernetesConfig.ContainerdVersion == "" || isUpdate {
				if o.KubernetesConfig.ContainerdVersion != api.DefaultContainerdVersion {
					if isUpgrade {
						log.Warnf("containerd will be upgraded to version %s\n", api.DefaultContainerdVersion)
					} else if isScale {
						log.Warnf("Any new nodes will have containerd version %s\n", api.DefaultContainerdVersion)
					}
				}
				o.KubernetesConfig.ContainerdVersion = api.DefaultContainerdVersion
			}
		}
		if o.KubernetesConfig.ClusterSubnet == "" {
			if o.IsAzureCNI() {
				// When Azure CNI is enabled, all masters, agents and pods share the same large subnet.
				// Except when master is VMSS, then masters and agents have separate subnets within the same large subnet.
				o.KubernetesConfig.ClusterSubnet = api.DefaultKubernetesSubnet
			} else {
				o.KubernetesConfig.ClusterSubnet = api.DefaultKubernetesClusterSubnet
				// ipv6 only cluster
				if cs.Properties.FeatureFlags.IsFeatureEnabled("EnableIPv6Only") {
					o.KubernetesConfig.ClusterSubnet = api.DefaultKubernetesClusterSubnetIPv6
				}
				// ipv4 and ipv6 subnet for dual stack
				if cs.Properties.FeatureFlags.IsFeatureEnabled("EnableIPv6DualStack") {
					o.KubernetesConfig.ClusterSubnet = strings.Join([]string{api.DefaultKubernetesClusterSubnet, cs.getDefaultKubernetesClusterSubnetIPv6()}, ",")
				}
			}
		} else {
			// ensure 2 subnets exists if ipv6 dual stack feature is enabled
			if cs.Properties.FeatureFlags.IsFeatureEnabled("EnableIPv6DualStack") && !o.IsAzureCNI() {
				clusterSubnets := strings.Split(o.KubernetesConfig.ClusterSubnet, ",")
				if len(clusterSubnets) == 1 {
					// if error exists, then it'll be caught by validate
					ip, _, err := net.ParseCIDR(clusterSubnets[0])
					if err == nil {
						if ip.To4() != nil {
							// the first cidr block is ipv4, so append ipv6
							clusterSubnets = append(clusterSubnets, cs.getDefaultKubernetesClusterSubnetIPv6())
						} else {
							// first cidr has to be ipv4
							clusterSubnets = append([]string{api.DefaultKubernetesClusterSubnet}, clusterSubnets...)
						}
						// only set the cluster subnet if no error has been encountered
						o.KubernetesConfig.ClusterSubnet = strings.Join(clusterSubnets, ",")
					}
				}
			}
		}
		if o.KubernetesConfig.GCHighThreshold == 0 {
			o.KubernetesConfig.GCHighThreshold = api.DefaultKubernetesGCHighThreshold
		}
		if o.KubernetesConfig.GCLowThreshold == 0 {
			o.KubernetesConfig.GCLowThreshold = api.DefaultKubernetesGCLowThreshold
		}
		if o.KubernetesConfig.DNSServiceIP == "" {
			o.KubernetesConfig.DNSServiceIP = api.DefaultKubernetesDNSServiceIP
			if cs.Properties.FeatureFlags.IsFeatureEnabled("EnableIPv6Only") {
				o.KubernetesConfig.DNSServiceIP = api.DefaultKubernetesDNSServiceIPv6
			}
		}
		if o.KubernetesConfig.DockerBridgeSubnet == "" {
			o.KubernetesConfig.DockerBridgeSubnet = api.DefaultDockerBridgeSubnet
		}
		if o.KubernetesConfig.ServiceCIDR == "" {
			o.KubernetesConfig.ServiceCIDR = api.DefaultKubernetesServiceCIDR
			if cs.Properties.FeatureFlags.IsFeatureEnabled("EnableIPv6Only") {
				o.KubernetesConfig.ServiceCIDR = api.DefaultKubernetesServiceCIDRIPv6
			}
		}

		if common.IsKubernetesVersionGe(o.OrchestratorVersion, "1.14.0") {
			o.KubernetesConfig.CloudProviderBackoffMode = api.CloudProviderBackoffModeV2
			if o.KubernetesConfig.CloudProviderBackoff == nil {
				o.KubernetesConfig.CloudProviderBackoff = to.BoolPtr(true)
			}
		} else {
			o.KubernetesConfig.CloudProviderBackoffMode = "v1"
			if o.KubernetesConfig.CloudProviderBackoff == nil {
				o.KubernetesConfig.CloudProviderBackoff = to.BoolPtr(false)
			}
		}

		// Enforce sane cloudprovider backoff defaults.
		o.KubernetesConfig.SetCloudProviderBackoffDefaults()

		if o.KubernetesConfig.CloudProviderRateLimit == nil {
			o.KubernetesConfig.CloudProviderRateLimit = to.BoolPtr(api.DefaultKubernetesCloudProviderRateLimit)
		}
		// Enforce sane cloudprovider rate limit defaults.
		a.SetCloudProviderRateLimitDefaults()

		if o.KubernetesConfig.PrivateCluster == nil {
			o.KubernetesConfig.PrivateCluster = &api.PrivateCluster{}
		}

		if o.KubernetesConfig.PrivateCluster.Enabled == nil {
			o.KubernetesConfig.PrivateCluster.Enabled = to.BoolPtr(api.DefaultPrivateClusterEnabled)
		}

		if o.KubernetesConfig.PrivateCluster.EnableHostsConfigAgent == nil {
			o.KubernetesConfig.PrivateCluster.EnableHostsConfigAgent = to.BoolPtr(api.DefaultPrivateClusterHostsConfigAgentEnabled)
		}

		if "" == a.OrchestratorProfile.KubernetesConfig.EtcdDiskSizeGB {
			switch {
			case a.TotalNodes() > 20:
				a.OrchestratorProfile.KubernetesConfig.EtcdDiskSizeGB = api.DefaultEtcdDiskSizeGT20Nodes
			case a.TotalNodes() > 10:
				a.OrchestratorProfile.KubernetesConfig.EtcdDiskSizeGB = api.DefaultEtcdDiskSizeGT10Nodes
			case a.TotalNodes() > 3:
				a.OrchestratorProfile.KubernetesConfig.EtcdDiskSizeGB = api.DefaultEtcdDiskSizeGT3Nodes
			default:
				a.OrchestratorProfile.KubernetesConfig.EtcdDiskSizeGB = api.DefaultEtcdDiskSize
			}
		}

		if to.Bool(o.KubernetesConfig.EnableDataEncryptionAtRest) {
			if "" == a.OrchestratorProfile.KubernetesConfig.EtcdEncryptionKey {
				a.OrchestratorProfile.KubernetesConfig.EtcdEncryptionKey = generateEtcdEncryptionKey()
			}
		}

		if a.OrchestratorProfile.KubernetesConfig.PrivateJumpboxProvision() && a.OrchestratorProfile.KubernetesConfig.PrivateCluster.JumpboxProfile.OSDiskSizeGB == 0 {
			a.OrchestratorProfile.KubernetesConfig.PrivateCluster.JumpboxProfile.OSDiskSizeGB = api.DefaultJumpboxDiskSize
		}

		if a.OrchestratorProfile.KubernetesConfig.PrivateJumpboxProvision() && a.OrchestratorProfile.KubernetesConfig.PrivateCluster.JumpboxProfile.Username == "" {
			a.OrchestratorProfile.KubernetesConfig.PrivateCluster.JumpboxProfile.Username = api.DefaultJumpboxUsername
		}

		if a.OrchestratorProfile.KubernetesConfig.PrivateJumpboxProvision() && a.OrchestratorProfile.KubernetesConfig.PrivateCluster.JumpboxProfile.StorageProfile == "" {
			a.OrchestratorProfile.KubernetesConfig.PrivateCluster.JumpboxProfile.StorageProfile = api.ManagedDisks
		}

		if a.OrchestratorProfile.KubernetesConfig.EnableRbac == nil {
			a.OrchestratorProfile.KubernetesConfig.EnableRbac = to.BoolPtr(api.DefaultRBACEnabled)
		}

		// Upgrade scenario:
		// We need to force set EnableRbac to true for upgrades to 1.15.0 and greater if it was previously set to false (AKS Engine only)
		if !a.OrchestratorProfile.KubernetesConfig.IsRBACEnabled() && common.IsKubernetesVersionGe(o.OrchestratorVersion, "1.15.0") && isUpgrade && !cs.Properties.IsHostedMasterProfile() {
			log.Warnf("RBAC will be enabled during upgrade to version %s\n", o.OrchestratorVersion)
			a.OrchestratorProfile.KubernetesConfig.EnableRbac = to.BoolPtr(true)
		}

		if a.OrchestratorProfile.KubernetesConfig.IsRBACEnabled() {
			a.OrchestratorProfile.KubernetesConfig.EnableAggregatedAPIs = true
		} else if isUpdate && a.OrchestratorProfile.KubernetesConfig.EnableAggregatedAPIs {
			// Upgrade scenario:
			// We need to force set EnableAggregatedAPIs to false if RBAC was previously disabled
			a.OrchestratorProfile.KubernetesConfig.EnableAggregatedAPIs = false
		}

		if a.OrchestratorProfile.KubernetesConfig.EnableSecureKubelet == nil {
			a.OrchestratorProfile.KubernetesConfig.EnableSecureKubelet = to.BoolPtr(api.DefaultSecureKubeletEnabled)
		}

		if a.OrchestratorProfile.KubernetesConfig.UseInstanceMetadata == nil {
			a.OrchestratorProfile.KubernetesConfig.UseInstanceMetadata = to.BoolPtr(api.DefaultUseInstanceMetadata)
		}

		if a.OrchestratorProfile.KubernetesConfig.LoadBalancerSku == api.StandardLoadBalancerSku && a.OrchestratorProfile.KubernetesConfig.ExcludeMasterFromStandardLB == nil {
			a.OrchestratorProfile.KubernetesConfig.ExcludeMasterFromStandardLB = to.BoolPtr(api.DefaultExcludeMasterFromStandardLB)
		}

		if a.OrchestratorProfile.IsAzureCNI() {
			if a.HasWindows() {
				a.OrchestratorProfile.KubernetesConfig.AzureCNIVersion = api.AzureCniPluginVerWindows
			} else {
				a.OrchestratorProfile.KubernetesConfig.AzureCNIVersion = api.AzureCniPluginVerLinux
			}
		}

		if a.OrchestratorProfile.KubernetesConfig.MaximumLoadBalancerRuleCount == 0 {
			a.OrchestratorProfile.KubernetesConfig.MaximumLoadBalancerRuleCount = api.DefaultMaximumLoadBalancerRuleCount
		}
		if a.OrchestratorProfile.KubernetesConfig.ProxyMode == "" {
			a.OrchestratorProfile.KubernetesConfig.ProxyMode = api.DefaultKubeProxyMode
		}
		if a.OrchestratorProfile.KubernetesConfig.LoadBalancerSku == api.StandardLoadBalancerSku &&
			a.OrchestratorProfile.KubernetesConfig.OutboundRuleIdleTimeoutInMinutes == 0 {
			a.OrchestratorProfile.KubernetesConfig.OutboundRuleIdleTimeoutInMinutes = api.DefaultOutboundRuleIdleTimeoutInMinutes
		}

		if o.KubernetesConfig.LoadBalancerSku == api.StandardLoadBalancerSku {
			if o.KubernetesConfig.CloudProviderDisableOutboundSNAT == nil {
				o.KubernetesConfig.CloudProviderDisableOutboundSNAT = to.BoolPtr(false)
			}
		} else {
			// CloudProviderDisableOutboundSNAT is only valid in the context of Standard LB, statically set to false if not Standard LB
			o.KubernetesConfig.CloudProviderDisableOutboundSNAT = to.BoolPtr(false)
		}

		if o.KubernetesConfig.ContainerRuntimeConfig == nil {
			o.KubernetesConfig.ContainerRuntimeConfig = make(map[string]string)
		}

		// Master-specific defaults that depend upon OrchestratorProfile defaults
		if cs.Properties.OrchestratorProfile.KubernetesConfig.LoadBalancerSku == api.StandardLoadBalancerSku {
			cs.Properties.OrchestratorProfile.KubernetesConfig.ExcludeMasterFromStandardLB = to.BoolPtr(api.DefaultExcludeMasterFromStandardLB)
		}
		if cs.Properties.MasterProfile != nil {
			if !cs.Properties.MasterProfile.IsCustomVNET() {
				if cs.Properties.OrchestratorProfile.IsAzureCNI() {
					// When VNET integration is enabled, all masters, agents and pods share the same large subnet.
					cs.Properties.MasterProfile.Subnet = cs.Properties.OrchestratorProfile.KubernetesConfig.ClusterSubnet
					// FirstConsecutiveStaticIP is not reset if it is upgrade and some value already exists
					if !isUpgrade || len(cs.Properties.MasterProfile.FirstConsecutiveStaticIP) == 0 {
						if cs.Properties.MasterProfile.IsVirtualMachineScaleSets() {
							cs.Properties.MasterProfile.FirstConsecutiveStaticIP = api.DefaultFirstConsecutiveKubernetesStaticIPVMSS
							cs.Properties.MasterProfile.Subnet = api.DefaultKubernetesMasterSubnet
							cs.Properties.MasterProfile.AgentSubnet = api.DefaultKubernetesAgentSubnetVMSS
						} else {
							cs.Properties.MasterProfile.FirstConsecutiveStaticIP = cs.Properties.MasterProfile.GetFirstConsecutiveStaticIPAddress(cs.Properties.MasterProfile.Subnet)
						}
					}
				} else {
					cs.Properties.MasterProfile.Subnet = api.DefaultKubernetesMasterSubnet
					cs.Properties.MasterProfile.SubnetIPv6 = api.DefaultKubernetesMasterSubnetIPv6
					// FirstConsecutiveStaticIP is not reset if it is upgrade and some value already exists
					if !isUpgrade || len(cs.Properties.MasterProfile.FirstConsecutiveStaticIP) == 0 {
						if cs.Properties.MasterProfile.IsVirtualMachineScaleSets() {
							cs.Properties.MasterProfile.FirstConsecutiveStaticIP = api.DefaultFirstConsecutiveKubernetesStaticIPVMSS
							cs.Properties.MasterProfile.AgentSubnet = api.DefaultKubernetesAgentSubnetVMSS
						} else {
							cs.Properties.MasterProfile.FirstConsecutiveStaticIP = api.DefaultFirstConsecutiveKubernetesStaticIP
						}
					}
				}
			}

			// Distro assignment for masterProfile
			if cs.Properties.MasterProfile.Distro == "" && cs.Properties.MasterProfile.ImageRef == nil {
				if cs.Properties.OrchestratorProfile.IsKubernetes() && cs.Properties.OrchestratorProfile.KubernetesConfig.CustomHyperkubeImage == "" {
					cs.Properties.MasterProfile.Distro = AKSUbuntu1604
				} else {
					cs.Properties.MasterProfile.Distro = Ubuntu
				}
			} else if cs.Properties.OrchestratorProfile.IsKubernetes() && (isUpgrade || isScale) {
				if cs.Properties.MasterProfile.Distro == AKSDockerEngine || cs.Properties.MasterProfile.Distro == AKS1604Deprecated {
					cs.Properties.MasterProfile.Distro = AKSUbuntu1604
				} else if cs.Properties.MasterProfile.Distro == AKS1804Deprecated {
					cs.Properties.MasterProfile.Distro = AKSUbuntu1804
				}
			}
			// The AKS Distro is not available in Azure German Cloud.
			if cloudSpecConfig.CloudName == api.AzureGermanCloud {
				cs.Properties.MasterProfile.Distro = Ubuntu
			}
		}

		// Pool-specific defaults that depend upon OrchestratorProfile defaults
		for _, profile := range cs.Properties.AgentPoolProfiles {
			if cs.Properties.OrchestratorProfile.KubernetesConfig.LoadBalancerSku == api.StandardLoadBalancerSku {
				cs.Properties.OrchestratorProfile.KubernetesConfig.ExcludeMasterFromStandardLB = to.BoolPtr(api.DefaultExcludeMasterFromStandardLB)
			}
			// configure the subnets if not in custom VNET
			if cs.Properties.MasterProfile != nil && !cs.Properties.MasterProfile.IsCustomVNET() {
				subnetCounter := 0
				for _, profile := range cs.Properties.AgentPoolProfiles {
					if !cs.Properties.MasterProfile.IsVirtualMachineScaleSets() {
						profile.Subnet = cs.Properties.MasterProfile.Subnet
					}
					if cs.Properties.OrchestratorProfile.OrchestratorType == api.Kubernetes {
						if !cs.Properties.MasterProfile.IsVirtualMachineScaleSets() {
							profile.Subnet = cs.Properties.MasterProfile.Subnet
						}
					} else {
						profile.Subnet = fmt.Sprintf(api.DefaultAgentSubnetTemplate, subnetCounter)
					}
					subnetCounter++
				}
			}
			// Distro assignment for pools
			if profile.OSType != Windows {
				if profile.Distro == "" && profile.ImageRef == nil {
					if cs.Properties.OrchestratorProfile.IsKubernetes() && cs.Properties.OrchestratorProfile.KubernetesConfig != nil && cs.Properties.OrchestratorProfile.KubernetesConfig.CustomHyperkubeImage == "" {
						if profile.OSDiskSizeGB != 0 && profile.OSDiskSizeGB < api.VHDDiskSizeAKS {
							profile.Distro = Ubuntu
						} else {
							profile.Distro = AKSUbuntu1604
						}
					} else {
						profile.Distro = Ubuntu
					}
					// Ensure deprecated distros are overridden
					// Previous versions of aks-engine required the docker-engine distro for N series vms,
					// so we need to hard override it in order to produce a working cluster in upgrade/scale contexts.
				} else if cs.Properties.OrchestratorProfile.IsKubernetes() && (isUpgrade || isScale) {
					if profile.Distro == AKSDockerEngine || profile.Distro == AKS1604Deprecated {
						profile.Distro = AKSUbuntu1604
					} else if profile.Distro == AKS1804Deprecated {
						profile.Distro = AKSUbuntu1804
					}
				}
				// The AKS Distro is not available in Azure German Cloud.
				if cloudSpecConfig.CloudName == api.AzureGermanCloud {
					profile.Distro = Ubuntu
				}
			}
		}

		// Configure kubelet
		cs.setKubeletConfig(isUpgrade)

		// Master-specific defaults that depend upon kubelet defaults
		// Set the default number of IP addresses allocated for masters.
		if cs.Properties.MasterProfile != nil {
			if cs.Properties.MasterProfile.IPAddressCount == 0 {
				// Allocate one IP address for the node.
				cs.Properties.MasterProfile.IPAddressCount = 1
				// Allocate IP addresses for pods if VNET integration is enabled.
				if cs.Properties.OrchestratorProfile.IsAzureCNI() {
					masterMaxPods, _ := strconv.Atoi(cs.Properties.MasterProfile.KubernetesConfig.KubeletConfig["--max-pods"])
					cs.Properties.MasterProfile.IPAddressCount += masterMaxPods
				}
			}
		}
		// Pool-specific defaults that depend upon kubelet defaults
		for _, profile := range cs.Properties.AgentPoolProfiles {
			// Set the default number of IP addresses allocated for agents.
			if profile.IPAddressCount == 0 {
				// Allocate one IP address for the node.
				profile.IPAddressCount = 1
				// Allocate IP addresses for pods if VNET integration is enabled.
				if cs.Properties.OrchestratorProfile.IsAzureCNI() {
					agentPoolMaxPods, _ := strconv.Atoi(profile.KubernetesConfig.KubeletConfig["--max-pods"])
					profile.IPAddressCount += agentPoolMaxPods
				}
			}
		}

		// Configure apiserver
		cs.setAPIServerConfig()

	case api.DCOS:
		if o.DcosConfig == nil {
			o.DcosConfig = &api.DcosConfig{}
		}
		dcosSemVer, _ := semver.Make(o.OrchestratorVersion)
		dcosBootstrapSemVer, _ := semver.Make(common.DCOSVersion1Dot11Dot0)
		if !dcosSemVer.LT(dcosBootstrapSemVer) {
			if o.DcosConfig.BootstrapProfile == nil {
				o.DcosConfig.BootstrapProfile = &api.BootstrapProfile{}
			}
			if len(o.DcosConfig.BootstrapProfile.VMSize) == 0 {
				o.DcosConfig.BootstrapProfile.VMSize = "Standard_D2s_v3"
			}
		}
		if !cs.Properties.MasterProfile.IsCustomVNET() {
			if cs.Properties.OrchestratorProfile.DcosConfig != nil && cs.Properties.OrchestratorProfile.DcosConfig.BootstrapProfile != nil {
				if !isUpgrade || len(cs.Properties.OrchestratorProfile.DcosConfig.BootstrapProfile.StaticIP) == 0 {
					cs.Properties.OrchestratorProfile.DcosConfig.BootstrapProfile.StaticIP = api.DefaultDCOSBootstrapStaticIP
				}
			}
		}
	}
}

// getNewIP returns a new IP derived from an address plus a multiple of an offset
func getNewAddr(addr uint32, count int, offsetMultiplier int) uint32 {
	offset := count * offsetMultiplier
	newAddr := addr + uint32(offset)
	return newAddr
}

// certsAlreadyPresent already present returns a map where each key is a type of cert and each value is true if that cert/key pair is user-provided
func certsAlreadyPresent(c *CertificateProfile, m int) map[string]bool {
	g := map[string]bool{
		"ca":         false,
		"apiserver":  false,
		"kubeconfig": false,
		"client":     false,
		"etcd":       false,
	}
	if c != nil {
		etcdPeer := true
		if len(c.EtcdPeerCertificates) != m || len(c.EtcdPeerPrivateKeys) != m {
			etcdPeer = false
		} else {
			for i, p := range c.EtcdPeerCertificates {
				if !(len(p) > 0) || !(len(c.EtcdPeerPrivateKeys[i]) > 0) {
					etcdPeer = false
				}
			}
		}
		g["ca"] = len(c.CaCertificate) > 0 && len(c.CaPrivateKey) > 0
		g["apiserver"] = len(c.APIServerCertificate) > 0 && len(c.APIServerPrivateKey) > 0
		g["kubeconfig"] = len(c.KubeConfigCertificate) > 0 && len(c.KubeConfigPrivateKey) > 0
		g["client"] = len(c.ClientCertificate) > 0 && len(c.ClientPrivateKey) > 0
		g["etcd"] = etcdPeer && len(c.EtcdClientCertificate) > 0 && len(c.EtcdClientPrivateKey) > 0 && len(c.EtcdServerCertificate) > 0 && len(c.EtcdServerPrivateKey) > 0
	}
	return g
}

// combine user-provided --feature-gates vals with defaults
// a minimum k8s version may be declared as required for defaults assignment
func addDefaultFeatureGates(m map[string]string, version string, minVersion string, defaults string) {
	if minVersion != "" {
		if common.IsKubernetesVersionGe(version, minVersion) {
			m["--feature-gates"] = combineValues(m["--feature-gates"], defaults)
		} else {
			m["--feature-gates"] = combineValues(m["--feature-gates"], "")
		}
	} else {
		m["--feature-gates"] = combineValues(m["--feature-gates"], defaults)
	}
}

func combineValues(inputs ...string) string {
	valueMap := make(map[string]string)
	for _, input := range inputs {
		applyValueStringToMap(valueMap, input)
	}
	return mapToString(valueMap)
}

func applyValueStringToMap(valueMap map[string]string, input string) {
	values := strings.Split(input, ",")
	for index := 0; index < len(values); index++ {
		// trim spaces (e.g. if the input was "foo=true, bar=true" - we want to drop the space after the comma)
		value := strings.Trim(values[index], " ")
		valueParts := strings.Split(value, "=")
		if len(valueParts) == 2 {
			valueMap[valueParts[0]] = valueParts[1]
		}
	}
}

func mapToString(valueMap map[string]string) string {
	// Order by key for consistency
	keys := []string{}
	for key := range valueMap {
		keys = append(keys, key)
	}
	sort.Strings(keys)
	var buf bytes.Buffer
	for _, key := range keys {
		buf.WriteString(fmt.Sprintf("%s=%s,", key, valueMap[key]))
	}
	return strings.TrimSuffix(buf.String(), ",")
}

func generateEtcdEncryptionKey() string {
	b := make([]byte, 32)
	rand.Read(b)
	return base64.StdEncoding.EncodeToString(b)
}

// getDefaultKubernetesClusterSubnetIPv6 returns the default IPv6 cluster subnet
func (cs *ContainerService) getDefaultKubernetesClusterSubnetIPv6() string {
	o := cs.Properties.OrchestratorProfile
	// In 1.17+ the default IPv6 mask size is /64 which means the cluster
	// subnet mask size >= /48
	if common.IsKubernetesVersionGe(o.OrchestratorVersion, "1.17.0") {
		return api.DefaultKubernetesClusterSubnetIPv6
	}
	// In 1.16, the default mask size for IPv6 is /24 which forces the cluster
	// subnet mask size to be strictly >= /8
	return "fc00::/8"
}

func (cs *ContainerService) setMasterProfileDefaults(isUpgrade bool) {
	p := cs.Properties

	// set default to VMAS for now
	if p.MasterProfile.AvailabilityProfile == "" {
		p.MasterProfile.AvailabilityProfile = api.AvailabilitySet
	}

	if p.MasterProfile.IsVirtualMachineScaleSets() {
		if p.MasterProfile.SinglePlacementGroup == nil {
			p.MasterProfile.SinglePlacementGroup = to.BoolPtr(api.DefaultSinglePlacementGroup)
		}
	}

	if p.MasterProfile.IsCustomVNET() && p.MasterProfile.IsVirtualMachineScaleSets() {
		if p.OrchestratorProfile.OrchestratorType == api.Kubernetes {
			p.MasterProfile.FirstConsecutiveStaticIP = p.MasterProfile.GetFirstConsecutiveStaticIPAddress(p.MasterProfile.VnetCidr)
		}
	}

	if !p.OrchestratorProfile.IsKubernetes() {
		p.MasterProfile.Distro = Ubuntu
		if !p.MasterProfile.IsCustomVNET() {
			if p.OrchestratorProfile.OrchestratorType == api.DCOS {
				p.MasterProfile.Subnet = api.DefaultDCOSMasterSubnet
				// FirstConsecutiveStaticIP is not reset if it is upgrade and some value already exists
				if !isUpgrade || len(p.MasterProfile.FirstConsecutiveStaticIP) == 0 {
					p.MasterProfile.FirstConsecutiveStaticIP = api.DefaultDCOSFirstConsecutiveStaticIP
				}
			} else if p.HasWindows() {
				p.MasterProfile.Subnet = api.DefaultSwarmWindowsMasterSubnet
				// FirstConsecutiveStaticIP is not reset if it is upgrade and some value already exists
				if !isUpgrade || len(p.MasterProfile.FirstConsecutiveStaticIP) == 0 {
					p.MasterProfile.FirstConsecutiveStaticIP = api.DefaultSwarmWindowsFirstConsecutiveStaticIP
				}
			} else {
				p.MasterProfile.Subnet = api.DefaultMasterSubnet
				// FirstConsecutiveStaticIP is not reset if it is upgrade and some value already exists
				if !isUpgrade || len(p.MasterProfile.FirstConsecutiveStaticIP) == 0 {
					p.MasterProfile.FirstConsecutiveStaticIP = api.DefaultFirstConsecutiveStaticIP
				}
			}
		}
	}

	if p.MasterProfile.HTTPSourceAddressPrefix == "" {
		p.MasterProfile.HTTPSourceAddressPrefix = "*"
	}

	if nil == p.MasterProfile.CosmosEtcd {
		p.MasterProfile.CosmosEtcd = to.BoolPtr(api.DefaultUseCosmos)
	}

	if p.MasterProfile.PlatformUpdateDomainCount == nil {
		p.MasterProfile.PlatformUpdateDomainCount = to.IntPtr(3)
	}
}

func (cs *ContainerService) setLoadBalancerSkuDefaults() {
	p := cs.Properties

	if p.OrchestratorProfile == nil {
		p.OrchestratorProfile = &OrchestratorProfile{}
	}

	if p.OrchestratorProfile.KubernetesConfig == nil {
		p.OrchestratorProfile.KubernetesConfig = &api.KubernetesConfig{}
	}

	if p.OrchestratorProfile.KubernetesConfig.LoadBalancerSku == "" {
		if p.HasAvailabilityZones() {
			p.OrchestratorProfile.KubernetesConfig.LoadBalancerSku = api.StandardLoadBalancerSku
		} else {
			p.OrchestratorProfile.KubernetesConfig.LoadBalancerSku = api.DefaultLoadBalancerSku
		}
	}

	// normalize sku
	if strings.EqualFold(p.OrchestratorProfile.KubernetesConfig.LoadBalancerSku, api.BasicLoadBalancerSku) {
		p.OrchestratorProfile.KubernetesConfig.LoadBalancerSku = api.BasicLoadBalancerSku
	} else if strings.EqualFold(p.OrchestratorProfile.KubernetesConfig.LoadBalancerSku, api.StandardLoadBalancerSku) {
		p.OrchestratorProfile.KubernetesConfig.LoadBalancerSku = api.StandardLoadBalancerSku
	}
}

func (cs *ContainerService) setAgentProfileDefaults(isUpgrade, isScale bool) {
	p := cs.Properties

	for _, profile := range p.AgentPoolProfiles {
		if profile.AvailabilityProfile == "" {
			profile.AvailabilityProfile = api.VirtualMachineScaleSets
		}
		if profile.AvailabilityProfile == api.VirtualMachineScaleSets {
			if profile.ScaleSetEvictionPolicy == "" && (profile.ScaleSetPriority == api.ScaleSetPriorityLow || profile.ScaleSetPriority == api.ScaleSetPrioritySpot) {
				profile.ScaleSetEvictionPolicy = api.ScaleSetEvictionPolicyDelete
			}

			if profile.ScaleSetPriority == api.ScaleSetPrioritySpot && profile.SpotMaxPrice == nil {
				var maximumValueFlag float64 = -1
				profile.SpotMaxPrice = &maximumValueFlag
			}

			if profile.VMSSOverProvisioningEnabled == nil {
				profile.VMSSOverProvisioningEnabled = to.BoolPtr(api.DefaultVMSSOverProvisioningEnabled && !isUpgrade && !isScale)
			}

			if profile.SinglePlacementGroup == nil {
				if strings.EqualFold(p.OrchestratorProfile.KubernetesConfig.LoadBalancerSku, api.StandardLoadBalancerSku) {
					profile.SinglePlacementGroup = to.BoolPtr(false)
				} else {
					profile.SinglePlacementGroup = to.BoolPtr(api.DefaultSinglePlacementGroup)
				}
			}
		}
		// set default OSType to Linux
		if profile.OSType == "" {
			profile.OSType = Linux
		}

		if profile.PlatformUpdateDomainCount == nil {
			profile.PlatformUpdateDomainCount = to.IntPtr(3)
		}

		// Accelerated Networking is supported on most general purpose and compute-optimized instance sizes with 2 or more vCPUs.
		// These supported series are: D/DSv2 and F/Fs // All the others are not supported
		// On instances that support hyperthreading, Accelerated Networking is supported on VM instances with 4 or more vCPUs.
		// Supported series are: D/DSv3, E/ESv3, Fsv2, and Ms/Mms.
		if profile.AcceleratedNetworkingEnabled == nil {
			profile.AcceleratedNetworkingEnabled = to.BoolPtr(api.DefaultAcceleratedNetworking && !isUpgrade && !isScale && helpers.AcceleratedNetworkingSupported(profile.VMSize))
		}

		if profile.AcceleratedNetworkingEnabledWindows == nil {
			profile.AcceleratedNetworkingEnabledWindows = to.BoolPtr(api.DefaultAcceleratedNetworkingWindowsEnabled && !isUpgrade && !isScale && helpers.AcceleratedNetworkingSupported(profile.VMSize))
		}

		if profile.AuditDEnabled == nil {
			profile.AuditDEnabled = to.BoolPtr(api.DefaultAuditDEnabled && !isUpgrade && !isScale)
		}

		if profile.PreserveNodesProperties == nil {
			profile.PreserveNodesProperties = to.BoolPtr(api.DefaultPreserveNodesProperties)
		}

		if profile.EnableVMSSNodePublicIP == nil {
			profile.EnableVMSSNodePublicIP = to.BoolPtr(api.DefaultEnableVMSSNodePublicIP)
		}

		if !p.OrchestratorProfile.IsKubernetes() {
			profile.Distro = Ubuntu
		}
	}
}

// setStorageDefaults for agents
func (cs *ContainerService) setStorageDefaults() {
	p := cs.Properties
	if p.MasterProfile != nil && len(p.MasterProfile.StorageProfile) == 0 {
		if p.OrchestratorProfile.OrchestratorType == api.Kubernetes {
			p.MasterProfile.StorageProfile = api.ManagedDisks
		} else {
			p.MasterProfile.StorageProfile = api.StorageAccount
		}
	}
	for _, profile := range p.AgentPoolProfiles {
		if len(profile.StorageProfile) == 0 {
			if p.OrchestratorProfile.OrchestratorType == api.Kubernetes {
				profile.StorageProfile = api.ManagedDisks
			} else {
				profile.StorageProfile = api.StorageAccount
			}
		}
	}
}

func (cs *ContainerService) setExtensionDefaults() {
	p := cs.Properties
	if p.ExtensionProfiles == nil {
		return
	}
	for _, extension := range p.ExtensionProfiles {
		if extension.RootURL == "" {
			extension.RootURL = api.DefaultExtensionsRootURL
		}
	}
}

func (cs *ContainerService) setHostedMasterProfileDefaults() {
	cs.Properties.HostedMasterProfile.Subnet = api.DefaultKubernetesMasterSubnet
}

// setWindowsProfileDefaults sets default WindowsProfile values
func (cs *ContainerService) setWindowsProfileDefaults(isUpgrade, isScale bool) {
	p := cs.Properties
	windowsProfile := p.WindowsProfile
	if !isUpgrade && !isScale {
		if windowsProfile.SSHEnabled == nil {
			windowsProfile.SSHEnabled = to.BoolPtr(api.DefaultWindowsSSHEnabled)
		}

		// This allows caller to use the latest ImageVersion and WindowsSku for adding a new Windows pool to an existing cluster.
		// We must assure that same WindowsPublisher and WindowsOffer are used in an existing cluster.
		if windowsProfile.WindowsPublisher == api.AKSWindowsServer2019OSImageConfig.ImagePublisher && windowsProfile.WindowsOffer == api.AKSWindowsServer2019OSImageConfig.ImageOffer {
			if windowsProfile.WindowsSku == "" {
				windowsProfile.WindowsSku = api.AKSWindowsServer2019OSImageConfig.ImageSku
			}
			if windowsProfile.ImageVersion == "" {
				if windowsProfile.WindowsSku == api.AKSWindowsServer2019OSImageConfig.ImageSku {
					windowsProfile.ImageVersion = api.AKSWindowsServer2019OSImageConfig.ImageVersion
				} else {
					windowsProfile.ImageVersion = "latest"
				}
			}
		} else if windowsProfile.WindowsPublisher == api.WindowsServer2019OSImageConfig.ImagePublisher && windowsProfile.WindowsOffer == api.WindowsServer2019OSImageConfig.ImageOffer {
			if windowsProfile.WindowsSku == "" {
				windowsProfile.WindowsSku = api.WindowsServer2019OSImageConfig.ImageSku
			}
			if windowsProfile.ImageVersion == "" {
				if windowsProfile.WindowsSku == api.WindowsServer2019OSImageConfig.ImageSku {
					windowsProfile.ImageVersion = api.WindowsServer2019OSImageConfig.ImageVersion
				} else {
					windowsProfile.ImageVersion = "latest"
				}
			}
		} else {
			if windowsProfile.WindowsPublisher == "" {
				windowsProfile.WindowsPublisher = api.AKSWindowsServer2019OSImageConfig.ImagePublisher
			}
			if windowsProfile.WindowsOffer == "" {
				windowsProfile.WindowsOffer = api.AKSWindowsServer2019OSImageConfig.ImageOffer
			}
			if windowsProfile.WindowsSku == "" {
				windowsProfile.WindowsSku = api.AKSWindowsServer2019OSImageConfig.ImageSku
			}

			if windowsProfile.ImageVersion == "" {
				// default versions are specific to a publisher/offer/sku
				if windowsProfile.WindowsPublisher == api.AKSWindowsServer2019OSImageConfig.ImagePublisher && windowsProfile.WindowsOffer == api.AKSWindowsServer2019OSImageConfig.ImageOffer && windowsProfile.WindowsSku == api.AKSWindowsServer2019OSImageConfig.ImageSku {
					windowsProfile.ImageVersion = api.AKSWindowsServer2019OSImageConfig.ImageVersion
				} else {
					windowsProfile.ImageVersion = "latest"
				}
			}
		}
	} else if isUpgrade {
		// Image reference publisher and offer only can be set when you create the scale set so we keep the old values.
		// Reference: https://docs.microsoft.com/en-us/azure/virtual-machine-scale-sets/virtual-machine-scale-sets-upgrade-scale-set#create-time-properties
		if windowsProfile.WindowsPublisher == api.AKSWindowsServer2019OSImageConfig.ImagePublisher && windowsProfile.WindowsOffer == api.AKSWindowsServer2019OSImageConfig.ImageOffer {
			if windowsProfile.ImageVersion == "" {
				windowsProfile.ImageVersion = api.AKSWindowsServer2019OSImageConfig.ImageVersion
			}
			if windowsProfile.WindowsSku == "" {
				windowsProfile.WindowsSku = api.AKSWindowsServer2019OSImageConfig.ImageSku
			}
		} else if windowsProfile.WindowsPublisher == api.WindowsServer2019OSImageConfig.ImagePublisher && windowsProfile.WindowsOffer == api.WindowsServer2019OSImageConfig.ImageOffer {
			if windowsProfile.ImageVersion == "" {
				windowsProfile.ImageVersion = api.WindowsServer2019OSImageConfig.ImageVersion
			}
			if windowsProfile.WindowsSku == "" {
				windowsProfile.WindowsSku = api.WindowsServer2019OSImageConfig.ImageSku
			}
		}
	}
	// Scale: Keep the same version to match other nodes because we have no way to rollback
}

func (cs *ContainerService) setTelemetryProfileDefaults() {
	p := cs.Properties
	if p.TelemetryProfile == nil {
		p.TelemetryProfile = &TelemetryProfile{}
	}

	if len(p.TelemetryProfile.ApplicationInsightsKey) == 0 {
		p.TelemetryProfile.ApplicationInsightsKey = api.DefaultApplicationInsightsKey
	}
}<|MERGE_RESOLUTION|>--- conflicted
+++ resolved
@@ -22,16 +22,11 @@
 	log "github.com/sirupsen/logrus"
 )
 
-<<<<<<< HEAD
-// SetPropertiesDefaults for the container Properties.
-func (cs *ContainerService) SetPropertiesDefaults(params api.PropertiesDefaultsParams) error {
-=======
 // DistroValues is a list of currently supported distros
 var DistroValues = []Distro{"", Ubuntu, Ubuntu1804, RHEL, CoreOS, AKSUbuntu1604, AKSUbuntu1804, Ubuntu1804Gen2, ACC1604, AKSUbuntuGPU1804, AKSUbuntuGPU1804Gen2}
 
-// SetPropertiesDefaults for the container Properties, returns true if certs are generated
+// SetPropertiesDefaults for the container Properties
 func (cs *ContainerService) SetPropertiesDefaults(params api.PropertiesDefaultsParams) (bool, error) {
->>>>>>> ce65b574
 	// Set master profile defaults if this cluster configuration includes master node(s)
 	if cs.Properties.MasterProfile != nil {
 		cs.setMasterProfileDefaults(params.IsUpgrade)
