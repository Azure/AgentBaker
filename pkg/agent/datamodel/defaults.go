--- conflicted
+++ resolved
@@ -504,13 +504,6 @@
 			}
 		}
 
-<<<<<<< HEAD
-		// Configure controller-manager
-		cs.setControllerManagerConfig()
-=======
-		// Configure cloud-controller-manager
-		cs.setCloudControllerManagerConfig()
->>>>>>> 1d8acb3c
 		// Configure apiserver
 		cs.setAPIServerConfig()
 
