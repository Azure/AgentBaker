// Copyright (c) Microsoft Corporation. All rights reserved.
// Licensed under the MIT license.

package datamodel

import (
	"strings"
	"testing"

	"github.com/Azure/go-autorest/autorest/to"
)

const (
	// scaleSetPriorityRegular is the default ScaleSet Priority
	ScaleSetPriorityRegular = "Regular"
	// ScaleSetPriorityLow means the ScaleSet will use Low-priority VMs
	ScaleSetPriorityLow = "Low"
	// StorageAccount means that the nodes use raw storage accounts for their os and attached volumes
	StorageAccount = "StorageAccount"
	// Ephemeral means that the node's os disk is ephemeral. This is not compatible with attached volumes.
	Ephemeral = "Ephemeral"
)

func TestHasAadProfile(t *testing.T) {
	p := Properties{}

	if p.HasAadProfile() {
		t.Fatalf("Expected HasAadProfile() to return false")
	}

	p.AADProfile = &AADProfile{
		ClientAppID: "test",
		ServerAppID: "test",
	}

	if !p.HasAadProfile() {
		t.Fatalf("Expected HasAadProfile() to return true")
	}

}

func TestPropertiesIsIPMasqAgentDisabled(t *testing.T) {
	cases := []struct {
		name             string
		p                *Properties
		expectedDisabled bool
	}{
		{
			name:             "default",
			p:                &Properties{},
			expectedDisabled: false,
		},
		{
			name: "hostedMasterProfile disabled",
			p: &Properties{
				HostedMasterProfile: &HostedMasterProfile{
					IPMasqAgent: false,
				},
			},
			expectedDisabled: true,
		},
		{
			name: "hostedMasterProfile enabled",
			p: &Properties{
				HostedMasterProfile: &HostedMasterProfile{
					IPMasqAgent: true,
				},
			},
			expectedDisabled: false,
		},
		{
			name: "nil KubernetesConfig",
			p: &Properties{
				OrchestratorProfile: &OrchestratorProfile{},
			},
			expectedDisabled: false,
		},
		{
			name: "default KubernetesConfig",
			p: &Properties{
				OrchestratorProfile: &OrchestratorProfile{
					KubernetesConfig: &KubernetesConfig{},
				},
			},
			expectedDisabled: false,
		},
		{
			name: "addons configured but no ip-masq-agent configuration",
			p: &Properties{
				OrchestratorProfile: &OrchestratorProfile{
					KubernetesConfig: &KubernetesConfig{
						Addons: []KubernetesAddon{
							{
								Name:    CoreDNSAddonName,
								Enabled: to.BoolPtr(true),
							},
						},
					},
				},
			},
			expectedDisabled: false,
		},
		{
			name: "ip-masq-agent explicitly disabled",
			p: &Properties{
				OrchestratorProfile: &OrchestratorProfile{
					KubernetesConfig: &KubernetesConfig{
						Addons: []KubernetesAddon{
							{
								Name:    IPMASQAgentAddonName,
								Enabled: to.BoolPtr(false),
							},
						},
					},
				},
			},
			expectedDisabled: true,
		},
		{
			name: "ip-masq-agent present but no configuration",
			p: &Properties{
				OrchestratorProfile: &OrchestratorProfile{
					KubernetesConfig: &KubernetesConfig{
						Addons: []KubernetesAddon{
							{
								Name: IPMASQAgentAddonName,
							},
						},
					},
				},
			},
			expectedDisabled: false,
		},
		{
			name: "ip-masq-agent explicitly enabled",
			p: &Properties{
				OrchestratorProfile: &OrchestratorProfile{
					KubernetesConfig: &KubernetesConfig{
						Addons: []KubernetesAddon{
							{
								Name:    IPMASQAgentAddonName,
								Enabled: to.BoolPtr(true),
							},
						},
					},
				},
			},
			expectedDisabled: false,
		},
	}

	for _, c := range cases {
		c := c
		t.Run(c.name, func(t *testing.T) {
			t.Parallel()
			if c.p.IsIPMasqAgentDisabled() != c.expectedDisabled {
				t.Fatalf("expected Properties.IsIPMasqAgentDisabled() to return %t but instead returned %t", c.expectedDisabled, c.p.IsIPMasqAgentDisabled())
			}
		})
	}
}

func TestOSType(t *testing.T) {
	p := Properties{
		MasterProfile: &MasterProfile{
			Distro: AKSUbuntu1604,
		},
		AgentPoolProfiles: []*AgentPoolProfile{
			{
				OSType: Linux,
			},
			{
				OSType: Linux,
				Distro: AKSUbuntu1604,
			},
		},
	}

	if p.HasWindows() {
		t.Fatalf("expected HasWindows() to return false but instead returned true")
	}
	if p.AgentPoolProfiles[0].IsWindows() {
		t.Fatalf("expected IsWindows() to return false but instead returned true")
	}

	if !p.AgentPoolProfiles[0].IsLinux() {
		t.Fatalf("expected IsLinux() to return true but instead returned false")
	}

	p.AgentPoolProfiles[0].OSType = Windows

	if !p.HasWindows() {
		t.Fatalf("expected HasWindows() to return true but instead returned false")
	}

	if !p.AgentPoolProfiles[0].IsWindows() {
		t.Fatalf("expected IsWindows() to return true but instead returned false")
	}

	if p.AgentPoolProfiles[0].IsLinux() {
		t.Fatalf("expected IsLinux() to return false but instead returned true")
	}
}

func TestTotalNodes(t *testing.T) {
	cases := []struct {
		name     string
		p        Properties
		expected int
	}{
		{
			name: "7 total nodes between 2 pools",
			p: Properties{
				AgentPoolProfiles: []*AgentPoolProfile{
					{
						Count: 3,
					},
					{
						Count: 4,
					},
				},
			},
			expected: 7,
		},
	}

	for _, c := range cases {
		c := c
		t.Run(c.name, func(t *testing.T) {
			t.Parallel()
			if c.p.TotalNodes() != c.expected {
				t.Fatalf("expected TotalNodes() to return %d but instead returned %d", c.expected, c.p.TotalNodes())
			}
		})
	}
}

func TestHasAvailabilityZones(t *testing.T) {
	cases := []struct {
		p                Properties
		expectedAgent    bool
		expectedAllZones bool
	}{
		{
			p: Properties{
				MasterProfile: &MasterProfile{
					Count:             1,
					AvailabilityZones: []string{"1", "2"},
				},
				AgentPoolProfiles: []*AgentPoolProfile{
					{
						Count:             1,
						AvailabilityZones: []string{"1", "2"},
					},
					{
						Count:             1,
						AvailabilityZones: []string{"1", "2"},
					},
				},
			},
			expectedAgent:    true,
			expectedAllZones: true,
		},
		{
			p: Properties{
				MasterProfile: &MasterProfile{
					Count: 1,
				},
				AgentPoolProfiles: []*AgentPoolProfile{
					{
						Count: 1,
					},
					{
						Count:             1,
						AvailabilityZones: []string{"1", "2"},
					},
				},
			},
			expectedAgent:    false,
			expectedAllZones: false,
		},
		{
			p: Properties{
				MasterProfile: &MasterProfile{
					Count: 1,
				},
				AgentPoolProfiles: []*AgentPoolProfile{
					{
						Count:             1,
						AvailabilityZones: []string{},
					},
					{
						Count:             1,
						AvailabilityZones: []string{"1", "2"},
					},
				},
			},
			expectedAgent:    false,
			expectedAllZones: false,
		},
	}

	for _, c := range cases {
		if c.p.AgentPoolProfiles[0].HasAvailabilityZones() != c.expectedAgent {
			t.Fatalf("expected HasAvailabilityZones() to return %t but instead returned %t", c.expectedAgent, c.p.AgentPoolProfiles[0].HasAvailabilityZones())
		}
	}
}

func TestIsIPMasqAgentEnabled(t *testing.T) {
	cases := []struct {
		p                                            Properties
		expectedPropertiesIsIPMasqAgentEnabled       bool
		expectedKubernetesConfigIsIPMasqAgentEnabled bool
	}{
		{
			p: Properties{
				OrchestratorProfile: &OrchestratorProfile{
					OrchestratorType: Kubernetes,
					KubernetesConfig: &KubernetesConfig{
						Addons: []KubernetesAddon{
							getMockAddon(IPMASQAgentAddonName),
						},
					},
				},
			},
			expectedPropertiesIsIPMasqAgentEnabled:       false,
			expectedKubernetesConfigIsIPMasqAgentEnabled: false,
		},
		{
			p: Properties{
				OrchestratorProfile: &OrchestratorProfile{
					OrchestratorType: Kubernetes,
					KubernetesConfig: &KubernetesConfig{
						Addons: []KubernetesAddon{},
					},
				},
			},
			expectedPropertiesIsIPMasqAgentEnabled:       false,
			expectedKubernetesConfigIsIPMasqAgentEnabled: false,
		},
		{
			p: Properties{
				OrchestratorProfile: &OrchestratorProfile{
					OrchestratorType: Kubernetes,
					KubernetesConfig: &KubernetesConfig{
						Addons: []KubernetesAddon{
							{
								Name: IPMASQAgentAddonName,
								Containers: []KubernetesContainerSpec{
									{
										Name: IPMASQAgentAddonName,
									},
								},
							},
						},
					},
				},
			},
			expectedPropertiesIsIPMasqAgentEnabled:       false,
			expectedKubernetesConfigIsIPMasqAgentEnabled: false,
		},
		{
			p: Properties{
				OrchestratorProfile: &OrchestratorProfile{
					OrchestratorType: Kubernetes,
					KubernetesConfig: &KubernetesConfig{
						Addons: []KubernetesAddon{
							{
								Name:    IPMASQAgentAddonName,
								Enabled: to.BoolPtr(false),
								Containers: []KubernetesContainerSpec{
									{
										Name: IPMASQAgentAddonName,
									},
								},
							},
						},
					},
				},
			},
			expectedPropertiesIsIPMasqAgentEnabled:       false,
			expectedKubernetesConfigIsIPMasqAgentEnabled: false,
		},
		{
			p: Properties{
				OrchestratorProfile: &OrchestratorProfile{
					OrchestratorType: Kubernetes,
					KubernetesConfig: &KubernetesConfig{
						Addons: []KubernetesAddon{
							{
								Name:    IPMASQAgentAddonName,
								Enabled: to.BoolPtr(false),
								Containers: []KubernetesContainerSpec{
									{
										Name: IPMASQAgentAddonName,
									},
								},
							},
						},
					},
				},
				HostedMasterProfile: &HostedMasterProfile{
					IPMasqAgent: true,
				},
			},
			expectedPropertiesIsIPMasqAgentEnabled:       true,
			expectedKubernetesConfigIsIPMasqAgentEnabled: false, // unsure of the validity of this case, but because it's possible we unit test it
		},
		{
			p: Properties{
				OrchestratorProfile: &OrchestratorProfile{
					OrchestratorType: Kubernetes,
					KubernetesConfig: &KubernetesConfig{
						Addons: []KubernetesAddon{
							{
								Name:    IPMASQAgentAddonName,
								Enabled: to.BoolPtr(true),
								Containers: []KubernetesContainerSpec{
									{
										Name: IPMASQAgentAddonName,
									},
								},
							},
						},
					},
				},
				HostedMasterProfile: &HostedMasterProfile{
					IPMasqAgent: true,
				},
			},
			expectedPropertiesIsIPMasqAgentEnabled:       true,
			expectedKubernetesConfigIsIPMasqAgentEnabled: true,
		},
		{
			p: Properties{
				OrchestratorProfile: &OrchestratorProfile{
					OrchestratorType: Kubernetes,
					KubernetesConfig: &KubernetesConfig{
						Addons: []KubernetesAddon{
							{
								Name:    IPMASQAgentAddonName,
								Enabled: to.BoolPtr(true),
								Containers: []KubernetesContainerSpec{
									{
										Name: IPMASQAgentAddonName,
									},
								},
							},
						},
					},
				},
				HostedMasterProfile: &HostedMasterProfile{
					IPMasqAgent: false,
				},
			},
			expectedPropertiesIsIPMasqAgentEnabled:       false,
			expectedKubernetesConfigIsIPMasqAgentEnabled: true, // unsure of the validity of this case, but because it's possible we unit test it
		},
	}

	for _, c := range cases {
		if c.p.IsIPMasqAgentEnabled() != c.expectedPropertiesIsIPMasqAgentEnabled {
			t.Fatalf("expected Properties.IsIPMasqAgentEnabled() to return %t but instead returned %t", c.expectedPropertiesIsIPMasqAgentEnabled, c.p.IsIPMasqAgentEnabled())
		}
		if c.p.OrchestratorProfile.KubernetesConfig.IsIPMasqAgentEnabled() != c.expectedKubernetesConfigIsIPMasqAgentEnabled {
			t.Fatalf("expected KubernetesConfig.IsIPMasqAgentEnabled() to return %t but instead returned %t", c.expectedKubernetesConfigIsIPMasqAgentEnabled, c.p.OrchestratorProfile.KubernetesConfig.IsIPMasqAgentEnabled())
		}
	}
}

func TestGenerateClusterID(t *testing.T) {
	tests := []struct {
		name              string
		properties        *Properties
		expectedClusterID string
	}{
		{
			name: "From Hosted Master Profile",
			properties: &Properties{
				HostedMasterProfile: &HostedMasterProfile{
					DNSPrefix: "foo_hosted_master",
				},
				AgentPoolProfiles: []*AgentPoolProfile{
					{
						Name: "foo_agent1",
					},
				},
			},
			expectedClusterID: "42761241",
		},
		{
			name: "No Master Profile",
			properties: &Properties{
				AgentPoolProfiles: []*AgentPoolProfile{
					{
						Name: "foo_agent2",
					},
				},
			},
			expectedClusterID: "11729301",
		},
	}

	for _, test := range tests {
		test := test
		t.Run(test.name, func(t *testing.T) {
			t.Parallel()
			actual := test.properties.GetClusterID()

			if actual != test.expectedClusterID {
				t.Errorf("expected cluster ID %s, but got %s", test.expectedClusterID, actual)
			}
		})
	}
}

func TestAnyAgentIsLinux(t *testing.T) {
	tests := []struct {
		name     string
		p        *Properties
		expected bool
	}{
		{
			name: "one agent pool w/ Linux",
			p: &Properties{
				AgentPoolProfiles: []*AgentPoolProfile{
					{
						Name:   "agentpool1",
						VMSize: "Standard_D2_v2",
						Count:  2,
						OSType: Linux,
					},
				},
			},
			expected: true,
		},
		{
			name: "two agent pools, one w/ Linux",
			p: &Properties{
				AgentPoolProfiles: []*AgentPoolProfile{
					{
						Name:   "agentpool1",
						VMSize: "Standard_D2_v2",
						Count:  2,
						OSType: Windows,
					},
					{
						Name:   "agentpool1",
						VMSize: "Standard_D2_v2",
						OSType: Linux,
					},
				},
			},
			expected: true,
		},
		{
			name: "two agent pools",
			p: &Properties{
				AgentPoolProfiles: []*AgentPoolProfile{
					{
						Name:   "agentpool1",
						VMSize: "Standard_D2_v2",
						Count:  2,
					},
					{
						Name:   "agentpool1",
						VMSize: "Standard_D2_v2",
						Count:  100,
					},
				},
			},
			expected: false,
		},
		{
			name: "two agent pools, one w/ Windows",
			p: &Properties{
				AgentPoolProfiles: []*AgentPoolProfile{
					{
						Name:   "agentpool1",
						VMSize: "Standard_D2_v2",
						Count:  2,
					},
					{
						Name:   "agentpool1",
						VMSize: "Standard_D2_v2",
						Count:  100,
						OSType: Windows,
					},
				},
			},
			expected: false,
		},
	}

	for _, test := range tests {
		test := test
		t.Run(test.name, func(t *testing.T) {
			t.Parallel()
			ret := test.p.AnyAgentIsLinux()
			if test.expected != ret {
				t.Errorf("expected %t, instead got : %t", test.expected, ret)
			}
		})
	}
}

func TestAreAgentProfilesCustomVNET(t *testing.T) {
	p := Properties{}
	p.AgentPoolProfiles = []*AgentPoolProfile{
		{
			VnetSubnetID: "subnetlink1",
		},
		{
			VnetSubnetID: "subnetlink2",
		},
	}

	if !p.AreAgentProfilesCustomVNET() {
		t.Fatalf("Expected isCustomVNET to be true when subnet exists for all agent pool profile")
	}

	p.AgentPoolProfiles = []*AgentPoolProfile{
		{
			VnetSubnetID: "subnetlink1",
		},
		{
			VnetSubnetID: "",
		},
	}

	if p.AreAgentProfilesCustomVNET() {
		t.Fatalf("Expected isCustomVNET to be false when subnet exists for some agent pool profile")
	}

	p.AgentPoolProfiles = nil

	if p.AreAgentProfilesCustomVNET() {
		t.Fatalf("Expected isCustomVNET to be false when agent pool profiles is nil")
	}
}

func TestPropertiesHasDCSeriesSKU(t *testing.T) {
	cases := GetDCSeriesVMCasesForTesting()

	for _, c := range cases {
		p := Properties{
			AgentPoolProfiles: []*AgentPoolProfile{
				{
					Name:   "agentpool",
					VMSize: c.VMSKU,
					Count:  1,
				},
			},
			OrchestratorProfile: &OrchestratorProfile{
				OrchestratorType:    Kubernetes,
				OrchestratorVersion: "1.16.0",
			},
		}
		ret := p.HasDCSeriesSKU()
		if ret != c.Expected {
			t.Fatalf("expected HasDCSeriesSKU(%s) to return %t, but instead got %t", c.VMSKU, c.Expected, ret)
		}
	}
}

func TestIsVHDDistroForAllNodes(t *testing.T) {
	cases := []struct {
		p        Properties
		expected bool
	}{
		{
			p: Properties{
				AgentPoolProfiles: []*AgentPoolProfile{
					{
						Count:  1,
						Distro: AKSUbuntu1604,
					},
				},
			},
			expected: true,
		},
		{
			p: Properties{
				AgentPoolProfiles: []*AgentPoolProfile{
					{
						Count:  1,
						OSType: Windows,
					},
				},
			},
			expected: false,
		},
	}

	for _, c := range cases {
		if c.p.IsVHDDistroForAllNodes() != c.expected {
			t.Fatalf("expected IsVHDDistroForAllNodes() to return %t but instead returned %t", c.expected, c.p.IsVHDDistroForAllNodes())
		}
	}
}

func TestAvailabilityProfile(t *testing.T) {
	cases := []struct {
		p               Properties
		expectedHasVMSS bool
		expectedISVMSS  bool
		expectedIsAS    bool
		expectedLowPri  bool
		expectedSpot    bool
		expectedVMType  string
	}{
		{
			p: Properties{
				AgentPoolProfiles: []*AgentPoolProfile{
					{
						AvailabilityProfile: VirtualMachineScaleSets,
						ScaleSetPriority:    ScaleSetPrioritySpot,
					},
				},
			},
			expectedHasVMSS: true,
			expectedISVMSS:  true,
			expectedIsAS:    false,
			expectedLowPri:  false,
			expectedSpot:    true,
			expectedVMType:  VMSSVMType,
		},
		{
			p: Properties{
				AgentPoolProfiles: []*AgentPoolProfile{
					{
						AvailabilityProfile: VirtualMachineScaleSets,
						ScaleSetPriority:    ScaleSetPriorityLow,
					},
				},
			},
			expectedHasVMSS: true,
			expectedISVMSS:  true,
			expectedIsAS:    false,
			expectedLowPri:  true,
			expectedSpot:    false,
			expectedVMType:  VMSSVMType,
		},
		{
			p: Properties{
				AgentPoolProfiles: []*AgentPoolProfile{
					{
						AvailabilityProfile: VirtualMachineScaleSets,
						ScaleSetPriority:    ScaleSetPriorityRegular,
					},
					{
						AvailabilityProfile: AvailabilitySet,
					},
				},
			},
			expectedHasVMSS: true,
			expectedISVMSS:  true,
			expectedIsAS:    false,
			expectedLowPri:  false,
			expectedSpot:    false,
			expectedVMType:  VMSSVMType,
		},
		{
			p: Properties{
				AgentPoolProfiles: []*AgentPoolProfile{
					{
						AvailabilityProfile: AvailabilitySet,
					},
				},
			},
			expectedHasVMSS: false,
			expectedISVMSS:  false,
			expectedIsAS:    true,
			expectedLowPri:  false,
			expectedSpot:    false,
			expectedVMType:  StandardVMType,
		},
	}

	for _, c := range cases {
		if c.p.HasVMSSAgentPool() != c.expectedHasVMSS {
			t.Fatalf("expected HasVMSSAgentPool() to return %t but instead returned %t", c.expectedHasVMSS, c.p.HasVMSSAgentPool())
		}
		if c.p.AgentPoolProfiles[0].IsVirtualMachineScaleSets() != c.expectedISVMSS {
			t.Fatalf("expected IsVirtualMachineScaleSets() to return %t but instead returned %t", c.expectedISVMSS, c.p.AgentPoolProfiles[0].IsVirtualMachineScaleSets())
		}
		if c.p.AgentPoolProfiles[0].IsAvailabilitySets() != c.expectedIsAS {
			t.Fatalf("expected IsAvailabilitySets() to return %t but instead returned %t", c.expectedIsAS, c.p.AgentPoolProfiles[0].IsAvailabilitySets())
		}
		if c.p.AgentPoolProfiles[0].IsSpotScaleSet() != c.expectedSpot {
			t.Fatalf("expected IsSpotScaleSet() to return %t but instead returned %t", c.expectedSpot, c.p.AgentPoolProfiles[0].IsSpotScaleSet())
		}
		if c.p.GetVMType() != c.expectedVMType {
			t.Fatalf("expected GetVMType() to return %s but instead returned %s", c.expectedVMType, c.p.GetVMType())
		}
	}
}

func TestGetSubnetName(t *testing.T) {
	tests := []struct {
		name               string
		properties         *Properties
		expectedSubnetName string
	}{
		{
			name: "Cluster with HosterMasterProfile",
			properties: &Properties{
				OrchestratorProfile: &OrchestratorProfile{
					OrchestratorType: Kubernetes,
				},
				HostedMasterProfile: &HostedMasterProfile{
					FQDN:      "fqdn",
					DNSPrefix: "foo",
					Subnet:    "mastersubnet",
				},
				AgentPoolProfiles: []*AgentPoolProfile{
					{
						Name:                "agentpool",
						VMSize:              "Standard_D2_v2",
						Count:               1,
						AvailabilityProfile: VirtualMachineScaleSets,
					},
				},
			},
			expectedSubnetName: "aks-subnet",
		},
		{
			name: "Cluster with HosterMasterProfile and custom VNET",
			properties: &Properties{
				OrchestratorProfile: &OrchestratorProfile{
					OrchestratorType: Kubernetes,
				},
				HostedMasterProfile: &HostedMasterProfile{
					FQDN:      "fqdn",
					DNSPrefix: "foo",
					Subnet:    "mastersubnet",
				},
				AgentPoolProfiles: []*AgentPoolProfile{
					{
						Name:                "agentpool",
						VMSize:              "Standard_D2_v2",
						Count:               1,
						AvailabilityProfile: VirtualMachineScaleSets,
						VnetSubnetID:        "/subscriptions/SUBSCRIPTION_ID/resourceGroups/RESOURCE_GROUP_NAME/providers/Microsoft.Network/virtualNetworks/ExampleCustomVNET/subnets/BazAgentSubnet",
					},
				},
			},
			expectedSubnetName: "BazAgentSubnet",
		},
<<<<<<< HEAD
		{
			name: "Cluster with MasterProfile",
			properties: &Properties{
				OrchestratorProfile: &OrchestratorProfile{
					OrchestratorType: Kubernetes,
				},
				MasterProfile: &MasterProfile{
					Count:     1,
					DNSPrefix: "foo",
					VMSize:    "Standard_DS2_v2",
				},
				AgentPoolProfiles: []*AgentPoolProfile{
					{
						Name:                "agentpool",
						VMSize:              "Standard_D2_v2",
						Count:               1,
						AvailabilityProfile: VirtualMachineScaleSets,
					},
				},
			},
			expectedSubnetName: "k8s-subnet",
		},
=======
>>>>>>> af16c414
	}

	for _, test := range tests {
		test := test
		t.Run(test.name, func(t *testing.T) {
			t.Parallel()
			actual := test.properties.GetSubnetName()

			if actual != test.expectedSubnetName {
				t.Errorf("expected subnet name %s, but got %s", test.expectedSubnetName, actual)
			}
		})
	}
}

func TestGetRouteTableName(t *testing.T) {
	p := &Properties{
		OrchestratorProfile: &OrchestratorProfile{
			OrchestratorType: Kubernetes,
		},
		HostedMasterProfile: &HostedMasterProfile{
			FQDN:      "fqdn",
			DNSPrefix: "foo",
			Subnet:    "mastersubnet",
		},
		AgentPoolProfiles: []*AgentPoolProfile{
			{
				Name:                "agentpool",
				VMSize:              "Standard_D2_v2",
				Count:               1,
				AvailabilityProfile: VirtualMachineScaleSets,
			},
		},
	}

	actualRTName := p.GetRouteTableName()
	expectedRTName := "aks-agentpool-28513887-routetable"

	actualNSGName := p.GetNSGName()
	expectedNSGName := "aks-agentpool-28513887-nsg"

	if actualRTName != expectedRTName {
		t.Errorf("expected route table name %s, but got %s", expectedRTName, actualRTName)
	}

	if actualNSGName != expectedNSGName {
		t.Errorf("expected route table name %s, but got %s", expectedNSGName, actualNSGName)
	}
}

func TestProperties_GetVirtualNetworkName(t *testing.T) {
	tests := []struct {
		name                       string
		properties                 *Properties
		expectedVirtualNetworkName string
	}{
		{
			name: "Cluster with HostedMasterProfile and Custom VNET AgentProfiles",
			properties: &Properties{
				HostedMasterProfile: &HostedMasterProfile{
					FQDN:      "fqdn",
					DNSPrefix: "foo",
					Subnet:    "mastersubnet",
				},
				AgentPoolProfiles: []*AgentPoolProfile{
					{
						Name:                "agentpool",
						VMSize:              "Standard_D2_v2",
						Count:               1,
						AvailabilityProfile: VirtualMachineScaleSets,
						VnetSubnetID:        "/subscriptions/SUBSCRIPTION_ID/resourceGroups/RESOURCE_GROUP_NAME/providers/Microsoft.Network/virtualNetworks/ExampleCustomVNET/subnets/BazAgentSubnet",
					},
				},
			},
			expectedVirtualNetworkName: "ExampleCustomVNET",
		},
		{
			name: "Cluster with HostedMasterProfile and AgentProfiles",
			properties: &Properties{
				OrchestratorProfile: &OrchestratorProfile{
					OrchestratorType: Kubernetes,
				},
				HostedMasterProfile: &HostedMasterProfile{
					FQDN:      "fqdn",
					DNSPrefix: "foo",
					Subnet:    "mastersubnet",
				},
				AgentPoolProfiles: []*AgentPoolProfile{
					{
						Name:                "agentpool",
						VMSize:              "Standard_D2_v2",
						Count:               1,
						AvailabilityProfile: VirtualMachineScaleSets,
					},
				},
			},
			expectedVirtualNetworkName: "aks-vnet-28513887",
		},
	}

	for _, test := range tests {
		test := test
		t.Run(test.name, func(t *testing.T) {
			t.Parallel()
			actual := test.properties.GetVirtualNetworkName()

			if actual != test.expectedVirtualNetworkName {
				t.Errorf("expected virtual network name %s, but got %s", test.expectedVirtualNetworkName, actual)
			}
		})
	}
}

func TestProperties_GetVNetResourceGroupName(t *testing.T) {
	p := &Properties{
		HostedMasterProfile: &HostedMasterProfile{
			FQDN:      "fqdn",
			DNSPrefix: "foo",
			Subnet:    "mastersubnet",
		},
		AgentPoolProfiles: []*AgentPoolProfile{
			{
				Name:                "agentpool",
				VMSize:              "Standard_D2_v2",
				Count:               1,
				AvailabilityProfile: VirtualMachineScaleSets,
				VnetSubnetID:        "/subscriptions/SUBSCRIPTION_ID/resourceGroups/RESOURCE_GROUP_NAME/providers/Microsoft.Network/virtualNetworks/ExampleCustomVNET/subnets/BazAgentSubnet",
			},
		},
	}
	expectedVNETResourceGroupName := "RESOURCE_GROUP_NAME"

	actual := p.GetVNetResourceGroupName()

	if expectedVNETResourceGroupName != actual {
		t.Errorf("expected vnet resource group name name %s, but got %s", expectedVNETResourceGroupName, actual)
	}
}

func TestGetPrimaryAvailabilitySetName(t *testing.T) {
	p := &Properties{
		OrchestratorProfile: &OrchestratorProfile{
			OrchestratorType: Kubernetes,
		},
		HostedMasterProfile: &HostedMasterProfile{
			IPMasqAgent: false,
			DNSPrefix:   "foo",
		},
		AgentPoolProfiles: []*AgentPoolProfile{
			{
				Name:                "agentpool",
				VMSize:              "Standard_D2_v2",
				Count:               1,
				AvailabilityProfile: AvailabilitySet,
			},
		},
	}

	expected := "agentpool-availabilitySet-28513887"
	got := p.GetPrimaryAvailabilitySetName()
	if got != expected {
		t.Errorf("expected primary availability set name %s, but got %s", expected, got)
	}

	p.AgentPoolProfiles = []*AgentPoolProfile{
		{
			Name:                "agentpool",
			VMSize:              "Standard_D2_v2",
			Count:               1,
			AvailabilityProfile: VirtualMachineScaleSets,
		},
	}
	expected = ""
	got = p.GetPrimaryAvailabilitySetName()
	if got != expected {
		t.Errorf("expected primary availability set name %s, but got %s", expected, got)
	}

	p.AgentPoolProfiles = nil
	expected = ""
	got = p.GetPrimaryAvailabilitySetName()
	if got != expected {
		t.Errorf("expected primary availability set name %s, but got %s", expected, got)
	}
}

func TestAgentPoolProfileIsVHDDistro(t *testing.T) {
	cases := []struct {
		name     string
		ap       AgentPoolProfile
		expected bool
	}{
		{
			name: "16.04 VHD distro",
			ap: AgentPoolProfile{
				Distro: AKSUbuntu1604,
			},
			expected: true,
		},
		{
			name: "18.04 VHD distro",
			ap: AgentPoolProfile{
				Distro: AKSUbuntu1804,
			},
			expected: true,
		},
		{
			name: "ubuntu distro",
			ap: AgentPoolProfile{
				Distro: Ubuntu,
			},
			expected: false,
		},
		{
			name: "ubuntu 18.04 non-VHD distro",
			ap: AgentPoolProfile{
				Distro: Ubuntu1804,
			},
			expected: false,
		},
		{
			name: "ubuntu 18.04 gen2 non-VHD distro",
			ap: AgentPoolProfile{
				Distro: Ubuntu1804Gen2,
			},
			expected: true,
		},
	}

	for _, c := range cases {
		c := c
		t.Run(c.name, func(t *testing.T) {
			t.Parallel()
			if c.expected != c.ap.IsVHDDistro() {
				t.Fatalf("Got unexpected AgentPoolProfile.IsVHDDistro() result. Expected: %t. Got: %t.", c.expected, c.ap.IsVHDDistro())
			}
		})
	}
}

func TestUbuntuVersion(t *testing.T) {
	cases := []struct {
		p                 Properties
		expectedAgent1604 bool
		expectedAgent1804 bool
	}{
		{
			p: Properties{
				MasterProfile: &MasterProfile{
					Count:  1,
					Distro: AKSUbuntu1604,
				},
				AgentPoolProfiles: []*AgentPoolProfile{
					{
						Count:  1,
						Distro: AKSUbuntu1604,
						OSType: Linux,
					},
				},
			},
			expectedAgent1604: true,
			expectedAgent1804: false,
		},
		{
			p: Properties{
				MasterProfile: &MasterProfile{
					Count:  1,
					Distro: AKSUbuntu1804,
				},
				AgentPoolProfiles: []*AgentPoolProfile{
					{
						Count:  1,
						Distro: AKSUbuntu1604,
					},
				},
			},
			expectedAgent1604: true,
			expectedAgent1804: false,
		},
		{
			p: Properties{
				MasterProfile: &MasterProfile{
					Count:  1,
					Distro: Ubuntu,
				},
				AgentPoolProfiles: []*AgentPoolProfile{
					{
						Count:  1,
						Distro: "",
						OSType: Windows,
					},
				},
			},
			expectedAgent1604: false,
			expectedAgent1804: false,
		},
	}

	for _, c := range cases {
		if c.p.AgentPoolProfiles[0].IsUbuntu1804() != c.expectedAgent1804 {
			t.Fatalf("expected IsUbuntu1804() for agent to return %t but instead returned %t", c.expectedAgent1804, c.p.AgentPoolProfiles[0].IsUbuntu1804())
		}
	}
}

func TestIsCustomVNET(t *testing.T) {
	cases := []struct {
		p             Properties
		expectedAgent bool
	}{
		{
			p: Properties{
				MasterProfile: &MasterProfile{
					VnetSubnetID: "testSubnet",
				},
				AgentPoolProfiles: []*AgentPoolProfile{
					{
						VnetSubnetID: "testSubnet",
					},
				},
			},
			expectedAgent: true,
		},
		{
			p: Properties{
				MasterProfile: &MasterProfile{
					Count: 1,
				},
				AgentPoolProfiles: []*AgentPoolProfile{
					{
						Count: 1,
					},
					{
						Count: 1,
					},
				},
			},
			expectedAgent: false,
		},
	}

	for _, c := range cases {
		if c.p.AgentPoolProfiles[0].IsCustomVNET() != c.expectedAgent {
			t.Fatalf("expected IsCustomVnet() to return %t but instead returned %t", c.expectedAgent, c.p.AgentPoolProfiles[0].IsCustomVNET())
		}
	}

}

func TestAgentPoolProfileGetKubernetesLabels(t *testing.T) {
	cases := []struct {
		name          string
		ap            AgentPoolProfile
		rg            string
		deprecated    bool
		nvidiaEnabled bool
		expected      string
	}{
		{
			name:          "vanilla pool profile",
			ap:            AgentPoolProfile{},
			rg:            "my-resource-group",
			deprecated:    true,
			nvidiaEnabled: false,
			expected:      "kubernetes.azure.com/role=agent,node-role.kubernetes.io/agent=,kubernetes.io/role=agent,agentpool=,kubernetes.azure.com/cluster=my-resource-group",
		},
		{
			name:          "vanilla pool profile, no deprecated labels",
			ap:            AgentPoolProfile{},
			rg:            "my-resource-group",
			deprecated:    false,
			nvidiaEnabled: false,
			expected:      "kubernetes.azure.com/role=agent,agentpool=,kubernetes.azure.com/cluster=my-resource-group",
		},
		{
			name: "with managed disk",
			ap: AgentPoolProfile{
				StorageProfile: ManagedDisks,
			},
			rg:            "my-resource-group",
			deprecated:    true,
			nvidiaEnabled: false,
			expected:      "kubernetes.azure.com/role=agent,node-role.kubernetes.io/agent=,kubernetes.io/role=agent,agentpool=,storageprofile=managed,storagetier=,kubernetes.azure.com/cluster=my-resource-group",
		},
		{
			name: "N series",
			ap: AgentPoolProfile{
				VMSize: "Standard_NC6",
			},
			rg:            "my-resource-group",
			deprecated:    true,
			nvidiaEnabled: true,
			expected:      "kubernetes.azure.com/role=agent,node-role.kubernetes.io/agent=,kubernetes.io/role=agent,agentpool=,accelerator=nvidia,kubernetes.azure.com/cluster=my-resource-group",
		},
		{
			name: "with custom labels",
			ap: AgentPoolProfile{
				CustomNodeLabels: map[string]string{
					"mycustomlabel1": "foo",
					"mycustomlabel2": "bar",
				},
			},
			rg:            "my-resource-group",
			deprecated:    true,
			nvidiaEnabled: false,
			expected:      "kubernetes.azure.com/role=agent,node-role.kubernetes.io/agent=,kubernetes.io/role=agent,agentpool=,kubernetes.azure.com/cluster=my-resource-group,mycustomlabel1=foo,mycustomlabel2=bar",
		},
		{
			name: "with custom labels, no deprecated labels",
			ap: AgentPoolProfile{
				CustomNodeLabels: map[string]string{
					"mycustomlabel1": "foo",
					"mycustomlabel2": "bar",
				},
			},
			rg:            "my-resource-group",
			deprecated:    false,
			nvidiaEnabled: false,
			expected:      "kubernetes.azure.com/role=agent,agentpool=,kubernetes.azure.com/cluster=my-resource-group,mycustomlabel1=foo,mycustomlabel2=bar",
		},
		{
			name: "N series and managed disk with custom labels",
			ap: AgentPoolProfile{
				StorageProfile: ManagedDisks,
				VMSize:         "Standard_NC6",
				CustomNodeLabels: map[string]string{
					"mycustomlabel1": "foo",
					"mycustomlabel2": "bar",
				},
			},
			rg:            "my-resource-group",
			deprecated:    true,
			nvidiaEnabled: true,
			expected:      "kubernetes.azure.com/role=agent,node-role.kubernetes.io/agent=,kubernetes.io/role=agent,agentpool=,storageprofile=managed,storagetier=Standard_LRS,accelerator=nvidia,kubernetes.azure.com/cluster=my-resource-group,mycustomlabel1=foo,mycustomlabel2=bar",
		},
	}

	for _, c := range cases {
		c := c
		t.Run(c.name, func(t *testing.T) {
			t.Parallel()
			if c.expected != c.ap.GetKubernetesLabels(c.rg, c.deprecated, c.nvidiaEnabled) {
				t.Fatalf("Got unexpected AgentPoolProfile.GetKubernetesLabels(%s, %t) result. Expected: %s. Got: %s.",
					c.rg, c.deprecated, c.expected, c.ap.GetKubernetesLabels(c.rg, c.deprecated, c.nvidiaEnabled))
			}
		})
	}
}

func TestHasStorageProfile(t *testing.T) {
	cases := []struct {
		name                     string
		p                        Properties
		expectedHasMD            bool
		expectedHasSA            bool
		expectedMasterMD         bool
		expectedAgent0E          bool
		expectedAgent0MD         bool
		expectedPrivateJB        bool
		expectedHasDisks         bool
		expectedDesID            string
		expectedEncryptionAtHost bool
	}{
		{
			name: "Storage Account",
			p: Properties{
				MasterProfile: &MasterProfile{
					StorageProfile: StorageAccount,
				},
				AgentPoolProfiles: []*AgentPoolProfile{
					{
						StorageProfile: StorageAccount,
						DiskSizesGB:    []int{5},
					},
					{
						StorageProfile: StorageAccount,
					},
				},
			},
			expectedHasMD:    false,
			expectedHasSA:    true,
			expectedMasterMD: false,
			expectedAgent0MD: false,
			expectedAgent0E:  false,
			expectedHasDisks: true,
		},
		{
			name: "Managed Disk",
			p: Properties{
				MasterProfile: &MasterProfile{
					StorageProfile: ManagedDisks,
				},
				AgentPoolProfiles: []*AgentPoolProfile{
					{
						StorageProfile: StorageAccount,
					},
					{
						StorageProfile: StorageAccount,
					},
				},
			},
			expectedHasMD:    true,
			expectedHasSA:    true,
			expectedMasterMD: true,
			expectedAgent0MD: false,
			expectedAgent0E:  false,
		},
		{
			name: "both",
			p: Properties{
				MasterProfile: &MasterProfile{
					StorageProfile: StorageAccount,
				},
				AgentPoolProfiles: []*AgentPoolProfile{
					{
						StorageProfile: ManagedDisks,
					},
					{
						StorageProfile: StorageAccount,
					},
				},
			},
			expectedHasMD:    true,
			expectedHasSA:    true,
			expectedMasterMD: false,
			expectedAgent0MD: true,
			expectedAgent0E:  false,
		},
		{
			name: "Managed Disk everywhere",
			p: Properties{
				OrchestratorProfile: &OrchestratorProfile{
					OrchestratorType: Kubernetes,
				},
				MasterProfile: &MasterProfile{
					StorageProfile: ManagedDisks,
				},
				AgentPoolProfiles: []*AgentPoolProfile{
					{
						StorageProfile: ManagedDisks,
					},
					{
						StorageProfile: ManagedDisks,
					},
				},
			},
			expectedHasMD:     true,
			expectedHasSA:     false,
			expectedMasterMD:  true,
			expectedAgent0MD:  true,
			expectedAgent0E:   false,
			expectedPrivateJB: false,
		},
		{
			name: "Managed disk master with ephemeral agent",
			p: Properties{
				OrchestratorProfile: &OrchestratorProfile{
					OrchestratorType: Kubernetes,
				},
				MasterProfile: &MasterProfile{
					StorageProfile: ManagedDisks,
				},
				AgentPoolProfiles: []*AgentPoolProfile{
					{
						StorageProfile: Ephemeral,
					},
				},
			},
			expectedHasMD:     true,
			expectedHasSA:     false,
			expectedMasterMD:  true,
			expectedAgent0MD:  false,
			expectedAgent0E:   true,
			expectedPrivateJB: false,
		},
		{
			name: "Mixed with jumpbox",
			p: Properties{
				OrchestratorProfile: &OrchestratorProfile{
					OrchestratorType: Kubernetes,
					KubernetesConfig: &KubernetesConfig{
						PrivateCluster: &PrivateCluster{
							Enabled: to.BoolPtr(true),
							JumpboxProfile: &PrivateJumpboxProfile{
								StorageProfile: ManagedDisks,
							},
						},
					},
				},
				MasterProfile: &MasterProfile{
					StorageProfile: StorageAccount,
				},
				AgentPoolProfiles: []*AgentPoolProfile{
					{
						StorageProfile: StorageAccount,
					},
				},
			},
			expectedHasMD:     true,
			expectedHasSA:     true,
			expectedMasterMD:  false,
			expectedAgent0MD:  false,
			expectedAgent0E:   false,
			expectedPrivateJB: true,
		},
		{
			name: "Mixed with jumpbox alternate",
			p: Properties{
				OrchestratorProfile: &OrchestratorProfile{
					OrchestratorType: Kubernetes,
					KubernetesConfig: &KubernetesConfig{
						PrivateCluster: &PrivateCluster{
							Enabled: to.BoolPtr(true),
							JumpboxProfile: &PrivateJumpboxProfile{
								StorageProfile: StorageAccount,
							},
						},
					},
				},
				MasterProfile: &MasterProfile{
					StorageProfile: ManagedDisks,
				},
				AgentPoolProfiles: []*AgentPoolProfile{
					{
						StorageProfile: ManagedDisks,
					},
				},
			},
			expectedHasMD:     true,
			expectedHasSA:     true,
			expectedMasterMD:  true,
			expectedAgent0MD:  true,
			expectedAgent0E:   false,
			expectedPrivateJB: true,
		},
		{
			name: "Managed Disk with DiskEncryptionSetID setting",
			p: Properties{
				OrchestratorProfile: &OrchestratorProfile{
					OrchestratorType: Kubernetes,
				},
				MasterProfile: &MasterProfile{
					StorageProfile: ManagedDisks,
				},
				AgentPoolProfiles: []*AgentPoolProfile{
					{
						StorageProfile:      ManagedDisks,
						DiskEncryptionSetID: "DiskEncryptionSetID",
					},
					{
						StorageProfile:      ManagedDisks,
						DiskEncryptionSetID: "DiskEncryptionSetID",
					},
				},
			},
			expectedHasMD:     true,
			expectedHasSA:     false,
			expectedMasterMD:  true,
			expectedAgent0MD:  true,
			expectedAgent0E:   false,
			expectedPrivateJB: false,
			expectedDesID:     "DiskEncryptionSetID",
		},
		{
			name: "EncryptionAtHost setting",
			p: Properties{
				OrchestratorProfile: &OrchestratorProfile{
					OrchestratorType: Kubernetes,
				},
				MasterProfile: &MasterProfile{
					StorageProfile:   ManagedDisks,
					EncryptionAtHost: to.BoolPtr(true),
				},
				AgentPoolProfiles: []*AgentPoolProfile{
					{
						StorageProfile:   ManagedDisks,
						EncryptionAtHost: to.BoolPtr(true),
					},
					{
						StorageProfile:   ManagedDisks,
						EncryptionAtHost: to.BoolPtr(true),
					},
				},
			},
			expectedHasMD:            true,
			expectedHasSA:            false,
			expectedMasterMD:         true,
			expectedAgent0MD:         true,
			expectedAgent0E:          false,
			expectedPrivateJB:        false,
			expectedEncryptionAtHost: true,
		},
	}

	for _, c := range cases {
		c := c
		t.Run(c.name, func(t *testing.T) {
			t.Parallel()
			if to.Bool(c.p.MasterProfile.EncryptionAtHost) != c.expectedEncryptionAtHost {
				t.Fatalf("expected EncryptionAtHost to return %v but instead returned %v", c.expectedEncryptionAtHost, to.Bool(c.p.MasterProfile.EncryptionAtHost))
			}
			if c.p.OrchestratorProfile != nil && c.p.OrchestratorProfile.KubernetesConfig.PrivateJumpboxProvision() != c.expectedPrivateJB {
				t.Fatalf("expected PrivateJumpboxProvision() to return %t but instead returned %t", c.expectedPrivateJB, c.p.OrchestratorProfile.KubernetesConfig.PrivateJumpboxProvision())
			}
			if c.p.AgentPoolProfiles[0].HasDisks() != c.expectedHasDisks {
				t.Fatalf("expected HasDisks() to return %t but instead returned %t", c.expectedHasDisks, c.p.AgentPoolProfiles[0].HasDisks())
			}
			if c.p.AgentPoolProfiles[0].DiskEncryptionSetID != c.expectedDesID {
				t.Fatalf("expected DiskEncryptionSetID to return %s but instead returned %s", c.expectedDesID, c.p.AgentPoolProfiles[0].DiskEncryptionSetID)
			}
			if to.Bool(c.p.AgentPoolProfiles[0].EncryptionAtHost) != c.expectedEncryptionAtHost {
				t.Fatalf("expected EncryptionAtHost to return %v but instead returned %v", c.expectedEncryptionAtHost, to.Bool(c.p.AgentPoolProfiles[0].EncryptionAtHost))
			}
		})
	}
}

func TestAgentPoolProfileIsAuditDEnabled(t *testing.T) {
	cases := []struct {
		name     string
		ap       AgentPoolProfile
		expected bool
	}{
		{
			name:     "default",
			ap:       AgentPoolProfile{},
			expected: false,
		},
		{
			name: "true",
			ap: AgentPoolProfile{
				AuditDEnabled: to.BoolPtr(true),
			},
			expected: true,
		},
		{
			name: "false",
			ap: AgentPoolProfile{
				AuditDEnabled: to.BoolPtr(false),
			},
			expected: false,
		},
	}

	for _, c := range cases {
		c := c
		t.Run(c.name, func(t *testing.T) {
			t.Parallel()
			if c.expected != c.ap.IsAuditDEnabled() {
				t.Fatalf("Got unexpected AgentPoolProfile.IsAuditDEnabled() result. Expected: %t. Got: %t.", c.expected, c.ap.IsAuditDEnabled())
			}
		})
	}
}

func TestLinuxProfile(t *testing.T) {
	l := LinuxProfile{}

	if l.HasSecrets() || l.HasSearchDomain() || l.HasCustomNodesDNS() {
		t.Fatalf("Expected HasSecrets(), HasSearchDomain() and HasCustomNodesDNS() to return false when LinuxProfile is empty")
	}

	l = LinuxProfile{
		Secrets: []KeyVaultSecrets{
			{
				SourceVault: &KeyVaultID{"testVault"},
				VaultCertificates: []KeyVaultCertificate{
					{
						CertificateURL:   "testURL",
						CertificateStore: "testStore",
					},
				},
			},
		},
		CustomNodesDNS: &CustomNodesDNS{
			DNSServer: "testDNSServer",
		},
		CustomSearchDomain: &CustomSearchDomain{
			Name:          "testName",
			RealmPassword: "testRealmPassword",
			RealmUser:     "testRealmUser",
		},
	}

	if !(l.HasSecrets() && l.HasSearchDomain() && l.HasCustomNodesDNS()) {
		t.Fatalf("Expected HasSecrets(), HasSearchDomain() and HasCustomNodesDNS() to return true")
	}
}

func TestWindowsProfile(t *testing.T) {
	trueVar := true
	w := WindowsProfile{}

	if w.HasSecrets() || w.HasCustomImage() {
		t.Fatalf("Expected HasSecrets() and HasCustomImage() to return false when WindowsProfile is empty")
	}

	dv := w.GetWindowsDockerVersion()
	if dv != KubernetesWindowsDockerVersion {
		t.Fatalf("Expected GetWindowsDockerVersion() to equal default KubernetesWindowsDockerVersion, got %s", dv)
	}

	windowsSku := w.GetWindowsSku()
	if windowsSku != KubernetesDefaultWindowsSku {
		t.Fatalf("Expected GetWindowsSku() to equal default KubernetesDefaultWindowsSku, got %s", windowsSku)
	}

	w = WindowsProfile{
		Secrets: []KeyVaultSecrets{
			{
				SourceVault: &KeyVaultID{"testVault"},
				VaultCertificates: []KeyVaultCertificate{
					{
						CertificateURL:   "testURL",
						CertificateStore: "testStore",
					},
				},
			},
		},
		WindowsImageSourceURL:     "testCustomImage",
		IsCredentialAutoGenerated: to.BoolPtr(true),
		EnableAHUB:                to.BoolPtr(true),
	}

	if !(w.HasSecrets() && w.HasCustomImage()) {
		t.Fatalf("Expected HasSecrets() and HasCustomImage() to return true")
	}

	w = WindowsProfile{
		WindowsDockerVersion:      "18.03.1-ee-3",
		WindowsSku:                "Datacenter-Core-1809-with-Containers-smalldisk",
		SSHEnabled:                &trueVar,
		IsCredentialAutoGenerated: to.BoolPtr(false),
		EnableAHUB:                to.BoolPtr(false),
	}

	dv = w.GetWindowsDockerVersion()
	if dv != "18.03.1-ee-3" {
		t.Fatalf("Expected GetWindowsDockerVersion() to equal 18.03.1-ee-3, got %s", dv)
	}

	windowsSku = w.GetWindowsSku()
	if windowsSku != "Datacenter-Core-1809-with-Containers-smalldisk" {
		t.Fatalf("Expected GetWindowsSku() to equal Datacenter-Core-1809-with-Containers-smalldisk, got %s", windowsSku)
	}

	se := w.GetSSHEnabled()
	if !se {
		t.Fatalf("Expected SSHEnabled to return true, got %v", se)
	}
}

func TestWindowsProfileCustomOS(t *testing.T) {
	cases := []struct {
		name            string
		w               WindowsProfile
		expectedRef     bool
		expectedGallery bool
		expectedURL     bool
	}{
		{
			name: "valid shared gallery image",
			w: WindowsProfile{
				ImageRef: &ImageReference{
					Name:           "test",
					ResourceGroup:  "testRG",
					SubscriptionID: "testSub",
					Gallery:        "testGallery",
					Version:        "0.1.0",
				},
			},
			expectedRef:     true,
			expectedGallery: true,
			expectedURL:     false,
		},
		{
			name: "valid non-shared image",
			w: WindowsProfile{
				ImageRef: &ImageReference{
					Name:          "test",
					ResourceGroup: "testRG",
				},
			},
			expectedRef:     true,
			expectedGallery: false,
			expectedURL:     false,
		},
		{
			name: "valid image URL",
			w: WindowsProfile{
				WindowsImageSourceURL: "https://some/image.vhd",
			},
			expectedRef:     false,
			expectedGallery: false,
			expectedURL:     true,
		},
		{
			name:            "valid no custom image",
			w:               WindowsProfile{},
			expectedRef:     false,
			expectedGallery: false,
			expectedURL:     false,
		},
	}

	for _, c := range cases {
		c := c
		t.Run(c.name, func(t *testing.T) {
			t.Parallel()
			if c.w.HasCustomImage() != c.expectedURL {
				t.Errorf("expected HasCustomImage() to return %t but instead returned %t", c.expectedURL, c.w.HasCustomImage())
			}
			if c.w.HasImageRef() != c.expectedRef {
				t.Errorf("expected HasImageRef() to return %t but instead returned %t", c.expectedRef, c.w.HasImageRef())
			}
		})
	}
}

func TestGetAPIServerEtcdAPIVersion(t *testing.T) {
	o := OrchestratorProfile{}

	if o.GetAPIServerEtcdAPIVersion() != "" {
		t.Fatalf("Expected GetAPIServerEtcdAPIVersion() to return \"\" but instead got %s", o.GetAPIServerEtcdAPIVersion())
	}

	o.KubernetesConfig = &KubernetesConfig{
		EtcdVersion: "3.2.1",
	}

	if o.GetAPIServerEtcdAPIVersion() != "etcd3" {
		t.Fatalf("Expected GetAPIServerEtcdAPIVersion() to return \"etcd3\" but instead got %s", o.GetAPIServerEtcdAPIVersion())
	}

	// invalid version string
	o.KubernetesConfig.EtcdVersion = "2.3.8"
	if o.GetAPIServerEtcdAPIVersion() != "etcd2" {
		t.Fatalf("Expected GetAPIServerEtcdAPIVersion() to return \"etcd2\" but instead got %s", o.GetAPIServerEtcdAPIVersion())
	}
}

func TestIsAzureCNI(t *testing.T) {
	k := &KubernetesConfig{
		NetworkPlugin: NetworkPluginAzure,
	}

	o := &OrchestratorProfile{
		KubernetesConfig: k,
	}
	if !o.IsAzureCNI() {
		t.Fatalf("unable to detect orchestrator profile is using Azure CNI from NetworkPlugin=%s", o.KubernetesConfig.NetworkPlugin)
	}

	k = &KubernetesConfig{
		NetworkPlugin: "none",
	}

	o = &OrchestratorProfile{
		KubernetesConfig: k,
	}
	if o.IsAzureCNI() {
		t.Fatalf("unable to detect orchestrator profile is not using Azure CNI from NetworkPlugin=%s", o.KubernetesConfig.NetworkPlugin)
	}

	o = &OrchestratorProfile{}
	if o.IsAzureCNI() {
		t.Fatalf("unable to detect orchestrator profile is not using Azure CNI from nil KubernetesConfig")
	}
}

func TestOrchestrator(t *testing.T) {
	cases := []struct {
		p                    Properties
		expectedIsKubernetes bool
	}{
		{
			p: Properties{
				OrchestratorProfile: &OrchestratorProfile{
					OrchestratorType: "NotKubernetes",
				},
			},
			expectedIsKubernetes: false,
		},
		{
			p: Properties{
				OrchestratorProfile: &OrchestratorProfile{
					OrchestratorType: Kubernetes,
				},
			},
			expectedIsKubernetes: true,
		},
	}

	for _, c := range cases {
		if c.expectedIsKubernetes != c.p.OrchestratorProfile.IsKubernetes() {
			t.Fatalf("Expected IsKubernetes() to be %t with OrchestratorType=%s", c.expectedIsKubernetes, c.p.OrchestratorProfile.OrchestratorType)
		}
	}
}

func TestIsPrivateCluster(t *testing.T) {
	cases := []struct {
		p        Properties
		expected bool
	}{
		{
			p: Properties{
				OrchestratorProfile: &OrchestratorProfile{
					OrchestratorType: Kubernetes,
				},
			},
			expected: false,
		},
		{
			p: Properties{
				OrchestratorProfile: &OrchestratorProfile{
					OrchestratorType: Kubernetes,
					KubernetesConfig: &KubernetesConfig{
						PrivateCluster: &PrivateCluster{
							Enabled: to.BoolPtr(true),
						},
					},
				},
			},
			expected: true,
		},
		{
			p: Properties{
				OrchestratorProfile: &OrchestratorProfile{
					OrchestratorType: Kubernetes,
					KubernetesConfig: &KubernetesConfig{
						PrivateCluster: &PrivateCluster{
							Enabled: to.BoolPtr(false),
						},
					},
				},
			},
			expected: false,
		},
		{
			p: Properties{
				OrchestratorProfile: &OrchestratorProfile{
					OrchestratorType: Kubernetes,
					KubernetesConfig: &KubernetesConfig{
						PrivateCluster: &PrivateCluster{},
					},
				},
			},
			expected: false,
		},
	}

	for _, c := range cases {
		if c.p.OrchestratorProfile.IsPrivateCluster() != c.expected {
			t.Fatalf("expected IsPrivateCluster() to return %t but instead got %t", c.expected, c.p.OrchestratorProfile.IsPrivateCluster())
		}
	}
}

func TestIsFeatureEnabled(t *testing.T) {
	tests := []struct {
		name     string
		feature  string
		flags    *FeatureFlags
		expected bool
	}{
		{
			name:     "nil flags",
			feature:  "BlockOutboundInternet",
			flags:    nil,
			expected: false,
		},
		{
			name:     "empty flags",
			feature:  "BlockOutboundInternet",
			flags:    &FeatureFlags{},
			expected: false,
		},
		{
			name:     "telemetry",
			feature:  "EnableTelemetry",
			flags:    &FeatureFlags{},
			expected: false,
		},
		{
			name:    "Enabled feature",
			feature: "CSERunInBackground",
			flags: &FeatureFlags{
				EnableCSERunInBackground: true,
				BlockOutboundInternet:    false,
			},
			expected: true,
		},
		{
			name:    "Disabled feature",
			feature: "CSERunInBackground",
			flags: &FeatureFlags{
				EnableCSERunInBackground: false,
				BlockOutboundInternet:    true,
			},
			expected: false,
		},
		{
			name:    "Non-existent feature",
			feature: "Foo",
			flags: &FeatureFlags{
				EnableCSERunInBackground: true,
				BlockOutboundInternet:    true,
			},
			expected: false,
		},
	}

	for _, test := range tests {
		test := test
		t.Run(test.name, func(t *testing.T) {
			t.Parallel()
			actual := test.flags.IsFeatureEnabled(test.feature)
			if actual != test.expected {
				t.Errorf("expected feature %s to be enabled:%v, but got %v", test.feature, test.expected, actual)
			}
		})
	}
}

func TestKubernetesConfigIsAddonEnabled(t *testing.T) {
	cases := []struct {
		k         *KubernetesConfig
		addonName string
		expected  bool
	}{
		{
			k:         &KubernetesConfig{},
			addonName: "foo",
			expected:  false,
		},
		{
			k: &KubernetesConfig{
				Addons: []KubernetesAddon{
					{
						Name: "foo",
					},
				},
			},
			addonName: "foo",
			expected:  false,
		},
		{
			k: &KubernetesConfig{
				Addons: []KubernetesAddon{
					{
						Name:    "foo",
						Enabled: to.BoolPtr(false),
					},
				},
			},
			addonName: "foo",
			expected:  false,
		},
		{
			k: &KubernetesConfig{
				Addons: []KubernetesAddon{
					{
						Name:    "foo",
						Enabled: to.BoolPtr(true),
					},
				},
			},
			addonName: "foo",
			expected:  true,
		},
		{
			k: &KubernetesConfig{
				Addons: []KubernetesAddon{
					{
						Name:    "bar",
						Enabled: to.BoolPtr(true),
					},
				},
			},
			addonName: "foo",
			expected:  false,
		},
	}

	for _, c := range cases {
		if c.k.IsAddonEnabled(c.addonName) != c.expected {
			t.Fatalf("expected KubernetesConfig.IsAddonEnabled(%s) to return %t but instead returned %t", c.addonName, c.expected, c.k.IsAddonEnabled(c.addonName))
		}
	}
}

func TestKubernetesConfigIsIPMasqAgentDisabled(t *testing.T) {
	cases := []struct {
		name             string
		k                *KubernetesConfig
		expectedDisabled bool
	}{
		{
			name:             "default",
			k:                &KubernetesConfig{},
			expectedDisabled: false,
		},
		{
			name: "ip-masq-agent present but no configuration",
			k: &KubernetesConfig{
				Addons: []KubernetesAddon{
					{
						Name: IPMASQAgentAddonName,
					},
				},
			},
			expectedDisabled: false,
		},
		{
			name: "ip-masq-agent explicitly disabled",
			k: &KubernetesConfig{
				Addons: []KubernetesAddon{
					{
						Name:    IPMASQAgentAddonName,
						Enabled: to.BoolPtr(false),
					},
				},
			},
			expectedDisabled: true,
		},
		{
			name: "ip-masq-agent explicitly enabled",
			k: &KubernetesConfig{
				Addons: []KubernetesAddon{
					{
						Name:    IPMASQAgentAddonName,
						Enabled: to.BoolPtr(true),
					},
				},
			},
			expectedDisabled: false,
		},
	}

	for _, c := range cases {
		c := c
		t.Run(c.name, func(t *testing.T) {
			t.Parallel()
			if c.k.IsIPMasqAgentDisabled() != c.expectedDisabled {
				t.Fatalf("expected KubernetesConfig.IsIPMasqAgentDisabled() to return %t but instead returned %t", c.expectedDisabled, c.k.IsIPMasqAgentDisabled())
			}
		})
	}
}

func TestGetAddonByName(t *testing.T) {
	// Addon present and enabled with logAnalyticsWorkspaceResourceId in config
	b := true
	c := KubernetesConfig{
		Addons: []KubernetesAddon{
			{
				Name:    ContainerMonitoringAddonName,
				Enabled: &b,
				Config: map[string]string{
					"logAnalyticsWorkspaceResourceId": "/subscriptions/00000000-0000-0000-0000-000000000000/resourceGroups/test-workspace-rg/providers/Microsoft.OperationalInsights/workspaces/test-workspace",
				},
			},
		},
	}

	addon := c.GetAddonByName(ContainerMonitoringAddonName)
	if addon.Config == nil || len(addon.Config) == 0 {
		t.Fatalf("KubernetesConfig.IsContainerMonitoringAddonEnabled() should have addon config instead returned null or empty")
	}

	if addon.Config["logAnalyticsWorkspaceResourceId"] == "" {
		t.Fatalf("KubernetesConfig.IsContainerMonitoringAddonEnabled() should have addon config with logAnalyticsWorkspaceResourceId, instead returned null or empty")
	}

	workspaceResourceID := addon.Config["logAnalyticsWorkspaceResourceId"]
	if workspaceResourceID == "" {
		t.Fatalf("KubernetesConfig.IsContainerMonitoringAddonEnabled() should have addon config with non empty azure logAnalyticsWorkspaceResourceId")
	}

	resourceParts := strings.Split(workspaceResourceID, "/")
	if len(resourceParts) != 9 {
		t.Fatalf("KubernetesConfig.IsContainerMonitoringAddonEnabled() should have addon config with valid Azure logAnalyticsWorkspaceResourceId, instead returned %s", workspaceResourceID)
	}

	// Addon present and enabled with legacy config
	b = true
	c = KubernetesConfig{
		Addons: []KubernetesAddon{
			{
				Name:    ContainerMonitoringAddonName,
				Enabled: &b,
				Config: map[string]string{
					"workspaceGuid": "MDAwMDAwMDAtMDAwMC0wMDAwLTAwMDAtMDAwMDAwMDAwMDAw",
					"workspaceKey":  "NEQrdnlkNS9qU2NCbXNBd1pPRi8wR09CUTVrdUZRYzlKVmFXK0hsbko1OGN5ZVBKY3dUcGtzK3JWbXZnY1hHbW15dWpMRE5FVlBpVDhwQjI3NGE5WWc9PQ==",
				},
			},
		},
	}

	addon = c.GetAddonByName(ContainerMonitoringAddonName)
	if addon.Config == nil || len(addon.Config) == 0 {
		t.Fatalf("KubernetesConfig.IsContainerMonitoringAddonEnabled() should have addon config instead returned null or empty")
	}

	if addon.Config["workspaceGuid"] == "" {
		t.Fatalf("KubernetesConfig.IsContainerMonitoringAddonEnabled() should have addon config with non empty workspaceGuid")
	}

	if addon.Config["workspaceKey"] == "" {
		t.Fatalf("KubernetesConfig.IsContainerMonitoringAddonEnabled() should have addon config with non empty workspaceKey")
	}
}

func TestKubernetesConfigIsAddonDisabled(t *testing.T) {
	cases := []struct {
		k         *KubernetesConfig
		addonName string
		expected  bool
	}{
		{
			k:         &KubernetesConfig{},
			addonName: "foo",
			expected:  false,
		},
		{
			k: &KubernetesConfig{
				Addons: []KubernetesAddon{
					{
						Name: "foo",
					},
				},
			},
			addonName: "foo",
			expected:  false,
		},
		{
			k: &KubernetesConfig{
				Addons: []KubernetesAddon{
					{
						Name:    "foo",
						Enabled: to.BoolPtr(false),
					},
				},
			},
			addonName: "foo",
			expected:  true,
		},
		{
			k: &KubernetesConfig{
				Addons: []KubernetesAddon{
					{
						Name:    "foo",
						Enabled: to.BoolPtr(true),
					},
				},
			},
			addonName: "foo",
			expected:  false,
		},
		{
			k: &KubernetesConfig{
				Addons: []KubernetesAddon{
					{
						Name:    "bar",
						Enabled: to.BoolPtr(true),
					},
				},
			},
			addonName: "foo",
			expected:  false,
		},
	}

	for _, c := range cases {
		if c.k.IsAddonDisabled(c.addonName) != c.expected {
			t.Fatalf("expected KubernetesConfig.IsAddonDisabled(%s) to return %t but instead returned %t", c.addonName, c.expected, c.k.IsAddonDisabled(c.addonName))
		}
	}
}

func TestHasContainerd(t *testing.T) {
	tests := []struct {
		name     string
		k        *KubernetesConfig
		expected bool
	}{
		{
			name: "docker",
			k: &KubernetesConfig{
				ContainerRuntime: Docker,
			},
			expected: false,
		},
		{
			name: "empty string",
			k: &KubernetesConfig{
				ContainerRuntime: "",
			},
			expected: false,
		},
		{
			name: "unexpected string",
			k: &KubernetesConfig{
				ContainerRuntime: "foo",
			},
			expected: false,
		},
		{
			name: "containerd",
			k: &KubernetesConfig{
				ContainerRuntime: Containerd,
			},
			expected: true,
		},
		{
			name: "kata",
			k: &KubernetesConfig{
				ContainerRuntime: KataContainers,
			},
			expected: true,
		},
	}

	for _, test := range tests {
		test := test
		t.Run(test.name, func(t *testing.T) {
			t.Parallel()
			ret := test.k.NeedsContainerd()
			if test.expected != ret {
				t.Errorf("expected %t, instead got : %t", test.expected, ret)
			}
		})
	}
}

func TestKubernetesConfig_RequiresDocker(t *testing.T) {
	// k8sConfig with empty runtime string
	k := &KubernetesConfig{
		ContainerRuntime: "",
	}

	if !k.RequiresDocker() {
		t.Error("expected RequiresDocker to return true for empty runtime string")
	}

	// k8sConfig with empty runtime string
	k = &KubernetesConfig{
		ContainerRuntime: Docker,
	}

	if !k.RequiresDocker() {
		t.Error("expected RequiresDocker to return true for docker runtime")
	}
}

func TestKubernetesConfigGetOrderedKubeletConfigString(t *testing.T) {
	alphabetizedString := "--address=0.0.0.0 --allow-privileged=true --anonymous-auth=false --authorization-mode=Webhook --cgroups-per-qos=true --client-ca-file=/etc/kubernetes/certs/ca.crt --keep-terminated-pod-volumes=false --kubeconfig=/var/lib/kubelet/kubeconfig --pod-manifest-path=/etc/kubernetes/manifests "
	alphabetizedStringForPowershell := `"--address=0.0.0.0", "--allow-privileged=true", "--anonymous-auth=false", "--authorization-mode=Webhook", "--cgroups-per-qos=true", "--client-ca-file=/etc/kubernetes/certs/ca.crt", "--keep-terminated-pod-volumes=false", "--kubeconfig=/var/lib/kubelet/kubeconfig", "--pod-manifest-path=/etc/kubernetes/manifests"`
	cases := []struct {
		name                  string
		kc                    KubernetesConfig
		expected              string
		expectedForPowershell string
	}{
		{
			name:                  "zero value kubernetesConfig",
			kc:                    KubernetesConfig{},
			expected:              "",
			expectedForPowershell: "",
		},
		// Some values
		{
			name: "expected values",
			kc: KubernetesConfig{
				KubeletConfig: map[string]string{
					"--address":                     "0.0.0.0",
					"--allow-privileged":            "true",
					"--anonymous-auth":              "false",
					"--authorization-mode":          "Webhook",
					"--client-ca-file":              "/etc/kubernetes/certs/ca.crt",
					"--pod-manifest-path":           "/etc/kubernetes/manifests",
					"--cgroups-per-qos":             "true",
					"--kubeconfig":                  "/var/lib/kubelet/kubeconfig",
					"--keep-terminated-pod-volumes": "false",
				},
			},
			expected:              alphabetizedString,
			expectedForPowershell: alphabetizedStringForPowershell,
		},
		// Switch the "order" in the map, validate the same return string
		{
			name: "expected values re-ordered",
			kc: KubernetesConfig{
				KubeletConfig: map[string]string{
					"--address":                     "0.0.0.0",
					"--allow-privileged":            "true",
					"--kubeconfig":                  "/var/lib/kubelet/kubeconfig",
					"--client-ca-file":              "/etc/kubernetes/certs/ca.crt",
					"--authorization-mode":          "Webhook",
					"--pod-manifest-path":           "/etc/kubernetes/manifests",
					"--cgroups-per-qos":             "true",
					"--keep-terminated-pod-volumes": "false",
					"--anonymous-auth":              "false",
				},
			},
			expected:              alphabetizedString,
			expectedForPowershell: alphabetizedStringForPowershell,
		},
	}

	for _, c := range cases {
		c := c
		t.Run(c.name, func(t *testing.T) {
			t.Parallel()
			if c.expectedForPowershell != c.kc.GetOrderedKubeletConfigStringForPowershell() {
				t.Fatalf("Got unexpected AgentPoolProfile.GetOrderedKubeletConfigStringForPowershell() result. Expected: %s. Got: %s.", c.expectedForPowershell, c.kc.GetOrderedKubeletConfigStringForPowershell())
			}
		})
	}
}

func TestKubernetesAddonIsEnabled(t *testing.T) {
	cases := []struct {
		a        *KubernetesAddon
		expected bool
	}{
		{
			a:        &KubernetesAddon{},
			expected: false,
		},
		{
			a: &KubernetesAddon{
				Enabled: to.BoolPtr(false),
			},
			expected: false,
		},
		{
			a: &KubernetesAddon{
				Enabled: to.BoolPtr(true),
			},
			expected: true,
		},
	}

	for _, c := range cases {
		if c.a.IsEnabled() != c.expected {
			t.Fatalf("expected IsEnabled() to return %t but instead returned %t", c.expected, c.a.IsEnabled())
		}
	}
}

func TestKubernetesAddonIsDisabled(t *testing.T) {
	cases := []struct {
		a        *KubernetesAddon
		expected bool
	}{
		{
			a:        &KubernetesAddon{},
			expected: false,
		},
		{
			a: &KubernetesAddon{
				Enabled: to.BoolPtr(false),
			},
			expected: true,
		},
		{
			a: &KubernetesAddon{
				Enabled: to.BoolPtr(true),
			},
			expected: false,
		},
	}

	for _, c := range cases {
		if c.a.IsDisabled() != c.expected {
			t.Fatalf("expected IsDisabled() to return %t but instead returned %t", c.expected, c.a.IsDisabled())
		}
	}
}

func TestGetAddonContainersIndexByName(t *testing.T) {
	addonName := "testaddon"
	addon := getMockAddon(addonName)
	i := addon.GetAddonContainersIndexByName(addonName)
	if i != 0 {
		t.Fatalf("getAddonContainersIndexByName() did not return the expected index value 0, instead returned: %d", i)
	}
	i = addon.GetAddonContainersIndexByName("nonExistentContainerName")
	if i != -1 {
		t.Fatalf("getAddonContainersIndexByName() did not return the expected index value -1, instead returned: %d", i)
	}
}<|MERGE_RESOLUTION|>--- conflicted
+++ resolved
@@ -848,31 +848,6 @@
 			},
 			expectedSubnetName: "BazAgentSubnet",
 		},
-<<<<<<< HEAD
-		{
-			name: "Cluster with MasterProfile",
-			properties: &Properties{
-				OrchestratorProfile: &OrchestratorProfile{
-					OrchestratorType: Kubernetes,
-				},
-				MasterProfile: &MasterProfile{
-					Count:     1,
-					DNSPrefix: "foo",
-					VMSize:    "Standard_DS2_v2",
-				},
-				AgentPoolProfiles: []*AgentPoolProfile{
-					{
-						Name:                "agentpool",
-						VMSize:              "Standard_D2_v2",
-						Count:               1,
-						AvailabilityProfile: VirtualMachineScaleSets,
-					},
-				},
-			},
-			expectedSubnetName: "k8s-subnet",
-		},
-=======
->>>>>>> af16c414
 	}
 
 	for _, test := range tests {
