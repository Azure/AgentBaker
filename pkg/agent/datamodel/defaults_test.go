// Copyright (c) Microsoft Corporation. All rights reserved.
// Licensed under the MIT license.

package datamodel

import (
	"encoding/base64"
	"reflect"
	"strings"
	"testing"

	"github.com/Azure/aks-engine/pkg/api"
	"github.com/Azure/aks-engine/pkg/api/common"
	"github.com/Azure/aks-engine/pkg/helpers"
	"github.com/Azure/go-autorest/autorest/to"
)

func TestCertsAlreadyPresent(t *testing.T) {
	var cert *CertificateProfile

	result := certsAlreadyPresent(nil, 1)
	expected := map[string]bool{
		"ca":         false,
		"apiserver":  false,
		"client":     false,
		"kubeconfig": false,
		"etcd":       false,
	}

	if !reflect.DeepEqual(result, expected) {
		t.Fatalf("certsAlreadyPresent() did not return false for all certs for a non-existent CertificateProfile")
	}
	cert = &CertificateProfile{}
	result = certsAlreadyPresent(cert, 1)
	expected = map[string]bool{
		"ca":         false,
		"apiserver":  false,
		"client":     false,
		"kubeconfig": false,
		"etcd":       false,
	}

	if !reflect.DeepEqual(result, expected) {
		t.Fatalf("certsAlreadyPresent() did not return false for all certs for empty CertificateProfile")
	}
	cert = &CertificateProfile{
		APIServerCertificate: "a",
	}
	result = certsAlreadyPresent(cert, 1)
	expected = map[string]bool{
		"ca":         false,
		"apiserver":  false,
		"client":     false,
		"kubeconfig": false,
		"etcd":       false,
	}

	if !reflect.DeepEqual(result, expected) {
		t.Fatalf("certsAlreadyPresent() did not return false for all certs for 1 cert in CertificateProfile")
	}

	cert = &CertificateProfile{
		APIServerCertificate:  "a",
		CaCertificate:         "c",
		CaPrivateKey:          "d",
		ClientCertificate:     "e",
		ClientPrivateKey:      "f",
		KubeConfigCertificate: "g",
		KubeConfigPrivateKey:  "h",
		EtcdClientCertificate: "i",
		EtcdClientPrivateKey:  "j",
		EtcdServerCertificate: "k",
		EtcdServerPrivateKey:  "l",
	}
	result = certsAlreadyPresent(cert, 3)
	expected = map[string]bool{
		"ca":         true,
		"apiserver":  false,
		"client":     true,
		"kubeconfig": true,
		"etcd":       false,
	}

	if !reflect.DeepEqual(result, expected) {
		t.Fatalf("certsAlreadyPresent() did not return expected result for some certs in CertificateProfile")
	}
	cert = &CertificateProfile{
		APIServerCertificate:  "a",
		APIServerPrivateKey:   "b",
		CaCertificate:         "c",
		CaPrivateKey:          "d",
		ClientCertificate:     "e",
		ClientPrivateKey:      "f",
		KubeConfigCertificate: "g",
		KubeConfigPrivateKey:  "h",
		EtcdClientCertificate: "i",
		EtcdClientPrivateKey:  "j",
		EtcdServerCertificate: "k",
		EtcdServerPrivateKey:  "l",
		EtcdPeerCertificates:  []string{"0", "1", "2"},
		EtcdPeerPrivateKeys:   []string{"0", "1", "2"},
	}
	result = certsAlreadyPresent(cert, 3)
	expected = map[string]bool{
		"ca":         true,
		"apiserver":  true,
		"client":     true,
		"kubeconfig": true,
		"etcd":       true,
	}

	if !reflect.DeepEqual(result, expected) {
		t.Fatalf("certsAlreadyPresent() did not return expected result for all certs in CertificateProfile")
	}
}

func TestSetMissingKubeletValues(t *testing.T) {
	config := &KubernetesConfig{}
	defaultKubeletConfig := map[string]string{
		"--network-plugin":               "1",
		"--pod-infra-container-image":    "2",
		"--max-pods":                     "3",
		"--eviction-hard":                "4",
		"--node-status-update-frequency": "5",
		"--image-gc-high-threshold":      "6",
		"--image-gc-low-threshold":       "7",
		"--non-masquerade-cidr":          "8",
		"--cloud-provider":               "9",
		"--pod-max-pids":                 "10",
	}
	setMissingKubeletValues(config, defaultKubeletConfig)
	for key, val := range defaultKubeletConfig {
		if config.KubeletConfig[key] != val {
			t.Fatalf("setMissingKubeletValue() did not return the expected value %s for key %s, instead returned: %s", val, key, config.KubeletConfig[key])
		}
	}

	config = &KubernetesConfig{
		KubeletConfig: map[string]string{
			"--network-plugin":            "a",
			"--pod-infra-container-image": "b",
			"--cloud-provider":            "c",
		},
	}
	expectedResult := map[string]string{
		"--network-plugin":               "a",
		"--pod-infra-container-image":    "b",
		"--max-pods":                     "3",
		"--eviction-hard":                "4",
		"--node-status-update-frequency": "5",
		"--image-gc-high-threshold":      "6",
		"--image-gc-low-threshold":       "7",
		"--non-masquerade-cidr":          "8",
		"--cloud-provider":               "c",
		"--pod-max-pids":                 "10",
	}
	setMissingKubeletValues(config, defaultKubeletConfig)
	for key, val := range expectedResult {
		if config.KubeletConfig[key] != val {
			t.Fatalf("setMissingKubeletValue() did not return the expected value %s for key %s, instead returned: %s", val, key, config.KubeletConfig[key])
		}
	}
	config = &KubernetesConfig{
		KubeletConfig: map[string]string{},
	}
	setMissingKubeletValues(config, defaultKubeletConfig)
	for key, val := range defaultKubeletConfig {
		if config.KubeletConfig[key] != val {
			t.Fatalf("setMissingKubeletValue() did not return the expected value %s for key %s, instead returned: %s", val, key, config.KubeletConfig[key])
		}
	}
}

func getFakeAddons(defaultAddonMap map[string]string, customImage string) []api.KubernetesAddon {
	var fakeCustomAddons []api.KubernetesAddon
	for addonName := range defaultAddonMap {
		containerName := addonName
		if addonName == common.ContainerMonitoringAddonName {
			containerName = "omsagent"
		}
		if addonName == common.CalicoAddonName {
			containerName = "calico-typha"
		}
		if addonName == common.AADPodIdentityAddonName {
			containerName = "nmi"
		}
		if addonName == common.KubeDNSAddonName {
			containerName = "kubedns"
		}
		if addonName == common.AntreaAddonName {
			containerName = common.AntreaControllerContainerName
		}
		if addonName == common.FlannelAddonName {
			containerName = common.KubeFlannelContainerName
		}
		customAddon := api.KubernetesAddon{
			Name:    addonName,
			Enabled: to.BoolPtr(true),
			Containers: []api.KubernetesContainerSpec{
				{
					Name:           containerName,
					CPURequests:    "50m",
					MemoryRequests: "150Mi",
					CPULimits:      "50m",
					MemoryLimits:   "150Mi",
				},
			},
		}
		if customImage != "" {
			customAddon.Containers[0].Image = customImage
		}
		fakeCustomAddons = append(fakeCustomAddons, customAddon)
	}
	return fakeCustomAddons
}

func TestAcceleratedNetworking(t *testing.T) {
	mockCS := getMockBaseContainerService("1.10.8")
	mockCS.Properties.OrchestratorProfile.OrchestratorType = api.Kubernetes
	mockCS.Properties.AgentPoolProfiles[0].AcceleratedNetworkingEnabled = nil
	mockCS.Properties.AgentPoolProfiles[0].AcceleratedNetworkingEnabledWindows = nil

	mockCS.SetPropertiesDefaults(api.PropertiesDefaultsParams{
		IsScale:    false,
		IsUpgrade:  true,
		PkiKeySize: helpers.DefaultPkiKeySize,
	})

	// In upgrade scenario, nil AcceleratedNetworkingEnabled should always render as false (i.e., we never turn on this feature on an existing vm that didn't have it before)
	if to.Bool(mockCS.Properties.AgentPoolProfiles[0].AcceleratedNetworkingEnabled) {
		t.Errorf("expected nil acceleratedNetworkingEnabled to be false after upgrade, instead got %t", to.Bool(mockCS.Properties.AgentPoolProfiles[0].AcceleratedNetworkingEnabled))
	}
	// In upgrade scenario, nil AcceleratedNetworkingEnabledWindows should always render as false (i.e., we never turn on this feature on an existing vm that didn't have it before)
	if to.Bool(mockCS.Properties.AgentPoolProfiles[0].AcceleratedNetworkingEnabledWindows) {
		t.Errorf("expected nil acceleratedNetworkingEnabledWindows to be false after upgrade, instead got %t", to.Bool(mockCS.Properties.AgentPoolProfiles[0].AcceleratedNetworkingEnabledWindows))
	}

	mockCS = getMockBaseContainerService("1.10.8")
	mockCS.Properties.OrchestratorProfile.OrchestratorType = api.Kubernetes
	mockCS.Properties.AgentPoolProfiles[0].AcceleratedNetworkingEnabled = nil
	mockCS.Properties.AgentPoolProfiles[0].AcceleratedNetworkingEnabledWindows = nil

	mockCS.SetPropertiesDefaults(api.PropertiesDefaultsParams{
		IsScale:    true,
		IsUpgrade:  false,
		PkiKeySize: helpers.DefaultPkiKeySize,
	})

	// In scale scenario, nil AcceleratedNetworkingEnabled should always render as false (i.e., we never turn on this feature on an existing agent pool / VMSS that didn't have it before)
	if to.Bool(mockCS.Properties.AgentPoolProfiles[0].AcceleratedNetworkingEnabled) {
		t.Errorf("expected nil acceleratedNetworkingEnabled to be false after upgrade, instead got %t", to.Bool(mockCS.Properties.AgentPoolProfiles[0].AcceleratedNetworkingEnabled))
	}
	// In scale scenario, nil AcceleratedNetworkingEnabledWindows should always render as false (i.e., we never turn on this feature on an existing VM that didn't have it before)
	if to.Bool(mockCS.Properties.AgentPoolProfiles[0].AcceleratedNetworkingEnabledWindows) {
		t.Errorf("expected nil acceleratedNetworkingEnabledWindows to be false after upgrade, instead got %t", to.Bool(mockCS.Properties.AgentPoolProfiles[0].AcceleratedNetworkingEnabledWindows))
	}

	mockCS = getMockBaseContainerService("1.10.8")
	mockCS.Properties.OrchestratorProfile.OrchestratorType = api.Kubernetes
	mockCS.Properties.AgentPoolProfiles[0].AcceleratedNetworkingEnabled = nil
	mockCS.Properties.AgentPoolProfiles[0].VMSize = "Standard_D2_v2"
	mockCS.Properties.AgentPoolProfiles[0].AcceleratedNetworkingEnabledWindows = nil
	mockCS.Properties.AgentPoolProfiles[0].VMSize = "Standard_D2_v2"

	mockCS.SetPropertiesDefaults(api.PropertiesDefaultsParams{
		IsScale:    false,
		IsUpgrade:  false,
		PkiKeySize: helpers.DefaultPkiKeySize,
	})

	// In create scenario, nil AcceleratedNetworkingEnabled should be the defaults
	acceleratedNetworkingEnabled := api.DefaultAcceleratedNetworking
	if to.Bool(mockCS.Properties.AgentPoolProfiles[0].AcceleratedNetworkingEnabled) != acceleratedNetworkingEnabled {
		t.Errorf("expected default acceleratedNetworkingEnabled to be %t, instead got %t", acceleratedNetworkingEnabled, to.Bool(mockCS.Properties.AgentPoolProfiles[0].AcceleratedNetworkingEnabled))
	}
	// In create scenario, nil AcceleratedNetworkingEnabledWindows should be the defaults
	acceleratedNetworkingEnabled = api.DefaultAcceleratedNetworkingWindowsEnabled
	if to.Bool(mockCS.Properties.AgentPoolProfiles[0].AcceleratedNetworkingEnabledWindows) != acceleratedNetworkingEnabled {
		t.Errorf("expected default acceleratedNetworkingEnabledWindows to be %t, instead got %t", acceleratedNetworkingEnabled, to.Bool(mockCS.Properties.AgentPoolProfiles[0].AcceleratedNetworkingEnabledWindows))
	}

	mockCS = getMockBaseContainerService("1.10.8")
	mockCS.Properties.OrchestratorProfile.OrchestratorType = api.Kubernetes
	mockCS.Properties.AgentPoolProfiles[0].AcceleratedNetworkingEnabled = nil
	mockCS.Properties.AgentPoolProfiles[0].VMSize = "Standard_D666_v2"
	mockCS.Properties.AgentPoolProfiles[0].AcceleratedNetworkingEnabledWindows = nil
	mockCS.Properties.AgentPoolProfiles[0].VMSize = "Standard_D666_v2"

	mockCS.SetPropertiesDefaults(api.PropertiesDefaultsParams{
		IsScale:    false,
		IsUpgrade:  false,
		PkiKeySize: helpers.DefaultPkiKeySize,
	})

	// In non-supported VM SKU scenario, acceleratedNetworkingEnabled should always be false
	if to.Bool(mockCS.Properties.AgentPoolProfiles[0].AcceleratedNetworkingEnabled) {
		t.Errorf("expected acceleratedNetworkingEnabled to be %t for an unsupported VM SKU, instead got %t", false, to.Bool(mockCS.Properties.AgentPoolProfiles[0].AcceleratedNetworkingEnabled))
	}
	// In non-supported VM SKU scenario, acceleratedNetworkingEnabledWindows should always be false
	if to.Bool(mockCS.Properties.AgentPoolProfiles[0].AcceleratedNetworkingEnabledWindows) {
		t.Errorf("expected acceleratedNetworkingEnabledWindows to be %t for an unsupported VM SKU, instead got %t", false, to.Bool(mockCS.Properties.AgentPoolProfiles[0].AcceleratedNetworkingEnabledWindows))
	}
}

func TestVMSSOverProvisioning(t *testing.T) {
	mockCS := getMockBaseContainerService("1.10.8")
	mockCS.Properties.OrchestratorProfile.OrchestratorType = api.Kubernetes
	mockCS.Properties.AgentPoolProfiles[0].AvailabilityProfile = api.VirtualMachineScaleSets
	mockCS.Properties.AgentPoolProfiles[0].VMSSOverProvisioningEnabled = nil
	mockCS.SetPropertiesDefaults(api.PropertiesDefaultsParams{
		IsScale:    false,
		IsUpgrade:  true,
		PkiKeySize: helpers.DefaultPkiKeySize,
	})

	// In upgrade scenario, nil AcceleratedNetworkingEnabled should always render as false (i.e., we never turn on this feature on an existing vm that didn't have it before)
	if to.Bool(mockCS.Properties.AgentPoolProfiles[0].VMSSOverProvisioningEnabled) {
		t.Errorf("expected nil VMSSOverProvisioningEnabled to be false after upgrade, instead got %t", to.Bool(mockCS.Properties.AgentPoolProfiles[0].VMSSOverProvisioningEnabled))
	}

	mockCS = getMockBaseContainerService("1.10.8")
	mockCS.Properties.OrchestratorProfile.OrchestratorType = api.Kubernetes
	mockCS.Properties.AgentPoolProfiles[0].AvailabilityProfile = api.VirtualMachineScaleSets
	mockCS.Properties.AgentPoolProfiles[0].VMSSOverProvisioningEnabled = nil
	mockCS.SetPropertiesDefaults(api.PropertiesDefaultsParams{
		IsScale:    true,
		IsUpgrade:  false,
		PkiKeySize: helpers.DefaultPkiKeySize,
	})

	// In scale scenario, nil VMSSOverProvisioningEnabled should always render as false (i.e., we never turn on this feature on an existing agent pool / VMSS that didn't have it before)
	if to.Bool(mockCS.Properties.AgentPoolProfiles[0].VMSSOverProvisioningEnabled) {
		t.Errorf("expected nil VMSSOverProvisioningEnabled to be false after upgrade, instead got %t", to.Bool(mockCS.Properties.AgentPoolProfiles[0].VMSSOverProvisioningEnabled))
	}

	mockCS = getMockBaseContainerService("1.10.8")
	mockCS.Properties.OrchestratorProfile.OrchestratorType = api.Kubernetes
	mockCS.Properties.AgentPoolProfiles[0].AvailabilityProfile = api.VirtualMachineScaleSets
	mockCS.Properties.AgentPoolProfiles[0].VMSSOverProvisioningEnabled = nil
	mockCS.SetPropertiesDefaults(api.PropertiesDefaultsParams{
		IsScale:    false,
		IsUpgrade:  false,
		PkiKeySize: helpers.DefaultPkiKeySize,
	})

	// In create scenario, nil VMSSOverProvisioningEnabled should be the defaults
	vmssOverProvisioningEnabled := api.DefaultVMSSOverProvisioningEnabled
	if to.Bool(mockCS.Properties.AgentPoolProfiles[0].VMSSOverProvisioningEnabled) != vmssOverProvisioningEnabled {
		t.Errorf("expected default VMSSOverProvisioningEnabled to be %t, instead got %t", vmssOverProvisioningEnabled, to.Bool(mockCS.Properties.AgentPoolProfiles[0].VMSSOverProvisioningEnabled))
	}

	mockCS = getMockBaseContainerService("1.10.8")
	mockCS.Properties.OrchestratorProfile.OrchestratorType = api.Kubernetes
	mockCS.Properties.AgentPoolProfiles[0].AvailabilityProfile = api.VirtualMachineScaleSets
	mockCS.Properties.AgentPoolProfiles[0].VMSSOverProvisioningEnabled = to.BoolPtr(true)
	mockCS.SetPropertiesDefaults(api.PropertiesDefaultsParams{
		IsScale:    false,
		IsUpgrade:  false,
		PkiKeySize: helpers.DefaultPkiKeySize,
	})

	// In create scenario with explicit true, VMSSOverProvisioningEnabled should be true
	if !to.Bool(mockCS.Properties.AgentPoolProfiles[0].VMSSOverProvisioningEnabled) {
		t.Errorf("expected VMSSOverProvisioningEnabled to be true, instead got %t", to.Bool(mockCS.Properties.AgentPoolProfiles[0].VMSSOverProvisioningEnabled))
	}

	mockCS = getMockBaseContainerService("1.10.8")
	mockCS.Properties.OrchestratorProfile.OrchestratorType = api.Kubernetes
	mockCS.Properties.AgentPoolProfiles[0].AvailabilityProfile = api.VirtualMachineScaleSets
	mockCS.Properties.AgentPoolProfiles[0].VMSSOverProvisioningEnabled = to.BoolPtr(false)
	mockCS.SetPropertiesDefaults(api.PropertiesDefaultsParams{
		IsScale:    false,
		IsUpgrade:  false,
		PkiKeySize: helpers.DefaultPkiKeySize,
	})

	// In create scenario with explicit false, VMSSOverProvisioningEnabled should be false
	if to.Bool(mockCS.Properties.AgentPoolProfiles[0].VMSSOverProvisioningEnabled) {
		t.Errorf("expected VMSSOverProvisioningEnabled to be false, instead got %t", to.Bool(mockCS.Properties.AgentPoolProfiles[0].VMSSOverProvisioningEnabled))
	}
}

func TestAuditDEnabled(t *testing.T) {
	mockCS := getMockBaseContainerService("1.12.7")
	mockCS.Properties.OrchestratorProfile.OrchestratorType = api.Kubernetes
	isUpgrade := true
	mockCS.setAgentProfileDefaults(isUpgrade, false)

	// In upgrade scenario, nil AuditDEnabled should always render as false (i.e., we never turn on this feature on an existing vm that didn't have it before)
	if to.Bool(mockCS.Properties.AgentPoolProfiles[0].AuditDEnabled) {
		t.Errorf("expected nil AuditDEnabled to be false after upgrade, instead got %t", to.Bool(mockCS.Properties.AgentPoolProfiles[0].AuditDEnabled))
	}

	mockCS = getMockBaseContainerService("1.12.7")
	mockCS.Properties.OrchestratorProfile.OrchestratorType = api.Kubernetes
	isScale := true
	mockCS.setAgentProfileDefaults(false, isScale)

	// In scale scenario, nil AuditDEnabled should always render as false (i.e., we never turn on this feature on an existing agent pool / vms that didn't have it before)
	if to.Bool(mockCS.Properties.AgentPoolProfiles[0].AuditDEnabled) {
		t.Errorf("expected nil AuditDEnabled to be false after upgrade, instead got %t", to.Bool(mockCS.Properties.AgentPoolProfiles[0].AuditDEnabled))
	}

	mockCS = getMockBaseContainerService("1.12.7")
	mockCS.Properties.OrchestratorProfile.OrchestratorType = api.Kubernetes
	mockCS.setAgentProfileDefaults(false, false)

	// In create scenario, nil AuditDEnabled should be the defaults
	auditDEnabledEnabled := api.DefaultAuditDEnabled
	if to.Bool(mockCS.Properties.AgentPoolProfiles[0].AuditDEnabled) != auditDEnabledEnabled {
		t.Errorf("expected default AuditDEnabled to be %t, instead got %t", auditDEnabledEnabled, to.Bool(mockCS.Properties.AgentPoolProfiles[0].AuditDEnabled))
	}

	mockCS = getMockBaseContainerService("1.10.8")
	mockCS.Properties.OrchestratorProfile.OrchestratorType = api.Kubernetes
	mockCS.Properties.AgentPoolProfiles[0].AuditDEnabled = to.BoolPtr(true)
	mockCS.setAgentProfileDefaults(false, false)

	// In create scenario with explicit true, AuditDEnabled should be true
	if !to.Bool(mockCS.Properties.AgentPoolProfiles[0].AuditDEnabled) {
		t.Errorf("expected AuditDEnabled to be true, instead got %t", to.Bool(mockCS.Properties.AgentPoolProfiles[0].AuditDEnabled))
	}

	mockCS = getMockBaseContainerService("1.10.8")
	mockCS.Properties.OrchestratorProfile.OrchestratorType = api.Kubernetes
	mockCS.Properties.AgentPoolProfiles[0].AuditDEnabled = to.BoolPtr(false)
	mockCS.setAgentProfileDefaults(false, false)

	// In create scenario with explicit false, AuditDEnabled should be false
	if to.Bool(mockCS.Properties.AgentPoolProfiles[0].AuditDEnabled) {
		t.Errorf("expected AuditDEnabled to be false, instead got %t", to.Bool(mockCS.Properties.AgentPoolProfiles[0].AuditDEnabled))
	}
}

func TestKubeletFeatureGatesEnsureFeatureGatesOnAgentsFor1_6_0(t *testing.T) {
	mockCS := getMockBaseContainerService("1.6.0")
	properties := mockCS.Properties

	// No KubernetesConfig.KubeletConfig set for MasterProfile or AgentProfile
	// so they will inherit the top-level config
	properties.OrchestratorProfile.KubernetesConfig = getKubernetesConfigWithFeatureGates("TopLevel=true")

	mockCS.setKubeletConfig(false)

	agentFeatureGates := properties.AgentPoolProfiles[0].KubernetesConfig.KubeletConfig["--feature-gates"]
	if agentFeatureGates != "TopLevel=true" {
		t.Fatalf("setKubeletConfig did not add 'TopLevel=true' for agent profile: expected 'TopLevel=true' got '%s'", agentFeatureGates)
	}

	// Verify that the TopLevel feature gate override has only been applied to the agents
	masterFeatureFates := properties.MasterProfile.KubernetesConfig.KubeletConfig["--feature-gates"]
	if masterFeatureFates != "TopLevel=true" {
		t.Fatalf("setKubeletConfig modified feature gates for master profile: expected 'TopLevel=true' got '%s'", agentFeatureGates)
	}
}

func TestKubeletFeatureGatesEnsureMasterAndAgentConfigUsedFor1_6_0(t *testing.T) {
	mockCS := getMockBaseContainerService("1.6.0")
	properties := mockCS.Properties

	// Set MasterProfile and AgentProfiles KubernetesConfig.KubeletConfig values
	// Verify that they are used instead of the top-level config
	properties.OrchestratorProfile.KubernetesConfig = getKubernetesConfigWithFeatureGates("TopLevel=true")
	properties.MasterProfile = &MasterProfile{KubernetesConfig: getKubernetesConfigWithFeatureGates("MasterLevel=true")}
	properties.AgentPoolProfiles[0].KubernetesConfig = getKubernetesConfigWithFeatureGates("AgentLevel=true")

	mockCS.setKubeletConfig(false)

	agentFeatureGates := properties.AgentPoolProfiles[0].KubernetesConfig.KubeletConfig["--feature-gates"]
	if agentFeatureGates != "AgentLevel=true" {
		t.Fatalf("setKubeletConfig agent profile: expected 'AgentLevel=true' got '%s'", agentFeatureGates)
	}

	// Verify that the TopLevel feature gate override has only been applied to the agents
	masterFeatureFates := properties.MasterProfile.KubernetesConfig.KubeletConfig["--feature-gates"]
	if masterFeatureFates != "MasterLevel=true" {
		t.Fatalf("setKubeletConfig master profile: expected 'MasterLevel=true' got '%s'", agentFeatureGates)
	}
}

func TestEtcdDiskSize(t *testing.T) {
	mockCS := getMockBaseContainerService("1.8.10")
	properties := mockCS.Properties
	properties.OrchestratorProfile.OrchestratorType = api.Kubernetes
	properties.MasterProfile.Count = 1
	mockCS.setOrchestratorDefaults(true, true)
	if properties.OrchestratorProfile.KubernetesConfig.EtcdDiskSizeGB != api.DefaultEtcdDiskSize {
		t.Fatalf("EtcdDiskSizeGB did not have the expected size, got %s, expected %s",
			properties.OrchestratorProfile.KubernetesConfig.EtcdDiskSizeGB, api.DefaultEtcdDiskSize)
	}

	mockCS = getMockBaseContainerService("1.8.10")
	properties = mockCS.Properties
	properties.OrchestratorProfile.OrchestratorType = api.Kubernetes
	properties.MasterProfile.Count = 5
	mockCS.setOrchestratorDefaults(true, true)
	if properties.OrchestratorProfile.KubernetesConfig.EtcdDiskSizeGB != api.DefaultEtcdDiskSizeGT3Nodes {
		t.Fatalf("EtcdDiskSizeGB did not have the expected size, got %s, expected %s",
			properties.OrchestratorProfile.KubernetesConfig.EtcdDiskSizeGB, api.DefaultEtcdDiskSizeGT3Nodes)
	}

	mockCS = getMockBaseContainerService("1.8.10")
	properties = mockCS.Properties
	properties.OrchestratorProfile.OrchestratorType = api.Kubernetes
	properties.MasterProfile.Count = 5
	properties.AgentPoolProfiles[0].Count = 6
	mockCS.setOrchestratorDefaults(true, true)
	if properties.OrchestratorProfile.KubernetesConfig.EtcdDiskSizeGB != api.DefaultEtcdDiskSizeGT10Nodes {
		t.Fatalf("EtcdDiskSizeGB did not have the expected size, got %s, expected %s",
			properties.OrchestratorProfile.KubernetesConfig.EtcdDiskSizeGB, api.DefaultEtcdDiskSizeGT10Nodes)
	}

	mockCS = getMockBaseContainerService("1.8.10")
	properties = mockCS.Properties
	properties.OrchestratorProfile.OrchestratorType = api.Kubernetes
	properties.MasterProfile.Count = 5
	properties.AgentPoolProfiles[0].Count = 16
	mockCS.setOrchestratorDefaults(true, true)
	if properties.OrchestratorProfile.KubernetesConfig.EtcdDiskSizeGB != api.DefaultEtcdDiskSizeGT20Nodes {
		t.Fatalf("EtcdDiskSizeGB did not have the expected size, got %s, expected %s",
			properties.OrchestratorProfile.KubernetesConfig.EtcdDiskSizeGB, api.DefaultEtcdDiskSizeGT20Nodes)
	}

	mockCS = getMockBaseContainerService("1.8.10")
	properties = mockCS.Properties
	properties.OrchestratorProfile.OrchestratorType = api.Kubernetes
	properties.MasterProfile.Count = 5
	properties.AgentPoolProfiles[0].Count = 50
	customEtcdDiskSize := "512"
	properties.OrchestratorProfile.KubernetesConfig.EtcdDiskSizeGB = customEtcdDiskSize
	mockCS.setOrchestratorDefaults(true, true)
	if properties.OrchestratorProfile.KubernetesConfig.EtcdDiskSizeGB != customEtcdDiskSize {
		t.Fatalf("EtcdDiskSizeGB did not have the expected size, got %s, expected %s",
			properties.OrchestratorProfile.KubernetesConfig.EtcdDiskSizeGB, customEtcdDiskSize)
	}
}

func TestGenerateEtcdEncryptionKey(t *testing.T) {
	key1 := generateEtcdEncryptionKey()
	key2 := generateEtcdEncryptionKey()
	if key1 == key2 {
		t.Fatalf("generateEtcdEncryptionKey should return a unique key each time, instead returned identical %s and %s", key1, key2)
	}
	for _, val := range []string{key1, key2} {
		_, err := base64.StdEncoding.DecodeString(val)
		if err != nil {
			t.Fatalf("generateEtcdEncryptionKey should return a base64 encoded key, instead returned %s", val)
		}
	}
}

func TestNetworkPolicyDefaults(t *testing.T) {
	mockCS := getMockBaseContainerService("1.8.10")
	properties := mockCS.Properties
	properties.OrchestratorProfile.OrchestratorType = api.Kubernetes
	properties.OrchestratorProfile.KubernetesConfig.NetworkPolicy = api.NetworkPolicyCalico
	mockCS.setOrchestratorDefaults(true, true)
	if properties.OrchestratorProfile.KubernetesConfig.NetworkPlugin != api.NetworkPluginKubenet {
		t.Fatalf("NetworkPlugin did not have the expected value, got %s, expected %s",
			properties.OrchestratorProfile.KubernetesConfig.NetworkPlugin, api.NetworkPluginKubenet)
	}

	mockCS = getMockBaseContainerService("1.8.10")
	properties = mockCS.Properties
	properties.OrchestratorProfile.OrchestratorType = api.Kubernetes
	properties.OrchestratorProfile.KubernetesConfig.NetworkPolicy = api.NetworkPolicyCilium
	mockCS.setOrchestratorDefaults(true, true)
	if properties.OrchestratorProfile.KubernetesConfig.NetworkPlugin != api.NetworkPluginCilium {
		t.Fatalf("NetworkPlugin did not have the expected value, got %s, expected %s",
			properties.OrchestratorProfile.KubernetesConfig.NetworkPlugin, api.NetworkPluginCilium)
	}

	mockCS = getMockBaseContainerService("1.15.7")
	properties = mockCS.Properties
	properties.OrchestratorProfile.OrchestratorType = api.Kubernetes
	properties.OrchestratorProfile.KubernetesConfig.NetworkPolicy = api.NetworkPolicyAntrea
	mockCS.setOrchestratorDefaults(true, true)
	if properties.OrchestratorProfile.KubernetesConfig.NetworkPlugin != api.NetworkPluginAntrea {
		t.Fatalf("NetworkPlugin did not have the expected value, got %s, expected %s",
			properties.OrchestratorProfile.KubernetesConfig.NetworkPlugin, api.NetworkPluginAntrea)
	}

	mockCS = getMockBaseContainerService("1.8.10")
	properties = mockCS.Properties
	properties.OrchestratorProfile.OrchestratorType = api.Kubernetes
	properties.OrchestratorProfile.KubernetesConfig.NetworkPolicy = api.NetworkPolicyAzure
	mockCS.setOrchestratorDefaults(true, true)
	if properties.OrchestratorProfile.KubernetesConfig.NetworkPlugin != api.NetworkPluginAzure {
		t.Fatalf("NetworkPlugin did not have the expected value, got %s, expected %s",
			properties.OrchestratorProfile.KubernetesConfig.NetworkPlugin, api.NetworkPluginAzure)
	}
	if properties.OrchestratorProfile.KubernetesConfig.NetworkPolicy != "" {
		t.Fatalf("NetworkPolicy did not have the expected value, got %s, expected %s",
			properties.OrchestratorProfile.KubernetesConfig.NetworkPolicy, "")
	}

	mockCS = getMockBaseContainerService("1.8.10")
	properties = mockCS.Properties
	properties.OrchestratorProfile.OrchestratorType = api.Kubernetes
	properties.OrchestratorProfile.KubernetesConfig.NetworkPolicy = api.NetworkPolicyNone
	mockCS.setOrchestratorDefaults(true, true)
	if properties.OrchestratorProfile.KubernetesConfig.NetworkPlugin != api.NetworkPluginKubenet {
		t.Fatalf("NetworkPlugin did not have the expected value, got %s, expected %s",
			properties.OrchestratorProfile.KubernetesConfig.NetworkPlugin, api.NetworkPluginKubenet)
	}
	if properties.OrchestratorProfile.KubernetesConfig.NetworkPolicy != "" {
		t.Fatalf("NetworkPolicy did not have the expected value, got %s, expected %s",
			properties.OrchestratorProfile.KubernetesConfig.NetworkPolicy, "")
	}
}

func TestNetworkPluginDefaults(t *testing.T) {
	mockCS := getMockBaseContainerService("1.15.7")
	properties := mockCS.Properties
	properties.OrchestratorProfile.OrchestratorType = api.Kubernetes
	mockCS.setOrchestratorDefaults(true, true)
	if properties.OrchestratorProfile.KubernetesConfig.NetworkPlugin != api.DefaultNetworkPlugin {
		t.Fatalf("NetworkPlugin did not have the expected value, got %s, expected %s",
			properties.OrchestratorProfile.KubernetesConfig.NetworkPlugin, api.DefaultNetworkPlugin)
	}

	mockCS = getMockBaseContainerService("1.15.7")
	properties = mockCS.Properties
	properties.OrchestratorProfile.OrchestratorType = api.Kubernetes
	properties.OrchestratorProfile.KubernetesConfig.Addons = []api.KubernetesAddon{
		{
			Name:    common.FlannelAddonName,
			Enabled: to.BoolPtr(true),
		},
	}
	mockCS.setOrchestratorDefaults(true, true)
	if properties.OrchestratorProfile.KubernetesConfig.NetworkPlugin != api.NetworkPluginFlannel {
		t.Fatalf("NetworkPlugin did not have the expected value, got %s, expected %s",
			properties.OrchestratorProfile.KubernetesConfig.NetworkPlugin, api.NetworkPluginFlannel)
	}
}

func TestContainerRuntime(t *testing.T) {

	for _, mobyVersion := range []string{"3.0.1", "3.0.3", "3.0.4", "3.0.5", "3.0.6", "3.0.7", "3.0.8", "3.0.10"} {
		mockCS := getMockBaseContainerService("1.10.13")
		properties := mockCS.Properties
		properties.OrchestratorProfile.OrchestratorType = api.Kubernetes
		properties.OrchestratorProfile.KubernetesConfig.MobyVersion = mobyVersion
		mockCS.setOrchestratorDefaults(true, true)
		if properties.OrchestratorProfile.KubernetesConfig.ContainerRuntime != api.Docker {
			t.Fatalf("ContainerRuntime did not have the expected value, got %s, expected %s",
				properties.OrchestratorProfile.KubernetesConfig.ContainerRuntime, api.Docker)
		}
		if properties.OrchestratorProfile.KubernetesConfig.MobyVersion != api.DefaultMobyVersion {
			t.Fatalf("MobyVersion did not have the expected value, got %s, expected %s",
				properties.OrchestratorProfile.KubernetesConfig.MobyVersion, api.DefaultMobyVersion)
		}
		if properties.OrchestratorProfile.KubernetesConfig.ContainerdVersion != "" {
			t.Fatalf("Containerd did not have the expected value, got %s, expected %s",
				properties.OrchestratorProfile.KubernetesConfig.ContainerdVersion, "")
		}

		mockCS = getMockBaseContainerService("1.10.13")
		properties = mockCS.Properties
		properties.OrchestratorProfile.OrchestratorType = api.Kubernetes
		properties.OrchestratorProfile.KubernetesConfig.MobyVersion = mobyVersion
		mockCS.setOrchestratorDefaults(false, false)
		if properties.OrchestratorProfile.KubernetesConfig.ContainerRuntime != api.Docker {
			t.Fatalf("ContainerRuntime did not have the expected value, got %s, expected %s",
				properties.OrchestratorProfile.KubernetesConfig.ContainerRuntime, api.Docker)
		}
		if properties.OrchestratorProfile.KubernetesConfig.MobyVersion != mobyVersion {
			t.Fatalf("MobyVersion did not have the expected value, got %s, expected %s",
				properties.OrchestratorProfile.KubernetesConfig.MobyVersion, mobyVersion)
		}
		if properties.OrchestratorProfile.KubernetesConfig.ContainerdVersion != "" {
			t.Fatalf("Containerd did not have the expected value, got %s, expected %s",
				properties.OrchestratorProfile.KubernetesConfig.ContainerdVersion, "")
		}
	}

	mockCS := getMockBaseContainerService("1.10.13")
	properties := mockCS.Properties
	properties.OrchestratorProfile.OrchestratorType = api.Kubernetes
	mockCS.setOrchestratorDefaults(false, false)
	if properties.OrchestratorProfile.KubernetesConfig.ContainerRuntime != api.Docker {
		t.Fatalf("ContainerRuntime did not have the expected value, got %s, expected %s",
			properties.OrchestratorProfile.KubernetesConfig.ContainerRuntime, api.Docker)
	}
	if properties.OrchestratorProfile.KubernetesConfig.MobyVersion != api.DefaultMobyVersion {
		t.Fatalf("MobyVersion did not have the expected value, got %s, expected %s",
			properties.OrchestratorProfile.KubernetesConfig.MobyVersion, api.DefaultMobyVersion)
	}
	if properties.OrchestratorProfile.KubernetesConfig.ContainerdVersion != "" {
		t.Fatalf("Containerd did not have the expected value, got %s, expected %s",
			properties.OrchestratorProfile.KubernetesConfig.ContainerdVersion, "")
	}

	mockCS = getMockBaseContainerService("1.10.13")
	properties = mockCS.Properties
	properties.OrchestratorProfile.OrchestratorType = api.Kubernetes
	properties.OrchestratorProfile.KubernetesConfig.ContainerRuntime = api.Containerd
	mockCS.setOrchestratorDefaults(false, false)
	if properties.OrchestratorProfile.KubernetesConfig.ContainerRuntime != api.Containerd {
		t.Fatalf("ContainerRuntime did not have the expected value, got %s, expected %s",
			properties.OrchestratorProfile.KubernetesConfig.ContainerRuntime, api.Containerd)
	}
	if properties.OrchestratorProfile.KubernetesConfig.MobyVersion != "" {
		t.Fatalf("MobyVersion did not have the expected value, got %s, expected %s",
			properties.OrchestratorProfile.KubernetesConfig.MobyVersion, "")
	}
	if properties.OrchestratorProfile.KubernetesConfig.ContainerdVersion != api.DefaultContainerdVersion {
		t.Fatalf("Containerd did not have the expected value, got %s, expected %s",
			properties.OrchestratorProfile.KubernetesConfig.ContainerdVersion, api.DefaultContainerdVersion)
	}

	mockCS = getMockBaseContainerService("1.10.13")
	properties = mockCS.Properties
	properties.OrchestratorProfile.OrchestratorType = api.Kubernetes
	properties.OrchestratorProfile.KubernetesConfig.ContainerRuntime = api.KataContainers
	mockCS.setOrchestratorDefaults(false, false)
	if properties.OrchestratorProfile.KubernetesConfig.ContainerRuntime != api.KataContainers {
		t.Fatalf("ContainerRuntime did not have the expected value, got %s, expected %s",
			properties.OrchestratorProfile.KubernetesConfig.ContainerRuntime, api.KataContainers)
	}
	if properties.OrchestratorProfile.KubernetesConfig.MobyVersion != "" {
		t.Fatalf("MobyVersion did not have the expected value, got %s, expected %s",
			properties.OrchestratorProfile.KubernetesConfig.MobyVersion, "")
	}
	if properties.OrchestratorProfile.KubernetesConfig.ContainerdVersion != api.DefaultContainerdVersion {
		t.Fatalf("Containerd did not have the expected value, got %s, expected %s",
			properties.OrchestratorProfile.KubernetesConfig.ContainerdVersion, api.DefaultContainerdVersion)
	}

	for _, containerdVersion := range []string{"1.1.2", "1.1.4", "1.1.5"} {

		mockCS = getMockBaseContainerService("1.10.13")
		properties = mockCS.Properties
		properties.OrchestratorProfile.OrchestratorType = api.Kubernetes
		properties.OrchestratorProfile.KubernetesConfig.ContainerRuntime = api.Containerd
		properties.OrchestratorProfile.KubernetesConfig.ContainerdVersion = containerdVersion
		mockCS.setOrchestratorDefaults(true, true)
		if properties.OrchestratorProfile.KubernetesConfig.ContainerRuntime != api.Containerd {
			t.Fatalf("ContainerRuntime did not have the expected value, got %s, expected %s",
				properties.OrchestratorProfile.KubernetesConfig.ContainerRuntime, api.Containerd)
		}
		if properties.OrchestratorProfile.KubernetesConfig.MobyVersion != "" {
			t.Fatalf("MobyVersion did not have the expected value, got %s, expected %s",
				properties.OrchestratorProfile.KubernetesConfig.MobyVersion, "")
		}
		if properties.OrchestratorProfile.KubernetesConfig.ContainerdVersion != api.DefaultContainerdVersion {
			t.Fatalf("Containerd did not have the expected value, got %s, expected %s",
				properties.OrchestratorProfile.KubernetesConfig.ContainerdVersion, api.DefaultContainerdVersion)
		}

		mockCS = getMockBaseContainerService("1.10.13")
		properties = mockCS.Properties
		properties.OrchestratorProfile.OrchestratorType = api.Kubernetes
		properties.OrchestratorProfile.KubernetesConfig.ContainerRuntime = api.Containerd
		properties.OrchestratorProfile.KubernetesConfig.ContainerdVersion = containerdVersion
		mockCS.setOrchestratorDefaults(false, false)
		if properties.OrchestratorProfile.KubernetesConfig.ContainerRuntime != api.Containerd {
			t.Fatalf("ContainerRuntime did not have the expected value, got %s, expected %s",
				properties.OrchestratorProfile.KubernetesConfig.ContainerRuntime, api.Containerd)
		}
		if properties.OrchestratorProfile.KubernetesConfig.MobyVersion != "" {
			t.Fatalf("MobyVersion did not have the expected value, got %s, expected %s",
				properties.OrchestratorProfile.KubernetesConfig.MobyVersion, "")
		}
		if properties.OrchestratorProfile.KubernetesConfig.ContainerdVersion != containerdVersion {
			t.Fatalf("Containerd did not have the expected value, got %s, expected %s",
				properties.OrchestratorProfile.KubernetesConfig.ContainerdVersion, containerdVersion)
		}
	}
}

func TestEtcdVersion(t *testing.T) {
	// Default (no value) scenario
	for _, etcdVersion := range []string{""} {
		// Upgrade scenario should always upgrade to newer, default etcd version
		// This sort of artificial (upgrade scenario should always have value), but strictly speaking this is what we want to do
		mockCS := getMockBaseContainerService("1.10.13")
		properties := mockCS.Properties
		properties.OrchestratorProfile.OrchestratorType = api.Kubernetes
		properties.OrchestratorProfile.KubernetesConfig.EtcdVersion = etcdVersion
		mockCS.setOrchestratorDefaults(true, false)
		if properties.OrchestratorProfile.KubernetesConfig.EtcdVersion != api.DefaultEtcdVersion {
			t.Fatalf("EtcdVersion did not have the expected value, got %s, expected %s",
				properties.OrchestratorProfile.KubernetesConfig.EtcdVersion, api.DefaultEtcdVersion)
		}

		// Create scenario should always accept the provided value
		mockCS = getMockBaseContainerService("1.10.13")
		properties = mockCS.Properties
		properties.OrchestratorProfile.OrchestratorType = api.Kubernetes
		properties.OrchestratorProfile.KubernetesConfig.EtcdVersion = etcdVersion
		mockCS.setOrchestratorDefaults(false, false)
		if properties.OrchestratorProfile.KubernetesConfig.EtcdVersion != api.DefaultEtcdVersion {
			t.Fatalf("EtcdVersion did not have the expected value, got %s, expected %s",
				properties.OrchestratorProfile.KubernetesConfig.EtcdVersion, api.DefaultEtcdVersion)
		}

		// Scale scenario should always accept the provided value
		// This sort of artificial (upgrade scenario should always have value), but strictly speaking this is what we want to do
		mockCS = getMockBaseContainerService("1.10.13")
		properties = mockCS.Properties
		properties.OrchestratorProfile.OrchestratorType = api.Kubernetes
		properties.OrchestratorProfile.KubernetesConfig.EtcdVersion = etcdVersion
		mockCS.setOrchestratorDefaults(false, true)
		if properties.OrchestratorProfile.KubernetesConfig.EtcdVersion != api.DefaultEtcdVersion {
			t.Fatalf("EtcdVersion did not have the expected value, got %s, expected %s",
				properties.OrchestratorProfile.KubernetesConfig.EtcdVersion, api.DefaultEtcdVersion)
		}
	}

	// These versions are all less than or equal to default
	for _, etcdVersion := range []string{"2.2.5", "3.2.24", api.DefaultEtcdVersion} {
		// Upgrade scenario should always upgrade to newer, default etcd version
		mockCS := getMockBaseContainerService("1.10.13")
		properties := mockCS.Properties
		properties.OrchestratorProfile.OrchestratorType = api.Kubernetes
		properties.OrchestratorProfile.KubernetesConfig.EtcdVersion = etcdVersion
		mockCS.setOrchestratorDefaults(true, false)
		if properties.OrchestratorProfile.KubernetesConfig.EtcdVersion != api.DefaultEtcdVersion {
			t.Fatalf("EtcdVersion did not have the expected value, got %s, expected %s",
				properties.OrchestratorProfile.KubernetesConfig.EtcdVersion, api.DefaultEtcdVersion)
		}

		// Create scenario should always accept the provided value
		mockCS = getMockBaseContainerService("1.10.13")
		properties = mockCS.Properties
		properties.OrchestratorProfile.OrchestratorType = api.Kubernetes
		properties.OrchestratorProfile.KubernetesConfig.EtcdVersion = etcdVersion
		mockCS.setOrchestratorDefaults(false, false)
		if properties.OrchestratorProfile.KubernetesConfig.EtcdVersion != etcdVersion {
			t.Fatalf("EtcdVersion did not have the expected value, got %s, expected %s",
				properties.OrchestratorProfile.KubernetesConfig.EtcdVersion, etcdVersion)
		}

		// Scale scenario should always accept the provided value
		mockCS = getMockBaseContainerService("1.10.13")
		properties = mockCS.Properties
		properties.OrchestratorProfile.OrchestratorType = api.Kubernetes
		properties.OrchestratorProfile.KubernetesConfig.EtcdVersion = etcdVersion
		mockCS.setOrchestratorDefaults(false, true)
		if properties.OrchestratorProfile.KubernetesConfig.EtcdVersion != etcdVersion {
			t.Fatalf("EtcdVersion did not have the expected value, got %s, expected %s",
				properties.OrchestratorProfile.KubernetesConfig.EtcdVersion, etcdVersion)
		}
	}

	// These versions are all greater than default
	for _, etcdVersion := range []string{"3.4.0", "99.99"} {
		// Upgrade scenario should always keep the user-configured etcd version if it is greater than default
		mockCS := getMockBaseContainerService("1.10.13")
		properties := mockCS.Properties
		properties.OrchestratorProfile.OrchestratorType = api.Kubernetes
		properties.OrchestratorProfile.KubernetesConfig.EtcdVersion = etcdVersion
		mockCS.setOrchestratorDefaults(true, false)
		if properties.OrchestratorProfile.KubernetesConfig.EtcdVersion != etcdVersion {
			t.Fatalf("EtcdVersion did not have the expected value, got %s, expected %s",
				properties.OrchestratorProfile.KubernetesConfig.EtcdVersion, etcdVersion)
		}

		// Create scenario should always accept the provided value
		mockCS = getMockBaseContainerService("1.10.13")
		properties = mockCS.Properties
		properties.OrchestratorProfile.OrchestratorType = api.Kubernetes
		properties.OrchestratorProfile.KubernetesConfig.EtcdVersion = etcdVersion
		mockCS.setOrchestratorDefaults(false, false)
		if properties.OrchestratorProfile.KubernetesConfig.EtcdVersion != etcdVersion {
			t.Fatalf("EtcdVersion did not have the expected value, got %s, expected %s",
				properties.OrchestratorProfile.KubernetesConfig.EtcdVersion, etcdVersion)
		}

		// Scale scenario should always accept the provided value
		mockCS = getMockBaseContainerService("1.10.13")
		properties = mockCS.Properties
		properties.OrchestratorProfile.OrchestratorType = api.Kubernetes
		properties.OrchestratorProfile.KubernetesConfig.EtcdVersion = etcdVersion
		mockCS.setOrchestratorDefaults(false, true)
		if properties.OrchestratorProfile.KubernetesConfig.EtcdVersion != etcdVersion {
			t.Fatalf("EtcdVersion did not have the expected value, got %s, expected %s",
				properties.OrchestratorProfile.KubernetesConfig.EtcdVersion, etcdVersion)
		}
	}
}

func TestStorageProfile(t *testing.T) {
	// Test ManagedDisks default configuration
	mockCS := getMockBaseContainerService("1.13.12")
	properties := mockCS.Properties
	properties.OrchestratorProfile.OrchestratorType = api.Kubernetes
	properties.MasterProfile.Count = 1
	properties.OrchestratorProfile.KubernetesConfig.PrivateCluster = &api.PrivateCluster{
		Enabled:        to.BoolPtr(true),
		JumpboxProfile: &api.PrivateJumpboxProfile{},
	}
	mockCS.SetPropertiesDefaults(api.PropertiesDefaultsParams{
		IsScale:    false,
		IsUpgrade:  false,
		PkiKeySize: helpers.DefaultPkiKeySize,
	})
	if properties.MasterProfile.StorageProfile != api.ManagedDisks {
		t.Fatalf("MasterProfile.StorageProfile did not have the expected configuration, got %s, expected %s",
			properties.MasterProfile.StorageProfile, api.ManagedDisks)
	}
	if properties.AgentPoolProfiles[0].StorageProfile != api.ManagedDisks {
		t.Fatalf("AgentPoolProfile.StorageProfile did not have the expected configuration, got %s, expected %s",
			properties.AgentPoolProfiles[0].StorageProfile, api.ManagedDisks)
	}
	if properties.OrchestratorProfile.KubernetesConfig.PrivateCluster.JumpboxProfile.StorageProfile != api.ManagedDisks {
		t.Fatalf("MasterProfile.StorageProfile did not have the expected configuration, got %s, expected %s",
			properties.OrchestratorProfile.KubernetesConfig.PrivateCluster.JumpboxProfile.StorageProfile, api.ManagedDisks)
	}
	if !properties.AgentPoolProfiles[0].IsVirtualMachineScaleSets() {
		t.Fatalf("AgentPoolProfile[0].AvailabilityProfile did not have the expected configuration, got %s, expected %s",
			properties.AgentPoolProfiles[0].AvailabilityProfile, api.AvailabilitySet)
	}

	mockCS = getMockBaseContainerService("1.13.12")
	properties = mockCS.Properties
	properties.OrchestratorProfile.OrchestratorType = api.Kubernetes
	mockCS.SetPropertiesDefaults(api.PropertiesDefaultsParams{
		IsScale:    false,
		IsUpgrade:  false,
		PkiKeySize: helpers.DefaultPkiKeySize,
	})
	if !properties.AgentPoolProfiles[0].IsVirtualMachineScaleSets() {
		t.Fatalf("AgentPoolProfile[0].AvailabilityProfile did not have the expected configuration, got %s, expected %s",
			properties.AgentPoolProfiles[0].AvailabilityProfile, api.VirtualMachineScaleSets)
	}

}

// TestMasterProfileDefaults covers tests for setMasterProfileDefaults
func TestMasterProfileDefaults(t *testing.T) {
	// this validates default masterProfile configuration
	mockCS := getMockBaseContainerService("1.13.12")
	properties := mockCS.Properties
	properties.OrchestratorProfile.OrchestratorType = api.Kubernetes
	properties.OrchestratorProfile.KubernetesConfig.ClusterSubnet = ""
	properties.OrchestratorProfile.KubernetesConfig.NetworkPlugin = api.NetworkPluginAzure
	properties.MasterProfile.AvailabilityProfile = ""
	properties.MasterProfile.Count = 3
	mockCS.Properties = properties
	mockCS.SetPropertiesDefaults(api.PropertiesDefaultsParams{
		IsScale:    false,
		IsUpgrade:  false,
		PkiKeySize: helpers.DefaultPkiKeySize,
	})
	if properties.MasterProfile.IsVirtualMachineScaleSets() {
		t.Fatalf("Master VMAS, AzureCNI: MasterProfile AvailabilityProfile did not have the expected default configuration, got %s, expected %s",
			properties.MasterProfile.AvailabilityProfile, api.AvailabilitySet)
	}
	if properties.OrchestratorProfile.KubernetesConfig.ClusterSubnet != api.DefaultKubernetesSubnet {
		t.Fatalf("Master VMAS, AzureCNI: MasterProfile ClusterSubnet did not have the expected default configuration, got %s, expected %s",
			properties.OrchestratorProfile.KubernetesConfig.ClusterSubnet, api.DefaultKubernetesSubnet)
	}
	if properties.MasterProfile.Subnet != properties.OrchestratorProfile.KubernetesConfig.ClusterSubnet {
		t.Fatalf("Master VMAS, AzureCNI: MasterProfile Subnet did not have the expected default configuration, got %s, expected %s",
			properties.MasterProfile.Subnet, properties.OrchestratorProfile.KubernetesConfig.ClusterSubnet)
	}
	if properties.AgentPoolProfiles[0].Subnet != properties.MasterProfile.Subnet {
		t.Fatalf("Master VMAS, AzureCNI: AgentPoolProfiles Subnet did not have the expected default configuration, got %s, expected %s",
			properties.AgentPoolProfiles[0].Subnet, properties.MasterProfile.Subnet)
	}
	if properties.MasterProfile.FirstConsecutiveStaticIP != "10.255.255.5" {
		t.Fatalf("Master VMAS, AzureCNI: MasterProfile FirstConsecutiveStaticIP did not have the expected default configuration, got %s, expected %s",
			properties.MasterProfile.FirstConsecutiveStaticIP, "10.255.255.5")
	}

	// this validates default VMSS masterProfile configuration
	mockCS = getMockBaseContainerService("1.13.12")
	properties = mockCS.Properties
	properties.OrchestratorProfile.OrchestratorType = api.Kubernetes
	properties.OrchestratorProfile.KubernetesConfig.NetworkPlugin = api.NetworkPluginAzure
	properties.OrchestratorProfile.KubernetesConfig.ClusterSubnet = ""
	properties.MasterProfile.AvailabilityProfile = api.VirtualMachineScaleSets
	mockCS.SetPropertiesDefaults(api.PropertiesDefaultsParams{
		IsScale:    false,
		IsUpgrade:  true,
		PkiKeySize: helpers.DefaultPkiKeySize,
	})
	if !properties.MasterProfile.IsVirtualMachineScaleSets() {
		t.Fatalf("Master VMSS, AzureCNI: MasterProfile AvailabilityProfile did not have the expected default configuration, got %s, expected %s",
			properties.MasterProfile.AvailabilityProfile, api.VirtualMachineScaleSets)
	}
	if properties.OrchestratorProfile.KubernetesConfig.ClusterSubnet != api.DefaultKubernetesSubnet {
		t.Fatalf("Master VMSS, AzureCNI: MasterProfile ClusterSubnet did not have the expected default configuration, got %s, expected %s",
			properties.OrchestratorProfile.KubernetesConfig.ClusterSubnet, api.DefaultKubernetesSubnet)
	}
	if properties.MasterProfile.FirstConsecutiveStaticIP != api.DefaultFirstConsecutiveKubernetesStaticIPVMSS {
		t.Fatalf("Master VMSS, AzureCNI: MasterProfile FirstConsecutiveStaticIP did not have the expected default configuration, got %s, expected %s",
			properties.MasterProfile.FirstConsecutiveStaticIP, api.DefaultFirstConsecutiveKubernetesStaticIPVMSS)
	}
	if properties.MasterProfile.Subnet != api.DefaultKubernetesMasterSubnet {
		t.Fatalf("Master VMSS, AzureCNI: MasterProfile Subnet did not have the expected default configuration, got %s, expected %s",
			properties.MasterProfile.Subnet, api.DefaultKubernetesMasterSubnet)
	}
	if properties.MasterProfile.AgentSubnet != api.DefaultKubernetesAgentSubnetVMSS {
		t.Fatalf("Master VMSS, AzureCNI: MasterProfile AgentSubnet did not have the expected default configuration, got %s, expected %s",
			properties.MasterProfile.AgentSubnet, api.DefaultKubernetesAgentSubnetVMSS)
	}

	// this validates default masterProfile configuration and kubenet
	mockCS = getMockBaseContainerService("1.13.12")
	properties = mockCS.Properties
	properties.OrchestratorProfile.OrchestratorType = api.Kubernetes
	properties.OrchestratorProfile.KubernetesConfig.ClusterSubnet = ""
	properties.OrchestratorProfile.KubernetesConfig.NetworkPlugin = api.NetworkPluginKubenet
	properties.MasterProfile.AvailabilityProfile = api.VirtualMachineScaleSets
	mockCS.SetPropertiesDefaults(api.PropertiesDefaultsParams{
		IsScale:    true,
		IsUpgrade:  false,
		PkiKeySize: helpers.DefaultPkiKeySize,
	})
	if properties.OrchestratorProfile.KubernetesConfig.ClusterSubnet != api.DefaultKubernetesClusterSubnet {
		t.Fatalf("Master VMSS, kubenet: MasterProfile ClusterSubnet did not have the expected default configuration, got %s, expected %s",
			properties.OrchestratorProfile.KubernetesConfig.ClusterSubnet, api.DefaultKubernetesClusterSubnet)
	}
	if properties.MasterProfile.Subnet != api.DefaultKubernetesMasterSubnet {
		t.Fatalf("Master VMSS, kubenet: MasterProfile Subnet did not have the expected default configuration, got %s, expected %s",
			properties.MasterProfile.Subnet, api.DefaultKubernetesMasterSubnet)
	}
	if properties.MasterProfile.FirstConsecutiveStaticIP != api.DefaultFirstConsecutiveKubernetesStaticIPVMSS {
		t.Fatalf("Master VMSS, kubenet: MasterProfile FirstConsecutiveStaticIP did not have the expected default configuration, got %s, expected %s",
			properties.MasterProfile.FirstConsecutiveStaticIP, api.DefaultFirstConsecutiveKubernetesStaticIPVMSS)
	}
	if properties.MasterProfile.AgentSubnet != api.DefaultKubernetesAgentSubnetVMSS {
		t.Fatalf("Master VMSS, kubenet: MasterProfile AgentSubnet did not have the expected default configuration, got %s, expected %s",
			properties.MasterProfile.AgentSubnet, api.DefaultKubernetesAgentSubnetVMSS)
	}
	properties.MasterProfile.AvailabilityProfile = api.AvailabilitySet
	mockCS.SetPropertiesDefaults(api.PropertiesDefaultsParams{
		IsScale:    true,
		IsUpgrade:  false,
		PkiKeySize: helpers.DefaultPkiKeySize,
	})
	if properties.MasterProfile.FirstConsecutiveStaticIP != api.DefaultFirstConsecutiveKubernetesStaticIP {
		t.Fatalf("Master VMAS, kubenet: MasterProfile FirstConsecutiveStaticIP did not have the expected default configuration, got %s, expected %s",
			properties.MasterProfile.FirstConsecutiveStaticIP, api.DefaultFirstConsecutiveKubernetesStaticIP)
	}

	// this validates default vmas masterProfile configuration, AzureCNI, and custom vnet
	mockCS = getMockBaseContainerService("1.10.3")
	properties = mockCS.Properties
	properties.OrchestratorProfile.OrchestratorType = api.Kubernetes
	properties.MasterProfile.VnetSubnetID = "/subscriptions/SUBSCRIPTION_ID/resourceGroups/RESOURCE_GROUP_NAME/providers/Microsoft.Network/virtualNetworks/ExampleCustomVNET/subnets/ExampleMasterSubnet"
	properties.MasterProfile.VnetCidr = "10.239.0.0/16"
	properties.MasterProfile.FirstConsecutiveStaticIP = "10.239.255.239"
	properties.OrchestratorProfile.KubernetesConfig.ClusterSubnet = ""
	properties.OrchestratorProfile.KubernetesConfig.NetworkPlugin = api.NetworkPluginAzure
	properties.MasterProfile.AvailabilityProfile = api.AvailabilitySet
	mockCS.SetPropertiesDefaults(api.PropertiesDefaultsParams{
		IsScale:    true,
		IsUpgrade:  false,
		PkiKeySize: helpers.DefaultPkiKeySize,
	})

	if properties.MasterProfile.FirstConsecutiveStaticIP != "10.239.255.239" {
		t.Fatalf("Master VMAS, AzureCNI, customvnet: MasterProfile FirstConsecutiveStaticIP did not have the expected default configuration, got %s, expected %s",
			properties.MasterProfile.FirstConsecutiveStaticIP, "10.239.255.239")
	}

	// this validates default VMSS masterProfile configuration, AzureCNI, and custom VNET
	mockCS = getMockBaseContainerService("1.10.3")
	properties = mockCS.Properties
	properties.OrchestratorProfile.OrchestratorType = api.Kubernetes
	properties.MasterProfile.VnetSubnetID = "/subscriptions/SUBSCRIPTION_ID/resourceGroups/RESOURCE_GROUP_NAME/providers/Microsoft.Network/virtualNetworks/ExampleCustomVNET/subnets/ExampleMasterSubnet"
	properties.MasterProfile.VnetCidr = "10.239.0.0/16"
	properties.OrchestratorProfile.KubernetesConfig.ClusterSubnet = ""
	properties.OrchestratorProfile.KubernetesConfig.NetworkPlugin = api.NetworkPluginAzure
	properties.MasterProfile.AvailabilityProfile = api.VirtualMachineScaleSets
	mockCS.SetPropertiesDefaults(api.PropertiesDefaultsParams{
		IsScale:    true,
		IsUpgrade:  false,
		PkiKeySize: helpers.DefaultPkiKeySize,
	})
	if properties.MasterProfile.FirstConsecutiveStaticIP != "10.239.0.4" {
		t.Fatalf("Master VMSS, AzureCNI, customvnet: MasterProfile FirstConsecutiveStaticIP did not have the expected default configuration, got %s, expected %s",
			properties.MasterProfile.FirstConsecutiveStaticIP, "10.239.0.4")
	}

	// this validates default configurations for LoadBalancerSku and ExcludeMasterFromStandardLB
	mockCS = getMockBaseContainerService("1.13.12")
	properties = mockCS.Properties
	properties.OrchestratorProfile.OrchestratorType = api.Kubernetes
	properties.OrchestratorProfile.KubernetesConfig.LoadBalancerSku = api.StandardLoadBalancerSku
	mockCS.SetPropertiesDefaults(api.PropertiesDefaultsParams{
		IsScale:    false,
		IsUpgrade:  false,
		PkiKeySize: helpers.DefaultPkiKeySize,
	})
	excludeMaster := api.DefaultExcludeMasterFromStandardLB
	if *properties.OrchestratorProfile.KubernetesConfig.ExcludeMasterFromStandardLB != excludeMaster {
		t.Fatalf("OrchestratorProfile.KubernetesConfig.ExcludeMasterFromStandardLB did not have the expected configuration, got %t, expected %t",
			*properties.OrchestratorProfile.KubernetesConfig.ExcludeMasterFromStandardLB, excludeMaster)
	}

	// this validates default configurations for MaximumLoadBalancerRuleCount.
	mockCS = getMockBaseContainerService("1.13.12")
	properties = mockCS.Properties
	properties.OrchestratorProfile.OrchestratorType = api.Kubernetes
	mockCS.SetPropertiesDefaults(api.PropertiesDefaultsParams{
		IsScale:    false,
		IsUpgrade:  false,
		PkiKeySize: helpers.DefaultPkiKeySize,
	})
	if properties.OrchestratorProfile.KubernetesConfig.MaximumLoadBalancerRuleCount != api.DefaultMaximumLoadBalancerRuleCount {
		t.Fatalf("OrchestratorProfile.KubernetesConfig.MaximumLoadBalancerRuleCount did not have the expected configuration, got %d, expected %d",
			properties.OrchestratorProfile.KubernetesConfig.MaximumLoadBalancerRuleCount, api.DefaultMaximumLoadBalancerRuleCount)
	}

	// this validates cluster subnet default configuration for dual stack feature with 1.16
	mockCS = getMockBaseContainerService("1.16.0")
	properties = mockCS.Properties
	properties.OrchestratorProfile.OrchestratorType = api.Kubernetes
	properties.FeatureFlags = &FeatureFlags{EnableIPv6DualStack: true}
	mockCS.SetPropertiesDefaults(api.PropertiesDefaultsParams{
		IsScale:    false,
		IsUpgrade:  false,
		PkiKeySize: helpers.DefaultPkiKeySize,
	})
	expectedClusterSubnet := strings.Join([]string{api.DefaultKubernetesClusterSubnet, "fc00::/8"}, ",")
	if properties.OrchestratorProfile.KubernetesConfig.ClusterSubnet != expectedClusterSubnet {
		t.Fatalf("OrchestratorProfile.KubernetesConfig.ClusterSubnet did not have the expected configuration, got %s, expected %s",
			properties.OrchestratorProfile.KubernetesConfig.ClusterSubnet, expectedClusterSubnet)
	}

	// this validates cluster subnet default configuration for dual stack feature in 1.16 when only ipv4 subnet provided
	mockCS = getMockBaseContainerService("1.16.0")
	properties = mockCS.Properties
	properties.OrchestratorProfile.OrchestratorType = api.Kubernetes
	properties.FeatureFlags = &FeatureFlags{EnableIPv6DualStack: true}
	mockCS.SetPropertiesDefaults(api.PropertiesDefaultsParams{
		IsScale:    false,
		IsUpgrade:  false,
		PkiKeySize: helpers.DefaultPkiKeySize,
	})
	expectedClusterSubnet = strings.Join([]string{api.DefaultKubernetesClusterSubnet, "fc00::/8"}, ",")
	if properties.OrchestratorProfile.KubernetesConfig.ClusterSubnet != expectedClusterSubnet {
		t.Fatalf("OrchestratorProfile.KubernetesConfig.ClusterSubnet did not have the expected configuration, got %s, expected %s",
			properties.OrchestratorProfile.KubernetesConfig.ClusterSubnet, expectedClusterSubnet)
	}

	// this validates cluster subnet default configuration for dual stack feature.
	mockCS = getMockBaseContainerService("1.17.0")
	properties = mockCS.Properties
	properties.OrchestratorProfile.OrchestratorType = api.Kubernetes
	properties.FeatureFlags = &FeatureFlags{EnableIPv6DualStack: true}
	mockCS.SetPropertiesDefaults(api.PropertiesDefaultsParams{
		IsScale:    false,
		IsUpgrade:  false,
		PkiKeySize: helpers.DefaultPkiKeySize,
	})
	expectedClusterSubnet = strings.Join([]string{api.DefaultKubernetesClusterSubnet, api.DefaultKubernetesClusterSubnetIPv6}, ",")
	if properties.OrchestratorProfile.KubernetesConfig.ClusterSubnet != expectedClusterSubnet {
		t.Fatalf("OrchestratorProfile.KubernetesConfig.ClusterSubnet did not have the expected configuration, got %s, expected %s",
			properties.OrchestratorProfile.KubernetesConfig.ClusterSubnet, expectedClusterSubnet)
	}

	// this validates cluster subnet default configuration for dual stack feature when only ipv4 subnet provided
	mockCS = getMockBaseContainerService("1.17.0")
	properties = mockCS.Properties
	properties.OrchestratorProfile.OrchestratorType = api.Kubernetes
	properties.OrchestratorProfile.KubernetesConfig.ClusterSubnet = "10.244.0.0/16"
	properties.FeatureFlags = &FeatureFlags{EnableIPv6DualStack: true}
	mockCS.SetPropertiesDefaults(api.PropertiesDefaultsParams{
		IsScale:    false,
		IsUpgrade:  false,
		PkiKeySize: helpers.DefaultPkiKeySize,
	})
	expectedClusterSubnet = strings.Join([]string{"10.244.0.0/16", api.DefaultKubernetesClusterSubnetIPv6}, ",")
	if properties.OrchestratorProfile.KubernetesConfig.ClusterSubnet != expectedClusterSubnet {
		t.Fatalf("OrchestratorProfile.KubernetesConfig.ClusterSubnet did not have the expected configuration, got %s, expected %s",
			properties.OrchestratorProfile.KubernetesConfig.ClusterSubnet, expectedClusterSubnet)
	}

	// this validates cluster subnet default configuration for dual stack feature when only ipv6 subnet provided
	mockCS = getMockBaseContainerService("1.17.0")
	properties = mockCS.Properties
	properties.OrchestratorProfile.OrchestratorType = api.Kubernetes
	properties.OrchestratorProfile.KubernetesConfig.ClusterSubnet = "ace:cab:deca::/8"
	properties.FeatureFlags = &FeatureFlags{EnableIPv6DualStack: true}
	mockCS.SetPropertiesDefaults(api.PropertiesDefaultsParams{
		IsScale:    false,
		IsUpgrade:  false,
		PkiKeySize: helpers.DefaultPkiKeySize,
	})
	expectedClusterSubnet = strings.Join([]string{api.DefaultKubernetesClusterSubnet, "ace:cab:deca::/8"}, ",")
	if properties.OrchestratorProfile.KubernetesConfig.ClusterSubnet != expectedClusterSubnet {
		t.Fatalf("OrchestratorProfile.KubernetesConfig.ClusterSubnet did not have the expected configuration, got %s, expected %s",
			properties.OrchestratorProfile.KubernetesConfig.ClusterSubnet, expectedClusterSubnet)
	}

	// this validates default configurations for OutboundRuleIdleTimeoutInMinutes.
	mockCS = getMockBaseContainerService("1.14.4")
	properties = mockCS.Properties
	properties.OrchestratorProfile.OrchestratorType = api.Kubernetes
	properties.OrchestratorProfile.KubernetesConfig.LoadBalancerSku = api.StandardLoadBalancerSku
	mockCS.SetPropertiesDefaults(api.PropertiesDefaultsParams{
		IsScale:    false,
		IsUpgrade:  false,
		PkiKeySize: helpers.DefaultPkiKeySize,
	})
	if properties.OrchestratorProfile.KubernetesConfig.OutboundRuleIdleTimeoutInMinutes != api.DefaultOutboundRuleIdleTimeoutInMinutes {
		t.Fatalf("OrchestratorProfile.KubernetesConfig.OutboundRuleIdleTimeoutInMinutes did not have the expected configuration, got %d, expected %d",
			properties.OrchestratorProfile.KubernetesConfig.OutboundRuleIdleTimeoutInMinutes, api.DefaultOutboundRuleIdleTimeoutInMinutes)
	}

	// this validates cluster subnet default configuration for single stack IPv6 only cluster
	mockCS = getMockBaseContainerService("1.18.0")
	properties = mockCS.Properties
	properties.OrchestratorProfile.OrchestratorType = api.Kubernetes
	properties.FeatureFlags = &FeatureFlags{EnableIPv6Only: true}
	mockCS.SetPropertiesDefaults(api.PropertiesDefaultsParams{
		IsScale:    false,
		IsUpgrade:  false,
		PkiKeySize: helpers.DefaultPkiKeySize,
	})
	if properties.OrchestratorProfile.KubernetesConfig.DNSServiceIP != api.DefaultKubernetesDNSServiceIPv6 {
		t.Fatalf("OrchestratorProfile.KubernetesConfig.DNSServiceIP did not have the expected configuration, got %s, expected %s",
			properties.OrchestratorProfile.KubernetesConfig.DNSServiceIP, api.DefaultKubernetesDNSServiceIPv6)
	}
	if properties.OrchestratorProfile.KubernetesConfig.ServiceCIDR != api.DefaultKubernetesServiceCIDRIPv6 {
		t.Fatalf("OrchestratorProfile.KubernetesConfig.ServiceCIDR did not have the expected configuration, got %s, expected %s",
			properties.OrchestratorProfile.KubernetesConfig.ServiceCIDR, api.DefaultKubernetesServiceCIDRIPv6)
	}
	if properties.OrchestratorProfile.KubernetesConfig.ClusterSubnet != api.DefaultKubernetesClusterSubnetIPv6 {
		t.Fatalf("OrchestratorProfile.KubernetesConfig.ClusterSubnet did not have the expected configuration, got %s, expected %s",
			properties.OrchestratorProfile.KubernetesConfig.ClusterSubnet, api.DefaultKubernetesClusterSubnetIPv6)
	}
}

func TestAgentPoolProfile(t *testing.T) {
	mockCS := getMockBaseContainerService("1.10")
	properties := mockCS.Properties
	properties.OrchestratorProfile.OrchestratorType = api.Kubernetes
	properties.MasterProfile.Count = 1
	mockCS.SetPropertiesDefaults(api.PropertiesDefaultsParams{
		IsScale:    false,
		IsUpgrade:  false,
		PkiKeySize: helpers.DefaultPkiKeySize,
	})
	if properties.AgentPoolProfiles[0].ScaleSetPriority != "" {
		t.Fatalf("AgentPoolProfiles[0].ScaleSetPriority did not have the expected configuration, got %s, expected %s",
			properties.AgentPoolProfiles[0].ScaleSetPriority, "")
	}
	if properties.AgentPoolProfiles[0].ScaleSetEvictionPolicy != "" {
		t.Fatalf("AgentPoolProfiles[0].ScaleSetEvictionPolicy did not have the expected configuration, got %s, expected %s",
			properties.AgentPoolProfiles[0].ScaleSetEvictionPolicy, "")
	}
	properties.AgentPoolProfiles[0].ScaleSetPriority = api.ScaleSetPriorityLow
	mockCS.SetPropertiesDefaults(api.PropertiesDefaultsParams{
		IsScale:    false,
		IsUpgrade:  false,
		PkiKeySize: helpers.DefaultPkiKeySize,
	})
	if properties.AgentPoolProfiles[0].ScaleSetEvictionPolicy != api.ScaleSetEvictionPolicyDelete {
		t.Fatalf("AgentPoolProfile[0].ScaleSetEvictionPolicy did not have the expected configuration, got %s, expected %s",
			properties.AgentPoolProfiles[0].ScaleSetEvictionPolicy, api.ScaleSetEvictionPolicyDelete)
	}
	properties.AgentPoolProfiles[0].ScaleSetPriority = api.ScaleSetPrioritySpot
	mockCS.SetPropertiesDefaults(api.PropertiesDefaultsParams{
		IsScale:    false,
		IsUpgrade:  false,
		PkiKeySize: helpers.DefaultPkiKeySize,
	})
	if properties.AgentPoolProfiles[0].ScaleSetEvictionPolicy != api.ScaleSetEvictionPolicyDelete {
		t.Fatalf("AgentPoolProfile[0].ScaleSetEvictionPolicy did not have the expected configuration, got %s, expected %s",
			properties.AgentPoolProfiles[0].ScaleSetEvictionPolicy, api.ScaleSetEvictionPolicyDelete)
	}
	if *properties.AgentPoolProfiles[0].SpotMaxPrice != float64(-1) {
		t.Fatalf("AgentPoolProfile[0].SpotMaxPrice did not have the expected value, got %g, expected %g",
			*properties.AgentPoolProfiles[0].SpotMaxPrice, float64(-1))
	}

	properties.AgentPoolProfiles[0].SpotMaxPrice = to.Float64Ptr(float64(88))
	mockCS.SetPropertiesDefaults(api.PropertiesDefaultsParams{
		IsScale:    false,
		IsUpgrade:  false,
		PkiKeySize: helpers.DefaultPkiKeySize,
	})
	if *properties.AgentPoolProfiles[0].SpotMaxPrice != float64(88) {
		t.Fatalf("AgentPoolProfile[0].SpotMaxPrice did not have the expected value, got %g, expected %g",
			*properties.AgentPoolProfiles[0].SpotMaxPrice, float64(88))
	}
}

// TestDistroDefaults covers tests for setMasterProfileDefaults and setAgentProfileDefaults
func TestDistroDefaults(t *testing.T) {

	var tests = []struct {
		name                   string              // test case name
		orchestratorProfile    OrchestratorProfile // orchestrator to be tested
		masterProfileDistro    Distro
		agentPoolProfileDistro Distro
		expectedAgentDistro    Distro // expected agent result default disto to be used
		expectedMasterDistro   Distro // expected master result default disto to be used
		isUpgrade              bool
		isScale                bool
		cloudName              string
	}{
		{
			"default_kubernetes",
			OrchestratorProfile{
				OrchestratorType: api.Kubernetes,
				KubernetesConfig: &KubernetesConfig{},
			},
			"",
			"",
			AKSUbuntu1604,
			AKSUbuntu1604,
			false,
			false,
			api.AzurePublicCloud,
		},
		{
			"default_kubernetes_usgov",
			OrchestratorProfile{
				OrchestratorType: api.Kubernetes,
				KubernetesConfig: &KubernetesConfig{},
			},
			"",
			"",
			AKSUbuntu1604,
			AKSUbuntu1604,
			false,
			false,
			api.AzureUSGovernmentCloud,
		},
		{
			"1804_upgrade_kubernetes",
			OrchestratorProfile{
				OrchestratorType: api.Kubernetes,
				KubernetesConfig: &KubernetesConfig{},
			},
			AKSUbuntu1804,
			AKSUbuntu1804,
			AKSUbuntu1804,
			AKSUbuntu1804,
			true,
			false,
			api.AzurePublicCloud,
		},
		{
			"default_kubernetes_germancloud",
			OrchestratorProfile{
				OrchestratorType: api.Kubernetes,
				KubernetesConfig: &KubernetesConfig{},
			},
			AKSUbuntu1604,
			AKSUbuntu1604,
			Ubuntu,
			Ubuntu,
			true,
			false,
			api.AzureGermanCloud,
		},
		{
<<<<<<< HEAD
=======
			"deprecated_distro_kubernetes",
			OrchestratorProfile{
				OrchestratorType: api.Kubernetes,
				KubernetesConfig: &KubernetesConfig{},
			},
			AKS1604Deprecated,
			AKS1604Deprecated,
			AKSUbuntu1604,
			AKSUbuntu1604,
			true,
			false,
			api.AzureChinaCloud,
		},
		{
			"docker_engine_kubernetes",
			OrchestratorProfile{
				OrchestratorType: api.Kubernetes,
				KubernetesConfig: &KubernetesConfig{},
			},
			AKS1604Deprecated,
			AKSDockerEngine,
			AKSUbuntu1604,
			AKSUbuntu1604,
			false,
			true,
			api.AzurePublicCloud,
		},
		{
>>>>>>> b383fb8a
			"default_swarm",
			OrchestratorProfile{
				OrchestratorType: api.Swarm,
			},
			"",
			"",
			Ubuntu,
			Ubuntu,
			false,
			false,
			api.AzurePublicCloud,
		},
		{
			"default_swarmmode",
			OrchestratorProfile{
				OrchestratorType: api.SwarmMode,
			},
			"",
			"",
			Ubuntu,
			Ubuntu,
			false,
			false,
			api.AzurePublicCloud,
		},
		{
			"default_dcos",
			OrchestratorProfile{
				OrchestratorType: api.DCOS,
			},
			"",
			"",
			Ubuntu,
			Ubuntu,
			false,
			false,
			api.AzurePublicCloud,
		},
	}

	for _, test := range tests {
		mockAPI := getMockAPIProperties("1.0.0")
		mockAPI.OrchestratorProfile = &test.orchestratorProfile
		mockAPI.MasterProfile.Distro = test.masterProfileDistro
		for _, agent := range mockAPI.AgentPoolProfiles {
			agent.Distro = test.agentPoolProfileDistro
		}
		cs := &ContainerService{
			Properties: &mockAPI,
		}
		switch test.cloudName {
		case api.AzurePublicCloud:
			cs.Location = "westus2"
		case api.AzureChinaCloud:
			cs.Location = "chinaeast"
		case api.AzureGermanCloud:
			cs.Location = "germanynortheast"
		case api.AzureUSGovernmentCloud:
			cs.Location = "usgovnorth"
		default:
			cs.Location = "westus2"
		}
		cs.Properties.OrchestratorProfile.KubernetesConfig = &KubernetesConfig{
			LoadBalancerSku: api.StandardLoadBalancerSku,
		}
		cs.SetPropertiesDefaults(api.PropertiesDefaultsParams{
			IsScale:    test.isScale,
			IsUpgrade:  test.isUpgrade,
			PkiKeySize: helpers.DefaultPkiKeySize,
		})
		for _, agent := range cs.Properties.AgentPoolProfiles {
			if agent.Distro != test.expectedAgentDistro {
				t.Fatalf("SetPropertiesDefaults() test case %v did not return right pool Distro configurations %v != %v", test.name, agent.Distro, test.expectedAgentDistro)
			}
			if to.Bool(agent.SinglePlacementGroup) != false {
				t.Fatalf("SetPropertiesDefaults() test case %v did not return right singlePlacementGroup configurations %v != %v", test.name, agent.SinglePlacementGroup, false)
			}
		}
	}
}

func TestWindowsProfileDefaults(t *testing.T) {
	trueVar := true

	var tests = []struct {
		name                   string // test case name
		windowsProfile         WindowsProfile
		expectedWindowsProfile WindowsProfile
		isUpgrade              bool
		isScale                bool
	}{
		{
			"defaults in creating",
			WindowsProfile{},
			WindowsProfile{
				WindowsPublisher:      api.AKSWindowsServer2019OSImageConfig.ImagePublisher,
				WindowsOffer:          api.AKSWindowsServer2019OSImageConfig.ImageOffer,
				WindowsSku:            api.AKSWindowsServer2019OSImageConfig.ImageSku,
				ImageVersion:          api.AKSWindowsServer2019OSImageConfig.ImageVersion,
				AdminUsername:         "",
				AdminPassword:         "",
				WindowsImageSourceURL: "",
				WindowsDockerVersion:  "",
				SSHEnabled:            &trueVar,
			},
			false,
			false,
		},
		{
			"aks vhd current version in creating",
			WindowsProfile{
				WindowsPublisher: api.AKSWindowsServer2019OSImageConfig.ImagePublisher,
				WindowsOffer:     api.AKSWindowsServer2019OSImageConfig.ImageOffer,
				WindowsSku:       api.AKSWindowsServer2019OSImageConfig.ImageSku,
			},
			WindowsProfile{
				WindowsPublisher:      api.AKSWindowsServer2019OSImageConfig.ImagePublisher,
				WindowsOffer:          api.AKSWindowsServer2019OSImageConfig.ImageOffer,
				WindowsSku:            api.AKSWindowsServer2019OSImageConfig.ImageSku,
				ImageVersion:          api.AKSWindowsServer2019OSImageConfig.ImageVersion,
				AdminUsername:         "",
				AdminPassword:         "",
				WindowsImageSourceURL: "",
				WindowsDockerVersion:  "",
				SSHEnabled:            &trueVar,
			},
			false,
			false,
		},
		{
			"aks vhd override sku in creating",
			WindowsProfile{
				WindowsPublisher: api.AKSWindowsServer2019OSImageConfig.ImagePublisher,
				WindowsOffer:     api.AKSWindowsServer2019OSImageConfig.ImageOffer,
				WindowsSku:       "override",
			},
			WindowsProfile{
				WindowsPublisher:      api.AKSWindowsServer2019OSImageConfig.ImagePublisher,
				WindowsOffer:          api.AKSWindowsServer2019OSImageConfig.ImageOffer,
				WindowsSku:            "override",
				ImageVersion:          "latest",
				AdminUsername:         "",
				AdminPassword:         "",
				WindowsImageSourceURL: "",
				WindowsDockerVersion:  "",
				SSHEnabled:            &trueVar,
			},
			false,
			false,
		},
		{
			"aks vhd override version in creating",
			WindowsProfile{
				WindowsPublisher: api.AKSWindowsServer2019OSImageConfig.ImagePublisher,
				WindowsOffer:     api.AKSWindowsServer2019OSImageConfig.ImageOffer,
				WindowsSku:       api.AKSWindowsServer2019OSImageConfig.ImageSku,
				ImageVersion:     "override",
			},
			WindowsProfile{
				WindowsPublisher:      api.AKSWindowsServer2019OSImageConfig.ImagePublisher,
				WindowsOffer:          api.AKSWindowsServer2019OSImageConfig.ImageOffer,
				WindowsSku:            api.AKSWindowsServer2019OSImageConfig.ImageSku,
				ImageVersion:          "override",
				AdminUsername:         "",
				AdminPassword:         "",
				WindowsImageSourceURL: "",
				WindowsDockerVersion:  "",
				SSHEnabled:            &trueVar,
			},
			false,
			false,
		},
		{
			"vanilla vhd current version in creating",
			WindowsProfile{
				WindowsPublisher: api.WindowsServer2019OSImageConfig.ImagePublisher,
				WindowsOffer:     api.WindowsServer2019OSImageConfig.ImageOffer,
				WindowsSku:       api.WindowsServer2019OSImageConfig.ImageSku,
			},
			WindowsProfile{
				WindowsPublisher:      api.WindowsServer2019OSImageConfig.ImagePublisher,
				WindowsOffer:          api.WindowsServer2019OSImageConfig.ImageOffer,
				WindowsSku:            api.WindowsServer2019OSImageConfig.ImageSku,
				ImageVersion:          api.WindowsServer2019OSImageConfig.ImageVersion,
				AdminUsername:         "",
				AdminPassword:         "",
				WindowsImageSourceURL: "",
				WindowsDockerVersion:  "",
				SSHEnabled:            &trueVar,
			},
			false,
			false,
		},
		{
			"vanilla vhd override sku in creating",
			WindowsProfile{
				WindowsPublisher: api.WindowsServer2019OSImageConfig.ImagePublisher,
				WindowsOffer:     api.WindowsServer2019OSImageConfig.ImageOffer,
				WindowsSku:       "override",
			},
			WindowsProfile{
				WindowsPublisher:      api.WindowsServer2019OSImageConfig.ImagePublisher,
				WindowsOffer:          api.WindowsServer2019OSImageConfig.ImageOffer,
				WindowsSku:            "override",
				ImageVersion:          "latest",
				AdminUsername:         "",
				AdminPassword:         "",
				WindowsImageSourceURL: "",
				WindowsDockerVersion:  "",
				SSHEnabled:            &trueVar,
			},
			false,
			false,
		},
		{
			"vanilla vhd override version in creating",
			WindowsProfile{
				WindowsPublisher: api.WindowsServer2019OSImageConfig.ImagePublisher,
				WindowsOffer:     api.WindowsServer2019OSImageConfig.ImageOffer,
				ImageVersion:     "override",
			},
			WindowsProfile{
				WindowsPublisher:      api.WindowsServer2019OSImageConfig.ImagePublisher,
				WindowsOffer:          api.WindowsServer2019OSImageConfig.ImageOffer,
				WindowsSku:            api.WindowsServer2019OSImageConfig.ImageSku,
				ImageVersion:          "override",
				AdminUsername:         "",
				AdminPassword:         "",
				WindowsImageSourceURL: "",
				WindowsDockerVersion:  "",
				SSHEnabled:            &trueVar,
			},
			false,
			false,
		},
		{
			"vanilla vhd spepcific version in creating",
			WindowsProfile{
				WindowsPublisher: api.WindowsServer2019OSImageConfig.ImagePublisher,
				WindowsOffer:     api.WindowsServer2019OSImageConfig.ImageOffer,
				WindowsSku:       api.WindowsServer2019OSImageConfig.ImageSku,
				ImageVersion:     "override",
			},
			WindowsProfile{
				WindowsPublisher:      api.WindowsServer2019OSImageConfig.ImagePublisher,
				WindowsOffer:          api.WindowsServer2019OSImageConfig.ImageOffer,
				WindowsSku:            api.WindowsServer2019OSImageConfig.ImageSku,
				ImageVersion:          "override",
				AdminUsername:         "",
				AdminPassword:         "",
				WindowsImageSourceURL: "",
				WindowsDockerVersion:  "",
				SSHEnabled:            &trueVar,
			},
			false,
			false,
		},
		{
			"user overrides latest version in creating",
			WindowsProfile{
				WindowsPublisher: "override",
				WindowsOffer:     "override",
				WindowsSku:       "override",
			},
			WindowsProfile{
				WindowsPublisher:      "override",
				WindowsOffer:          "override",
				WindowsSku:            "override",
				ImageVersion:          "latest",
				AdminUsername:         "",
				AdminPassword:         "",
				WindowsImageSourceURL: "",
				WindowsDockerVersion:  "",
				SSHEnabled:            &trueVar,
			},
			false,
			false,
		},
		{
			"user overrides specific version in creating",
			WindowsProfile{
				WindowsPublisher: "override",
				WindowsOffer:     "override",
				WindowsSku:       "override",
				ImageVersion:     "override",
			},
			WindowsProfile{
				WindowsPublisher:      "override",
				WindowsOffer:          "override",
				WindowsSku:            "override",
				ImageVersion:          "override",
				AdminUsername:         "",
				AdminPassword:         "",
				WindowsImageSourceURL: "",
				WindowsDockerVersion:  "",
				SSHEnabled:            &trueVar,
			},
			false,
			false,
		},
		{
			"aks-engine does not set default ProvisioningScriptsPackageURL when it is not empty in upgrading",
			WindowsProfile{
				WindowsPublisher: api.WindowsServer2019OSImageConfig.ImagePublisher,
				WindowsOffer:     api.WindowsServer2019OSImageConfig.ImageOffer,
				WindowsSku:       api.WindowsServer2019OSImageConfig.ImageSku,
				ImageVersion:     api.WindowsServer2019OSImageConfig.ImageVersion,
			},
			WindowsProfile{
				WindowsPublisher:      api.WindowsServer2019OSImageConfig.ImagePublisher,
				WindowsOffer:          api.WindowsServer2019OSImageConfig.ImageOffer,
				WindowsSku:            api.WindowsServer2019OSImageConfig.ImageSku,
				ImageVersion:          api.WindowsServer2019OSImageConfig.ImageVersion,
				AdminUsername:         "",
				AdminPassword:         "",
				WindowsImageSourceURL: "",
				WindowsDockerVersion:  "",
				SSHEnabled:            nil,
			},
			true,
			false,
		},
		{
			"aks-engine sets default WindowsSku and ImageVersion when they are empty in upgrading",
			WindowsProfile{
				WindowsPublisher: api.AKSWindowsServer2019OSImageConfig.ImagePublisher,
				WindowsOffer:     api.AKSWindowsServer2019OSImageConfig.ImageOffer,
				WindowsSku:       "",
				ImageVersion:     "",
			},
			WindowsProfile{
				WindowsPublisher:      api.AKSWindowsServer2019OSImageConfig.ImagePublisher,
				WindowsOffer:          api.AKSWindowsServer2019OSImageConfig.ImageOffer,
				WindowsSku:            api.AKSWindowsServer2019OSImageConfig.ImageSku,
				ImageVersion:          api.AKSWindowsServer2019OSImageConfig.ImageVersion,
				AdminUsername:         "",
				AdminPassword:         "",
				WindowsImageSourceURL: "",
				WindowsDockerVersion:  "",
				SSHEnabled:            nil,
			},
			true,
			false,
		},
		{
			"aks-engine does not set default WindowsSku and ImageVersion when they are not empty in upgrading",
			WindowsProfile{
				WindowsPublisher: api.AKSWindowsServer2019OSImageConfig.ImagePublisher,
				WindowsOffer:     api.AKSWindowsServer2019OSImageConfig.ImageOffer,
				WindowsSku:       "override",
				ImageVersion:     "override",
			},
			WindowsProfile{
				WindowsPublisher:      api.AKSWindowsServer2019OSImageConfig.ImagePublisher,
				WindowsOffer:          api.AKSWindowsServer2019OSImageConfig.ImageOffer,
				WindowsSku:            "override",
				ImageVersion:          "override",
				AdminUsername:         "",
				AdminPassword:         "",
				WindowsImageSourceURL: "",
				WindowsDockerVersion:  "",
				SSHEnabled:            nil,
			},
			true,
			false,
		},
		{
			"aks-engine sets default vanilla WindowsSku and ImageVersion when they are empty in upgrading",
			WindowsProfile{
				WindowsPublisher: api.WindowsServer2019OSImageConfig.ImagePublisher,
				WindowsOffer:     api.WindowsServer2019OSImageConfig.ImageOffer,
				WindowsSku:       "",
				ImageVersion:     "",
			},
			WindowsProfile{
				WindowsPublisher:      api.WindowsServer2019OSImageConfig.ImagePublisher,
				WindowsOffer:          api.WindowsServer2019OSImageConfig.ImageOffer,
				WindowsSku:            api.WindowsServer2019OSImageConfig.ImageSku,
				ImageVersion:          api.WindowsServer2019OSImageConfig.ImageVersion,
				AdminUsername:         "",
				AdminPassword:         "",
				WindowsImageSourceURL: "",
				WindowsDockerVersion:  "",
				SSHEnabled:            nil,
			},
			true,
			false,
		},
		{
			"aks-engine does not set vanilla default WindowsSku and ImageVersion when they are not empty in upgrading",
			WindowsProfile{
				WindowsPublisher: api.WindowsServer2019OSImageConfig.ImagePublisher,
				WindowsOffer:     api.WindowsServer2019OSImageConfig.ImageOffer,
				WindowsSku:       "override",
				ImageVersion:     "override",
			},
			WindowsProfile{
				WindowsPublisher:      api.WindowsServer2019OSImageConfig.ImagePublisher,
				WindowsOffer:          api.WindowsServer2019OSImageConfig.ImageOffer,
				WindowsSku:            "override",
				ImageVersion:          "override",
				AdminUsername:         "",
				AdminPassword:         "",
				WindowsImageSourceURL: "",
				WindowsDockerVersion:  "",
				SSHEnabled:            nil,
			},
			true,
			false,
		},
		{
			"aks-engine does not override version when WindowsPublisher does not match in upgrading",
			WindowsProfile{
				WindowsPublisher: api.WindowsServer2019OSImageConfig.ImagePublisher,
				WindowsOffer:     api.AKSWindowsServer2019OSImageConfig.ImageOffer,
				WindowsSku:       "override",
				ImageVersion:     "",
			},
			WindowsProfile{
				WindowsPublisher:      api.WindowsServer2019OSImageConfig.ImagePublisher,
				WindowsOffer:          api.AKSWindowsServer2019OSImageConfig.ImageOffer,
				WindowsSku:            "override",
				ImageVersion:          "",
				AdminUsername:         "",
				AdminPassword:         "",
				WindowsImageSourceURL: "",
				WindowsDockerVersion:  "",
				SSHEnabled:            nil,
			},
			true,
			false,
		},
		{
			"aks-engine does not override version when WindowsOffer does not match in upgrading",
			WindowsProfile{
				WindowsPublisher: api.AKSWindowsServer2019OSImageConfig.ImagePublisher,
				WindowsOffer:     api.WindowsServer2019OSImageConfig.ImageOffer,
				WindowsSku:       "",
				ImageVersion:     "override",
			},
			WindowsProfile{
				WindowsPublisher:      api.AKSWindowsServer2019OSImageConfig.ImagePublisher,
				WindowsOffer:          api.WindowsServer2019OSImageConfig.ImageOffer,
				WindowsSku:            "",
				ImageVersion:          "override",
				AdminUsername:         "",
				AdminPassword:         "",
				WindowsImageSourceURL: "",
				WindowsDockerVersion:  "",
				SSHEnabled:            nil,
			},
			true,
			false,
		},
		{
			"aks-engine does not change any value in scaling",
			WindowsProfile{
				WindowsPublisher: api.AKSWindowsServer2019OSImageConfig.ImagePublisher,
				WindowsOffer:     api.AKSWindowsServer2019OSImageConfig.ImageOffer,
				WindowsSku:       "",
				ImageVersion:     "override",
			},
			WindowsProfile{
				WindowsPublisher:      api.AKSWindowsServer2019OSImageConfig.ImagePublisher,
				WindowsOffer:          api.AKSWindowsServer2019OSImageConfig.ImageOffer,
				WindowsSku:            "",
				ImageVersion:          "override",
				AdminUsername:         "",
				AdminPassword:         "",
				WindowsImageSourceURL: "",
				WindowsDockerVersion:  "",
				SSHEnabled:            nil,
			},
			false,
			true,
		},
	}

	for _, test := range tests {
		test := test
		t.Run(test.name, func(t *testing.T) {
			t.Parallel()

			mockAPI := getMockAPIProperties("1.16.0")
			mockAPI.WindowsProfile = &test.windowsProfile
			cs := ContainerService{
				Properties: &mockAPI,
			}
			cs.setWindowsProfileDefaults(test.isUpgrade, test.isScale)

			actual := mockAPI.WindowsProfile
			expected := &test.expectedWindowsProfile

			equal := reflect.DeepEqual(actual, expected)
			if !equal {
				t.Errorf("unexpected diff while comparing WindowsProfile. expected: %v, actual: %v", *expected, *actual)
			}
		})
	}
}

// TestSetVMSSDefaultsAndZones covers tests for setVMSSDefaultsForAgents and masters
func TestSetVMSSDefaultsAndZones(t *testing.T) {
	// masters with VMSS and no zones
	mockCS := getMockBaseContainerService("1.12.0")
	properties := mockCS.Properties
	properties.OrchestratorProfile.OrchestratorType = api.Kubernetes
	properties.MasterProfile.AvailabilityProfile = api.VirtualMachineScaleSets
	mockCS.SetPropertiesDefaults(api.PropertiesDefaultsParams{
		IsScale:    false,
		IsUpgrade:  false,
		PkiKeySize: helpers.DefaultPkiKeySize,
	})
	if properties.MasterProfile.HasAvailabilityZones() {
		t.Fatalf("MasterProfile.HasAvailabilityZones did not have the expected return, got %t, expected %t",
			properties.MasterProfile.HasAvailabilityZones(), false)
	}
	if properties.OrchestratorProfile.KubernetesConfig.LoadBalancerSku != api.DefaultLoadBalancerSku {
		t.Fatalf("OrchestratorProfile.KubernetesConfig.LoadBalancerSku did not have the expected configuration, got %s, expected %s",
			properties.OrchestratorProfile.KubernetesConfig.LoadBalancerSku, api.DefaultLoadBalancerSku)
	}
	// masters with VMSS and zones
	mockCS = getMockBaseContainerService("1.12.0")
	properties = mockCS.Properties
	properties.OrchestratorProfile.OrchestratorType = api.Kubernetes
	properties.MasterProfile.AvailabilityProfile = api.VirtualMachineScaleSets
	properties.MasterProfile.AvailabilityZones = []string{"1", "2"}
	mockCS.SetPropertiesDefaults(api.PropertiesDefaultsParams{
		IsScale:    false,
		IsUpgrade:  false,
		PkiKeySize: helpers.DefaultPkiKeySize,
	})
	singlePlacementGroup := api.DefaultSinglePlacementGroup
	if *properties.MasterProfile.SinglePlacementGroup != singlePlacementGroup {
		t.Fatalf("MasterProfile.SinglePlacementGroup default did not have the expected configuration, got %t, expected %t",
			*properties.MasterProfile.SinglePlacementGroup, singlePlacementGroup)
	}
	if !properties.MasterProfile.HasAvailabilityZones() {
		t.Fatalf("MasterProfile.HasAvailabilityZones did not have the expected return, got %t, expected %t",
			properties.MasterProfile.HasAvailabilityZones(), true)
	}
	if properties.OrchestratorProfile.KubernetesConfig.LoadBalancerSku != api.StandardLoadBalancerSku {
		t.Fatalf("OrchestratorProfile.KubernetesConfig.LoadBalancerSku did not have the expected configuration, got %s, expected %s",
			properties.OrchestratorProfile.KubernetesConfig.LoadBalancerSku, api.StandardLoadBalancerSku)
	}
	excludeMaster := api.DefaultExcludeMasterFromStandardLB
	if *properties.OrchestratorProfile.KubernetesConfig.ExcludeMasterFromStandardLB != excludeMaster {
		t.Fatalf("OrchestratorProfile.KubernetesConfig.ExcludeMasterFromStandardLB did not have the expected configuration, got %t, expected %t",
			*properties.OrchestratorProfile.KubernetesConfig.ExcludeMasterFromStandardLB, excludeMaster)
	}
	// agents with VMSS and no zones
	mockCS = getMockBaseContainerService("1.12.0")
	properties = mockCS.Properties
	properties.OrchestratorProfile.OrchestratorType = api.Kubernetes
	properties.AgentPoolProfiles[0].Count = 4
	mockCS.SetPropertiesDefaults(api.PropertiesDefaultsParams{
		IsScale:    false,
		IsUpgrade:  false,
		PkiKeySize: helpers.DefaultPkiKeySize,
	})
	if properties.AgentPoolProfiles[0].HasAvailabilityZones() {
		t.Fatalf("AgentPoolProfiles[0].HasAvailabilityZones did not have the expected return, got %t, expected %t",
			properties.AgentPoolProfiles[0].HasAvailabilityZones(), false)
	}
	if properties.OrchestratorProfile.KubernetesConfig.LoadBalancerSku != api.DefaultLoadBalancerSku {
		t.Fatalf("OrchestratorProfile.KubernetesConfig.LoadBalancerSku did not have the expected configuration, got %s, expected %s",
			properties.OrchestratorProfile.KubernetesConfig.LoadBalancerSku, api.DefaultLoadBalancerSku)
	}
	// agents with VMSS and zones
	mockCS = getMockBaseContainerService("1.13.12")
	properties = mockCS.Properties
	properties.OrchestratorProfile.OrchestratorType = api.Kubernetes
	properties.AgentPoolProfiles[0].Count = 4
	properties.AgentPoolProfiles[0].SinglePlacementGroup = nil
	properties.AgentPoolProfiles[0].AvailabilityZones = []string{"1", "2"}
	mockCS.SetPropertiesDefaults(api.PropertiesDefaultsParams{
		IsScale:    false,
		IsUpgrade:  false,
		PkiKeySize: helpers.DefaultPkiKeySize,
	})
	if !properties.AgentPoolProfiles[0].IsVirtualMachineScaleSets() {
		t.Fatalf("AgentPoolProfile[0].AvailabilityProfile did not have the expected configuration, got %s, expected %s",
			properties.AgentPoolProfiles[0].AvailabilityProfile, api.VirtualMachineScaleSets)
	}
	if !properties.AgentPoolProfiles[0].HasAvailabilityZones() {
		t.Fatalf("AgentPoolProfiles[0].HasAvailabilityZones did not have the expected return, got %t, expected %t",
			properties.AgentPoolProfiles[0].HasAvailabilityZones(), true)
	}
	singlePlacementGroup = false
	if *properties.AgentPoolProfiles[0].SinglePlacementGroup != singlePlacementGroup {
		t.Fatalf("AgentPoolProfile[0].SinglePlacementGroup default did not have the expected configuration, got %t, expected %t",
			*properties.AgentPoolProfiles[0].SinglePlacementGroup, singlePlacementGroup)
	}
	if properties.OrchestratorProfile.KubernetesConfig.LoadBalancerSku != api.StandardLoadBalancerSku {
		t.Fatalf("OrchestratorProfile.KubernetesConfig.LoadBalancerSku did not have the expected configuration, got %s, expected %s",
			properties.OrchestratorProfile.KubernetesConfig.LoadBalancerSku, api.StandardLoadBalancerSku)
	}
	excludeMaster = api.DefaultExcludeMasterFromStandardLB
	if *properties.OrchestratorProfile.KubernetesConfig.ExcludeMasterFromStandardLB != excludeMaster {
		t.Fatalf("OrchestratorProfile.KubernetesConfig.ExcludeMasterFromStandardLB did not have the expected configuration, got %t, expected %t",
			*properties.OrchestratorProfile.KubernetesConfig.ExcludeMasterFromStandardLB, excludeMaster)
	}

	properties.AgentPoolProfiles[0].SinglePlacementGroup = nil
	mockCS.SetPropertiesDefaults(api.PropertiesDefaultsParams{
		IsScale:    false,
		IsUpgrade:  false,
		PkiKeySize: helpers.DefaultPkiKeySize,
	})
	if to.Bool(properties.AgentPoolProfiles[0].SinglePlacementGroup) {
		t.Fatalf("AgentPoolProfile[0].SinglePlacementGroup did not have the expected configuration, got %t, expected %t",
			*properties.AgentPoolProfiles[0].SinglePlacementGroup, false)
	}

	if !*properties.AgentPoolProfiles[0].SinglePlacementGroup && properties.AgentPoolProfiles[0].StorageProfile != api.ManagedDisks {
		t.Fatalf("AgentPoolProfile[0].StorageProfile did not have the expected configuration, got %s, expected %s",
			properties.AgentPoolProfiles[0].StorageProfile, api.ManagedDisks)
	}

}

func TestAzureCNIVersionString(t *testing.T) {
	mockCS := getMockBaseContainerService("1.10.3")
	properties := mockCS.Properties
	properties.OrchestratorProfile.OrchestratorType = api.Kubernetes
	properties.MasterProfile.Count = 1
	properties.OrchestratorProfile.KubernetesConfig.NetworkPlugin = api.NetworkPluginAzure
	mockCS.setOrchestratorDefaults(true, true)

	if properties.OrchestratorProfile.KubernetesConfig.AzureCNIVersion != api.AzureCniPluginVerLinux {
		t.Fatalf("Azure CNI Version string not the expected value, got %s, expected %s", properties.OrchestratorProfile.KubernetesConfig.AzureCNIVersion, api.AzureCniPluginVerLinux)
	}

	mockCS = getMockBaseContainerService("1.10.3")
	properties = mockCS.Properties
	properties.OrchestratorProfile.OrchestratorType = api.Kubernetes
	properties.MasterProfile.Count = 1
	properties.AgentPoolProfiles[0].OSType = Windows
	properties.OrchestratorProfile.KubernetesConfig.NetworkPlugin = api.NetworkPluginAzure
	mockCS.setOrchestratorDefaults(true, true)

	if properties.OrchestratorProfile.KubernetesConfig.AzureCNIVersion != api.AzureCniPluginVerWindows {
		t.Fatalf("Azure CNI Version string not the expected value, got %s, expected %s", properties.OrchestratorProfile.KubernetesConfig.AzureCNIVersion, api.AzureCniPluginVerWindows)
	}

	mockCS = getMockBaseContainerService("1.10.3")
	properties = mockCS.Properties
	properties.OrchestratorProfile.OrchestratorType = api.Kubernetes
	properties.MasterProfile.Count = 1
	properties.OrchestratorProfile.KubernetesConfig.NetworkPlugin = api.NetworkPluginKubenet
	mockCS.setOrchestratorDefaults(true, true)

	if properties.OrchestratorProfile.KubernetesConfig.AzureCNIVersion != "" {
		t.Fatalf("Azure CNI Version string not the expected value, got %s, expected %s", properties.OrchestratorProfile.KubernetesConfig.AzureCNIVersion, "")
	}
}

func TestEnableAggregatedAPIs(t *testing.T) {
	mockCS := getMockBaseContainerService("1.10.3")
	properties := mockCS.Properties
	properties.OrchestratorProfile.OrchestratorType = api.Kubernetes
	properties.OrchestratorProfile.KubernetesConfig.EnableRbac = to.BoolPtr(false)
	mockCS.setOrchestratorDefaults(true, true)

	if properties.OrchestratorProfile.KubernetesConfig.EnableAggregatedAPIs {
		t.Fatalf("got unexpected EnableAggregatedAPIs config value for EnableRbac=false: %t",
			properties.OrchestratorProfile.KubernetesConfig.EnableAggregatedAPIs)
	}

	mockCS = getMockBaseContainerService("1.10.3")
	properties = mockCS.Properties
	properties.OrchestratorProfile.OrchestratorType = api.Kubernetes
	properties.OrchestratorProfile.KubernetesConfig.EnableRbac = to.BoolPtr(true)
	mockCS.setOrchestratorDefaults(true, true)

	if !properties.OrchestratorProfile.KubernetesConfig.EnableAggregatedAPIs {
		t.Fatalf("got unexpected EnableAggregatedAPIs config value for EnableRbac=true: %t",
			properties.OrchestratorProfile.KubernetesConfig.EnableAggregatedAPIs)
	}
}

func TestCloudControllerManagerEnabled(t *testing.T) {
	// test that 1.16 defaults to false
	cs := CreateMockContainerService("testcluster", "1.16.1", 3, 2, false)
	cs.setOrchestratorDefaults(false, false)
	if cs.Properties.OrchestratorProfile.KubernetesConfig.UseCloudControllerManager == to.BoolPtr(true) {
		t.Fatal("expected UseCloudControllerManager to default to false")
	}

	// test that 1.17 defaults to false
	cs = CreateMockContainerService("testcluster", "1.17.0", 3, 2, false)
	cs.setOrchestratorDefaults(false, false)
	if cs.Properties.OrchestratorProfile.KubernetesConfig.UseCloudControllerManager == to.BoolPtr(true) {
		t.Fatal("expected UseCloudControllerManager to default to false")
	}
}

func TestDefaultCloudProvider(t *testing.T) {
	mockCS := getMockBaseContainerService("1.10.3")
	properties := mockCS.Properties
	properties.OrchestratorProfile.OrchestratorType = api.Kubernetes
	mockCS.setOrchestratorDefaults(true, true)

	if to.Bool(properties.OrchestratorProfile.KubernetesConfig.CloudProviderBackoff) {
		t.Fatalf("got unexpected CloudProviderBackoff expected false, got %t",
			to.Bool(properties.OrchestratorProfile.KubernetesConfig.CloudProviderBackoff))
	}

	if !to.Bool(properties.OrchestratorProfile.KubernetesConfig.CloudProviderRateLimit) {
		t.Fatalf("got unexpected CloudProviderBackoff expected true, got %t",
			to.Bool(properties.OrchestratorProfile.KubernetesConfig.CloudProviderBackoff))
	}

	mockCS = getMockBaseContainerService("1.10.3")
	properties = mockCS.Properties
	properties.OrchestratorProfile.OrchestratorType = api.Kubernetes
	properties.OrchestratorProfile.KubernetesConfig.CloudProviderBackoff = to.BoolPtr(false)
	properties.OrchestratorProfile.KubernetesConfig.CloudProviderRateLimit = to.BoolPtr(false)
	mockCS.setOrchestratorDefaults(true, true)

	if to.Bool(properties.OrchestratorProfile.KubernetesConfig.CloudProviderBackoff) {
		t.Fatalf("got unexpected CloudProviderBackoff expected true, got %t",
			to.Bool(properties.OrchestratorProfile.KubernetesConfig.CloudProviderBackoff))
	}

	if to.Bool(properties.OrchestratorProfile.KubernetesConfig.CloudProviderRateLimit) {
		t.Fatalf("got unexpected CloudProviderBackoff expected true, got %t",
			to.Bool(properties.OrchestratorProfile.KubernetesConfig.CloudProviderBackoff))
	}
}

func TestCloudProviderBackoff(t *testing.T) {
	cases := []struct {
		name      string
		cs        ContainerService
		isUpgrade bool
		isScale   bool
		expected  KubernetesConfig
	}{
		{
			name: "default",
			cs: ContainerService{
				Properties: &Properties{
					OrchestratorProfile: &OrchestratorProfile{
						OrchestratorType: api.Kubernetes,
					},
					MasterProfile: &MasterProfile{},
				},
			},
			expected: KubernetesConfig{
				CloudProviderBackoffMode:          "v1",
				CloudProviderBackoff:              to.BoolPtr(false),
				CloudProviderBackoffRetries:       api.DefaultKubernetesCloudProviderBackoffRetries,
				CloudProviderBackoffJitter:        api.DefaultKubernetesCloudProviderBackoffJitter,
				CloudProviderBackoffDuration:      api.DefaultKubernetesCloudProviderBackoffDuration,
				CloudProviderBackoffExponent:      api.DefaultKubernetesCloudProviderBackoffExponent,
				CloudProviderRateLimit:            to.BoolPtr(api.DefaultKubernetesCloudProviderRateLimit),
				CloudProviderRateLimitQPS:         api.DefaultKubernetesCloudProviderRateLimitQPS,
				CloudProviderRateLimitQPSWrite:    api.DefaultKubernetesCloudProviderRateLimitQPSWrite,
				CloudProviderRateLimitBucket:      api.DefaultKubernetesCloudProviderRateLimitBucket,
				CloudProviderRateLimitBucketWrite: api.DefaultKubernetesCloudProviderRateLimitBucketWrite,
			},
		},
		{
			name: "Kubernetes 1.14.0",
			cs: ContainerService{
				Properties: &Properties{
					OrchestratorProfile: &OrchestratorProfile{
						OrchestratorType:    api.Kubernetes,
						OrchestratorVersion: "1.14.0",
					},
					MasterProfile: &MasterProfile{},
				},
			},
			expected: KubernetesConfig{
				CloudProviderBackoffMode:          "v2",
				CloudProviderBackoff:              to.BoolPtr(true),
				CloudProviderBackoffRetries:       api.DefaultKubernetesCloudProviderBackoffRetries,
				CloudProviderBackoffJitter:        0,
				CloudProviderBackoffDuration:      api.DefaultKubernetesCloudProviderBackoffDuration,
				CloudProviderBackoffExponent:      0,
				CloudProviderRateLimit:            to.BoolPtr(api.DefaultKubernetesCloudProviderRateLimit),
				CloudProviderRateLimitQPS:         api.DefaultKubernetesCloudProviderRateLimitQPS,
				CloudProviderRateLimitQPSWrite:    api.DefaultKubernetesCloudProviderRateLimitQPSWrite,
				CloudProviderRateLimitBucket:      api.DefaultKubernetesCloudProviderRateLimitBucket,
				CloudProviderRateLimitBucketWrite: api.DefaultKubernetesCloudProviderRateLimitBucketWrite,
			},
		},
	}

	for _, c := range cases {
		c := c
		t.Run(c.name, func(t *testing.T) {
			t.Parallel()
			c.cs.setOrchestratorDefaults(c.isUpgrade, c.isScale)
			if c.cs.Properties.OrchestratorProfile.KubernetesConfig.CloudProviderBackoffMode != c.expected.CloudProviderBackoffMode {
				t.Errorf("expected %s, but got %s", c.expected.CloudProviderBackoffMode, c.cs.Properties.OrchestratorProfile.KubernetesConfig.CloudProviderBackoffMode)
			}
			if to.Bool(c.cs.Properties.OrchestratorProfile.KubernetesConfig.CloudProviderBackoff) != to.Bool(c.expected.CloudProviderBackoff) {
				t.Errorf("expected %t, but got %t", to.Bool(c.expected.CloudProviderBackoff), to.Bool(c.cs.Properties.OrchestratorProfile.KubernetesConfig.CloudProviderBackoff))
			}
			if c.cs.Properties.OrchestratorProfile.KubernetesConfig.CloudProviderBackoffRetries != c.expected.CloudProviderBackoffRetries {
				t.Errorf("expected %d, but got %d", c.expected.CloudProviderBackoffRetries, c.cs.Properties.OrchestratorProfile.KubernetesConfig.CloudProviderBackoffRetries)
			}
			if c.cs.Properties.OrchestratorProfile.KubernetesConfig.CloudProviderBackoffJitter != c.expected.CloudProviderBackoffJitter {
				t.Errorf("expected %f, but got %f", c.expected.CloudProviderBackoffJitter, c.cs.Properties.OrchestratorProfile.KubernetesConfig.CloudProviderBackoffJitter)
			}
			if c.cs.Properties.OrchestratorProfile.KubernetesConfig.CloudProviderBackoffDuration != c.expected.CloudProviderBackoffDuration {
				t.Errorf("expected %d, but got %d", c.expected.CloudProviderBackoffDuration, c.cs.Properties.OrchestratorProfile.KubernetesConfig.CloudProviderBackoffDuration)
			}
			if c.cs.Properties.OrchestratorProfile.KubernetesConfig.CloudProviderBackoffExponent != c.expected.CloudProviderBackoffExponent {
				t.Errorf("expected %f, but got %f", c.expected.CloudProviderBackoffExponent, c.cs.Properties.OrchestratorProfile.KubernetesConfig.CloudProviderBackoffExponent)
			}
			if to.Bool(c.cs.Properties.OrchestratorProfile.KubernetesConfig.CloudProviderRateLimit) != to.Bool(c.expected.CloudProviderRateLimit) {
				t.Errorf("expected %t, but got %t", to.Bool(c.expected.CloudProviderRateLimit), to.Bool(c.cs.Properties.OrchestratorProfile.KubernetesConfig.CloudProviderRateLimit))
			}
			if c.cs.Properties.OrchestratorProfile.KubernetesConfig.CloudProviderRateLimitQPS != c.expected.CloudProviderRateLimitQPS {
				t.Errorf("expected %f, but got %f", c.expected.CloudProviderRateLimitQPS, c.cs.Properties.OrchestratorProfile.KubernetesConfig.CloudProviderRateLimitQPS)
			}
			if c.cs.Properties.OrchestratorProfile.KubernetesConfig.CloudProviderRateLimitQPSWrite != c.expected.CloudProviderRateLimitQPSWrite {
				t.Errorf("expected %f, but got %f", c.expected.CloudProviderRateLimitQPSWrite, c.cs.Properties.OrchestratorProfile.KubernetesConfig.CloudProviderRateLimitQPSWrite)
			}
			if c.cs.Properties.OrchestratorProfile.KubernetesConfig.CloudProviderRateLimitBucket != c.expected.CloudProviderRateLimitBucket {
				t.Errorf("expected %d, but got %d", c.expected.CloudProviderRateLimitBucket, c.cs.Properties.OrchestratorProfile.KubernetesConfig.CloudProviderRateLimitBucket)
			}
			if c.cs.Properties.OrchestratorProfile.KubernetesConfig.CloudProviderRateLimitBucketWrite != c.expected.CloudProviderRateLimitBucketWrite {
				t.Errorf("expected %d, but got %d", c.expected.CloudProviderRateLimitBucketWrite, c.cs.Properties.OrchestratorProfile.KubernetesConfig.CloudProviderRateLimitBucketWrite)
			}
		})
	}
}

func TestSetOrchestratorDefaultsVMAS(t *testing.T) {
	cs := &ContainerService{
		Properties: &Properties{
			ServicePrincipalProfile: &ServicePrincipalProfile{
				ClientID: "barClientID",
				Secret:   "bazSecret",
			},
			MasterProfile: &MasterProfile{
				Count:               3,
				DNSPrefix:           "myprefix1",
				VMSize:              "Standard_DS2_v2",
				AvailabilityProfile: api.AvailabilitySet,
			},
			OrchestratorProfile: &OrchestratorProfile{
				OrchestratorType:    api.Kubernetes,
				OrchestratorVersion: "1.12.8",
				KubernetesConfig: &KubernetesConfig{
					NetworkPlugin: api.NetworkPluginAzure,
				},
			},
		},
	}

	cs.setOrchestratorDefaults(false, false)
	if cs.Properties.OrchestratorProfile.OrchestratorVersion != "1.12.8" {
		t.Error("setOrchestratorDefaults should not adjust given OrchestratorVersion")
	}

	cs.Properties.OrchestratorProfile.OrchestratorVersion = ""
	cs.setOrchestratorDefaults(false, false)
	if cs.Properties.OrchestratorProfile.OrchestratorVersion == "" {
		t.Error("setOrchestratorDefaults should provide a version if it is not given.")
	}
}

func TestProxyModeDefaults(t *testing.T) {
	// Test that default is what we expect
	mockCS := getMockBaseContainerService("1.10.12")
	properties := mockCS.Properties
	properties.OrchestratorProfile.OrchestratorType = api.Kubernetes
	properties.MasterProfile.Count = 1
	mockCS.setOrchestratorDefaults(true, true)

	if properties.OrchestratorProfile.KubernetesConfig.ProxyMode != api.DefaultKubeProxyMode {
		t.Fatalf("ProxyMode string not the expected default value, got %s, expected %s", properties.OrchestratorProfile.KubernetesConfig.ProxyMode, api.DefaultKubeProxyMode)
	}

	// Test that default assignment flow doesn't overwrite a user-provided config
	mockCS = getMockBaseContainerService("1.10.12")
	properties = mockCS.Properties
	properties.OrchestratorProfile.OrchestratorType = api.Kubernetes
	properties.OrchestratorProfile.KubernetesConfig.ProxyMode = api.KubeProxyModeIPVS
	properties.MasterProfile.Count = 1
	mockCS.setOrchestratorDefaults(true, true)

	if properties.OrchestratorProfile.KubernetesConfig.ProxyMode != api.KubeProxyModeIPVS {
		t.Fatalf("ProxyMode string not the expected default value, got %s, expected %s", properties.OrchestratorProfile.KubernetesConfig.ProxyMode, api.KubeProxyModeIPVS)
	}
}

func TestPreserveNodesProperties(t *testing.T) {
	mockCS := getMockBaseContainerService("1.10.8")
	mockCS.SetPropertiesDefaults(api.PropertiesDefaultsParams{
		IsScale:    false,
		IsUpgrade:  false,
		PkiKeySize: helpers.DefaultPkiKeySize,
	})
	if !to.Bool(mockCS.Properties.AgentPoolProfiles[0].PreserveNodesProperties) {
		t.Errorf("expected preserveNodesProperties to be %t instead got %t", true, to.Bool(mockCS.Properties.AgentPoolProfiles[0].PreserveNodesProperties))
	}
}

func TestUbuntu1804Flags(t *testing.T) {
	// Validate --resolv-conf is missing with 16.04 distro and present with 18.04
	cs := CreateMockContainerService("testcluster", "1.10.13", 3, 2, true)
	cs.Properties.MasterProfile.Distro = AKSUbuntu1604
	cs.Properties.AgentPoolProfiles[0].Distro = AKSUbuntu1804
	cs.Properties.AgentPoolProfiles[0].OSType = Linux
	cs.SetPropertiesDefaults(api.PropertiesDefaultsParams{
		IsScale:    false,
		IsUpgrade:  false,
		PkiKeySize: helpers.DefaultPkiKeySize,
	})
	km := cs.Properties.MasterProfile.KubernetesConfig.KubeletConfig
	if _, ok := km["--resolv-conf"]; ok {
		t.Fatalf("got unexpected '--resolv-conf' kubelet config value '%s' with Ubuntu 16.04 ",
			km["--resolv-conf"])
	}
	ka := cs.Properties.AgentPoolProfiles[0].KubernetesConfig.KubeletConfig
	if ka["--resolv-conf"] != "/run/systemd/resolve/resolv.conf" {
		t.Fatalf("got unexpected '--resolv-conf' kubelet config value %s with Ubuntu 18.04, the expected value is %s",
			ka["--resolv-conf"], "/run/systemd/resolve/resolv.conf")
	}

	cs = CreateMockContainerService("testcluster", "1.10.13", 3, 2, true)
	cs.Properties.MasterProfile.Distro = Ubuntu1804
	cs.Properties.AgentPoolProfiles[0].Distro = Ubuntu
	cs.Properties.AgentPoolProfiles[0].OSType = Linux
	cs.SetPropertiesDefaults(api.PropertiesDefaultsParams{
		IsScale:    false,
		IsUpgrade:  false,
		PkiKeySize: helpers.DefaultPkiKeySize,
	})
	km = cs.Properties.MasterProfile.KubernetesConfig.KubeletConfig
	if km["--resolv-conf"] != "/run/systemd/resolve/resolv.conf" {
		t.Fatalf("got unexpected '--resolv-conf' kubelet config value %s with Ubuntu 18.04, the expected value is %s",
			km["--resolv-conf"], "/run/systemd/resolve/resolv.conf")
	}
	ka = cs.Properties.AgentPoolProfiles[0].KubernetesConfig.KubeletConfig
	if _, ok := ka["--resolv-conf"]; ok {
		t.Fatalf("got unexpected '--resolv-conf' kubelet config value '%s' with Ubuntu 16.04 ",
			ka["--resolv-conf"])
	}

	cs = CreateMockContainerService("testcluster", "1.10.13", 3, 2, true)
	cs.Properties.MasterProfile.Distro = Ubuntu
	cs.Properties.AgentPoolProfiles[0].Distro = ""
	cs.Properties.AgentPoolProfiles[0].OSType = Windows
	cs.SetPropertiesDefaults(api.PropertiesDefaultsParams{
		IsScale:    false,
		IsUpgrade:  false,
		PkiKeySize: helpers.DefaultPkiKeySize,
	})
	km = cs.Properties.MasterProfile.KubernetesConfig.KubeletConfig
	if _, ok := km["--resolv-conf"]; ok {
		t.Fatalf("got unexpected '--resolv-conf' kubelet config value '%s' with Ubuntu 16.04 ",
			km["--resolv-conf"])
	}
	ka = cs.Properties.AgentPoolProfiles[0].KubernetesConfig.KubeletConfig
	if ka["--resolv-conf"] != "\"\"\"\"" {
		t.Fatalf("got unexpected '--resolv-conf' kubelet config value %s with Windows, the expected value is %s",
			ka["--resolv-conf"], "\"\"\"\"")
	}
}

func getMockBaseContainerService(orchestratorVersion string) ContainerService {
	mockAPIProperties := getMockAPIProperties(orchestratorVersion)
	return ContainerService{
		Properties: &mockAPIProperties,
	}
}

// getMockCertificateProfile generates fake certificates.
//
// Adds some fake certficates would bypass the "SetDefaultCerts" part of setting default
// values, which accelerates test case run dramatically. This is useful for test
// cases that are not testing the certificate generation part of the code.
func getMockCertificateProfile() *CertificateProfile {
	return &CertificateProfile{
		CaCertificate:         "FakeCert",
		CaPrivateKey:          "FakePrivateKey",
		ClientCertificate:     "FakeClientCertificate",
		ClientPrivateKey:      "FakeClientPrivateKey",
		APIServerCertificate:  "FakeAPIServerCert",
		APIServerPrivateKey:   "FakeAPIServerPrivateKey",
		EtcdClientCertificate: "FakeEtcdClientCertificate",
		EtcdClientPrivateKey:  "FakeEtcdClientPrivateKey",
		EtcdServerCertificate: "FakeEtcdServerCertificate",
		EtcdServerPrivateKey:  "FakeEtcdServerPrivateKey",
		KubeConfigCertificate: "FakeKubeConfigCertificate",
		KubeConfigPrivateKey:  "FakeKubeConfigPrivateKey",
	}
}

func getMockAPIProperties(orchestratorVersion string) Properties {
	return Properties{
		ProvisioningState: "",
		OrchestratorProfile: &OrchestratorProfile{
			OrchestratorVersion: orchestratorVersion,
			KubernetesConfig:    &KubernetesConfig{},
		},
		MasterProfile:      &MasterProfile{},
		CertificateProfile: getMockCertificateProfile(),
		AgentPoolProfiles: []*AgentPoolProfile{
			{},
			{},
			{},
			{},
		}}
}

func getKubernetesConfigWithFeatureGates(featureGates string) *KubernetesConfig {
	return &KubernetesConfig{
		KubeletConfig: map[string]string{"--feature-gates": featureGates},
	}
}

func TestDefaultEnablePodSecurityPolicy(t *testing.T) {
	cases := []struct {
		name     string
		cs       ContainerService
		expected bool
	}{
		{
			name: "default",
			cs: ContainerService{
				Properties: &Properties{
					OrchestratorProfile: &OrchestratorProfile{
						OrchestratorType:    api.Kubernetes,
						OrchestratorVersion: "1.14.0",
					},
					MasterProfile: &MasterProfile{},
				},
			},
			expected: false,
		},
		{
			name: "default",
			cs: ContainerService{
				Properties: &Properties{
					OrchestratorProfile: &OrchestratorProfile{
						OrchestratorType:    api.Kubernetes,
						OrchestratorVersion: "1.15.0-alpha.1",
					},
					MasterProfile: &MasterProfile{},
				},
			},
			expected: false,
		},
		{
			name: "default",
			cs: ContainerService{
				Properties: &Properties{
					OrchestratorProfile: &OrchestratorProfile{
						OrchestratorType:    api.Kubernetes,
						OrchestratorVersion: "1.15.0-beta.1",
					},
					MasterProfile: &MasterProfile{},
				},
			},
			expected: false,
		},
		{
			name: "default",
			cs: ContainerService{
				Properties: &Properties{
					OrchestratorProfile: &OrchestratorProfile{
						OrchestratorType:    api.Kubernetes,
						OrchestratorVersion: "1.15.0",
					},
					MasterProfile: &MasterProfile{},
				},
			},
			expected: false,
		},
	}

	for _, c := range cases {
		c := c
		t.Run(c.name, func(t *testing.T) {
			t.Parallel()
			c.cs.setOrchestratorDefaults(false, false)
			if to.Bool(c.cs.Properties.OrchestratorProfile.KubernetesConfig.EnablePodSecurityPolicy) != c.expected {
				t.Errorf("expected  %t, but got %t", c.expected, to.Bool(c.cs.Properties.OrchestratorProfile.KubernetesConfig.EnablePodSecurityPolicy))
			}
		})
	}
}

func TestDefaultLoadBalancerSKU(t *testing.T) {
	cases := []struct {
		name     string
		cs       ContainerService
		expected string
	}{
		{
			name: "default",
			cs: ContainerService{
				Properties: &Properties{
					OrchestratorProfile: &OrchestratorProfile{
						OrchestratorType:    api.Kubernetes,
						OrchestratorVersion: "1.14.0",
					},
					MasterProfile: &MasterProfile{},
				},
			},
			expected: api.BasicLoadBalancerSku,
		},
		{
			name: "basic",
			cs: ContainerService{
				Properties: &Properties{
					OrchestratorProfile: &OrchestratorProfile{
						OrchestratorType:    api.Kubernetes,
						OrchestratorVersion: "1.14.0",
						KubernetesConfig: &KubernetesConfig{
							LoadBalancerSku: "basic",
						},
					},
					MasterProfile: &MasterProfile{},
				},
			},
			expected: api.BasicLoadBalancerSku,
		},
		{
			name: "default",
			cs: ContainerService{
				Properties: &Properties{
					OrchestratorProfile: &OrchestratorProfile{
						OrchestratorType:    api.Kubernetes,
						OrchestratorVersion: "1.14.0",
						KubernetesConfig: &KubernetesConfig{
							LoadBalancerSku: api.BasicLoadBalancerSku,
						},
					},
					MasterProfile: &MasterProfile{},
				},
			},
			expected: api.BasicLoadBalancerSku,
		},
		{
			name: "default",
			cs: ContainerService{
				Properties: &Properties{
					OrchestratorProfile: &OrchestratorProfile{
						OrchestratorType:    api.Kubernetes,
						OrchestratorVersion: "1.14.0",
						KubernetesConfig: &KubernetesConfig{
							LoadBalancerSku: "standard",
						},
					},
					MasterProfile: &MasterProfile{},
				},
			},
			expected: api.StandardLoadBalancerSku,
		},
		{
			name: "default",
			cs: ContainerService{
				Properties: &Properties{
					OrchestratorProfile: &OrchestratorProfile{
						OrchestratorType:    api.Kubernetes,
						OrchestratorVersion: "1.14.0",
						KubernetesConfig: &KubernetesConfig{
							LoadBalancerSku: api.StandardLoadBalancerSku,
						},
					},
					MasterProfile: &MasterProfile{},
				},
			},
			expected: api.StandardLoadBalancerSku,
		},
	}

	for _, c := range cases {
		c := c
		t.Run(c.name, func(t *testing.T) {
			t.Parallel()
			c.cs.setLoadBalancerSkuDefaults()
			if c.cs.Properties.OrchestratorProfile.KubernetesConfig.LoadBalancerSku != c.expected {
				t.Errorf("expected %s, but got %s", c.expected, c.cs.Properties.OrchestratorProfile.KubernetesConfig.LoadBalancerSku)
			}
		})
	}
}

func TestEnableRBAC(t *testing.T) {
	cases := []struct {
		name      string
		cs        ContainerService
		isUpgrade bool
		isScale   bool
		expected  bool
	}{
		{
			name: "default",
			cs: ContainerService{
				Properties: &Properties{
					OrchestratorProfile: &OrchestratorProfile{
						OrchestratorType: api.Kubernetes,
					},
					MasterProfile: &MasterProfile{},
				},
			},
			expected: true,
		},
		{
			name: "1.14 disabled",
			cs: ContainerService{
				Properties: &Properties{
					OrchestratorProfile: &OrchestratorProfile{
						OrchestratorType:    api.Kubernetes,
						OrchestratorVersion: common.GetLatestPatchVersion("1.14", common.GetAllSupportedKubernetesVersions(false, false)),
						KubernetesConfig: &KubernetesConfig{
							EnableRbac: to.BoolPtr(false),
						},
					},
					MasterProfile: &MasterProfile{},
				},
			},
			expected: false,
		},
		{
			name: "1.14 disabled upgrade",
			cs: ContainerService{
				Properties: &Properties{
					OrchestratorProfile: &OrchestratorProfile{
						OrchestratorType:    api.Kubernetes,
						OrchestratorVersion: common.GetLatestPatchVersion("1.14", common.GetAllSupportedKubernetesVersions(false, false)),
						KubernetesConfig: &KubernetesConfig{
							EnableRbac: to.BoolPtr(false),
						},
					},
					MasterProfile: &MasterProfile{},
				},
			},
			isUpgrade: true,
			expected:  false,
		},
		{
			name: "1.15",
			cs: ContainerService{
				Properties: &Properties{
					OrchestratorProfile: &OrchestratorProfile{
						OrchestratorType:    api.Kubernetes,
						OrchestratorVersion: common.GetLatestPatchVersion("1.15", common.GetAllSupportedKubernetesVersions(false, false)),
					},
					MasterProfile: &MasterProfile{},
				},
			},
			expected: true,
		},
		{
			name: "1.15 upgrade",
			cs: ContainerService{
				Properties: &Properties{
					OrchestratorProfile: &OrchestratorProfile{
						OrchestratorType:    api.Kubernetes,
						OrchestratorVersion: common.GetLatestPatchVersion("1.15", common.GetAllSupportedKubernetesVersions(false, false)),
					},
					MasterProfile: &MasterProfile{},
				},
			},
			isUpgrade: true,
			expected:  true,
		},
		{
			name: "1.15 upgrade false--> true override",
			cs: ContainerService{
				Properties: &Properties{
					OrchestratorProfile: &OrchestratorProfile{
						OrchestratorType:    api.Kubernetes,
						OrchestratorVersion: common.GetLatestPatchVersion("1.15", common.GetAllSupportedKubernetesVersions(false, false)),
						KubernetesConfig: &KubernetesConfig{
							EnableRbac: to.BoolPtr(false),
						},
					},
					MasterProfile: &MasterProfile{},
				},
			},
			isUpgrade: true,
			expected:  true,
		},
		{
			name: "1.16 upgrade false--> true override",
			cs: ContainerService{
				Properties: &Properties{
					OrchestratorProfile: &OrchestratorProfile{
						OrchestratorType:    api.Kubernetes,
						OrchestratorVersion: common.GetLatestPatchVersion("1.16", common.GetAllSupportedKubernetesVersions(false, false)),
						KubernetesConfig: &KubernetesConfig{
							EnableRbac: to.BoolPtr(false),
						},
					},
					MasterProfile: &MasterProfile{},
				},
			},
			isUpgrade: true,
			expected:  true,
		},
		{
			name: "1.15 upgrade no false--> true override in AKS scenario",
			cs: ContainerService{
				Properties: &Properties{
					OrchestratorProfile: &OrchestratorProfile{
						OrchestratorType:    api.Kubernetes,
						OrchestratorVersion: common.GetLatestPatchVersion("1.15", common.GetAllSupportedKubernetesVersions(false, false)),
						KubernetesConfig: &KubernetesConfig{
							EnableRbac: to.BoolPtr(false),
						},
					},
					HostedMasterProfile: &HostedMasterProfile{
						FQDN: "foo",
					},
				},
			},
			isUpgrade: true,
			expected:  false,
		},
	}

	for _, c := range cases {
		c := c
		t.Run(c.name, func(t *testing.T) {
			t.Parallel()
			c.cs.setOrchestratorDefaults(c.isUpgrade, c.isScale)
			if to.Bool(c.cs.Properties.OrchestratorProfile.KubernetesConfig.EnableRbac) != c.expected {
				t.Errorf("expected %t, but got %t", c.expected, to.Bool(c.cs.Properties.OrchestratorProfile.KubernetesConfig.EnableRbac))
			}
		})
	}
}

func TestDefaultCloudProviderDisableOutboundSNAT(t *testing.T) {
	cases := []struct {
		name     string
		cs       ContainerService
		expected bool
	}{
		{
			name: "default",
			cs: ContainerService{
				Properties: &Properties{
					OrchestratorProfile: &OrchestratorProfile{
						OrchestratorType:    api.Kubernetes,
						OrchestratorVersion: "1.14.0",
					},
					MasterProfile: &MasterProfile{},
				},
			},
			expected: false,
		},
		{
			name: "basic LB",
			cs: ContainerService{
				Properties: &Properties{
					OrchestratorProfile: &OrchestratorProfile{
						OrchestratorType:    api.Kubernetes,
						OrchestratorVersion: "1.14.0",
						KubernetesConfig: &KubernetesConfig{
							LoadBalancerSku: api.BasicLoadBalancerSku,
						},
					},
					MasterProfile: &MasterProfile{},
				},
			},
			expected: false,
		},
		{
			name: "basic LB w/ true",
			cs: ContainerService{
				Properties: &Properties{
					OrchestratorProfile: &OrchestratorProfile{
						OrchestratorType:    api.Kubernetes,
						OrchestratorVersion: "1.14.0",
						KubernetesConfig: &KubernetesConfig{
							LoadBalancerSku:                  api.BasicLoadBalancerSku,
							CloudProviderDisableOutboundSNAT: to.BoolPtr(true),
						},
					},
					MasterProfile: &MasterProfile{},
				},
			},
			expected: false,
		},
		{
			name: "basic LB w/ false",
			cs: ContainerService{
				Properties: &Properties{
					OrchestratorProfile: &OrchestratorProfile{
						OrchestratorType:    api.Kubernetes,
						OrchestratorVersion: "1.14.0",
						KubernetesConfig: &KubernetesConfig{
							LoadBalancerSku:                  api.BasicLoadBalancerSku,
							CloudProviderDisableOutboundSNAT: to.BoolPtr(false),
						},
					},
					MasterProfile: &MasterProfile{},
				},
			},
			expected: false,
		},
		{
			name: "standard LB w/ true",
			cs: ContainerService{
				Properties: &Properties{
					OrchestratorProfile: &OrchestratorProfile{
						OrchestratorType:    api.Kubernetes,
						OrchestratorVersion: "1.14.0",
						KubernetesConfig: &KubernetesConfig{
							LoadBalancerSku:                  api.StandardLoadBalancerSku,
							CloudProviderDisableOutboundSNAT: to.BoolPtr(true),
						},
					},
					MasterProfile: &MasterProfile{},
				},
			},
			expected: true,
		},
		{
			name: "standard LB w/ false",
			cs: ContainerService{
				Properties: &Properties{
					OrchestratorProfile: &OrchestratorProfile{
						OrchestratorType:    api.Kubernetes,
						OrchestratorVersion: "1.14.0",
						KubernetesConfig: &KubernetesConfig{
							LoadBalancerSku:                  api.StandardLoadBalancerSku,
							CloudProviderDisableOutboundSNAT: to.BoolPtr(false),
						},
					},
					MasterProfile: &MasterProfile{},
				},
			},
			expected: false,
		},
	}

	for _, c := range cases {
		c := c
		t.Run(c.name, func(t *testing.T) {
			t.Parallel()
			c.cs.setOrchestratorDefaults(false, false)
			if to.Bool(c.cs.Properties.OrchestratorProfile.KubernetesConfig.CloudProviderDisableOutboundSNAT) != c.expected {
				t.Errorf("expected %t, but got %t", c.expected, to.Bool(c.cs.Properties.OrchestratorProfile.KubernetesConfig.CloudProviderDisableOutboundSNAT))
			}
		})
	}
}

func TestSetTelemetryProfileDefaults(t *testing.T) {
	cases := []struct {
		name             string
		telemetryProfile *TelemetryProfile
		expected         *TelemetryProfile
	}{
		{
			name:             "default",
			telemetryProfile: nil,
			expected: &TelemetryProfile{
				ApplicationInsightsKey: api.DefaultApplicationInsightsKey,
			},
		},
		{
			name:             "key not set",
			telemetryProfile: &TelemetryProfile{},
			expected: &TelemetryProfile{
				ApplicationInsightsKey: api.DefaultApplicationInsightsKey,
			},
		},
		{
			name: "key set",
			telemetryProfile: &TelemetryProfile{
				ApplicationInsightsKey: "app-insights-key",
			},
			expected: &TelemetryProfile{
				ApplicationInsightsKey: "app-insights-key",
			},
		},
	}

	for _, c := range cases {
		c := c
		t.Run(c.name, func(t *testing.T) {
			t.Parallel()

			props := Properties{
				TelemetryProfile: c.telemetryProfile,
			}

			cs := ContainerService{
				Properties: &props,
			}
			cs.setTelemetryProfileDefaults()

			actual := props.TelemetryProfile
			expected := c.expected

			equal := reflect.DeepEqual(actual, expected)

			if !equal {
				t.Errorf("unexpected diff while conparing Properties.TelemetryProfile: expected: %s, actual: %s", expected, actual)
			}
		})
	}
}

func TestSetPropertiesDefaults(t *testing.T) {
	cases := []struct {
		name   string
		params api.PropertiesDefaultsParams
	}{
		{
			name: "default",
			params: api.PropertiesDefaultsParams{
				IsUpgrade:  false,
				IsScale:    false,
				PkiKeySize: helpers.DefaultPkiKeySize,
			},
		},
		{
			name: "upgrade",
			params: api.PropertiesDefaultsParams{
				IsUpgrade:  true,
				IsScale:    false,
				PkiKeySize: helpers.DefaultPkiKeySize,
			},
		},
		{
			name: "scale",
			params: api.PropertiesDefaultsParams{
				IsUpgrade:  false,
				IsScale:    true,
				PkiKeySize: helpers.DefaultPkiKeySize,
			},
		},
	}

	for _, c := range cases {
		c := c
		t.Run(c.name, func(t *testing.T) {
			t.Parallel()

			cs := getMockBaseContainerService("1.16")

			err := cs.SetPropertiesDefaults(c.params)

			if err != nil {
				t.Errorf("ContainerService.SetPropertiesDefaults returned error: %s", err)
			}

			// verify TelemetryProfile is set
			if cs.Properties.TelemetryProfile == nil {
				t.Errorf("ContainerService.Properties.TelemetryProfile should be set")
			}
		})
	}
}

func TestImageReference(t *testing.T) {
	cases := []struct {
		name                      string
		cs                        ContainerService
		isUpgrade                 bool
		isScale                   bool
		expectedMasterProfile     MasterProfile
		expectedAgentPoolProfiles []AgentPoolProfile
	}{
		{
			name: "default",
			cs: ContainerService{
				Properties: &Properties{
					OrchestratorProfile: &OrchestratorProfile{
						OrchestratorType: api.Kubernetes,
					},
					MasterProfile:      &MasterProfile{},
					CertificateProfile: getMockCertificateProfile(),
					AgentPoolProfiles: []*AgentPoolProfile{
						{},
					},
				},
			},
			expectedMasterProfile: MasterProfile{
				Distro:   AKSUbuntu1604,
				ImageRef: nil,
			},
			expectedAgentPoolProfiles: []AgentPoolProfile{
				{
					Distro:   AKSUbuntu1604,
					ImageRef: nil,
				},
			},
		},
		{
			name: "image references",
			cs: ContainerService{
				Properties: &Properties{
					OrchestratorProfile: &OrchestratorProfile{
						OrchestratorType: api.Kubernetes,
					},
					MasterProfile: &MasterProfile{
						ImageRef: &ImageReference{
							Name:           "name",
							ResourceGroup:  "resource-group",
							SubscriptionID: "sub-id",
							Gallery:        "gallery",
							Version:        "version",
						},
					},
					CertificateProfile: getMockCertificateProfile(),
					AgentPoolProfiles: []*AgentPoolProfile{
						{
							ImageRef: &ImageReference{
								Name:           "name",
								ResourceGroup:  "resource-group",
								SubscriptionID: "sub-id",
								Gallery:        "gallery",
								Version:        "version",
							},
						},
					},
				},
			},
			expectedMasterProfile: MasterProfile{
				Distro: "",
				ImageRef: &ImageReference{
					Name:           "name",
					ResourceGroup:  "resource-group",
					SubscriptionID: "sub-id",
					Gallery:        "gallery",
					Version:        "version",
				},
			},
			expectedAgentPoolProfiles: []AgentPoolProfile{
				{
					Distro: "",
					ImageRef: &ImageReference{
						Name:           "name",
						ResourceGroup:  "resource-group",
						SubscriptionID: "sub-id",
						Gallery:        "gallery",
						Version:        "version",
					},
				},
			},
		},
		{
			name: "mixed",
			cs: ContainerService{
				Properties: &Properties{
					OrchestratorProfile: &OrchestratorProfile{
						OrchestratorType: api.Kubernetes,
					},
					MasterProfile:      &MasterProfile{},
					CertificateProfile: getMockCertificateProfile(),
					AgentPoolProfiles: []*AgentPoolProfile{
						{
							ImageRef: &ImageReference{
								Name:           "name",
								ResourceGroup:  "resource-group",
								SubscriptionID: "sub-id",
								Gallery:        "gallery",
								Version:        "version",
							},
						},
						{},
					},
				},
			},
			expectedMasterProfile: MasterProfile{
				Distro:   AKSUbuntu1604,
				ImageRef: nil,
			},
			expectedAgentPoolProfiles: []AgentPoolProfile{
				{
					Distro: "",
					ImageRef: &ImageReference{
						Name:           "name",
						ResourceGroup:  "resource-group",
						SubscriptionID: "sub-id",
						Gallery:        "gallery",
						Version:        "version",
					},
				},
				{
					Distro:   AKSUbuntu1604,
					ImageRef: nil,
				},
			},
		},
	}

	for _, c := range cases {
		c := c
		t.Run(c.name, func(t *testing.T) {
			t.Parallel()
			c.cs.Properties.OrchestratorProfile.KubernetesConfig = &KubernetesConfig{
				LoadBalancerSku: api.BasicLoadBalancerSku,
			}

			c.cs.SetPropertiesDefaults(api.PropertiesDefaultsParams{
				IsUpgrade:  c.isUpgrade,
				IsScale:    c.isScale,
				PkiKeySize: helpers.DefaultPkiKeySize,
			})
			if c.cs.Properties.MasterProfile.Distro != c.expectedMasterProfile.Distro {
				t.Errorf("expected %s, but got %s", c.expectedMasterProfile.Distro, c.cs.Properties.MasterProfile.Distro)
			}
			if c.expectedMasterProfile.ImageRef == nil {
				if c.cs.Properties.MasterProfile.ImageRef != nil {
					t.Errorf("expected nil, but got an ImageRef")
				}
			} else {
				if c.cs.Properties.MasterProfile.ImageRef == nil {
					t.Errorf("got unexpected nil MasterProfile.ImageRef")
				}
				if c.cs.Properties.MasterProfile.ImageRef.Name != c.expectedMasterProfile.ImageRef.Name {
					t.Errorf("expected %s, but got %s", c.expectedMasterProfile.ImageRef.Name, c.cs.Properties.MasterProfile.ImageRef.Name)
				}
				if c.cs.Properties.MasterProfile.ImageRef.ResourceGroup != c.expectedMasterProfile.ImageRef.ResourceGroup {
					t.Errorf("expected %s, but got %s", c.expectedMasterProfile.ImageRef.ResourceGroup, c.cs.Properties.MasterProfile.ImageRef.ResourceGroup)
				}
				if c.cs.Properties.MasterProfile.ImageRef.SubscriptionID != c.expectedMasterProfile.ImageRef.SubscriptionID {
					t.Errorf("expected %s, but got %s", c.expectedMasterProfile.ImageRef.SubscriptionID, c.cs.Properties.MasterProfile.ImageRef.SubscriptionID)
				}
				if c.cs.Properties.MasterProfile.ImageRef.Gallery != c.expectedMasterProfile.ImageRef.Gallery {
					t.Errorf("expected %s, but got %s", c.expectedMasterProfile.ImageRef.Gallery, c.cs.Properties.MasterProfile.ImageRef.Gallery)
				}
				if c.cs.Properties.MasterProfile.ImageRef.Version != c.expectedMasterProfile.ImageRef.Version {
					t.Errorf("expected %s, but got %s", c.expectedMasterProfile.ImageRef.Version, c.cs.Properties.MasterProfile.ImageRef.Version)
				}
			}
			for i, profile := range c.cs.Properties.AgentPoolProfiles {
				if profile.Distro != c.expectedAgentPoolProfiles[i].Distro {
					t.Errorf("expected %s, but got %s", c.expectedAgentPoolProfiles[i].Distro, profile.Distro)
				}
				if c.expectedAgentPoolProfiles[i].ImageRef == nil {
					if profile.ImageRef != nil {
						t.Errorf("expected nil, but got an ImageRef")
					}
				} else {
					if profile.ImageRef == nil {
						t.Errorf("got unexpected nil MasterProfile.ImageRef")
					}
					if profile.ImageRef.Name != c.expectedAgentPoolProfiles[i].ImageRef.Name {
						t.Errorf("expected %s, but got %s", c.expectedAgentPoolProfiles[i].ImageRef.Name, profile.ImageRef.Name)
					}
					if profile.ImageRef.ResourceGroup != c.expectedAgentPoolProfiles[i].ImageRef.ResourceGroup {
						t.Errorf("expected %s, but got %s", c.expectedAgentPoolProfiles[i].ImageRef.ResourceGroup, profile.ImageRef.ResourceGroup)
					}
					if profile.ImageRef.SubscriptionID != c.expectedAgentPoolProfiles[i].ImageRef.SubscriptionID {
						t.Errorf("expected %s, but got %s", c.expectedAgentPoolProfiles[i].ImageRef.SubscriptionID, profile.ImageRef.SubscriptionID)
					}
					if profile.ImageRef.Gallery != c.expectedAgentPoolProfiles[i].ImageRef.Gallery {
						t.Errorf("expected %s, but got %s", c.expectedAgentPoolProfiles[i].ImageRef.Gallery, profile.ImageRef.Gallery)
					}
					if profile.ImageRef.Version != c.expectedAgentPoolProfiles[i].ImageRef.Version {
						t.Errorf("expected %s, but got %s", c.expectedAgentPoolProfiles[i].ImageRef.Version, profile.ImageRef.Version)
					}
				}
				if to.Bool(profile.SinglePlacementGroup) != true {
					t.Errorf("expected %v, but got %v", true, to.Bool(profile.SinglePlacementGroup))
				}
			}
		})
	}
}

func TestCustomHyperkubeDistro(t *testing.T) {
	cases := []struct {
		name                      string
		cs                        ContainerService
		isUpgrade                 bool
		isScale                   bool
		expectedMasterProfile     MasterProfile
		expectedAgentPoolProfiles []AgentPoolProfile
	}{
		{
			name: "default",
			cs: ContainerService{
				Properties: &Properties{
					OrchestratorProfile: &OrchestratorProfile{
						OrchestratorType: api.Kubernetes,
						KubernetesConfig: &KubernetesConfig{
							LoadBalancerSku: api.BasicLoadBalancerSku,
						},
					},
					MasterProfile: &MasterProfile{},
					AgentPoolProfiles: []*AgentPoolProfile{
						{},
					},
				},
			},
			expectedMasterProfile: MasterProfile{
				Distro:   AKSUbuntu1604,
				ImageRef: nil,
			},
			expectedAgentPoolProfiles: []AgentPoolProfile{
				{
					Distro:   AKSUbuntu1604,
					ImageRef: nil,
				},
			},
		},
		{
			name: "custom hyperkube",
			cs: ContainerService{
				Properties: &Properties{
					OrchestratorProfile: &OrchestratorProfile{
						OrchestratorType: api.Kubernetes,
						KubernetesConfig: &KubernetesConfig{
							CustomHyperkubeImage: "myimage",
							LoadBalancerSku:      api.BasicLoadBalancerSku,
						},
					},
					MasterProfile: &MasterProfile{},
					AgentPoolProfiles: []*AgentPoolProfile{
						{},
					},
				},
			},
			expectedMasterProfile: MasterProfile{
				Distro: Ubuntu,
			},
			expectedAgentPoolProfiles: []AgentPoolProfile{
				{
					Distro: Ubuntu,
				},
			},
		},
		{
			name: "custom hyperkube w/ distro",
			cs: ContainerService{
				Properties: &Properties{
					OrchestratorProfile: &OrchestratorProfile{
						OrchestratorType: api.Kubernetes,
						KubernetesConfig: &KubernetesConfig{
							CustomHyperkubeImage: "myimage",
							LoadBalancerSku:      api.BasicLoadBalancerSku,
						},
					},
					MasterProfile: &MasterProfile{
						Distro: Ubuntu1804,
					},
					AgentPoolProfiles: []*AgentPoolProfile{
						{
							Distro: Ubuntu1804,
						},
					},
				},
			},
			expectedMasterProfile: MasterProfile{
				Distro: Ubuntu1804,
			},
			expectedAgentPoolProfiles: []AgentPoolProfile{
				{
					Distro: Ubuntu1804,
				},
			},
		},
		{
			name: "custom hyperkube w/ mixed distro config",
			cs: ContainerService{
				Properties: &Properties{
					OrchestratorProfile: &OrchestratorProfile{
						OrchestratorType: api.Kubernetes,
						KubernetesConfig: &KubernetesConfig{
							CustomHyperkubeImage: "myimage",
							LoadBalancerSku:      api.BasicLoadBalancerSku,
						},
					},
					MasterProfile: &MasterProfile{},
					AgentPoolProfiles: []*AgentPoolProfile{
						{
							Name:   "pool1",
							Distro: Ubuntu1804,
						},
						{
							Name: "pool2",
						},
					},
				},
			},
			expectedMasterProfile: MasterProfile{
				Distro: Ubuntu,
			},
			expectedAgentPoolProfiles: []AgentPoolProfile{
				{
					Distro: Ubuntu1804,
				},
				{
					Distro: Ubuntu,
				},
			},
		},
	}

	for _, c := range cases {
		c := c
		t.Run(c.name, func(t *testing.T) {
			t.Parallel()
			c.cs.SetPropertiesDefaults(api.PropertiesDefaultsParams{
				IsUpgrade:  c.isUpgrade,
				IsScale:    c.isScale,
				PkiKeySize: helpers.DefaultPkiKeySize,
			})
			if c.cs.Properties.MasterProfile.Distro != c.expectedMasterProfile.Distro {
				t.Errorf("expected %s, but got %s", c.expectedMasterProfile.Distro, c.cs.Properties.MasterProfile.Distro)
			}
			for i, profile := range c.cs.Properties.AgentPoolProfiles {
				if profile.Distro != c.expectedAgentPoolProfiles[i].Distro {
					t.Errorf("expected %s, but got %s", c.expectedAgentPoolProfiles[i].Distro, profile.Distro)
				}
				if to.Bool(profile.SinglePlacementGroup) != true {
					t.Errorf("expected %v, but got %v", true, to.Bool(profile.SinglePlacementGroup))
				}
			}
		})
	}
}

func TestDefaultIPAddressCount(t *testing.T) {
	cases := []struct {
		name           string
		cs             ContainerService
		expectedMaster int
		expectedPool0  int
		expectedPool1  int
	}{
		{
			name: "kubenet",
			cs: ContainerService{
				Properties: &Properties{
					OrchestratorProfile: &OrchestratorProfile{
						OrchestratorType:    api.Kubernetes,
						OrchestratorVersion: "1.14.0",
						KubernetesConfig: &KubernetesConfig{
							NetworkPlugin:   api.NetworkPluginKubenet,
							LoadBalancerSku: api.StandardLoadBalancerSku,
						},
					},
					MasterProfile:      &MasterProfile{},
					CertificateProfile: getMockCertificateProfile(),
					AgentPoolProfiles: []*AgentPoolProfile{
						{
							Name: "pool1",
						},
						{
							Name: "pool2",
						},
					},
				},
			},
			expectedMaster: 1,
			expectedPool0:  1,
			expectedPool1:  1,
		},
		{
			name: "Azure CNI",
			cs: ContainerService{
				Properties: &Properties{
					OrchestratorProfile: &OrchestratorProfile{
						OrchestratorType:    api.Kubernetes,
						OrchestratorVersion: "1.14.0",
						KubernetesConfig: &KubernetesConfig{
							NetworkPlugin:   api.NetworkPluginAzure,
							LoadBalancerSku: api.StandardLoadBalancerSku,
						},
					},
					MasterProfile:      &MasterProfile{},
					CertificateProfile: getMockCertificateProfile(),
					AgentPoolProfiles: []*AgentPoolProfile{
						{
							Name: "pool1",
						},
						{
							Name: "pool2",
						},
					},
				},
			},
			expectedMaster: api.DefaultKubernetesMaxPodsVNETIntegrated + 1,
			expectedPool0:  api.DefaultKubernetesMaxPodsVNETIntegrated + 1,
			expectedPool1:  api.DefaultKubernetesMaxPodsVNETIntegrated + 1,
		},
		{
			name: "Azure CNI + custom IPAddressCount",
			cs: ContainerService{
				Properties: &Properties{
					OrchestratorProfile: &OrchestratorProfile{
						OrchestratorType:    api.Kubernetes,
						OrchestratorVersion: "1.14.0",
						KubernetesConfig: &KubernetesConfig{
							NetworkPlugin:   api.NetworkPluginAzure,
							LoadBalancerSku: api.StandardLoadBalancerSku,
						},
					},
					MasterProfile: &MasterProfile{
						IPAddressCount: 24,
					},
					CertificateProfile: getMockCertificateProfile(),
					AgentPoolProfiles: []*AgentPoolProfile{
						{
							Name:           "pool1",
							IPAddressCount: 24,
						},
						{
							Name:           "pool2",
							IPAddressCount: 24,
						},
					},
				},
			},
			expectedMaster: 24,
			expectedPool0:  24,
			expectedPool1:  24,
		},
		{
			name: "kubenet + custom IPAddressCount",
			cs: ContainerService{
				Properties: &Properties{
					OrchestratorProfile: &OrchestratorProfile{
						OrchestratorType:    api.Kubernetes,
						OrchestratorVersion: "1.14.0",
						KubernetesConfig: &KubernetesConfig{
							NetworkPlugin:   api.NetworkPluginKubenet,
							LoadBalancerSku: api.StandardLoadBalancerSku,
						},
					},
					MasterProfile: &MasterProfile{
						IPAddressCount: 24,
					},
					CertificateProfile: getMockCertificateProfile(),
					AgentPoolProfiles: []*AgentPoolProfile{
						{
							Name:           "pool1",
							IPAddressCount: 24,
						},
						{
							Name:           "pool2",
							IPAddressCount: 24,
						},
					},
				},
			},
			expectedMaster: 24,
			expectedPool0:  24,
			expectedPool1:  24,
		},
		{
			name: "Azure CNI + mixed config",
			cs: ContainerService{
				Properties: &Properties{
					OrchestratorProfile: &OrchestratorProfile{
						OrchestratorType:    api.Kubernetes,
						OrchestratorVersion: "1.14.0",
						KubernetesConfig: &KubernetesConfig{
							NetworkPlugin:   api.NetworkPluginAzure,
							LoadBalancerSku: api.StandardLoadBalancerSku,
						},
					},
					MasterProfile: &MasterProfile{
						KubernetesConfig: &KubernetesConfig{
							KubeletConfig: map[string]string{
								"--max-pods": "24",
							},
						},
					},
					CertificateProfile: getMockCertificateProfile(),
					AgentPoolProfiles: []*AgentPoolProfile{
						{
							Name: "pool1",
							KubernetesConfig: &KubernetesConfig{
								KubeletConfig: map[string]string{
									"--max-pods": "128",
								},
							},
						},
						{
							Name: "pool2",
						},
					},
				},
			},
			expectedMaster: 25,
			expectedPool0:  129,
			expectedPool1:  api.DefaultKubernetesMaxPodsVNETIntegrated + 1,
		},
		{
			name: "kubenet + mixed config",
			cs: ContainerService{
				Properties: &Properties{
					OrchestratorProfile: &OrchestratorProfile{
						OrchestratorType:    api.Kubernetes,
						OrchestratorVersion: "1.14.0",
						KubernetesConfig: &KubernetesConfig{
							NetworkPlugin:   api.NetworkPluginKubenet,
							LoadBalancerSku: api.StandardLoadBalancerSku,
						},
					},
					MasterProfile: &MasterProfile{
						KubernetesConfig: &KubernetesConfig{
							KubeletConfig: map[string]string{
								"--max-pods": "24",
							},
						},
					},
					CertificateProfile: getMockCertificateProfile(),
					AgentPoolProfiles: []*AgentPoolProfile{
						{
							Name: "pool1",
							KubernetesConfig: &KubernetesConfig{
								KubeletConfig: map[string]string{
									"--max-pods": "128",
								},
							},
						},
						{
							Name: "pool2",
						},
					},
				},
			},
			expectedMaster: 1,
			expectedPool0:  1,
			expectedPool1:  1,
		},
	}

	for _, c := range cases {
		c := c
		t.Run(c.name, func(t *testing.T) {
			t.Parallel()
			c.cs.SetPropertiesDefaults(api.PropertiesDefaultsParams{
				IsScale:    false,
				IsUpgrade:  true,
				PkiKeySize: helpers.DefaultPkiKeySize,
			})
			if c.cs.Properties.MasterProfile.IPAddressCount != c.expectedMaster {
				t.Errorf("expected %d, but got %d", c.expectedMaster, c.cs.Properties.MasterProfile.IPAddressCount)
			}
			if c.cs.Properties.AgentPoolProfiles[0].IPAddressCount != c.expectedPool0 {
				t.Errorf("expected %d, but got %d", c.expectedPool0, c.cs.Properties.AgentPoolProfiles[0].IPAddressCount)
			}
			if c.cs.Properties.AgentPoolProfiles[1].IPAddressCount != c.expectedPool1 {
				t.Errorf("expected %d, but got %d", c.expectedPool1, c.cs.Properties.AgentPoolProfiles[1].IPAddressCount)
			}
			if to.Bool(c.cs.Properties.AgentPoolProfiles[1].SinglePlacementGroup) != false {
				t.Errorf("expected %v, but got %v", false, to.Bool(c.cs.Properties.AgentPoolProfiles[1].SinglePlacementGroup))
			}
		})
	}
}<|MERGE_RESOLUTION|>--- conflicted
+++ resolved
@@ -1355,37 +1355,6 @@
 			api.AzureGermanCloud,
 		},
 		{
-<<<<<<< HEAD
-=======
-			"deprecated_distro_kubernetes",
-			OrchestratorProfile{
-				OrchestratorType: api.Kubernetes,
-				KubernetesConfig: &KubernetesConfig{},
-			},
-			AKS1604Deprecated,
-			AKS1604Deprecated,
-			AKSUbuntu1604,
-			AKSUbuntu1604,
-			true,
-			false,
-			api.AzureChinaCloud,
-		},
-		{
-			"docker_engine_kubernetes",
-			OrchestratorProfile{
-				OrchestratorType: api.Kubernetes,
-				KubernetesConfig: &KubernetesConfig{},
-			},
-			AKS1604Deprecated,
-			AKSDockerEngine,
-			AKSUbuntu1604,
-			AKSUbuntu1604,
-			false,
-			true,
-			api.AzurePublicCloud,
-		},
-		{
->>>>>>> b383fb8a
 			"default_swarm",
 			OrchestratorProfile{
 				OrchestratorType: api.Swarm,
