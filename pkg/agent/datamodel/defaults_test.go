// Copyright (c) Microsoft Corporation. All rights reserved.
// Licensed under the MIT license.

package datamodel

import (
	"encoding/base64"
	"encoding/binary"
	"fmt"
	"net"
	"reflect"
	"strings"
	"testing"

	"github.com/Azure/aks-engine/pkg/api"
	"github.com/Azure/aks-engine/pkg/api/common"
	"github.com/Azure/aks-engine/pkg/helpers"
	"github.com/Azure/go-autorest/autorest/to"
)

func TestCertsAlreadyPresent(t *testing.T) {
	var cert *api.CertificateProfile

	result := certsAlreadyPresent(nil, 1)
	expected := map[string]bool{
		"ca":         false,
		"apiserver":  false,
		"client":     false,
		"kubeconfig": false,
		"etcd":       false,
	}

	if !reflect.DeepEqual(result, expected) {
		t.Fatalf("certsAlreadyPresent() did not return false for all certs for a non-existent CertificateProfile")
	}
	cert = &api.CertificateProfile{}
	result = certsAlreadyPresent(cert, 1)
	expected = map[string]bool{
		"ca":         false,
		"apiserver":  false,
		"client":     false,
		"kubeconfig": false,
		"etcd":       false,
	}

	if !reflect.DeepEqual(result, expected) {
		t.Fatalf("certsAlreadyPresent() did not return false for all certs for empty CertificateProfile")
	}
	cert = &api.CertificateProfile{
		APIServerCertificate: "a",
	}
	result = certsAlreadyPresent(cert, 1)
	expected = map[string]bool{
		"ca":         false,
		"apiserver":  false,
		"client":     false,
		"kubeconfig": false,
		"etcd":       false,
	}

	if !reflect.DeepEqual(result, expected) {
		t.Fatalf("certsAlreadyPresent() did not return false for all certs for 1 cert in CertificateProfile")
	}

	cert = &api.CertificateProfile{
		APIServerCertificate:  "a",
		CaCertificate:         "c",
		CaPrivateKey:          "d",
		ClientCertificate:     "e",
		ClientPrivateKey:      "f",
		KubeConfigCertificate: "g",
		KubeConfigPrivateKey:  "h",
		EtcdClientCertificate: "i",
		EtcdClientPrivateKey:  "j",
		EtcdServerCertificate: "k",
		EtcdServerPrivateKey:  "l",
	}
	result = certsAlreadyPresent(cert, 3)
	expected = map[string]bool{
		"ca":         true,
		"apiserver":  false,
		"client":     true,
		"kubeconfig": true,
		"etcd":       false,
	}

	if !reflect.DeepEqual(result, expected) {
		t.Fatalf("certsAlreadyPresent() did not return expected result for some certs in CertificateProfile")
	}
	cert = &api.CertificateProfile{
		APIServerCertificate:  "a",
		APIServerPrivateKey:   "b",
		CaCertificate:         "c",
		CaPrivateKey:          "d",
		ClientCertificate:     "e",
		ClientPrivateKey:      "f",
		KubeConfigCertificate: "g",
		KubeConfigPrivateKey:  "h",
		EtcdClientCertificate: "i",
		EtcdClientPrivateKey:  "j",
		EtcdServerCertificate: "k",
		EtcdServerPrivateKey:  "l",
		EtcdPeerCertificates:  []string{"0", "1", "2"},
		EtcdPeerPrivateKeys:   []string{"0", "1", "2"},
	}
	result = certsAlreadyPresent(cert, 3)
	expected = map[string]bool{
		"ca":         true,
		"apiserver":  true,
		"client":     true,
		"kubeconfig": true,
		"etcd":       true,
	}

	if !reflect.DeepEqual(result, expected) {
		t.Fatalf("certsAlreadyPresent() did not return expected result for all certs in CertificateProfile")
	}
}

func TestSetMissingKubeletValues(t *testing.T) {
	config := &api.KubernetesConfig{}
	defaultKubeletConfig := map[string]string{
		"--network-plugin":               "1",
		"--pod-infra-container-image":    "2",
		"--max-pods":                     "3",
		"--eviction-hard":                "4",
		"--node-status-update-frequency": "5",
		"--image-gc-high-threshold":      "6",
		"--image-gc-low-threshold":       "7",
		"--non-masquerade-cidr":          "8",
		"--cloud-provider":               "9",
		"--pod-max-pids":                 "10",
	}
	setMissingKubeletValues(config, defaultKubeletConfig)
	for key, val := range defaultKubeletConfig {
		if config.KubeletConfig[key] != val {
			t.Fatalf("setMissingKubeletValue() did not return the expected value %s for key %s, instead returned: %s", val, key, config.KubeletConfig[key])
		}
	}

	config = &api.KubernetesConfig{
		KubeletConfig: map[string]string{
			"--network-plugin":            "a",
			"--pod-infra-container-image": "b",
			"--cloud-provider":            "c",
		},
	}
	expectedResult := map[string]string{
		"--network-plugin":               "a",
		"--pod-infra-container-image":    "b",
		"--max-pods":                     "3",
		"--eviction-hard":                "4",
		"--node-status-update-frequency": "5",
		"--image-gc-high-threshold":      "6",
		"--image-gc-low-threshold":       "7",
		"--non-masquerade-cidr":          "8",
		"--cloud-provider":               "c",
		"--pod-max-pids":                 "10",
	}
	setMissingKubeletValues(config, defaultKubeletConfig)
	for key, val := range expectedResult {
		if config.KubeletConfig[key] != val {
			t.Fatalf("setMissingKubeletValue() did not return the expected value %s for key %s, instead returned: %s", val, key, config.KubeletConfig[key])
		}
	}
	config = &api.KubernetesConfig{
		KubeletConfig: map[string]string{},
	}
	setMissingKubeletValues(config, defaultKubeletConfig)
	for key, val := range defaultKubeletConfig {
		if config.KubeletConfig[key] != val {
			t.Fatalf("setMissingKubeletValue() did not return the expected value %s for key %s, instead returned: %s", val, key, config.KubeletConfig[key])
		}
	}
}

func getFakeAddons(defaultAddonMap map[string]string, customImage string) []api.KubernetesAddon {
	var fakeCustomAddons []api.KubernetesAddon
	for addonName := range defaultAddonMap {
		containerName := addonName
		if addonName == common.ContainerMonitoringAddonName {
			containerName = "omsagent"
		}
		if addonName == common.CalicoAddonName {
			containerName = "calico-typha"
		}
		if addonName == common.AADPodIdentityAddonName {
			containerName = "nmi"
		}
		if addonName == common.KubeDNSAddonName {
			containerName = "kubedns"
		}
		if addonName == common.AntreaAddonName {
			containerName = common.AntreaControllerContainerName
		}
		if addonName == common.FlannelAddonName {
			containerName = common.KubeFlannelContainerName
		}
		customAddon := api.KubernetesAddon{
			Name:    addonName,
			Enabled: to.BoolPtr(true),
			Containers: []api.KubernetesContainerSpec{
				{
					Name:           containerName,
					CPURequests:    "50m",
					MemoryRequests: "150Mi",
					CPULimits:      "50m",
					MemoryLimits:   "150Mi",
				},
			},
		}
		if customImage != "" {
			customAddon.Containers[0].Image = customImage
		}
		fakeCustomAddons = append(fakeCustomAddons, customAddon)
	}
	return fakeCustomAddons
}

func TestAcceleratedNetworking(t *testing.T) {
	mockCS := getMockBaseContainerService("1.10.8")
	mockCS.Properties.OrchestratorProfile.OrchestratorType = api.Kubernetes
	mockCS.Properties.AgentPoolProfiles[0].AcceleratedNetworkingEnabled = nil
	mockCS.Properties.AgentPoolProfiles[0].AcceleratedNetworkingEnabledWindows = nil

	mockCS.SetPropertiesDefaults(api.PropertiesDefaultsParams{
		IsScale:    false,
		IsUpgrade:  true,
		PkiKeySize: helpers.DefaultPkiKeySize,
	})

	// In upgrade scenario, nil AcceleratedNetworkingEnabled should always render as false (i.e., we never turn on this feature on an existing vm that didn't have it before)
	if to.Bool(mockCS.Properties.AgentPoolProfiles[0].AcceleratedNetworkingEnabled) {
		t.Errorf("expected nil acceleratedNetworkingEnabled to be false after upgrade, instead got %t", to.Bool(mockCS.Properties.AgentPoolProfiles[0].AcceleratedNetworkingEnabled))
	}
	// In upgrade scenario, nil AcceleratedNetworkingEnabledWindows should always render as false (i.e., we never turn on this feature on an existing vm that didn't have it before)
	if to.Bool(mockCS.Properties.AgentPoolProfiles[0].AcceleratedNetworkingEnabledWindows) {
		t.Errorf("expected nil acceleratedNetworkingEnabledWindows to be false after upgrade, instead got %t", to.Bool(mockCS.Properties.AgentPoolProfiles[0].AcceleratedNetworkingEnabledWindows))
	}

	mockCS = getMockBaseContainerService("1.10.8")
	mockCS.Properties.OrchestratorProfile.OrchestratorType = api.Kubernetes
	mockCS.Properties.AgentPoolProfiles[0].AcceleratedNetworkingEnabled = nil
	mockCS.Properties.AgentPoolProfiles[0].AcceleratedNetworkingEnabledWindows = nil

	mockCS.SetPropertiesDefaults(api.PropertiesDefaultsParams{
		IsScale:    true,
		IsUpgrade:  false,
		PkiKeySize: helpers.DefaultPkiKeySize,
	})

	// In scale scenario, nil AcceleratedNetworkingEnabled should always render as false (i.e., we never turn on this feature on an existing agent pool / VMSS that didn't have it before)
	if to.Bool(mockCS.Properties.AgentPoolProfiles[0].AcceleratedNetworkingEnabled) {
		t.Errorf("expected nil acceleratedNetworkingEnabled to be false after upgrade, instead got %t", to.Bool(mockCS.Properties.AgentPoolProfiles[0].AcceleratedNetworkingEnabled))
	}
	// In scale scenario, nil AcceleratedNetworkingEnabledWindows should always render as false (i.e., we never turn on this feature on an existing VM that didn't have it before)
	if to.Bool(mockCS.Properties.AgentPoolProfiles[0].AcceleratedNetworkingEnabledWindows) {
		t.Errorf("expected nil acceleratedNetworkingEnabledWindows to be false after upgrade, instead got %t", to.Bool(mockCS.Properties.AgentPoolProfiles[0].AcceleratedNetworkingEnabledWindows))
	}

	mockCS = getMockBaseContainerService("1.10.8")
	mockCS.Properties.OrchestratorProfile.OrchestratorType = api.Kubernetes
	mockCS.Properties.AgentPoolProfiles[0].AcceleratedNetworkingEnabled = nil
	mockCS.Properties.AgentPoolProfiles[0].VMSize = "Standard_D2_v2"
	mockCS.Properties.AgentPoolProfiles[0].AcceleratedNetworkingEnabledWindows = nil
	mockCS.Properties.AgentPoolProfiles[0].VMSize = "Standard_D2_v2"

	mockCS.SetPropertiesDefaults(api.PropertiesDefaultsParams{
		IsScale:    false,
		IsUpgrade:  false,
		PkiKeySize: helpers.DefaultPkiKeySize,
	})

	// In create scenario, nil AcceleratedNetworkingEnabled should be the defaults
	acceleratedNetworkingEnabled := api.DefaultAcceleratedNetworking
	if to.Bool(mockCS.Properties.AgentPoolProfiles[0].AcceleratedNetworkingEnabled) != acceleratedNetworkingEnabled {
		t.Errorf("expected default acceleratedNetworkingEnabled to be %t, instead got %t", acceleratedNetworkingEnabled, to.Bool(mockCS.Properties.AgentPoolProfiles[0].AcceleratedNetworkingEnabled))
	}
	// In create scenario, nil AcceleratedNetworkingEnabledWindows should be the defaults
	acceleratedNetworkingEnabled = api.DefaultAcceleratedNetworkingWindowsEnabled
	if to.Bool(mockCS.Properties.AgentPoolProfiles[0].AcceleratedNetworkingEnabledWindows) != acceleratedNetworkingEnabled {
		t.Errorf("expected default acceleratedNetworkingEnabledWindows to be %t, instead got %t", acceleratedNetworkingEnabled, to.Bool(mockCS.Properties.AgentPoolProfiles[0].AcceleratedNetworkingEnabledWindows))
	}

	mockCS = getMockBaseContainerService("1.10.8")
	mockCS.Properties.OrchestratorProfile.OrchestratorType = api.Kubernetes
	mockCS.Properties.AgentPoolProfiles[0].AcceleratedNetworkingEnabled = nil
	mockCS.Properties.AgentPoolProfiles[0].VMSize = "Standard_D666_v2"
	mockCS.Properties.AgentPoolProfiles[0].AcceleratedNetworkingEnabledWindows = nil
	mockCS.Properties.AgentPoolProfiles[0].VMSize = "Standard_D666_v2"

	mockCS.SetPropertiesDefaults(api.PropertiesDefaultsParams{
		IsScale:    false,
		IsUpgrade:  false,
		PkiKeySize: helpers.DefaultPkiKeySize,
	})

	// In non-supported VM SKU scenario, acceleratedNetworkingEnabled should always be false
	if to.Bool(mockCS.Properties.AgentPoolProfiles[0].AcceleratedNetworkingEnabled) {
		t.Errorf("expected acceleratedNetworkingEnabled to be %t for an unsupported VM SKU, instead got %t", false, to.Bool(mockCS.Properties.AgentPoolProfiles[0].AcceleratedNetworkingEnabled))
	}
	// In non-supported VM SKU scenario, acceleratedNetworkingEnabledWindows should always be false
	if to.Bool(mockCS.Properties.AgentPoolProfiles[0].AcceleratedNetworkingEnabledWindows) {
		t.Errorf("expected acceleratedNetworkingEnabledWindows to be %t for an unsupported VM SKU, instead got %t", false, to.Bool(mockCS.Properties.AgentPoolProfiles[0].AcceleratedNetworkingEnabledWindows))
	}
}

func TestVMSSOverProvisioning(t *testing.T) {
	mockCS := getMockBaseContainerService("1.10.8")
	mockCS.Properties.OrchestratorProfile.OrchestratorType = api.Kubernetes
	mockCS.Properties.AgentPoolProfiles[0].AvailabilityProfile = api.VirtualMachineScaleSets
	mockCS.Properties.AgentPoolProfiles[0].VMSSOverProvisioningEnabled = nil
	mockCS.SetPropertiesDefaults(api.PropertiesDefaultsParams{
		IsScale:    false,
		IsUpgrade:  true,
		PkiKeySize: helpers.DefaultPkiKeySize,
	})

	// In upgrade scenario, nil AcceleratedNetworkingEnabled should always render as false (i.e., we never turn on this feature on an existing vm that didn't have it before)
	if to.Bool(mockCS.Properties.AgentPoolProfiles[0].VMSSOverProvisioningEnabled) {
		t.Errorf("expected nil VMSSOverProvisioningEnabled to be false after upgrade, instead got %t", to.Bool(mockCS.Properties.AgentPoolProfiles[0].VMSSOverProvisioningEnabled))
	}

	mockCS = getMockBaseContainerService("1.10.8")
	mockCS.Properties.OrchestratorProfile.OrchestratorType = api.Kubernetes
	mockCS.Properties.AgentPoolProfiles[0].AvailabilityProfile = api.VirtualMachineScaleSets
	mockCS.Properties.AgentPoolProfiles[0].VMSSOverProvisioningEnabled = nil
	mockCS.SetPropertiesDefaults(api.PropertiesDefaultsParams{
		IsScale:    true,
		IsUpgrade:  false,
		PkiKeySize: helpers.DefaultPkiKeySize,
	})

	// In scale scenario, nil VMSSOverProvisioningEnabled should always render as false (i.e., we never turn on this feature on an existing agent pool / VMSS that didn't have it before)
	if to.Bool(mockCS.Properties.AgentPoolProfiles[0].VMSSOverProvisioningEnabled) {
		t.Errorf("expected nil VMSSOverProvisioningEnabled to be false after upgrade, instead got %t", to.Bool(mockCS.Properties.AgentPoolProfiles[0].VMSSOverProvisioningEnabled))
	}

	mockCS = getMockBaseContainerService("1.10.8")
	mockCS.Properties.OrchestratorProfile.OrchestratorType = api.Kubernetes
	mockCS.Properties.AgentPoolProfiles[0].AvailabilityProfile = api.VirtualMachineScaleSets
	mockCS.Properties.AgentPoolProfiles[0].VMSSOverProvisioningEnabled = nil
	mockCS.SetPropertiesDefaults(api.PropertiesDefaultsParams{
		IsScale:    false,
		IsUpgrade:  false,
		PkiKeySize: helpers.DefaultPkiKeySize,
	})

	// In create scenario, nil VMSSOverProvisioningEnabled should be the defaults
	vmssOverProvisioningEnabled := api.DefaultVMSSOverProvisioningEnabled
	if to.Bool(mockCS.Properties.AgentPoolProfiles[0].VMSSOverProvisioningEnabled) != vmssOverProvisioningEnabled {
		t.Errorf("expected default VMSSOverProvisioningEnabled to be %t, instead got %t", vmssOverProvisioningEnabled, to.Bool(mockCS.Properties.AgentPoolProfiles[0].VMSSOverProvisioningEnabled))
	}

	mockCS = getMockBaseContainerService("1.10.8")
	mockCS.Properties.OrchestratorProfile.OrchestratorType = api.Kubernetes
	mockCS.Properties.AgentPoolProfiles[0].AvailabilityProfile = api.VirtualMachineScaleSets
	mockCS.Properties.AgentPoolProfiles[0].VMSSOverProvisioningEnabled = to.BoolPtr(true)
	mockCS.SetPropertiesDefaults(api.PropertiesDefaultsParams{
		IsScale:    false,
		IsUpgrade:  false,
		PkiKeySize: helpers.DefaultPkiKeySize,
	})

	// In create scenario with explicit true, VMSSOverProvisioningEnabled should be true
	if !to.Bool(mockCS.Properties.AgentPoolProfiles[0].VMSSOverProvisioningEnabled) {
		t.Errorf("expected VMSSOverProvisioningEnabled to be true, instead got %t", to.Bool(mockCS.Properties.AgentPoolProfiles[0].VMSSOverProvisioningEnabled))
	}

	mockCS = getMockBaseContainerService("1.10.8")
	mockCS.Properties.OrchestratorProfile.OrchestratorType = api.Kubernetes
	mockCS.Properties.AgentPoolProfiles[0].AvailabilityProfile = api.VirtualMachineScaleSets
	mockCS.Properties.AgentPoolProfiles[0].VMSSOverProvisioningEnabled = to.BoolPtr(false)
	mockCS.SetPropertiesDefaults(api.PropertiesDefaultsParams{
		IsScale:    false,
		IsUpgrade:  false,
		PkiKeySize: helpers.DefaultPkiKeySize,
	})

	// In create scenario with explicit false, VMSSOverProvisioningEnabled should be false
	if to.Bool(mockCS.Properties.AgentPoolProfiles[0].VMSSOverProvisioningEnabled) {
		t.Errorf("expected VMSSOverProvisioningEnabled to be false, instead got %t", to.Bool(mockCS.Properties.AgentPoolProfiles[0].VMSSOverProvisioningEnabled))
	}
}

func TestAuditDEnabled(t *testing.T) {
	mockCS := getMockBaseContainerService("1.12.7")
	mockCS.Properties.OrchestratorProfile.OrchestratorType = api.Kubernetes
	isUpgrade := true
	mockCS.setAgentProfileDefaults(isUpgrade, false)

	// In upgrade scenario, nil AuditDEnabled should always render as false (i.e., we never turn on this feature on an existing vm that didn't have it before)
	if to.Bool(mockCS.Properties.AgentPoolProfiles[0].AuditDEnabled) {
		t.Errorf("expected nil AuditDEnabled to be false after upgrade, instead got %t", to.Bool(mockCS.Properties.AgentPoolProfiles[0].AuditDEnabled))
	}

	mockCS = getMockBaseContainerService("1.12.7")
	mockCS.Properties.OrchestratorProfile.OrchestratorType = api.Kubernetes
	isScale := true
	mockCS.setAgentProfileDefaults(false, isScale)

	// In scale scenario, nil AuditDEnabled should always render as false (i.e., we never turn on this feature on an existing agent pool / vms that didn't have it before)
	if to.Bool(mockCS.Properties.AgentPoolProfiles[0].AuditDEnabled) {
		t.Errorf("expected nil AuditDEnabled to be false after upgrade, instead got %t", to.Bool(mockCS.Properties.AgentPoolProfiles[0].AuditDEnabled))
	}

	mockCS = getMockBaseContainerService("1.12.7")
	mockCS.Properties.OrchestratorProfile.OrchestratorType = api.Kubernetes
	mockCS.setAgentProfileDefaults(false, false)

	// In create scenario, nil AuditDEnabled should be the defaults
	auditDEnabledEnabled := api.DefaultAuditDEnabled
	if to.Bool(mockCS.Properties.AgentPoolProfiles[0].AuditDEnabled) != auditDEnabledEnabled {
		t.Errorf("expected default AuditDEnabled to be %t, instead got %t", auditDEnabledEnabled, to.Bool(mockCS.Properties.AgentPoolProfiles[0].AuditDEnabled))
	}

	mockCS = getMockBaseContainerService("1.10.8")
	mockCS.Properties.OrchestratorProfile.OrchestratorType = api.Kubernetes
	mockCS.Properties.AgentPoolProfiles[0].AuditDEnabled = to.BoolPtr(true)
	mockCS.setAgentProfileDefaults(false, false)

	// In create scenario with explicit true, AuditDEnabled should be true
	if !to.Bool(mockCS.Properties.AgentPoolProfiles[0].AuditDEnabled) {
		t.Errorf("expected AuditDEnabled to be true, instead got %t", to.Bool(mockCS.Properties.AgentPoolProfiles[0].AuditDEnabled))
	}

	mockCS = getMockBaseContainerService("1.10.8")
	mockCS.Properties.OrchestratorProfile.OrchestratorType = api.Kubernetes
	mockCS.Properties.AgentPoolProfiles[0].AuditDEnabled = to.BoolPtr(false)
	mockCS.setAgentProfileDefaults(false, false)

	// In create scenario with explicit false, AuditDEnabled should be false
	if to.Bool(mockCS.Properties.AgentPoolProfiles[0].AuditDEnabled) {
		t.Errorf("expected AuditDEnabled to be false, instead got %t", to.Bool(mockCS.Properties.AgentPoolProfiles[0].AuditDEnabled))
	}
}

func TestKubeletFeatureGatesEnsureFeatureGatesOnAgentsFor1_6_0(t *testing.T) {
	mockCS := getMockBaseContainerService("1.6.0")
	properties := mockCS.Properties

	// No KubernetesConfig.KubeletConfig set for MasterProfile or AgentProfile
	// so they will inherit the top-level config
	properties.OrchestratorProfile.KubernetesConfig = getKubernetesConfigWithFeatureGates("TopLevel=true")

	mockCS.setKubeletConfig(false)

	agentFeatureGates := properties.AgentPoolProfiles[0].KubernetesConfig.KubeletConfig["--feature-gates"]
	if agentFeatureGates != "TopLevel=true" {
		t.Fatalf("setKubeletConfig did not add 'TopLevel=true' for agent profile: expected 'TopLevel=true' got '%s'", agentFeatureGates)
	}

	// Verify that the TopLevel feature gate override has only been applied to the agents
	masterFeatureFates := properties.MasterProfile.KubernetesConfig.KubeletConfig["--feature-gates"]
	if masterFeatureFates != "TopLevel=true" {
		t.Fatalf("setKubeletConfig modified feature gates for master profile: expected 'TopLevel=true' got '%s'", agentFeatureGates)
	}
}

func TestKubeletFeatureGatesEnsureMasterAndAgentConfigUsedFor1_6_0(t *testing.T) {
	mockCS := getMockBaseContainerService("1.6.0")
	properties := mockCS.Properties

	// Set MasterProfile and AgentProfiles KubernetesConfig.KubeletConfig values
	// Verify that they are used instead of the top-level config
	properties.OrchestratorProfile.KubernetesConfig = getKubernetesConfigWithFeatureGates("TopLevel=true")
	properties.MasterProfile = &api.MasterProfile{KubernetesConfig: getKubernetesConfigWithFeatureGates("MasterLevel=true")}
	properties.AgentPoolProfiles[0].KubernetesConfig = getKubernetesConfigWithFeatureGates("AgentLevel=true")

	mockCS.setKubeletConfig(false)

	agentFeatureGates := properties.AgentPoolProfiles[0].KubernetesConfig.KubeletConfig["--feature-gates"]
	if agentFeatureGates != "AgentLevel=true" {
		t.Fatalf("setKubeletConfig agent profile: expected 'AgentLevel=true' got '%s'", agentFeatureGates)
	}

	// Verify that the TopLevel feature gate override has only been applied to the agents
	masterFeatureFates := properties.MasterProfile.KubernetesConfig.KubeletConfig["--feature-gates"]
	if masterFeatureFates != "MasterLevel=true" {
		t.Fatalf("setKubeletConfig master profile: expected 'MasterLevel=true' got '%s'", agentFeatureGates)
	}
}

func TestEtcdDiskSize(t *testing.T) {
	mockCS := getMockBaseContainerService("1.8.10")
	properties := mockCS.Properties
	properties.OrchestratorProfile.OrchestratorType = api.Kubernetes
	properties.MasterProfile.Count = 1
	mockCS.setOrchestratorDefaults(true, true)
	if properties.OrchestratorProfile.KubernetesConfig.EtcdDiskSizeGB != api.DefaultEtcdDiskSize {
		t.Fatalf("EtcdDiskSizeGB did not have the expected size, got %s, expected %s",
			properties.OrchestratorProfile.KubernetesConfig.EtcdDiskSizeGB, api.DefaultEtcdDiskSize)
	}

	mockCS = getMockBaseContainerService("1.8.10")
	properties = mockCS.Properties
	properties.OrchestratorProfile.OrchestratorType = api.Kubernetes
	properties.MasterProfile.Count = 5
	mockCS.setOrchestratorDefaults(true, true)
	if properties.OrchestratorProfile.KubernetesConfig.EtcdDiskSizeGB != api.DefaultEtcdDiskSizeGT3Nodes {
		t.Fatalf("EtcdDiskSizeGB did not have the expected size, got %s, expected %s",
			properties.OrchestratorProfile.KubernetesConfig.EtcdDiskSizeGB, api.DefaultEtcdDiskSizeGT3Nodes)
	}

	mockCS = getMockBaseContainerService("1.8.10")
	properties = mockCS.Properties
	properties.OrchestratorProfile.OrchestratorType = api.Kubernetes
	properties.MasterProfile.Count = 5
	properties.AgentPoolProfiles[0].Count = 6
	mockCS.setOrchestratorDefaults(true, true)
	if properties.OrchestratorProfile.KubernetesConfig.EtcdDiskSizeGB != api.DefaultEtcdDiskSizeGT10Nodes {
		t.Fatalf("EtcdDiskSizeGB did not have the expected size, got %s, expected %s",
			properties.OrchestratorProfile.KubernetesConfig.EtcdDiskSizeGB, api.DefaultEtcdDiskSizeGT10Nodes)
	}

	mockCS = getMockBaseContainerService("1.8.10")
	properties = mockCS.Properties
	properties.OrchestratorProfile.OrchestratorType = api.Kubernetes
	properties.MasterProfile.Count = 5
	properties.AgentPoolProfiles[0].Count = 16
	mockCS.setOrchestratorDefaults(true, true)
	if properties.OrchestratorProfile.KubernetesConfig.EtcdDiskSizeGB != api.DefaultEtcdDiskSizeGT20Nodes {
		t.Fatalf("EtcdDiskSizeGB did not have the expected size, got %s, expected %s",
			properties.OrchestratorProfile.KubernetesConfig.EtcdDiskSizeGB, api.DefaultEtcdDiskSizeGT20Nodes)
	}

	mockCS = getMockBaseContainerService("1.8.10")
	properties = mockCS.Properties
	properties.OrchestratorProfile.OrchestratorType = api.Kubernetes
	properties.MasterProfile.Count = 5
	properties.AgentPoolProfiles[0].Count = 50
	customEtcdDiskSize := "512"
	properties.OrchestratorProfile.KubernetesConfig.EtcdDiskSizeGB = customEtcdDiskSize
	mockCS.setOrchestratorDefaults(true, true)
	if properties.OrchestratorProfile.KubernetesConfig.EtcdDiskSizeGB != customEtcdDiskSize {
		t.Fatalf("EtcdDiskSizeGB did not have the expected size, got %s, expected %s",
			properties.OrchestratorProfile.KubernetesConfig.EtcdDiskSizeGB, customEtcdDiskSize)
	}
}

func TestGenerateEtcdEncryptionKey(t *testing.T) {
	key1 := generateEtcdEncryptionKey()
	key2 := generateEtcdEncryptionKey()
	if key1 == key2 {
		t.Fatalf("generateEtcdEncryptionKey should return a unique key each time, instead returned identical %s and %s", key1, key2)
	}
	for _, val := range []string{key1, key2} {
		_, err := base64.StdEncoding.DecodeString(val)
		if err != nil {
			t.Fatalf("generateEtcdEncryptionKey should return a base64 encoded key, instead returned %s", val)
		}
	}
}

func TestNetworkPolicyDefaults(t *testing.T) {
	mockCS := getMockBaseContainerService("1.8.10")
	properties := mockCS.Properties
	properties.OrchestratorProfile.OrchestratorType = api.Kubernetes
	properties.OrchestratorProfile.KubernetesConfig.NetworkPolicy = api.NetworkPolicyCalico
	mockCS.setOrchestratorDefaults(true, true)
	if properties.OrchestratorProfile.KubernetesConfig.NetworkPlugin != api.NetworkPluginKubenet {
		t.Fatalf("NetworkPlugin did not have the expected value, got %s, expected %s",
			properties.OrchestratorProfile.KubernetesConfig.NetworkPlugin, api.NetworkPluginKubenet)
	}

	mockCS = getMockBaseContainerService("1.8.10")
	properties = mockCS.Properties
	properties.OrchestratorProfile.OrchestratorType = api.Kubernetes
	properties.OrchestratorProfile.KubernetesConfig.NetworkPolicy = api.NetworkPolicyCilium
	mockCS.setOrchestratorDefaults(true, true)
	if properties.OrchestratorProfile.KubernetesConfig.NetworkPlugin != api.NetworkPluginCilium {
		t.Fatalf("NetworkPlugin did not have the expected value, got %s, expected %s",
			properties.OrchestratorProfile.KubernetesConfig.NetworkPlugin, api.NetworkPluginCilium)
	}

	mockCS = getMockBaseContainerService("1.15.7")
	properties = mockCS.Properties
	properties.OrchestratorProfile.OrchestratorType = api.Kubernetes
	properties.OrchestratorProfile.KubernetesConfig.NetworkPolicy = api.NetworkPolicyAntrea
	mockCS.setOrchestratorDefaults(true, true)
	if properties.OrchestratorProfile.KubernetesConfig.NetworkPlugin != api.NetworkPluginAntrea {
		t.Fatalf("NetworkPlugin did not have the expected value, got %s, expected %s",
			properties.OrchestratorProfile.KubernetesConfig.NetworkPlugin, api.NetworkPluginAntrea)
	}

	mockCS = getMockBaseContainerService("1.8.10")
	properties = mockCS.Properties
	properties.OrchestratorProfile.OrchestratorType = api.Kubernetes
	properties.OrchestratorProfile.KubernetesConfig.NetworkPolicy = api.NetworkPolicyAzure
	mockCS.setOrchestratorDefaults(true, true)
	if properties.OrchestratorProfile.KubernetesConfig.NetworkPlugin != api.NetworkPluginAzure {
		t.Fatalf("NetworkPlugin did not have the expected value, got %s, expected %s",
			properties.OrchestratorProfile.KubernetesConfig.NetworkPlugin, api.NetworkPluginAzure)
	}
	if properties.OrchestratorProfile.KubernetesConfig.NetworkPolicy != "" {
		t.Fatalf("NetworkPolicy did not have the expected value, got %s, expected %s",
			properties.OrchestratorProfile.KubernetesConfig.NetworkPolicy, "")
	}

	mockCS = getMockBaseContainerService("1.8.10")
	properties = mockCS.Properties
	properties.OrchestratorProfile.OrchestratorType = api.Kubernetes
	properties.OrchestratorProfile.KubernetesConfig.NetworkPolicy = api.NetworkPolicyNone
	mockCS.setOrchestratorDefaults(true, true)
	if properties.OrchestratorProfile.KubernetesConfig.NetworkPlugin != api.NetworkPluginKubenet {
		t.Fatalf("NetworkPlugin did not have the expected value, got %s, expected %s",
			properties.OrchestratorProfile.KubernetesConfig.NetworkPlugin, api.NetworkPluginKubenet)
	}
	if properties.OrchestratorProfile.KubernetesConfig.NetworkPolicy != "" {
		t.Fatalf("NetworkPolicy did not have the expected value, got %s, expected %s",
			properties.OrchestratorProfile.KubernetesConfig.NetworkPolicy, "")
	}
}

func TestNetworkPluginDefaults(t *testing.T) {
	mockCS := getMockBaseContainerService("1.15.7")
	properties := mockCS.Properties
	properties.OrchestratorProfile.OrchestratorType = api.Kubernetes
	mockCS.setOrchestratorDefaults(true, true)
	if properties.OrchestratorProfile.KubernetesConfig.NetworkPlugin != api.DefaultNetworkPlugin {
		t.Fatalf("NetworkPlugin did not have the expected value, got %s, expected %s",
			properties.OrchestratorProfile.KubernetesConfig.NetworkPlugin, api.DefaultNetworkPlugin)
	}

	mockCS = getMockBaseContainerService("1.15.7")
	properties = mockCS.Properties
	properties.OrchestratorProfile.OrchestratorType = api.Kubernetes
	properties.OrchestratorProfile.KubernetesConfig.Addons = []api.KubernetesAddon{
		{
			Name:    common.FlannelAddonName,
			Enabled: to.BoolPtr(true),
		},
	}
	mockCS.setOrchestratorDefaults(true, true)
	if properties.OrchestratorProfile.KubernetesConfig.NetworkPlugin != api.NetworkPluginFlannel {
		t.Fatalf("NetworkPlugin did not have the expected value, got %s, expected %s",
			properties.OrchestratorProfile.KubernetesConfig.NetworkPlugin, api.NetworkPluginFlannel)
	}
}

func TestContainerRuntime(t *testing.T) {

	for _, mobyVersion := range []string{"3.0.1", "3.0.3", "3.0.4", "3.0.5", "3.0.6", "3.0.7", "3.0.8", "3.0.10"} {
		mockCS := getMockBaseContainerService("1.10.13")
		properties := mockCS.Properties
		properties.OrchestratorProfile.OrchestratorType = api.Kubernetes
		properties.OrchestratorProfile.KubernetesConfig.MobyVersion = mobyVersion
		mockCS.setOrchestratorDefaults(true, true)
		if properties.OrchestratorProfile.KubernetesConfig.ContainerRuntime != api.Docker {
			t.Fatalf("ContainerRuntime did not have the expected value, got %s, expected %s",
				properties.OrchestratorProfile.KubernetesConfig.ContainerRuntime, api.Docker)
		}
		if properties.OrchestratorProfile.KubernetesConfig.MobyVersion != api.DefaultMobyVersion {
			t.Fatalf("MobyVersion did not have the expected value, got %s, expected %s",
				properties.OrchestratorProfile.KubernetesConfig.MobyVersion, api.DefaultMobyVersion)
		}
		if properties.OrchestratorProfile.KubernetesConfig.ContainerdVersion != "" {
			t.Fatalf("Containerd did not have the expected value, got %s, expected %s",
				properties.OrchestratorProfile.KubernetesConfig.ContainerdVersion, "")
		}

		mockCS = getMockBaseContainerService("1.10.13")
		properties = mockCS.Properties
		properties.OrchestratorProfile.OrchestratorType = api.Kubernetes
		properties.OrchestratorProfile.KubernetesConfig.MobyVersion = mobyVersion
		mockCS.setOrchestratorDefaults(false, false)
		if properties.OrchestratorProfile.KubernetesConfig.ContainerRuntime != api.Docker {
			t.Fatalf("ContainerRuntime did not have the expected value, got %s, expected %s",
				properties.OrchestratorProfile.KubernetesConfig.ContainerRuntime, api.Docker)
		}
		if properties.OrchestratorProfile.KubernetesConfig.MobyVersion != mobyVersion {
			t.Fatalf("MobyVersion did not have the expected value, got %s, expected %s",
				properties.OrchestratorProfile.KubernetesConfig.MobyVersion, mobyVersion)
		}
		if properties.OrchestratorProfile.KubernetesConfig.ContainerdVersion != "" {
			t.Fatalf("Containerd did not have the expected value, got %s, expected %s",
				properties.OrchestratorProfile.KubernetesConfig.ContainerdVersion, "")
		}
	}

	mockCS := getMockBaseContainerService("1.10.13")
	properties := mockCS.Properties
	properties.OrchestratorProfile.OrchestratorType = api.Kubernetes
	mockCS.setOrchestratorDefaults(false, false)
	if properties.OrchestratorProfile.KubernetesConfig.ContainerRuntime != api.Docker {
		t.Fatalf("ContainerRuntime did not have the expected value, got %s, expected %s",
			properties.OrchestratorProfile.KubernetesConfig.ContainerRuntime, api.Docker)
	}
	if properties.OrchestratorProfile.KubernetesConfig.MobyVersion != api.DefaultMobyVersion {
		t.Fatalf("MobyVersion did not have the expected value, got %s, expected %s",
			properties.OrchestratorProfile.KubernetesConfig.MobyVersion, api.DefaultMobyVersion)
	}
	if properties.OrchestratorProfile.KubernetesConfig.ContainerdVersion != "" {
		t.Fatalf("Containerd did not have the expected value, got %s, expected %s",
			properties.OrchestratorProfile.KubernetesConfig.ContainerdVersion, "")
	}

	mockCS = getMockBaseContainerService("1.10.13")
	properties = mockCS.Properties
	properties.OrchestratorProfile.OrchestratorType = api.Kubernetes
	properties.OrchestratorProfile.KubernetesConfig.ContainerRuntime = api.Containerd
	mockCS.setOrchestratorDefaults(false, false)
	if properties.OrchestratorProfile.KubernetesConfig.ContainerRuntime != api.Containerd {
		t.Fatalf("ContainerRuntime did not have the expected value, got %s, expected %s",
			properties.OrchestratorProfile.KubernetesConfig.ContainerRuntime, api.Containerd)
	}
	if properties.OrchestratorProfile.KubernetesConfig.MobyVersion != "" {
		t.Fatalf("MobyVersion did not have the expected value, got %s, expected %s",
			properties.OrchestratorProfile.KubernetesConfig.MobyVersion, "")
	}
	if properties.OrchestratorProfile.KubernetesConfig.ContainerdVersion != api.DefaultContainerdVersion {
		t.Fatalf("Containerd did not have the expected value, got %s, expected %s",
			properties.OrchestratorProfile.KubernetesConfig.ContainerdVersion, api.DefaultContainerdVersion)
	}

	mockCS = getMockBaseContainerService("1.10.13")
	properties = mockCS.Properties
	properties.OrchestratorProfile.OrchestratorType = api.Kubernetes
	properties.OrchestratorProfile.KubernetesConfig.ContainerRuntime = api.KataContainers
	mockCS.setOrchestratorDefaults(false, false)
	if properties.OrchestratorProfile.KubernetesConfig.ContainerRuntime != api.KataContainers {
		t.Fatalf("ContainerRuntime did not have the expected value, got %s, expected %s",
			properties.OrchestratorProfile.KubernetesConfig.ContainerRuntime, api.KataContainers)
	}
	if properties.OrchestratorProfile.KubernetesConfig.MobyVersion != "" {
		t.Fatalf("MobyVersion did not have the expected value, got %s, expected %s",
			properties.OrchestratorProfile.KubernetesConfig.MobyVersion, "")
	}
	if properties.OrchestratorProfile.KubernetesConfig.ContainerdVersion != api.DefaultContainerdVersion {
		t.Fatalf("Containerd did not have the expected value, got %s, expected %s",
			properties.OrchestratorProfile.KubernetesConfig.ContainerdVersion, api.DefaultContainerdVersion)
	}

	for _, containerdVersion := range []string{"1.1.2", "1.1.4", "1.1.5"} {

		mockCS = getMockBaseContainerService("1.10.13")
		properties = mockCS.Properties
		properties.OrchestratorProfile.OrchestratorType = api.Kubernetes
		properties.OrchestratorProfile.KubernetesConfig.ContainerRuntime = api.Containerd
		properties.OrchestratorProfile.KubernetesConfig.ContainerdVersion = containerdVersion
		mockCS.setOrchestratorDefaults(true, true)
		if properties.OrchestratorProfile.KubernetesConfig.ContainerRuntime != api.Containerd {
			t.Fatalf("ContainerRuntime did not have the expected value, got %s, expected %s",
				properties.OrchestratorProfile.KubernetesConfig.ContainerRuntime, api.Containerd)
		}
		if properties.OrchestratorProfile.KubernetesConfig.MobyVersion != "" {
			t.Fatalf("MobyVersion did not have the expected value, got %s, expected %s",
				properties.OrchestratorProfile.KubernetesConfig.MobyVersion, "")
		}
		if properties.OrchestratorProfile.KubernetesConfig.ContainerdVersion != api.DefaultContainerdVersion {
			t.Fatalf("Containerd did not have the expected value, got %s, expected %s",
				properties.OrchestratorProfile.KubernetesConfig.ContainerdVersion, api.DefaultContainerdVersion)
		}

		mockCS = getMockBaseContainerService("1.10.13")
		properties = mockCS.Properties
		properties.OrchestratorProfile.OrchestratorType = api.Kubernetes
		properties.OrchestratorProfile.KubernetesConfig.ContainerRuntime = api.Containerd
		properties.OrchestratorProfile.KubernetesConfig.ContainerdVersion = containerdVersion
		mockCS.setOrchestratorDefaults(false, false)
		if properties.OrchestratorProfile.KubernetesConfig.ContainerRuntime != api.Containerd {
			t.Fatalf("ContainerRuntime did not have the expected value, got %s, expected %s",
				properties.OrchestratorProfile.KubernetesConfig.ContainerRuntime, api.Containerd)
		}
		if properties.OrchestratorProfile.KubernetesConfig.MobyVersion != "" {
			t.Fatalf("MobyVersion did not have the expected value, got %s, expected %s",
				properties.OrchestratorProfile.KubernetesConfig.MobyVersion, "")
		}
		if properties.OrchestratorProfile.KubernetesConfig.ContainerdVersion != containerdVersion {
			t.Fatalf("Containerd did not have the expected value, got %s, expected %s",
				properties.OrchestratorProfile.KubernetesConfig.ContainerdVersion, containerdVersion)
		}
	}
}

func TestEtcdVersion(t *testing.T) {
	// Default (no value) scenario
	for _, etcdVersion := range []string{""} {
		// Upgrade scenario should always upgrade to newer, default etcd version
		// This sort of artificial (upgrade scenario should always have value), but strictly speaking this is what we want to do
		mockCS := getMockBaseContainerService("1.10.13")
		properties := mockCS.Properties
		properties.OrchestratorProfile.OrchestratorType = api.Kubernetes
		properties.OrchestratorProfile.KubernetesConfig.EtcdVersion = etcdVersion
		mockCS.setOrchestratorDefaults(true, false)
		if properties.OrchestratorProfile.KubernetesConfig.EtcdVersion != api.DefaultEtcdVersion {
			t.Fatalf("EtcdVersion did not have the expected value, got %s, expected %s",
				properties.OrchestratorProfile.KubernetesConfig.EtcdVersion, api.DefaultEtcdVersion)
		}

		// Create scenario should always accept the provided value
		mockCS = getMockBaseContainerService("1.10.13")
		properties = mockCS.Properties
		properties.OrchestratorProfile.OrchestratorType = api.Kubernetes
		properties.OrchestratorProfile.KubernetesConfig.EtcdVersion = etcdVersion
		mockCS.setOrchestratorDefaults(false, false)
		if properties.OrchestratorProfile.KubernetesConfig.EtcdVersion != api.DefaultEtcdVersion {
			t.Fatalf("EtcdVersion did not have the expected value, got %s, expected %s",
				properties.OrchestratorProfile.KubernetesConfig.EtcdVersion, api.DefaultEtcdVersion)
		}

		// Scale scenario should always accept the provided value
		// This sort of artificial (upgrade scenario should always have value), but strictly speaking this is what we want to do
		mockCS = getMockBaseContainerService("1.10.13")
		properties = mockCS.Properties
		properties.OrchestratorProfile.OrchestratorType = api.Kubernetes
		properties.OrchestratorProfile.KubernetesConfig.EtcdVersion = etcdVersion
		mockCS.setOrchestratorDefaults(false, true)
		if properties.OrchestratorProfile.KubernetesConfig.EtcdVersion != api.DefaultEtcdVersion {
			t.Fatalf("EtcdVersion did not have the expected value, got %s, expected %s",
				properties.OrchestratorProfile.KubernetesConfig.EtcdVersion, api.DefaultEtcdVersion)
		}
	}

	// These versions are all less than or equal to default
	for _, etcdVersion := range []string{"2.2.5", "3.2.24", api.DefaultEtcdVersion} {
		// Upgrade scenario should always upgrade to newer, default etcd version
		mockCS := getMockBaseContainerService("1.10.13")
		properties := mockCS.Properties
		properties.OrchestratorProfile.OrchestratorType = api.Kubernetes
		properties.OrchestratorProfile.KubernetesConfig.EtcdVersion = etcdVersion
		mockCS.setOrchestratorDefaults(true, false)
		if properties.OrchestratorProfile.KubernetesConfig.EtcdVersion != api.DefaultEtcdVersion {
			t.Fatalf("EtcdVersion did not have the expected value, got %s, expected %s",
				properties.OrchestratorProfile.KubernetesConfig.EtcdVersion, api.DefaultEtcdVersion)
		}

		// Create scenario should always accept the provided value
		mockCS = getMockBaseContainerService("1.10.13")
		properties = mockCS.Properties
		properties.OrchestratorProfile.OrchestratorType = api.Kubernetes
		properties.OrchestratorProfile.KubernetesConfig.EtcdVersion = etcdVersion
		mockCS.setOrchestratorDefaults(false, false)
		if properties.OrchestratorProfile.KubernetesConfig.EtcdVersion != etcdVersion {
			t.Fatalf("EtcdVersion did not have the expected value, got %s, expected %s",
				properties.OrchestratorProfile.KubernetesConfig.EtcdVersion, etcdVersion)
		}

		// Scale scenario should always accept the provided value
		mockCS = getMockBaseContainerService("1.10.13")
		properties = mockCS.Properties
		properties.OrchestratorProfile.OrchestratorType = api.Kubernetes
		properties.OrchestratorProfile.KubernetesConfig.EtcdVersion = etcdVersion
		mockCS.setOrchestratorDefaults(false, true)
		if properties.OrchestratorProfile.KubernetesConfig.EtcdVersion != etcdVersion {
			t.Fatalf("EtcdVersion did not have the expected value, got %s, expected %s",
				properties.OrchestratorProfile.KubernetesConfig.EtcdVersion, etcdVersion)
		}
	}

	// These versions are all greater than default
	for _, etcdVersion := range []string{"3.4.0", "99.99"} {
		// Upgrade scenario should always keep the user-configured etcd version if it is greater than default
		mockCS := getMockBaseContainerService("1.10.13")
		properties := mockCS.Properties
		properties.OrchestratorProfile.OrchestratorType = api.Kubernetes
		properties.OrchestratorProfile.KubernetesConfig.EtcdVersion = etcdVersion
		mockCS.setOrchestratorDefaults(true, false)
		if properties.OrchestratorProfile.KubernetesConfig.EtcdVersion != etcdVersion {
			t.Fatalf("EtcdVersion did not have the expected value, got %s, expected %s",
				properties.OrchestratorProfile.KubernetesConfig.EtcdVersion, etcdVersion)
		}

		// Create scenario should always accept the provided value
		mockCS = getMockBaseContainerService("1.10.13")
		properties = mockCS.Properties
		properties.OrchestratorProfile.OrchestratorType = api.Kubernetes
		properties.OrchestratorProfile.KubernetesConfig.EtcdVersion = etcdVersion
		mockCS.setOrchestratorDefaults(false, false)
		if properties.OrchestratorProfile.KubernetesConfig.EtcdVersion != etcdVersion {
			t.Fatalf("EtcdVersion did not have the expected value, got %s, expected %s",
				properties.OrchestratorProfile.KubernetesConfig.EtcdVersion, etcdVersion)
		}

		// Scale scenario should always accept the provided value
		mockCS = getMockBaseContainerService("1.10.13")
		properties = mockCS.Properties
		properties.OrchestratorProfile.OrchestratorType = api.Kubernetes
		properties.OrchestratorProfile.KubernetesConfig.EtcdVersion = etcdVersion
		mockCS.setOrchestratorDefaults(false, true)
		if properties.OrchestratorProfile.KubernetesConfig.EtcdVersion != etcdVersion {
			t.Fatalf("EtcdVersion did not have the expected value, got %s, expected %s",
				properties.OrchestratorProfile.KubernetesConfig.EtcdVersion, etcdVersion)
		}
	}
}

func TestStorageProfile(t *testing.T) {
	// Test ManagedDisks default configuration
	mockCS := getMockBaseContainerService("1.13.12")
	properties := mockCS.Properties
	properties.OrchestratorProfile.OrchestratorType = api.Kubernetes
	properties.MasterProfile.Count = 1
	properties.OrchestratorProfile.KubernetesConfig.PrivateCluster = &api.PrivateCluster{
		Enabled:        to.BoolPtr(true),
		JumpboxProfile: &api.PrivateJumpboxProfile{},
	}
	mockCS.SetPropertiesDefaults(api.PropertiesDefaultsParams{
		IsScale:    false,
		IsUpgrade:  false,
		PkiKeySize: helpers.DefaultPkiKeySize,
	})
	if properties.MasterProfile.StorageProfile != api.ManagedDisks {
		t.Fatalf("MasterProfile.StorageProfile did not have the expected configuration, got %s, expected %s",
			properties.MasterProfile.StorageProfile, api.ManagedDisks)
	}
	if !properties.MasterProfile.IsManagedDisks() {
		t.Fatalf("MasterProfile.StorageProfile did not have the expected configuration, got %t, expected %t",
			false, true)
	}
	if properties.AgentPoolProfiles[0].StorageProfile != api.ManagedDisks {
		t.Fatalf("AgentPoolProfile.StorageProfile did not have the expected configuration, got %s, expected %s",
			properties.AgentPoolProfiles[0].StorageProfile, api.ManagedDisks)
	}
	if properties.OrchestratorProfile.KubernetesConfig.PrivateCluster.JumpboxProfile.StorageProfile != api.ManagedDisks {
		t.Fatalf("MasterProfile.StorageProfile did not have the expected configuration, got %s, expected %s",
			properties.OrchestratorProfile.KubernetesConfig.PrivateCluster.JumpboxProfile.StorageProfile, api.ManagedDisks)
	}
	if !properties.AgentPoolProfiles[0].IsVirtualMachineScaleSets() {
		t.Fatalf("AgentPoolProfile[0].AvailabilityProfile did not have the expected configuration, got %s, expected %s",
			properties.AgentPoolProfiles[0].AvailabilityProfile, api.AvailabilitySet)
	}

	mockCS = getMockBaseContainerService("1.13.12")
	properties = mockCS.Properties
	properties.OrchestratorProfile.OrchestratorType = api.Kubernetes
	mockCS.SetPropertiesDefaults(api.PropertiesDefaultsParams{
		IsScale:    false,
		IsUpgrade:  false,
		PkiKeySize: helpers.DefaultPkiKeySize,
	})
	if !properties.AgentPoolProfiles[0].IsVirtualMachineScaleSets() {
		t.Fatalf("AgentPoolProfile[0].AvailabilityProfile did not have the expected configuration, got %s, expected %s",
			properties.AgentPoolProfiles[0].AvailabilityProfile, api.VirtualMachineScaleSets)
	}

}

// TestMasterProfileDefaults covers tests for setMasterProfileDefaults
func TestMasterProfileDefaults(t *testing.T) {
	// this validates default masterProfile configuration
	mockCS := getMockBaseContainerService("1.13.12")
	properties := mockCS.Properties
	properties.OrchestratorProfile.OrchestratorType = api.Kubernetes
	properties.OrchestratorProfile.KubernetesConfig.ClusterSubnet = ""
	properties.OrchestratorProfile.KubernetesConfig.NetworkPlugin = api.NetworkPluginAzure
	properties.MasterProfile.AvailabilityProfile = ""
	properties.MasterProfile.Count = 3
	mockCS.Properties = properties
	mockCS.SetPropertiesDefaults(api.PropertiesDefaultsParams{
		IsScale:    false,
		IsUpgrade:  false,
		PkiKeySize: helpers.DefaultPkiKeySize,
	})
	if properties.MasterProfile.IsVirtualMachineScaleSets() {
		t.Fatalf("Master VMAS, AzureCNI: MasterProfile AvailabilityProfile did not have the expected default configuration, got %s, expected %s",
			properties.MasterProfile.AvailabilityProfile, api.AvailabilitySet)
	}
	if properties.OrchestratorProfile.KubernetesConfig.ClusterSubnet != api.DefaultKubernetesSubnet {
		t.Fatalf("Master VMAS, AzureCNI: MasterProfile ClusterSubnet did not have the expected default configuration, got %s, expected %s",
			properties.OrchestratorProfile.KubernetesConfig.ClusterSubnet, api.DefaultKubernetesSubnet)
	}
	if properties.MasterProfile.Subnet != properties.OrchestratorProfile.KubernetesConfig.ClusterSubnet {
		t.Fatalf("Master VMAS, AzureCNI: MasterProfile Subnet did not have the expected default configuration, got %s, expected %s",
			properties.MasterProfile.Subnet, properties.OrchestratorProfile.KubernetesConfig.ClusterSubnet)
	}
	if properties.AgentPoolProfiles[0].Subnet != properties.MasterProfile.Subnet {
		t.Fatalf("Master VMAS, AzureCNI: AgentPoolProfiles Subnet did not have the expected default configuration, got %s, expected %s",
			properties.AgentPoolProfiles[0].Subnet, properties.MasterProfile.Subnet)
	}
	if properties.MasterProfile.FirstConsecutiveStaticIP != "10.255.255.5" {
		t.Fatalf("Master VMAS, AzureCNI: MasterProfile FirstConsecutiveStaticIP did not have the expected default configuration, got %s, expected %s",
			properties.MasterProfile.FirstConsecutiveStaticIP, "10.255.255.5")
	}

	// this validates default VMSS masterProfile configuration
	mockCS = getMockBaseContainerService("1.13.12")
	properties = mockCS.Properties
	properties.OrchestratorProfile.OrchestratorType = api.Kubernetes
	properties.OrchestratorProfile.KubernetesConfig.NetworkPlugin = api.NetworkPluginAzure
	properties.OrchestratorProfile.KubernetesConfig.ClusterSubnet = ""
	properties.MasterProfile.AvailabilityProfile = api.VirtualMachineScaleSets
	mockCS.SetPropertiesDefaults(api.PropertiesDefaultsParams{
		IsScale:    false,
		IsUpgrade:  true,
		PkiKeySize: helpers.DefaultPkiKeySize,
	})
	if !properties.MasterProfile.IsVirtualMachineScaleSets() {
		t.Fatalf("Master VMSS, AzureCNI: MasterProfile AvailabilityProfile did not have the expected default configuration, got %s, expected %s",
			properties.MasterProfile.AvailabilityProfile, api.VirtualMachineScaleSets)
	}
	if properties.OrchestratorProfile.KubernetesConfig.ClusterSubnet != api.DefaultKubernetesSubnet {
		t.Fatalf("Master VMSS, AzureCNI: MasterProfile ClusterSubnet did not have the expected default configuration, got %s, expected %s",
			properties.OrchestratorProfile.KubernetesConfig.ClusterSubnet, api.DefaultKubernetesSubnet)
	}
	if properties.MasterProfile.FirstConsecutiveStaticIP != api.DefaultFirstConsecutiveKubernetesStaticIPVMSS {
		t.Fatalf("Master VMSS, AzureCNI: MasterProfile FirstConsecutiveStaticIP did not have the expected default configuration, got %s, expected %s",
			properties.MasterProfile.FirstConsecutiveStaticIP, api.DefaultFirstConsecutiveKubernetesStaticIPVMSS)
	}
	if properties.MasterProfile.Subnet != api.DefaultKubernetesMasterSubnet {
		t.Fatalf("Master VMSS, AzureCNI: MasterProfile Subnet did not have the expected default configuration, got %s, expected %s",
			properties.MasterProfile.Subnet, api.DefaultKubernetesMasterSubnet)
	}
	if properties.MasterProfile.AgentSubnet != api.DefaultKubernetesAgentSubnetVMSS {
		t.Fatalf("Master VMSS, AzureCNI: MasterProfile AgentSubnet did not have the expected default configuration, got %s, expected %s",
			properties.MasterProfile.AgentSubnet, api.DefaultKubernetesAgentSubnetVMSS)
	}

	// this validates default masterProfile configuration and kubenet
	mockCS = getMockBaseContainerService("1.13.12")
	properties = mockCS.Properties
	properties.OrchestratorProfile.OrchestratorType = api.Kubernetes
	properties.OrchestratorProfile.KubernetesConfig.ClusterSubnet = ""
	properties.OrchestratorProfile.KubernetesConfig.NetworkPlugin = api.NetworkPluginKubenet
	properties.MasterProfile.AvailabilityProfile = api.VirtualMachineScaleSets
	mockCS.SetPropertiesDefaults(api.PropertiesDefaultsParams{
		IsScale:    true,
		IsUpgrade:  false,
		PkiKeySize: helpers.DefaultPkiKeySize,
	})
	if properties.OrchestratorProfile.KubernetesConfig.ClusterSubnet != api.DefaultKubernetesClusterSubnet {
		t.Fatalf("Master VMSS, kubenet: MasterProfile ClusterSubnet did not have the expected default configuration, got %s, expected %s",
			properties.OrchestratorProfile.KubernetesConfig.ClusterSubnet, api.DefaultKubernetesClusterSubnet)
	}
	if properties.MasterProfile.Subnet != api.DefaultKubernetesMasterSubnet {
		t.Fatalf("Master VMSS, kubenet: MasterProfile Subnet did not have the expected default configuration, got %s, expected %s",
			properties.MasterProfile.Subnet, api.DefaultKubernetesMasterSubnet)
	}
	if properties.MasterProfile.FirstConsecutiveStaticIP != api.DefaultFirstConsecutiveKubernetesStaticIPVMSS {
		t.Fatalf("Master VMSS, kubenet: MasterProfile FirstConsecutiveStaticIP did not have the expected default configuration, got %s, expected %s",
			properties.MasterProfile.FirstConsecutiveStaticIP, api.DefaultFirstConsecutiveKubernetesStaticIPVMSS)
	}
	if properties.MasterProfile.AgentSubnet != api.DefaultKubernetesAgentSubnetVMSS {
		t.Fatalf("Master VMSS, kubenet: MasterProfile AgentSubnet did not have the expected default configuration, got %s, expected %s",
			properties.MasterProfile.AgentSubnet, api.DefaultKubernetesAgentSubnetVMSS)
	}
	properties.MasterProfile.AvailabilityProfile = api.AvailabilitySet
	mockCS.SetPropertiesDefaults(api.PropertiesDefaultsParams{
		IsScale:    true,
		IsUpgrade:  false,
		PkiKeySize: helpers.DefaultPkiKeySize,
	})
	if properties.MasterProfile.FirstConsecutiveStaticIP != api.DefaultFirstConsecutiveKubernetesStaticIP {
		t.Fatalf("Master VMAS, kubenet: MasterProfile FirstConsecutiveStaticIP did not have the expected default configuration, got %s, expected %s",
			properties.MasterProfile.FirstConsecutiveStaticIP, api.DefaultFirstConsecutiveKubernetesStaticIP)
	}

	// this validates default vmas masterProfile configuration, AzureCNI, and custom vnet
	mockCS = getMockBaseContainerService("1.10.3")
	properties = mockCS.Properties
	properties.OrchestratorProfile.OrchestratorType = api.Kubernetes
	properties.MasterProfile.VnetSubnetID = "/subscriptions/SUBSCRIPTION_ID/resourceGroups/RESOURCE_GROUP_NAME/providers/Microsoft.Network/virtualNetworks/ExampleCustomVNET/subnets/ExampleMasterSubnet"
	properties.MasterProfile.VnetCidr = "10.239.0.0/16"
	properties.MasterProfile.FirstConsecutiveStaticIP = "10.239.255.239"
	properties.OrchestratorProfile.KubernetesConfig.ClusterSubnet = ""
	properties.OrchestratorProfile.KubernetesConfig.NetworkPlugin = api.NetworkPluginAzure
	properties.MasterProfile.AvailabilityProfile = api.AvailabilitySet
	mockCS.SetPropertiesDefaults(api.PropertiesDefaultsParams{
		IsScale:    true,
		IsUpgrade:  false,
		PkiKeySize: helpers.DefaultPkiKeySize,
	})

	if properties.MasterProfile.FirstConsecutiveStaticIP != "10.239.255.239" {
		t.Fatalf("Master VMAS, AzureCNI, customvnet: MasterProfile FirstConsecutiveStaticIP did not have the expected default configuration, got %s, expected %s",
			properties.MasterProfile.FirstConsecutiveStaticIP, "10.239.255.239")
	}

	// this validates default VMSS masterProfile configuration, AzureCNI, and custom VNET
	mockCS = getMockBaseContainerService("1.10.3")
	properties = mockCS.Properties
	properties.OrchestratorProfile.OrchestratorType = api.Kubernetes
	properties.MasterProfile.VnetSubnetID = "/subscriptions/SUBSCRIPTION_ID/resourceGroups/RESOURCE_GROUP_NAME/providers/Microsoft.Network/virtualNetworks/ExampleCustomVNET/subnets/ExampleMasterSubnet"
	properties.MasterProfile.VnetCidr = "10.239.0.0/16"
	properties.OrchestratorProfile.KubernetesConfig.ClusterSubnet = ""
	properties.OrchestratorProfile.KubernetesConfig.NetworkPlugin = api.NetworkPluginAzure
	properties.MasterProfile.AvailabilityProfile = api.VirtualMachineScaleSets
	mockCS.SetPropertiesDefaults(api.PropertiesDefaultsParams{
		IsScale:    true,
		IsUpgrade:  false,
		PkiKeySize: helpers.DefaultPkiKeySize,
	})
	if properties.MasterProfile.FirstConsecutiveStaticIP != "10.239.0.4" {
		t.Fatalf("Master VMSS, AzureCNI, customvnet: MasterProfile FirstConsecutiveStaticIP did not have the expected default configuration, got %s, expected %s",
			properties.MasterProfile.FirstConsecutiveStaticIP, "10.239.0.4")
	}

	// this validates default configurations for LoadBalancerSku and ExcludeMasterFromStandardLB
	mockCS = getMockBaseContainerService("1.13.12")
	properties = mockCS.Properties
	properties.OrchestratorProfile.OrchestratorType = api.Kubernetes
	properties.OrchestratorProfile.KubernetesConfig.LoadBalancerSku = api.StandardLoadBalancerSku
	mockCS.SetPropertiesDefaults(api.PropertiesDefaultsParams{
		IsScale:    false,
		IsUpgrade:  false,
		PkiKeySize: helpers.DefaultPkiKeySize,
	})
	excludeMaster := api.DefaultExcludeMasterFromStandardLB
	if *properties.OrchestratorProfile.KubernetesConfig.ExcludeMasterFromStandardLB != excludeMaster {
		t.Fatalf("OrchestratorProfile.KubernetesConfig.ExcludeMasterFromStandardLB did not have the expected configuration, got %t, expected %t",
			*properties.OrchestratorProfile.KubernetesConfig.ExcludeMasterFromStandardLB, excludeMaster)
	}

	// this validates default configurations for MaximumLoadBalancerRuleCount.
	mockCS = getMockBaseContainerService("1.13.12")
	properties = mockCS.Properties
	properties.OrchestratorProfile.OrchestratorType = api.Kubernetes
	mockCS.SetPropertiesDefaults(api.PropertiesDefaultsParams{
		IsScale:    false,
		IsUpgrade:  false,
		PkiKeySize: helpers.DefaultPkiKeySize,
	})
	if properties.OrchestratorProfile.KubernetesConfig.MaximumLoadBalancerRuleCount != api.DefaultMaximumLoadBalancerRuleCount {
		t.Fatalf("OrchestratorProfile.KubernetesConfig.MaximumLoadBalancerRuleCount did not have the expected configuration, got %d, expected %d",
			properties.OrchestratorProfile.KubernetesConfig.MaximumLoadBalancerRuleCount, api.DefaultMaximumLoadBalancerRuleCount)
	}

	// this validates cluster subnet default configuration for dual stack feature with 1.16
	mockCS = getMockBaseContainerService("1.16.0")
	properties = mockCS.Properties
	properties.OrchestratorProfile.OrchestratorType = api.Kubernetes
	properties.FeatureFlags = &api.FeatureFlags{EnableIPv6DualStack: true}
	mockCS.SetPropertiesDefaults(api.PropertiesDefaultsParams{
		IsScale:    false,
		IsUpgrade:  false,
		PkiKeySize: helpers.DefaultPkiKeySize,
	})
	expectedClusterSubnet := strings.Join([]string{api.DefaultKubernetesClusterSubnet, "fc00::/8"}, ",")
	if properties.OrchestratorProfile.KubernetesConfig.ClusterSubnet != expectedClusterSubnet {
		t.Fatalf("OrchestratorProfile.KubernetesConfig.ClusterSubnet did not have the expected configuration, got %s, expected %s",
			properties.OrchestratorProfile.KubernetesConfig.ClusterSubnet, expectedClusterSubnet)
	}

	// this validates cluster subnet default configuration for dual stack feature in 1.16 when only ipv4 subnet provided
	mockCS = getMockBaseContainerService("1.16.0")
	properties = mockCS.Properties
	properties.OrchestratorProfile.OrchestratorType = api.Kubernetes
	properties.FeatureFlags = &api.FeatureFlags{EnableIPv6DualStack: true}
	mockCS.SetPropertiesDefaults(api.PropertiesDefaultsParams{
		IsScale:    false,
		IsUpgrade:  false,
		PkiKeySize: helpers.DefaultPkiKeySize,
	})
	expectedClusterSubnet = strings.Join([]string{api.DefaultKubernetesClusterSubnet, "fc00::/8"}, ",")
	if properties.OrchestratorProfile.KubernetesConfig.ClusterSubnet != expectedClusterSubnet {
		t.Fatalf("OrchestratorProfile.KubernetesConfig.ClusterSubnet did not have the expected configuration, got %s, expected %s",
			properties.OrchestratorProfile.KubernetesConfig.ClusterSubnet, expectedClusterSubnet)
	}

	// this validates cluster subnet default configuration for dual stack feature.
	mockCS = getMockBaseContainerService("1.17.0")
	properties = mockCS.Properties
	properties.OrchestratorProfile.OrchestratorType = api.Kubernetes
	properties.FeatureFlags = &api.FeatureFlags{EnableIPv6DualStack: true}
	mockCS.SetPropertiesDefaults(api.PropertiesDefaultsParams{
		IsScale:    false,
		IsUpgrade:  false,
		PkiKeySize: helpers.DefaultPkiKeySize,
	})
	expectedClusterSubnet = strings.Join([]string{api.DefaultKubernetesClusterSubnet, api.DefaultKubernetesClusterSubnetIPv6}, ",")
	if properties.OrchestratorProfile.KubernetesConfig.ClusterSubnet != expectedClusterSubnet {
		t.Fatalf("OrchestratorProfile.KubernetesConfig.ClusterSubnet did not have the expected configuration, got %s, expected %s",
			properties.OrchestratorProfile.KubernetesConfig.ClusterSubnet, expectedClusterSubnet)
	}

	// this validates cluster subnet default configuration for dual stack feature when only ipv4 subnet provided
	mockCS = getMockBaseContainerService("1.17.0")
	properties = mockCS.Properties
	properties.OrchestratorProfile.OrchestratorType = api.Kubernetes
	properties.OrchestratorProfile.KubernetesConfig.ClusterSubnet = "10.244.0.0/16"
	properties.FeatureFlags = &api.FeatureFlags{EnableIPv6DualStack: true}
	mockCS.SetPropertiesDefaults(api.PropertiesDefaultsParams{
		IsScale:    false,
		IsUpgrade:  false,
		PkiKeySize: helpers.DefaultPkiKeySize,
	})
	expectedClusterSubnet = strings.Join([]string{"10.244.0.0/16", api.DefaultKubernetesClusterSubnetIPv6}, ",")
	if properties.OrchestratorProfile.KubernetesConfig.ClusterSubnet != expectedClusterSubnet {
		t.Fatalf("OrchestratorProfile.KubernetesConfig.ClusterSubnet did not have the expected configuration, got %s, expected %s",
			properties.OrchestratorProfile.KubernetesConfig.ClusterSubnet, expectedClusterSubnet)
	}

	// this validates cluster subnet default configuration for dual stack feature when only ipv6 subnet provided
	mockCS = getMockBaseContainerService("1.17.0")
	properties = mockCS.Properties
	properties.OrchestratorProfile.OrchestratorType = api.Kubernetes
	properties.OrchestratorProfile.KubernetesConfig.ClusterSubnet = "ace:cab:deca::/8"
	properties.FeatureFlags = &api.FeatureFlags{EnableIPv6DualStack: true}
	mockCS.SetPropertiesDefaults(api.PropertiesDefaultsParams{
		IsScale:    false,
		IsUpgrade:  false,
		PkiKeySize: helpers.DefaultPkiKeySize,
	})
	expectedClusterSubnet = strings.Join([]string{api.DefaultKubernetesClusterSubnet, "ace:cab:deca::/8"}, ",")
	if properties.OrchestratorProfile.KubernetesConfig.ClusterSubnet != expectedClusterSubnet {
		t.Fatalf("OrchestratorProfile.KubernetesConfig.ClusterSubnet did not have the expected configuration, got %s, expected %s",
			properties.OrchestratorProfile.KubernetesConfig.ClusterSubnet, expectedClusterSubnet)
	}

	// this validates default configurations for OutboundRuleIdleTimeoutInMinutes.
	mockCS = getMockBaseContainerService("1.14.4")
	properties = mockCS.Properties
	properties.OrchestratorProfile.OrchestratorType = api.Kubernetes
	properties.OrchestratorProfile.KubernetesConfig.LoadBalancerSku = api.StandardLoadBalancerSku
	mockCS.SetPropertiesDefaults(api.PropertiesDefaultsParams{
		IsScale:    false,
		IsUpgrade:  false,
		PkiKeySize: helpers.DefaultPkiKeySize,
	})
	if properties.OrchestratorProfile.KubernetesConfig.OutboundRuleIdleTimeoutInMinutes != api.DefaultOutboundRuleIdleTimeoutInMinutes {
		t.Fatalf("OrchestratorProfile.KubernetesConfig.OutboundRuleIdleTimeoutInMinutes did not have the expected configuration, got %d, expected %d",
			properties.OrchestratorProfile.KubernetesConfig.OutboundRuleIdleTimeoutInMinutes, api.DefaultOutboundRuleIdleTimeoutInMinutes)
	}

	// this validates cluster subnet default configuration for single stack IPv6 only cluster
	mockCS = getMockBaseContainerService("1.18.0")
	properties = mockCS.Properties
	properties.OrchestratorProfile.OrchestratorType = api.Kubernetes
	properties.FeatureFlags = &api.FeatureFlags{EnableIPv6Only: true}
	mockCS.SetPropertiesDefaults(api.PropertiesDefaultsParams{
		IsScale:    false,
		IsUpgrade:  false,
		PkiKeySize: helpers.DefaultPkiKeySize,
	})
	if properties.OrchestratorProfile.KubernetesConfig.DNSServiceIP != api.DefaultKubernetesDNSServiceIPv6 {
		t.Fatalf("OrchestratorProfile.KubernetesConfig.DNSServiceIP did not have the expected configuration, got %s, expected %s",
			properties.OrchestratorProfile.KubernetesConfig.DNSServiceIP, api.DefaultKubernetesDNSServiceIPv6)
	}
	if properties.OrchestratorProfile.KubernetesConfig.ServiceCIDR != api.DefaultKubernetesServiceCIDRIPv6 {
		t.Fatalf("OrchestratorProfile.KubernetesConfig.ServiceCIDR did not have the expected configuration, got %s, expected %s",
			properties.OrchestratorProfile.KubernetesConfig.ServiceCIDR, api.DefaultKubernetesServiceCIDRIPv6)
	}
	if properties.OrchestratorProfile.KubernetesConfig.ClusterSubnet != api.DefaultKubernetesClusterSubnetIPv6 {
		t.Fatalf("OrchestratorProfile.KubernetesConfig.ClusterSubnet did not have the expected configuration, got %s, expected %s",
			properties.OrchestratorProfile.KubernetesConfig.ClusterSubnet, api.DefaultKubernetesClusterSubnetIPv6)
	}
}

func TestAgentPoolProfile(t *testing.T) {
	mockCS := getMockBaseContainerService("1.10")
	properties := mockCS.Properties
	properties.OrchestratorProfile.OrchestratorType = api.Kubernetes
	properties.MasterProfile.Count = 1
	mockCS.SetPropertiesDefaults(api.PropertiesDefaultsParams{
		IsScale:    false,
		IsUpgrade:  false,
		PkiKeySize: helpers.DefaultPkiKeySize,
	})
	if properties.AgentPoolProfiles[0].ScaleSetPriority != "" {
		t.Fatalf("AgentPoolProfiles[0].ScaleSetPriority did not have the expected configuration, got %s, expected %s",
			properties.AgentPoolProfiles[0].ScaleSetPriority, "")
	}
	if properties.AgentPoolProfiles[0].ScaleSetEvictionPolicy != "" {
		t.Fatalf("AgentPoolProfiles[0].ScaleSetEvictionPolicy did not have the expected configuration, got %s, expected %s",
			properties.AgentPoolProfiles[0].ScaleSetEvictionPolicy, "")
	}
	properties.AgentPoolProfiles[0].ScaleSetPriority = api.ScaleSetPriorityLow
	mockCS.SetPropertiesDefaults(api.PropertiesDefaultsParams{
		IsScale:    false,
		IsUpgrade:  false,
		PkiKeySize: helpers.DefaultPkiKeySize,
	})
	if properties.AgentPoolProfiles[0].ScaleSetEvictionPolicy != api.ScaleSetEvictionPolicyDelete {
		t.Fatalf("AgentPoolProfile[0].ScaleSetEvictionPolicy did not have the expected configuration, got %s, expected %s",
			properties.AgentPoolProfiles[0].ScaleSetEvictionPolicy, api.ScaleSetEvictionPolicyDelete)
	}
	properties.AgentPoolProfiles[0].ScaleSetPriority = api.ScaleSetPrioritySpot
	mockCS.SetPropertiesDefaults(api.PropertiesDefaultsParams{
		IsScale:    false,
		IsUpgrade:  false,
		PkiKeySize: helpers.DefaultPkiKeySize,
	})
	if properties.AgentPoolProfiles[0].ScaleSetEvictionPolicy != api.ScaleSetEvictionPolicyDelete {
		t.Fatalf("AgentPoolProfile[0].ScaleSetEvictionPolicy did not have the expected configuration, got %s, expected %s",
			properties.AgentPoolProfiles[0].ScaleSetEvictionPolicy, api.ScaleSetEvictionPolicyDelete)
	}
	if *properties.AgentPoolProfiles[0].SpotMaxPrice != float64(-1) {
		t.Fatalf("AgentPoolProfile[0].SpotMaxPrice did not have the expected value, got %g, expected %g",
			*properties.AgentPoolProfiles[0].SpotMaxPrice, float64(-1))
	}

	properties.AgentPoolProfiles[0].SpotMaxPrice = to.Float64Ptr(float64(88))
	mockCS.SetPropertiesDefaults(api.PropertiesDefaultsParams{
		IsScale:    false,
		IsUpgrade:  false,
		PkiKeySize: helpers.DefaultPkiKeySize,
	})
	if *properties.AgentPoolProfiles[0].SpotMaxPrice != float64(88) {
		t.Fatalf("AgentPoolProfile[0].SpotMaxPrice did not have the expected value, got %g, expected %g",
			*properties.AgentPoolProfiles[0].SpotMaxPrice, float64(88))
	}
}

// TestDistroDefaults covers tests for setMasterProfileDefaults and setAgentProfileDefaults
func TestDistroDefaults(t *testing.T) {

	var tests = []struct {
		name                   string                  // test case name
		orchestratorProfile    api.OrchestratorProfile // orchestrator to be tested
		masterProfileDistro    api.Distro
		agentPoolProfileDistro api.Distro
		expectedAgentDistro    api.Distro // expected agent result default disto to be used
		expectedMasterDistro   api.Distro // expected master result default disto to be used
		isUpgrade              bool
		isScale                bool
		cloudName              string
	}{
		{
			"default_kubernetes",
			api.OrchestratorProfile{
				OrchestratorType: api.Kubernetes,
				KubernetesConfig: &api.KubernetesConfig{},
			},
			"",
			"",
			api.AKSUbuntu1604,
			api.AKSUbuntu1604,
			false,
			false,
			api.AzurePublicCloud,
		},
		{
			"default_kubernetes_usgov",
			api.OrchestratorProfile{
				OrchestratorType: api.Kubernetes,
				KubernetesConfig: &api.KubernetesConfig{},
			},
			"",
			"",
			api.AKSUbuntu1604,
			api.AKSUbuntu1604,
			false,
			false,
			api.AzureUSGovernmentCloud,
		},
		{
			"1804_upgrade_kubernetes",
			api.OrchestratorProfile{
				OrchestratorType: api.Kubernetes,
				KubernetesConfig: &api.KubernetesConfig{},
			},
			api.AKSUbuntu1804,
			api.AKSUbuntu1804,
			api.AKSUbuntu1804,
			api.AKSUbuntu1804,
			true,
			false,
			api.AzurePublicCloud,
		},
		{
			"default_kubernetes_germancloud",
			api.OrchestratorProfile{
				OrchestratorType: api.Kubernetes,
				KubernetesConfig: &api.KubernetesConfig{},
			},
			api.AKS1604Deprecated,
			api.AKS1604Deprecated,
			api.Ubuntu,
			api.Ubuntu,
			true,
			false,
			api.AzureGermanCloud,
		},
		{
			"deprecated_distro_kubernetes",
			api.OrchestratorProfile{
				OrchestratorType: api.Kubernetes,
				KubernetesConfig: &api.KubernetesConfig{},
			},
			api.AKS1604Deprecated,
			api.AKS1604Deprecated,
			api.AKSUbuntu1604,
			api.AKSUbuntu1604,
			true,
			false,
			api.AzureChinaCloud,
		},
		{
			"docker_engine_kubernetes",
			api.OrchestratorProfile{
				OrchestratorType: api.Kubernetes,
				KubernetesConfig: &api.KubernetesConfig{},
			},
			api.AKS1604Deprecated,
			api.AKSDockerEngine,
			api.AKSUbuntu1604,
			api.AKSUbuntu1604,
			false,
			true,
			api.AzurePublicCloud,
		},
		{
			"default_swarm",
			api.OrchestratorProfile{
				OrchestratorType: api.Swarm,
			},
			"",
			"",
			api.Ubuntu,
			api.Ubuntu,
			false,
			false,
			api.AzurePublicCloud,
		},
		{
			"default_swarmmode",
			api.OrchestratorProfile{
				OrchestratorType: api.SwarmMode,
			},
			"",
			"",
			api.Ubuntu,
			api.Ubuntu,
			false,
			false,
			api.AzurePublicCloud,
		},
		{
			"default_dcos",
			api.OrchestratorProfile{
				OrchestratorType: api.DCOS,
			},
			"",
			"",
			api.Ubuntu,
			api.Ubuntu,
			false,
			false,
			api.AzurePublicCloud,
		},
	}

	for _, test := range tests {
		mockAPI := getMockAPIProperties("1.0.0")
		mockAPI.OrchestratorProfile = &test.orchestratorProfile
		mockAPI.MasterProfile.Distro = test.masterProfileDistro
		for _, agent := range mockAPI.AgentPoolProfiles {
			agent.Distro = test.agentPoolProfileDistro
		}
		cs := &ContainerService{
			Properties: &mockAPI,
		}
		switch test.cloudName {
		case api.AzurePublicCloud:
			cs.Location = "westus2"
		case api.AzureChinaCloud:
			cs.Location = "chinaeast"
		case api.AzureGermanCloud:
			cs.Location = "germanynortheast"
		case api.AzureUSGovernmentCloud:
			cs.Location = "usgovnorth"
		default:
			cs.Location = "westus2"
		}
		cs.Properties.OrchestratorProfile.KubernetesConfig = &api.KubernetesConfig{
			LoadBalancerSku: api.StandardLoadBalancerSku,
		}
		cs.SetPropertiesDefaults(api.PropertiesDefaultsParams{
			IsScale:    test.isScale,
			IsUpgrade:  test.isUpgrade,
			PkiKeySize: helpers.DefaultPkiKeySize,
		})
		if cs.Properties.MasterProfile.Distro != test.expectedMasterDistro {
			t.Fatalf("SetPropertiesDefaults() test case %v did not return right masterProfile Distro configurations %v != %v", test.name, cs.Properties.MasterProfile.Distro, test.expectedMasterDistro)
		}
		for _, agent := range cs.Properties.AgentPoolProfiles {
			if agent.Distro != test.expectedAgentDistro {
				t.Fatalf("SetPropertiesDefaults() test case %v did not return right pool Distro configurations %v != %v", test.name, agent.Distro, test.expectedAgentDistro)
			}
			if to.Bool(agent.SinglePlacementGroup) != false {
				t.Fatalf("SetPropertiesDefaults() test case %v did not return right singlePlacementGroup configurations %v != %v", test.name, agent.SinglePlacementGroup, false)
			}
		}
	}
}

func TestWindowsProfileDefaults(t *testing.T) {
	trueVar := true

	var tests = []struct {
		name                   string // test case name
		windowsProfile         api.WindowsProfile
		expectedWindowsProfile api.WindowsProfile
		isAzureStack           bool
		isUpgrade              bool
		isScale                bool
	}{
		{
			"defaults in creating",
			api.WindowsProfile{},
			api.WindowsProfile{
				WindowsPublisher:      api.AKSWindowsServer2019OSImageConfig.ImagePublisher,
				WindowsOffer:          api.AKSWindowsServer2019OSImageConfig.ImageOffer,
				WindowsSku:            api.AKSWindowsServer2019OSImageConfig.ImageSku,
				ImageVersion:          api.AKSWindowsServer2019OSImageConfig.ImageVersion,
				AdminUsername:         "",
				AdminPassword:         "",
				WindowsImageSourceURL: "",
				WindowsDockerVersion:  "",
				SSHEnabled:            &trueVar,
			},
			false,
			false,
			false,
		},
		{
			"aks vhd current version in creating",
			api.WindowsProfile{
				WindowsPublisher: api.AKSWindowsServer2019OSImageConfig.ImagePublisher,
				WindowsOffer:     api.AKSWindowsServer2019OSImageConfig.ImageOffer,
				WindowsSku:       api.AKSWindowsServer2019OSImageConfig.ImageSku,
			},
			api.WindowsProfile{
				WindowsPublisher:      api.AKSWindowsServer2019OSImageConfig.ImagePublisher,
				WindowsOffer:          api.AKSWindowsServer2019OSImageConfig.ImageOffer,
				WindowsSku:            api.AKSWindowsServer2019OSImageConfig.ImageSku,
				ImageVersion:          api.AKSWindowsServer2019OSImageConfig.ImageVersion,
				AdminUsername:         "",
				AdminPassword:         "",
				WindowsImageSourceURL: "",
				WindowsDockerVersion:  "",
				SSHEnabled:            &trueVar,
			},
			false,
			false,
			false,
		},
		{
			"aks vhd override sku in creating",
			api.WindowsProfile{
				WindowsPublisher: api.AKSWindowsServer2019OSImageConfig.ImagePublisher,
				WindowsOffer:     api.AKSWindowsServer2019OSImageConfig.ImageOffer,
				WindowsSku:       "override",
			},
			api.WindowsProfile{
				WindowsPublisher:      api.AKSWindowsServer2019OSImageConfig.ImagePublisher,
				WindowsOffer:          api.AKSWindowsServer2019OSImageConfig.ImageOffer,
				WindowsSku:            "override",
				ImageVersion:          "latest",
				AdminUsername:         "",
				AdminPassword:         "",
				WindowsImageSourceURL: "",
				WindowsDockerVersion:  "",
				SSHEnabled:            &trueVar,
			},
			false,
			false,
			false,
		},
		{
			"aks vhd override version in creating",
			api.WindowsProfile{
				WindowsPublisher: api.AKSWindowsServer2019OSImageConfig.ImagePublisher,
				WindowsOffer:     api.AKSWindowsServer2019OSImageConfig.ImageOffer,
				WindowsSku:       api.AKSWindowsServer2019OSImageConfig.ImageSku,
				ImageVersion:     "override",
			},
			api.WindowsProfile{
				WindowsPublisher:      api.AKSWindowsServer2019OSImageConfig.ImagePublisher,
				WindowsOffer:          api.AKSWindowsServer2019OSImageConfig.ImageOffer,
				WindowsSku:            api.AKSWindowsServer2019OSImageConfig.ImageSku,
				ImageVersion:          "override",
				AdminUsername:         "",
				AdminPassword:         "",
				WindowsImageSourceURL: "",
				WindowsDockerVersion:  "",
				SSHEnabled:            &trueVar,
			},
			false,
			false,
			false,
		},
		{
			"vanilla vhd current version in creating",
			api.WindowsProfile{
				WindowsPublisher: api.WindowsServer2019OSImageConfig.ImagePublisher,
				WindowsOffer:     api.WindowsServer2019OSImageConfig.ImageOffer,
				WindowsSku:       api.WindowsServer2019OSImageConfig.ImageSku,
			},
			api.WindowsProfile{
				WindowsPublisher:      api.WindowsServer2019OSImageConfig.ImagePublisher,
				WindowsOffer:          api.WindowsServer2019OSImageConfig.ImageOffer,
				WindowsSku:            api.WindowsServer2019OSImageConfig.ImageSku,
				ImageVersion:          api.WindowsServer2019OSImageConfig.ImageVersion,
				AdminUsername:         "",
				AdminPassword:         "",
				WindowsImageSourceURL: "",
				WindowsDockerVersion:  "",
				SSHEnabled:            &trueVar,
			},
			false,
			false,
			false,
		},
		{
			"vanilla vhd override sku in creating",
			api.WindowsProfile{
				WindowsPublisher: api.WindowsServer2019OSImageConfig.ImagePublisher,
				WindowsOffer:     api.WindowsServer2019OSImageConfig.ImageOffer,
				WindowsSku:       "override",
			},
			api.WindowsProfile{
				WindowsPublisher:      api.WindowsServer2019OSImageConfig.ImagePublisher,
				WindowsOffer:          api.WindowsServer2019OSImageConfig.ImageOffer,
				WindowsSku:            "override",
				ImageVersion:          "latest",
				AdminUsername:         "",
				AdminPassword:         "",
				WindowsImageSourceURL: "",
				WindowsDockerVersion:  "",
				SSHEnabled:            &trueVar,
			},
			false,
			false,
			false,
		},
		{
			"vanilla vhd override version in creating",
			api.WindowsProfile{
				WindowsPublisher: api.WindowsServer2019OSImageConfig.ImagePublisher,
				WindowsOffer:     api.WindowsServer2019OSImageConfig.ImageOffer,
				ImageVersion:     "override",
			},
			api.WindowsProfile{
				WindowsPublisher:      api.WindowsServer2019OSImageConfig.ImagePublisher,
				WindowsOffer:          api.WindowsServer2019OSImageConfig.ImageOffer,
				WindowsSku:            api.WindowsServer2019OSImageConfig.ImageSku,
				ImageVersion:          "override",
				AdminUsername:         "",
				AdminPassword:         "",
				WindowsImageSourceURL: "",
				WindowsDockerVersion:  "",
				SSHEnabled:            &trueVar,
			},
			false,
			false,
			false,
		},
		{
			"vanilla vhd spepcific version in creating",
			api.WindowsProfile{
				WindowsPublisher: api.WindowsServer2019OSImageConfig.ImagePublisher,
				WindowsOffer:     api.WindowsServer2019OSImageConfig.ImageOffer,
				WindowsSku:       api.WindowsServer2019OSImageConfig.ImageSku,
				ImageVersion:     "override",
			},
			api.WindowsProfile{
				WindowsPublisher:      api.WindowsServer2019OSImageConfig.ImagePublisher,
				WindowsOffer:          api.WindowsServer2019OSImageConfig.ImageOffer,
				WindowsSku:            api.WindowsServer2019OSImageConfig.ImageSku,
				ImageVersion:          "override",
				AdminUsername:         "",
				AdminPassword:         "",
				WindowsImageSourceURL: "",
				WindowsDockerVersion:  "",
				SSHEnabled:            &trueVar,
			},
			false,
			false,
			false,
		},
		{
			"user overrides latest version in creating",
			api.WindowsProfile{
				WindowsPublisher: "override",
				WindowsOffer:     "override",
				WindowsSku:       "override",
			},
			api.WindowsProfile{
				WindowsPublisher:      "override",
				WindowsOffer:          "override",
				WindowsSku:            "override",
				ImageVersion:          "latest",
				AdminUsername:         "",
				AdminPassword:         "",
				WindowsImageSourceURL: "",
				WindowsDockerVersion:  "",
				SSHEnabled:            &trueVar,
			},
			false,
			false,
			false,
		},
		{
			"user overrides specific version in creating",
			api.WindowsProfile{
				WindowsPublisher: "override",
				WindowsOffer:     "override",
				WindowsSku:       "override",
				ImageVersion:     "override",
			},
			api.WindowsProfile{
				WindowsPublisher:      "override",
				WindowsOffer:          "override",
				WindowsSku:            "override",
				ImageVersion:          "override",
				AdminUsername:         "",
				AdminPassword:         "",
				WindowsImageSourceURL: "",
				WindowsDockerVersion:  "",
				SSHEnabled:            &trueVar,
			},
			false,
			false,
			false,
		},
		{
			"aks-engine does not set default ProvisioningScriptsPackageURL when it is not empty in upgrading",
			api.WindowsProfile{
				WindowsPublisher: api.WindowsServer2019OSImageConfig.ImagePublisher,
				WindowsOffer:     api.WindowsServer2019OSImageConfig.ImageOffer,
				WindowsSku:       api.WindowsServer2019OSImageConfig.ImageSku,
				ImageVersion:     api.WindowsServer2019OSImageConfig.ImageVersion,
			},
			api.WindowsProfile{
				WindowsPublisher:      api.WindowsServer2019OSImageConfig.ImagePublisher,
				WindowsOffer:          api.WindowsServer2019OSImageConfig.ImageOffer,
				WindowsSku:            api.WindowsServer2019OSImageConfig.ImageSku,
				ImageVersion:          api.WindowsServer2019OSImageConfig.ImageVersion,
				AdminUsername:         "",
				AdminPassword:         "",
				WindowsImageSourceURL: "",
				WindowsDockerVersion:  "",
				SSHEnabled:            nil,
			},
			false,
			true,
			false,
		},
		{
			"aks-engine sets default WindowsSku and ImageVersion when they are empty in upgrading",
			api.WindowsProfile{
				WindowsPublisher: api.AKSWindowsServer2019OSImageConfig.ImagePublisher,
				WindowsOffer:     api.AKSWindowsServer2019OSImageConfig.ImageOffer,
				WindowsSku:       "",
				ImageVersion:     "",
			},
			api.WindowsProfile{
				WindowsPublisher:      api.AKSWindowsServer2019OSImageConfig.ImagePublisher,
				WindowsOffer:          api.AKSWindowsServer2019OSImageConfig.ImageOffer,
				WindowsSku:            api.AKSWindowsServer2019OSImageConfig.ImageSku,
				ImageVersion:          api.AKSWindowsServer2019OSImageConfig.ImageVersion,
				AdminUsername:         "",
				AdminPassword:         "",
				WindowsImageSourceURL: "",
				WindowsDockerVersion:  "",
				SSHEnabled:            nil,
			},
			false,
			true,
			false,
		},
		{
			"aks-engine does not set default WindowsSku and ImageVersion when they are not empty in upgrading",
			api.WindowsProfile{
				WindowsPublisher: api.AKSWindowsServer2019OSImageConfig.ImagePublisher,
				WindowsOffer:     api.AKSWindowsServer2019OSImageConfig.ImageOffer,
				WindowsSku:       "override",
				ImageVersion:     "override",
			},
			api.WindowsProfile{
				WindowsPublisher:      api.AKSWindowsServer2019OSImageConfig.ImagePublisher,
				WindowsOffer:          api.AKSWindowsServer2019OSImageConfig.ImageOffer,
				WindowsSku:            "override",
				ImageVersion:          "override",
				AdminUsername:         "",
				AdminPassword:         "",
				WindowsImageSourceURL: "",
				WindowsDockerVersion:  "",
				SSHEnabled:            nil,
			},
			false,
			true,
			false,
		},
		{
			"aks-engine sets default vanilla WindowsSku and ImageVersion when they are empty in upgrading",
			api.WindowsProfile{
				WindowsPublisher: api.WindowsServer2019OSImageConfig.ImagePublisher,
				WindowsOffer:     api.WindowsServer2019OSImageConfig.ImageOffer,
				WindowsSku:       "",
				ImageVersion:     "",
			},
			api.WindowsProfile{
				WindowsPublisher:      api.WindowsServer2019OSImageConfig.ImagePublisher,
				WindowsOffer:          api.WindowsServer2019OSImageConfig.ImageOffer,
				WindowsSku:            api.WindowsServer2019OSImageConfig.ImageSku,
				ImageVersion:          api.WindowsServer2019OSImageConfig.ImageVersion,
				AdminUsername:         "",
				AdminPassword:         "",
				WindowsImageSourceURL: "",
				WindowsDockerVersion:  "",
				SSHEnabled:            nil,
			},
			false,
			true,
			false,
		},
		{
			"aks-engine does not set vanilla default WindowsSku and ImageVersion when they are not empty in upgrading",
			api.WindowsProfile{
				WindowsPublisher: api.WindowsServer2019OSImageConfig.ImagePublisher,
				WindowsOffer:     api.WindowsServer2019OSImageConfig.ImageOffer,
				WindowsSku:       "override",
				ImageVersion:     "override",
			},
			api.WindowsProfile{
				WindowsPublisher:      api.WindowsServer2019OSImageConfig.ImagePublisher,
				WindowsOffer:          api.WindowsServer2019OSImageConfig.ImageOffer,
				WindowsSku:            "override",
				ImageVersion:          "override",
				AdminUsername:         "",
				AdminPassword:         "",
				WindowsImageSourceURL: "",
				WindowsDockerVersion:  "",
				SSHEnabled:            nil,
			},
			false,
			true,
			false,
		},
		{
			"aks-engine does not override version when WindowsPublisher does not match in upgrading",
			api.WindowsProfile{
				WindowsPublisher: api.WindowsServer2019OSImageConfig.ImagePublisher,
				WindowsOffer:     api.AKSWindowsServer2019OSImageConfig.ImageOffer,
				WindowsSku:       "override",
				ImageVersion:     "",
			},
			api.WindowsProfile{
				WindowsPublisher:      api.WindowsServer2019OSImageConfig.ImagePublisher,
				WindowsOffer:          api.AKSWindowsServer2019OSImageConfig.ImageOffer,
				WindowsSku:            "override",
				ImageVersion:          "",
				AdminUsername:         "",
				AdminPassword:         "",
				WindowsImageSourceURL: "",
				WindowsDockerVersion:  "",
				SSHEnabled:            nil,
			},
			false,
			true,
			false,
		},
		{
			"aks-engine does not override version when WindowsOffer does not match in upgrading",
			api.WindowsProfile{
				WindowsPublisher: api.AKSWindowsServer2019OSImageConfig.ImagePublisher,
				WindowsOffer:     api.WindowsServer2019OSImageConfig.ImageOffer,
				WindowsSku:       "",
				ImageVersion:     "override",
			},
			api.WindowsProfile{
				WindowsPublisher:      api.AKSWindowsServer2019OSImageConfig.ImagePublisher,
				WindowsOffer:          api.WindowsServer2019OSImageConfig.ImageOffer,
				WindowsSku:            "",
				ImageVersion:          "override",
				AdminUsername:         "",
				AdminPassword:         "",
				WindowsImageSourceURL: "",
				WindowsDockerVersion:  "",
				SSHEnabled:            nil,
			},
			false,
			true,
			false,
		},
		{
			"aks-engine does not change any value in scaling",
			api.WindowsProfile{
				WindowsPublisher: api.AKSWindowsServer2019OSImageConfig.ImagePublisher,
				WindowsOffer:     api.AKSWindowsServer2019OSImageConfig.ImageOffer,
				WindowsSku:       "",
				ImageVersion:     "override",
			},
			api.WindowsProfile{
				WindowsPublisher:      api.AKSWindowsServer2019OSImageConfig.ImagePublisher,
				WindowsOffer:          api.AKSWindowsServer2019OSImageConfig.ImageOffer,
				WindowsSku:            "",
				ImageVersion:          "override",
				AdminUsername:         "",
				AdminPassword:         "",
				WindowsImageSourceURL: "",
				WindowsDockerVersion:  "",
				SSHEnabled:            nil,
			},
			false,
			false,
			true,
		},
	}

	for _, test := range tests {
		test := test
		t.Run(test.name, func(t *testing.T) {
			t.Parallel()

			mockAPI := getMockAPIProperties("1.16.0")
			mockAPI.WindowsProfile = &test.windowsProfile
			if test.isAzureStack {
				mockAPI.CustomCloudProfile = &api.CustomCloudProfile{}
			}
			cs := ContainerService{
				Properties: &mockAPI,
			}
			cs.setWindowsProfileDefaults(test.isUpgrade, test.isScale)

			actual := mockAPI.WindowsProfile
			expected := &test.expectedWindowsProfile

			equal := reflect.DeepEqual(actual, expected)
			if !equal {
				t.Errorf("unexpected diff while comparing WindowsProfile. expected: %v, actual: %v", *expected, *actual)
			}
		})
	}
}

// TestSetVMSSDefaultsAndZones covers tests for setVMSSDefaultsForAgents and masters
func TestSetVMSSDefaultsAndZones(t *testing.T) {
	// masters with VMSS and no zones
	mockCS := getMockBaseContainerService("1.12.0")
	properties := mockCS.Properties
	properties.OrchestratorProfile.OrchestratorType = api.Kubernetes
	properties.MasterProfile.AvailabilityProfile = api.VirtualMachineScaleSets
	mockCS.SetPropertiesDefaults(api.PropertiesDefaultsParams{
		IsScale:    false,
		IsUpgrade:  false,
		PkiKeySize: helpers.DefaultPkiKeySize,
	})
	if properties.MasterProfile.HasAvailabilityZones() {
		t.Fatalf("MasterProfile.HasAvailabilityZones did not have the expected return, got %t, expected %t",
			properties.MasterProfile.HasAvailabilityZones(), false)
	}
	if properties.OrchestratorProfile.KubernetesConfig.LoadBalancerSku != api.DefaultLoadBalancerSku {
		t.Fatalf("OrchestratorProfile.KubernetesConfig.LoadBalancerSku did not have the expected configuration, got %s, expected %s",
			properties.OrchestratorProfile.KubernetesConfig.LoadBalancerSku, api.DefaultLoadBalancerSku)
	}
	// masters with VMSS and zones
	mockCS = getMockBaseContainerService("1.12.0")
	properties = mockCS.Properties
	properties.OrchestratorProfile.OrchestratorType = api.Kubernetes
	properties.MasterProfile.AvailabilityProfile = api.VirtualMachineScaleSets
	properties.MasterProfile.AvailabilityZones = []string{"1", "2"}
	mockCS.SetPropertiesDefaults(api.PropertiesDefaultsParams{
		IsScale:    false,
		IsUpgrade:  false,
		PkiKeySize: helpers.DefaultPkiKeySize,
	})
	singlePlacementGroup := api.DefaultSinglePlacementGroup
	if *properties.MasterProfile.SinglePlacementGroup != singlePlacementGroup {
		t.Fatalf("MasterProfile.SinglePlacementGroup default did not have the expected configuration, got %t, expected %t",
			*properties.MasterProfile.SinglePlacementGroup, singlePlacementGroup)
	}
	if !properties.MasterProfile.HasAvailabilityZones() {
		t.Fatalf("MasterProfile.HasAvailabilityZones did not have the expected return, got %t, expected %t",
			properties.MasterProfile.HasAvailabilityZones(), true)
	}
	if properties.OrchestratorProfile.KubernetesConfig.LoadBalancerSku != api.StandardLoadBalancerSku {
		t.Fatalf("OrchestratorProfile.KubernetesConfig.LoadBalancerSku did not have the expected configuration, got %s, expected %s",
			properties.OrchestratorProfile.KubernetesConfig.LoadBalancerSku, api.StandardLoadBalancerSku)
	}
	excludeMaster := api.DefaultExcludeMasterFromStandardLB
	if *properties.OrchestratorProfile.KubernetesConfig.ExcludeMasterFromStandardLB != excludeMaster {
		t.Fatalf("OrchestratorProfile.KubernetesConfig.ExcludeMasterFromStandardLB did not have the expected configuration, got %t, expected %t",
			*properties.OrchestratorProfile.KubernetesConfig.ExcludeMasterFromStandardLB, excludeMaster)
	}
	// agents with VMSS and no zones
	mockCS = getMockBaseContainerService("1.12.0")
	properties = mockCS.Properties
	properties.OrchestratorProfile.OrchestratorType = api.Kubernetes
	properties.AgentPoolProfiles[0].Count = 4
	mockCS.SetPropertiesDefaults(api.PropertiesDefaultsParams{
		IsScale:    false,
		IsUpgrade:  false,
		PkiKeySize: helpers.DefaultPkiKeySize,
	})
	if properties.AgentPoolProfiles[0].HasAvailabilityZones() {
		t.Fatalf("AgentPoolProfiles[0].HasAvailabilityZones did not have the expected return, got %t, expected %t",
			properties.AgentPoolProfiles[0].HasAvailabilityZones(), false)
	}
	if properties.OrchestratorProfile.KubernetesConfig.LoadBalancerSku != api.DefaultLoadBalancerSku {
		t.Fatalf("OrchestratorProfile.KubernetesConfig.LoadBalancerSku did not have the expected configuration, got %s, expected %s",
			properties.OrchestratorProfile.KubernetesConfig.LoadBalancerSku, api.DefaultLoadBalancerSku)
	}
	// agents with VMSS and zones
	mockCS = getMockBaseContainerService("1.13.12")
	properties = mockCS.Properties
	properties.OrchestratorProfile.OrchestratorType = api.Kubernetes
	properties.AgentPoolProfiles[0].Count = 4
	properties.AgentPoolProfiles[0].SinglePlacementGroup = nil
	properties.AgentPoolProfiles[0].AvailabilityZones = []string{"1", "2"}
	mockCS.SetPropertiesDefaults(api.PropertiesDefaultsParams{
		IsScale:    false,
		IsUpgrade:  false,
		PkiKeySize: helpers.DefaultPkiKeySize,
	})
	if !properties.AgentPoolProfiles[0].IsVirtualMachineScaleSets() {
		t.Fatalf("AgentPoolProfile[0].AvailabilityProfile did not have the expected configuration, got %s, expected %s",
			properties.AgentPoolProfiles[0].AvailabilityProfile, api.VirtualMachineScaleSets)
	}
	if !properties.AgentPoolProfiles[0].HasAvailabilityZones() {
		t.Fatalf("AgentPoolProfiles[0].HasAvailabilityZones did not have the expected return, got %t, expected %t",
			properties.AgentPoolProfiles[0].HasAvailabilityZones(), true)
	}
	singlePlacementGroup = false
	if *properties.AgentPoolProfiles[0].SinglePlacementGroup != singlePlacementGroup {
		t.Fatalf("AgentPoolProfile[0].SinglePlacementGroup default did not have the expected configuration, got %t, expected %t",
			*properties.AgentPoolProfiles[0].SinglePlacementGroup, singlePlacementGroup)
	}
	if properties.OrchestratorProfile.KubernetesConfig.LoadBalancerSku != api.StandardLoadBalancerSku {
		t.Fatalf("OrchestratorProfile.KubernetesConfig.LoadBalancerSku did not have the expected configuration, got %s, expected %s",
			properties.OrchestratorProfile.KubernetesConfig.LoadBalancerSku, api.StandardLoadBalancerSku)
	}
	excludeMaster = api.DefaultExcludeMasterFromStandardLB
	if *properties.OrchestratorProfile.KubernetesConfig.ExcludeMasterFromStandardLB != excludeMaster {
		t.Fatalf("OrchestratorProfile.KubernetesConfig.ExcludeMasterFromStandardLB did not have the expected configuration, got %t, expected %t",
			*properties.OrchestratorProfile.KubernetesConfig.ExcludeMasterFromStandardLB, excludeMaster)
	}

	properties.AgentPoolProfiles[0].SinglePlacementGroup = nil
	mockCS.SetPropertiesDefaults(api.PropertiesDefaultsParams{
		IsScale:    false,
		IsUpgrade:  false,
		PkiKeySize: helpers.DefaultPkiKeySize,
	})
	if to.Bool(properties.AgentPoolProfiles[0].SinglePlacementGroup) {
		t.Fatalf("AgentPoolProfile[0].SinglePlacementGroup did not have the expected configuration, got %t, expected %t",
			*properties.AgentPoolProfiles[0].SinglePlacementGroup, false)
	}

	if !*properties.AgentPoolProfiles[0].SinglePlacementGroup && properties.AgentPoolProfiles[0].StorageProfile != api.ManagedDisks {
		t.Fatalf("AgentPoolProfile[0].StorageProfile did not have the expected configuration, got %s, expected %s",
			properties.AgentPoolProfiles[0].StorageProfile, api.ManagedDisks)
	}

}

func TestAzureCNIVersionString(t *testing.T) {
	mockCS := getMockBaseContainerService("1.10.3")
	properties := mockCS.Properties
	properties.OrchestratorProfile.OrchestratorType = api.Kubernetes
	properties.MasterProfile.Count = 1
	properties.OrchestratorProfile.KubernetesConfig.NetworkPlugin = api.NetworkPluginAzure
	mockCS.setOrchestratorDefaults(true, true)

	if properties.OrchestratorProfile.KubernetesConfig.AzureCNIVersion != api.AzureCniPluginVerLinux {
		t.Fatalf("Azure CNI Version string not the expected value, got %s, expected %s", properties.OrchestratorProfile.KubernetesConfig.AzureCNIVersion, api.AzureCniPluginVerLinux)
	}

	mockCS = getMockBaseContainerService("1.10.3")
	properties = mockCS.Properties
	properties.OrchestratorProfile.OrchestratorType = api.Kubernetes
	properties.MasterProfile.Count = 1
	properties.AgentPoolProfiles[0].OSType = api.Windows
	properties.OrchestratorProfile.KubernetesConfig.NetworkPlugin = api.NetworkPluginAzure
	mockCS.setOrchestratorDefaults(true, true)

	if properties.OrchestratorProfile.KubernetesConfig.AzureCNIVersion != api.AzureCniPluginVerWindows {
		t.Fatalf("Azure CNI Version string not the expected value, got %s, expected %s", properties.OrchestratorProfile.KubernetesConfig.AzureCNIVersion, api.AzureCniPluginVerWindows)
	}

	mockCS = getMockBaseContainerService("1.10.3")
	properties = mockCS.Properties
	properties.OrchestratorProfile.OrchestratorType = api.Kubernetes
	properties.MasterProfile.Count = 1
	properties.OrchestratorProfile.KubernetesConfig.NetworkPlugin = api.NetworkPluginKubenet
	mockCS.setOrchestratorDefaults(true, true)

	if properties.OrchestratorProfile.KubernetesConfig.AzureCNIVersion != "" {
		t.Fatalf("Azure CNI Version string not the expected value, got %s, expected %s", properties.OrchestratorProfile.KubernetesConfig.AzureCNIVersion, "")
	}
}

func TestEnableAggregatedAPIs(t *testing.T) {
	mockCS := getMockBaseContainerService("1.10.3")
	properties := mockCS.Properties
	properties.OrchestratorProfile.OrchestratorType = api.Kubernetes
	properties.OrchestratorProfile.KubernetesConfig.EnableRbac = to.BoolPtr(false)
	mockCS.setOrchestratorDefaults(true, true)

	if properties.OrchestratorProfile.KubernetesConfig.EnableAggregatedAPIs {
		t.Fatalf("got unexpected EnableAggregatedAPIs config value for EnableRbac=false: %t",
			properties.OrchestratorProfile.KubernetesConfig.EnableAggregatedAPIs)
	}

	mockCS = getMockBaseContainerService("1.10.3")
	properties = mockCS.Properties
	properties.OrchestratorProfile.OrchestratorType = api.Kubernetes
	properties.OrchestratorProfile.KubernetesConfig.EnableRbac = to.BoolPtr(true)
	mockCS.setOrchestratorDefaults(true, true)

	if !properties.OrchestratorProfile.KubernetesConfig.EnableAggregatedAPIs {
		t.Fatalf("got unexpected EnableAggregatedAPIs config value for EnableRbac=true: %t",
			properties.OrchestratorProfile.KubernetesConfig.EnableAggregatedAPIs)
	}
}

func TestCloudControllerManagerEnabled(t *testing.T) {
	// test that 1.16 defaults to false
	cs := CreateMockContainerService("testcluster", "1.16.1", 3, 2, false)
	cs.setOrchestratorDefaults(false, false)
	if cs.Properties.OrchestratorProfile.KubernetesConfig.UseCloudControllerManager == to.BoolPtr(true) {
		t.Fatal("expected UseCloudControllerManager to default to false")
	}

	// test that 1.17 defaults to false
	cs = CreateMockContainerService("testcluster", "1.17.0", 3, 2, false)
	cs.setOrchestratorDefaults(false, false)
	if cs.Properties.OrchestratorProfile.KubernetesConfig.UseCloudControllerManager == to.BoolPtr(true) {
		t.Fatal("expected UseCloudControllerManager to default to false")
	}
}

func TestDefaultCloudProvider(t *testing.T) {
	mockCS := getMockBaseContainerService("1.10.3")
	properties := mockCS.Properties
	properties.OrchestratorProfile.OrchestratorType = api.Kubernetes
	mockCS.setOrchestratorDefaults(true, true)

	if to.Bool(properties.OrchestratorProfile.KubernetesConfig.CloudProviderBackoff) {
		t.Fatalf("got unexpected CloudProviderBackoff expected false, got %t",
			to.Bool(properties.OrchestratorProfile.KubernetesConfig.CloudProviderBackoff))
	}

	if !to.Bool(properties.OrchestratorProfile.KubernetesConfig.CloudProviderRateLimit) {
		t.Fatalf("got unexpected CloudProviderBackoff expected true, got %t",
			to.Bool(properties.OrchestratorProfile.KubernetesConfig.CloudProviderBackoff))
	}

	mockCS = getMockBaseContainerService("1.10.3")
	properties = mockCS.Properties
	properties.OrchestratorProfile.OrchestratorType = api.Kubernetes
	properties.OrchestratorProfile.KubernetesConfig.CloudProviderBackoff = to.BoolPtr(false)
	properties.OrchestratorProfile.KubernetesConfig.CloudProviderRateLimit = to.BoolPtr(false)
	mockCS.setOrchestratorDefaults(true, true)

	if to.Bool(properties.OrchestratorProfile.KubernetesConfig.CloudProviderBackoff) {
		t.Fatalf("got unexpected CloudProviderBackoff expected true, got %t",
			to.Bool(properties.OrchestratorProfile.KubernetesConfig.CloudProviderBackoff))
	}

	if to.Bool(properties.OrchestratorProfile.KubernetesConfig.CloudProviderRateLimit) {
		t.Fatalf("got unexpected CloudProviderBackoff expected true, got %t",
			to.Bool(properties.OrchestratorProfile.KubernetesConfig.CloudProviderBackoff))
	}
}

func TestCloudProviderBackoff(t *testing.T) {
	cases := []struct {
		name      string
		cs        ContainerService
		isUpgrade bool
		isScale   bool
		expected  api.KubernetesConfig
	}{
		{
			name: "default",
			cs: ContainerService{
				Properties: &Properties{
					OrchestratorProfile: &api.OrchestratorProfile{
						OrchestratorType: api.Kubernetes,
					},
					MasterProfile: &api.MasterProfile{},
				},
			},
			expected: api.KubernetesConfig{
				CloudProviderBackoffMode:          "v1",
				CloudProviderBackoff:              to.BoolPtr(false),
				CloudProviderBackoffRetries:       api.DefaultKubernetesCloudProviderBackoffRetries,
				CloudProviderBackoffJitter:        api.DefaultKubernetesCloudProviderBackoffJitter,
				CloudProviderBackoffDuration:      api.DefaultKubernetesCloudProviderBackoffDuration,
				CloudProviderBackoffExponent:      api.DefaultKubernetesCloudProviderBackoffExponent,
				CloudProviderRateLimit:            to.BoolPtr(api.DefaultKubernetesCloudProviderRateLimit),
				CloudProviderRateLimitQPS:         api.DefaultKubernetesCloudProviderRateLimitQPS,
				CloudProviderRateLimitQPSWrite:    api.DefaultKubernetesCloudProviderRateLimitQPSWrite,
				CloudProviderRateLimitBucket:      api.DefaultKubernetesCloudProviderRateLimitBucket,
				CloudProviderRateLimitBucketWrite: api.DefaultKubernetesCloudProviderRateLimitBucketWrite,
			},
		},
		{
			name: "Kubernetes 1.14.0",
			cs: ContainerService{
				Properties: &Properties{
					OrchestratorProfile: &api.OrchestratorProfile{
						OrchestratorType:    api.Kubernetes,
						OrchestratorVersion: "1.14.0",
					},
					MasterProfile: &api.MasterProfile{},
				},
			},
			expected: api.KubernetesConfig{
				CloudProviderBackoffMode:          "v2",
				CloudProviderBackoff:              to.BoolPtr(true),
				CloudProviderBackoffRetries:       api.DefaultKubernetesCloudProviderBackoffRetries,
				CloudProviderBackoffJitter:        0,
				CloudProviderBackoffDuration:      api.DefaultKubernetesCloudProviderBackoffDuration,
				CloudProviderBackoffExponent:      0,
				CloudProviderRateLimit:            to.BoolPtr(api.DefaultKubernetesCloudProviderRateLimit),
				CloudProviderRateLimitQPS:         api.DefaultKubernetesCloudProviderRateLimitQPS,
				CloudProviderRateLimitQPSWrite:    api.DefaultKubernetesCloudProviderRateLimitQPSWrite,
				CloudProviderRateLimitBucket:      api.DefaultKubernetesCloudProviderRateLimitBucket,
				CloudProviderRateLimitBucketWrite: api.DefaultKubernetesCloudProviderRateLimitBucketWrite,
			},
		},
	}

	for _, c := range cases {
		c := c
		t.Run(c.name, func(t *testing.T) {
			t.Parallel()
			c.cs.setOrchestratorDefaults(c.isUpgrade, c.isScale)
			if c.cs.Properties.OrchestratorProfile.KubernetesConfig.CloudProviderBackoffMode != c.expected.CloudProviderBackoffMode {
				t.Errorf("expected %s, but got %s", c.expected.CloudProviderBackoffMode, c.cs.Properties.OrchestratorProfile.KubernetesConfig.CloudProviderBackoffMode)
			}
			if to.Bool(c.cs.Properties.OrchestratorProfile.KubernetesConfig.CloudProviderBackoff) != to.Bool(c.expected.CloudProviderBackoff) {
				t.Errorf("expected %t, but got %t", to.Bool(c.expected.CloudProviderBackoff), to.Bool(c.cs.Properties.OrchestratorProfile.KubernetesConfig.CloudProviderBackoff))
			}
			if c.cs.Properties.OrchestratorProfile.KubernetesConfig.CloudProviderBackoffRetries != c.expected.CloudProviderBackoffRetries {
				t.Errorf("expected %d, but got %d", c.expected.CloudProviderBackoffRetries, c.cs.Properties.OrchestratorProfile.KubernetesConfig.CloudProviderBackoffRetries)
			}
			if c.cs.Properties.OrchestratorProfile.KubernetesConfig.CloudProviderBackoffJitter != c.expected.CloudProviderBackoffJitter {
				t.Errorf("expected %f, but got %f", c.expected.CloudProviderBackoffJitter, c.cs.Properties.OrchestratorProfile.KubernetesConfig.CloudProviderBackoffJitter)
			}
			if c.cs.Properties.OrchestratorProfile.KubernetesConfig.CloudProviderBackoffDuration != c.expected.CloudProviderBackoffDuration {
				t.Errorf("expected %d, but got %d", c.expected.CloudProviderBackoffDuration, c.cs.Properties.OrchestratorProfile.KubernetesConfig.CloudProviderBackoffDuration)
			}
			if c.cs.Properties.OrchestratorProfile.KubernetesConfig.CloudProviderBackoffExponent != c.expected.CloudProviderBackoffExponent {
				t.Errorf("expected %f, but got %f", c.expected.CloudProviderBackoffExponent, c.cs.Properties.OrchestratorProfile.KubernetesConfig.CloudProviderBackoffExponent)
			}
			if to.Bool(c.cs.Properties.OrchestratorProfile.KubernetesConfig.CloudProviderRateLimit) != to.Bool(c.expected.CloudProviderRateLimit) {
				t.Errorf("expected %t, but got %t", to.Bool(c.expected.CloudProviderRateLimit), to.Bool(c.cs.Properties.OrchestratorProfile.KubernetesConfig.CloudProviderRateLimit))
			}
			if c.cs.Properties.OrchestratorProfile.KubernetesConfig.CloudProviderRateLimitQPS != c.expected.CloudProviderRateLimitQPS {
				t.Errorf("expected %f, but got %f", c.expected.CloudProviderRateLimitQPS, c.cs.Properties.OrchestratorProfile.KubernetesConfig.CloudProviderRateLimitQPS)
			}
			if c.cs.Properties.OrchestratorProfile.KubernetesConfig.CloudProviderRateLimitQPSWrite != c.expected.CloudProviderRateLimitQPSWrite {
				t.Errorf("expected %f, but got %f", c.expected.CloudProviderRateLimitQPSWrite, c.cs.Properties.OrchestratorProfile.KubernetesConfig.CloudProviderRateLimitQPSWrite)
			}
			if c.cs.Properties.OrchestratorProfile.KubernetesConfig.CloudProviderRateLimitBucket != c.expected.CloudProviderRateLimitBucket {
				t.Errorf("expected %d, but got %d", c.expected.CloudProviderRateLimitBucket, c.cs.Properties.OrchestratorProfile.KubernetesConfig.CloudProviderRateLimitBucket)
			}
			if c.cs.Properties.OrchestratorProfile.KubernetesConfig.CloudProviderRateLimitBucketWrite != c.expected.CloudProviderRateLimitBucketWrite {
				t.Errorf("expected %d, but got %d", c.expected.CloudProviderRateLimitBucketWrite, c.cs.Properties.OrchestratorProfile.KubernetesConfig.CloudProviderRateLimitBucketWrite)
			}
		})
	}
}

func TestSetCertDefaults(t *testing.T) {
	cs := &ContainerService{
		Properties: &Properties{
			ServicePrincipalProfile: &api.ServicePrincipalProfile{
				ClientID: "barClientID",
				Secret:   "bazSecret",
			},
			MasterProfile: &api.MasterProfile{
				Count:     3,
				DNSPrefix: "myprefix1",
				VMSize:    "Standard_DS2_v2",
			},
			OrchestratorProfile: &api.OrchestratorProfile{
				OrchestratorType:    api.Kubernetes,
				OrchestratorVersion: "1.10.2",
				KubernetesConfig: &api.KubernetesConfig{
					NetworkPlugin: api.NetworkPluginAzure,
				},
			},
		},
	}

	cs.setOrchestratorDefaults(false, false)
	cs.setMasterProfileDefaults(false)
	result, ips, err := cs.SetDefaultCerts(api.DefaultCertParams{
		PkiKeySize: helpers.DefaultPkiKeySize,
	})

	if !result {
		t.Error("expected SetDefaultCerts to return true")
	}

	if err != nil {
		t.Errorf("unexpected error thrown while executing SetDefaultCerts %s", err.Error())
	}

	if ips == nil {
		t.Error("expected SetDefaultCerts to create a list of IPs")
	} else {

		if len(ips) != cs.Properties.MasterProfile.Count+3 {
			t.Errorf("expected length of IPs from SetDefaultCerts %d, actual length %d", cs.Properties.MasterProfile.Count+3, len(ips))
		}

		firstMasterIP := net.ParseIP(cs.Properties.MasterProfile.FirstConsecutiveStaticIP).To4()
		offsetMultiplier := 1
		addr := binary.BigEndian.Uint32(firstMasterIP)
		expectedNewAddr := getNewAddr(addr, cs.Properties.MasterProfile.Count-1, offsetMultiplier)
		actualLastIPAddr := binary.BigEndian.Uint32(ips[len(ips)-2])
		if actualLastIPAddr != expectedNewAddr {
			expectedLastIP := make(net.IP, 4)
			binary.BigEndian.PutUint32(expectedLastIP, expectedNewAddr)
			t.Errorf("expected last IP of master vm from SetDefaultCerts %d, actual %d", expectedLastIP, ips[len(ips)-2])
		}

		if cs.Properties.MasterProfile.HasMultipleNodes() {
			expectedILBIP := net.IP{firstMasterIP[0], firstMasterIP[1], firstMasterIP[2], firstMasterIP[3] + byte(api.DefaultInternalLbStaticIPOffset)}
			actualILBIPAddr := binary.BigEndian.Uint32(ips[2])
			expectedILBIPAddr := binary.BigEndian.Uint32(expectedILBIP)

			if actualILBIPAddr != expectedILBIPAddr {
				t.Errorf("expected IP of master ILB from SetDefaultCerts %d, actual %d", expectedILBIP, ips[2])
			}
		}
	}
}

func TestSetCertDefaultsVMSS(t *testing.T) {
	cs := &ContainerService{
		Properties: &Properties{
			ServicePrincipalProfile: &api.ServicePrincipalProfile{
				ClientID: "barClientID",
				Secret:   "bazSecret",
			},
			MasterProfile: &api.MasterProfile{
				Count:               3,
				DNSPrefix:           "myprefix1",
				VMSize:              "Standard_DS2_v2",
				AvailabilityProfile: api.VirtualMachineScaleSets,
			},
			OrchestratorProfile: &api.OrchestratorProfile{
				OrchestratorType:    api.Kubernetes,
				OrchestratorVersion: "1.10.2",
				KubernetesConfig: &api.KubernetesConfig{
					NetworkPlugin: api.NetworkPluginAzure,
				},
			},
		},
	}

	cs.setOrchestratorDefaults(false, false)
	cs.setMasterProfileDefaults(false)
	result, ips, err := cs.SetDefaultCerts(api.DefaultCertParams{
		PkiKeySize: helpers.DefaultPkiKeySize,
	})

	if !result {
		t.Error("expected SetDefaultCerts to return true")
	}

	if err != nil {
		t.Errorf("unexpected error thrown while executing SetDefaultCerts %s", err.Error())
	}

	if ips == nil {
		t.Error("expected SetDefaultCerts to create a list of IPs")
	} else {

		if len(ips) != cs.Properties.MasterProfile.Count+3 {
			t.Errorf("expected length of IPs from SetDefaultCerts %d, actual length %d", cs.Properties.MasterProfile.Count+3, len(ips))
		}

		firstMasterIP := net.ParseIP(cs.Properties.MasterProfile.FirstConsecutiveStaticIP).To4()
		offsetMultiplier := cs.Properties.MasterProfile.IPAddressCount
		addr := binary.BigEndian.Uint32(firstMasterIP)
		expectedNewAddr := getNewAddr(addr, cs.Properties.MasterProfile.Count-1, offsetMultiplier)
		actualLastIPAddr := binary.BigEndian.Uint32(ips[len(ips)-2])
		if actualLastIPAddr != expectedNewAddr {
			expectedLastIP := make(net.IP, 4)
			binary.BigEndian.PutUint32(expectedLastIP, expectedNewAddr)
			t.Errorf("expected last IP of master vm from SetDefaultCerts %d, actual %d", expectedLastIP, ips[len(ips)-2])
		}

		if cs.Properties.MasterProfile.HasMultipleNodes() {
			expectedILBIP := net.IP{firstMasterIP[0], firstMasterIP[1], byte(255), byte(api.DefaultInternalLbStaticIPOffset)}
			actualILBIPAddr := binary.BigEndian.Uint32(ips[2])
			expectedILBIPAddr := binary.BigEndian.Uint32(expectedILBIP)

			if actualILBIPAddr != expectedILBIPAddr {
				t.Errorf("expected IP of master ILB from SetDefaultCerts %d, actual %d", expectedILBIP, ips[2])
			}
		}
	}
}

func TestSetOrchestratorDefaultsVMAS(t *testing.T) {
	cs := &ContainerService{
		Properties: &Properties{
			ServicePrincipalProfile: &api.ServicePrincipalProfile{
				ClientID: "barClientID",
				Secret:   "bazSecret",
			},
			MasterProfile: &api.MasterProfile{
				Count:               3,
				DNSPrefix:           "myprefix1",
				VMSize:              "Standard_DS2_v2",
				AvailabilityProfile: api.AvailabilitySet,
			},
			OrchestratorProfile: &api.OrchestratorProfile{
				OrchestratorType:    api.Kubernetes,
				OrchestratorVersion: "1.12.8",
				KubernetesConfig: &api.KubernetesConfig{
					NetworkPlugin: api.NetworkPluginAzure,
				},
			},
		},
	}

	cs.setOrchestratorDefaults(false, false)
	if cs.Properties.OrchestratorProfile.OrchestratorVersion != "1.12.8" {
		t.Error("setOrchestratorDefaults should not adjust given OrchestratorVersion")
	}

	cs.Properties.OrchestratorProfile.OrchestratorVersion = ""
	cs.setOrchestratorDefaults(false, false)
	if cs.Properties.OrchestratorProfile.OrchestratorVersion == "" {
		t.Error("setOrchestratorDefaults should provide a version if it is not given.")
	}
}

func TestProxyModeDefaults(t *testing.T) {
	// Test that default is what we expect
	mockCS := getMockBaseContainerService("1.10.12")
	properties := mockCS.Properties
	properties.OrchestratorProfile.OrchestratorType = api.Kubernetes
	properties.MasterProfile.Count = 1
	mockCS.setOrchestratorDefaults(true, true)

	if properties.OrchestratorProfile.KubernetesConfig.ProxyMode != api.DefaultKubeProxyMode {
		t.Fatalf("ProxyMode string not the expected default value, got %s, expected %s", properties.OrchestratorProfile.KubernetesConfig.ProxyMode, api.DefaultKubeProxyMode)
	}

	// Test that default assignment flow doesn't overwrite a user-provided config
	mockCS = getMockBaseContainerService("1.10.12")
	properties = mockCS.Properties
	properties.OrchestratorProfile.OrchestratorType = api.Kubernetes
	properties.OrchestratorProfile.KubernetesConfig.ProxyMode = api.KubeProxyModeIPVS
	properties.MasterProfile.Count = 1
	mockCS.setOrchestratorDefaults(true, true)

	if properties.OrchestratorProfile.KubernetesConfig.ProxyMode != api.KubeProxyModeIPVS {
		t.Fatalf("ProxyMode string not the expected default value, got %s, expected %s", properties.OrchestratorProfile.KubernetesConfig.ProxyMode, api.KubeProxyModeIPVS)
	}
}

func TestCustomCloudLocation(t *testing.T) {

	// Test that the ResourceManagerVMDNSSuffix is set in EndpointConfig
	mockCS := getMockBaseContainerService("1.11.6")
	mockCSP := GetMockPropertiesWithCustomCloudProfile("AzureStackCloud", true, true, true)
	mockCS.Properties = &mockCSP
	mockCS.SetPropertiesDefaults(api.PropertiesDefaultsParams{
		IsScale:    false,
		IsUpgrade:  false,
		PkiKeySize: helpers.DefaultPkiKeySize,
	})
	dnsPrefix := "santest"
	actual := []string{api.FormatProdFQDNByLocation(dnsPrefix, mockCS.Location, "AzureStackCloud")}

	expected := []string{fmt.Sprintf("%s.%s.%s", dnsPrefix, mockCS.Location, api.AzureCloudSpecEnvMap[api.AzureStackCloud].EndpointConfig.ResourceManagerVMDNSSuffix)}

	if !reflect.DeepEqual(actual, expected) {
		t.Errorf("expected formatted fqdns %s, but got %s", expected, actual)
	}
}

// Comment this test case out since it requires import "github.com/jarcoal/httpmock", which
// hasn't been vendored in yet.
/*
func TestSetCustomCloudProfileEnvironmentDefaults(t *testing.T) {
	location := "testlocation"
	cs := ContainerService{
		Location: location,
		Properties: &Properties{
			CustomCloudProfile: &api.CustomCloudProfile{
				IdentitySystem: "adfs",
				PortalURL:      "https://portal.testlocation.contoso.com/",
			},
		},
	}

	csPortal := ContainerService{
		Location: location,
		Properties: &Properties{
			CustomCloudProfile: &api.CustomCloudProfile{
				IdentitySystem: "adfs",
				PortalURL:      "https://portal.testlocation.contoso.com",
			},
		},
	}

	expectedEnv := &azure.Environment{
		Name:                       "AzureStackCloud",
		ManagementPortalURL:        "https://portal.testlocation.contoso.com/",
		ServiceManagementEndpoint:  "https://management.adfs.azurestack.testlocation/ce080287-be51-42e5-b99e-9de760fecae7",
		ResourceManagerEndpoint:    fmt.Sprintf("https://management.%s.contoso.com/", location),
		ActiveDirectoryEndpoint:    "https://adfs.testlocation.contoso.com/",
		GalleryEndpoint:            "https://galleryartifacts.hosting.testlocation.contoso.com/galleryartifacts/",
		GraphEndpoint:              "https://graph.testlocation.contoso.com/",
		StorageEndpointSuffix:      "testlocation.contoso.com",
		KeyVaultDNSSuffix:          "vault.testlocation.contoso.com",
		ResourceManagerVMDNSSuffix: "cloudapp.contoso.com",
	}
	httpmock.Activate()
	defer httpmock.DeactivateAndReset()
	httpmock.RegisterResponder("GET", fmt.Sprintf("%smetadata/endpoints?api-version=1.0", fmt.Sprintf("https://management.%s.contoso.com/", location)),
		func(req *http.Request) (*http.Response, error) {
			resp := httpmock.NewStringResponse(200, `{"galleryEndpoint":"https://galleryartifacts.hosting.testlocation.contoso.com/galleryartifacts/","graphEndpoint":"https://graph.testlocation.contoso.com/","portalEndpoint":"https://portal.testlocation.contoso.com/","authentication":{"loginEndpoint":"https://adfs.testlocation.contoso.com/adfs","audiences":["https://management.adfs.azurestack.testlocation/ce080287-be51-42e5-b99e-9de760fecae7"]}}`)
			return resp, nil
		},
	)

	err := cs.SetCustomCloudProfileEnvironment()
	if err != nil {
		t.Fatal(err)
	}
	if diff := cmp.Diff(cs.Properties.CustomCloudProfile.Environment, expectedEnv); diff != "" {
		t.Errorf("Fail to compare, Environment adfs %q", diff)
	}

	err = csPortal.SetCustomCloudProfileEnvironment()
	if err != nil {
		t.Fatal(err)
	}
	if diff := cmp.Diff(csPortal.Properties.CustomCloudProfile.Environment, expectedEnv); diff != "" {
		t.Errorf("Fail to compare, Environment portal url adfs %q", diff)
	}

	csAzureAD := ContainerService{
		Location: location,
		Properties: &Properties{
			CustomCloudProfile: &CustomCloudProfile{
				IdentitySystem: "azure_ad",
				PortalURL:      "https://portal.testlocation.contoso.com/",
			},
		},
	}

	//test setCustomCloudProfileDefaults with portal url
	mockCS := getMockBaseContainerService("1.11.6")
	mockCS.Properties.CustomCloudProfile = &CustomCloudProfile{
		PortalURL: "https://portal.testlocation.contoso.com",
	}

	httpmock.DeactivateAndReset()
	httpmock.Activate()
	httpmock.RegisterResponder("GET", fmt.Sprintf("%smetadata/endpoints?api-version=1.0", fmt.Sprintf("https://management.%s.contoso.com/", location)),
		func(req *http.Request) (*http.Response, error) {
			resp := httpmock.NewStringResponse(200, `{"galleryEndpoint":"https://galleryartifacts.hosting.testlocation.contoso.com/galleryartifacts/","graphEndpoint":"https://graph.testlocation.contoso.com/","portalEndpoint":"https://portal.testlocation.contoso.com/","authentication":{"loginEndpoint":"https://adfs.testlocation.contoso.com/","audiences":["https://management.adfs.azurestack.testlocation/ce080287-be51-42e5-b99e-9de760fecae7"]}}`)
			return resp, nil
		},
	)
	mockCS.Location = location
	_, err = mockCS.SetPropertiesDefaults(api.PropertiesDefaultsParams{
		IsScale:    false,
		IsUpgrade:  false,
		PkiKeySize: DefaultPkiKeySize,
	})
	if err != nil {
		t.Errorf("Failed to test setCustomCloudProfileDefaults with portal url - %s", err)
	}
	if diff := cmp.Diff(mockCS.Properties.CustomCloudProfile.Environment, expectedEnv); diff != "" {
		t.Errorf("Fail to compare, Environment setCustomCloudProfileDefaults %q", diff)
	}

	cloudSpec := AzureCloudSpecEnvMap[AzurePublicCloud]
	cloudSpec.CloudName = AzureStackCloud
	cloudSpec.KubernetesSpecConfig.AzureTelemetryPID = DefaultAzureStackDeployTelemetryPID
	cloudSpec.EndpointConfig.ResourceManagerVMDNSSuffix = mockCS.Properties.CustomCloudProfile.Environment.ResourceManagerVMDNSSuffix
	if diff := cmp.Diff(AzureCloudSpecEnvMap[AzureStackCloud], cloudSpec); diff != "" {
		t.Errorf("Fail to compare, AzureCloudSpec AzureStackCloud %q", diff)
	}

	// Test for azure_ad
	httpmock.DeactivateAndReset()
	httpmock.Activate()
	httpmock.RegisterResponder("GET", fmt.Sprintf("%smetadata/endpoints?api-version=1.0", fmt.Sprintf("https://management.%s.contoso.com/", location)),
		func(req *http.Request) (*http.Response, error) {
			resp := httpmock.NewStringResponse(200, `{"galleryEndpoint":"https://galleryartifacts.hosting.testlocation.contoso.com/galleryartifacts/","graphEndpoint":"https://graph.testlocation.contoso.com/","portalEndpoint":"https://portal.testlocation.contoso.com/","authentication":{"loginEndpoint":"https://adfs.testlocation.contoso.com/","audiences":["https://management.adfs.azurestack.testlocation/ce080287-be51-42e5-b99e-9de760fecae7"]}}`)
			return resp, nil
		},
	)

	err = csAzureAD.SetCustomCloudProfileEnvironment()
	if err != nil {
		t.Fatal(err)
	}
	if diff := cmp.Diff(csAzureAD.Properties.CustomCloudProfile.Environment, expectedEnv); diff != "" {
		t.Errorf("Fail to compare, Environment azure_ad %q", diff)
	}

	csError := ContainerService{
		Location: location,
		Properties: &Properties{
			CustomCloudProfile: &CustomCloudProfile{
				IdentitySystem: "azure_ad",
				PortalURL:      "https://portal.abc.contoso.com/",
			},
		},
	}

	err = csError.SetCustomCloudProfileEnvironment()
	expectedError := fmt.Errorf("portalURL needs to start with https://portal.%s. ", location)
	if !helpers.EqualError(err, expectedError) {
		t.Errorf("expected error %s, got %s", expectedError, err)
	}
}
*/

// Comment this test case out since it requires import "github.com/jarcoal/httpmock", which
// hasn't been vendored in yet.
/*
func TestSetOrchestratorProfileDefaultsOnAzureStack(t *testing.T) {
	location := "testlocation"
	//Test setMasterProfileDefaults with portal url
	mockCS := getMockBaseContainerService("1.11.6")
	mockCS.Properties.CustomCloudProfile = &api.CustomCloudProfile{
		PortalURL: "https://portal.testlocation.contoso.com",
	}
	mockCS.Location = location
	mockCS.Properties.OrchestratorProfile.OrchestratorType = "Kubernetes"

	httpmock.Activate()
	defer httpmock.DeactivateAndReset()
	httpmock.RegisterResponder("GET", fmt.Sprintf("%smetadata/endpoints?api-version=1.0", fmt.Sprintf("https://management.%s.contoso.com/", location)),
		func(req *http.Request) (*http.Response, error) {
			resp := httpmock.NewStringResponse(200, `{"galleryEndpoint":"https://galleryartifacts.hosting.testlocation.contoso.com/galleryartifacts/","graphEndpoint":"https://graph.testlocation.contoso.com/","portalEndpoint":"https://portal.testlocation.contoso.com/","authentication":{"loginEndpoint":"https://adfs.testlocation.contoso.com/adfs","audiences":["https://management.adfs.azurestack.testlocation/ce080287-be51-42e5-b99e-9de760fecae7"]}}`)
			return resp, nil
		},
	)

	mockCS.SetPropertiesDefaults(api.PropertiesDefaultsParams{
		IsScale:    false,
		IsUpgrade:  false,
		PkiKeySize: DefaultPkiKeySize,
	})
	if (*mockCS.Properties.OrchestratorProfile.KubernetesConfig.UseInstanceMetadata) != DefaultAzureStackUseInstanceMetadata {
		t.Fatalf("DefaultAzureStackUseInstanceMetadata did not have the expected value, got %t, expected %t",
			(*mockCS.Properties.OrchestratorProfile.KubernetesConfig.UseInstanceMetadata), DefaultAzureStackUseInstanceMetadata)
	}
}
*/

// Comment this test case out since it requires import "github.com/jarcoal/httpmock", which
// hasn't been vendored in yet.
/*
func TestSetMasterProfileDefaultsOnAzureStack(t *testing.T) {
	location := "testlocation"
	oldFaultDomainCount := 2
	//Test setMasterProfileDefaults with portal url
	mockCS := getMockBaseContainerService("1.11.6")
	mockCS.Properties.CustomCloudProfile = &CustomCloudProfile{
		PortalURL: "https://portal.testlocation.contoso.com",
	}
	mockCS.Location = location
	mockCS.Properties.MasterProfile.AvailabilityProfile = ""
	mockCS.Properties.MasterProfile.Count = 1

	httpmock.Activate()
	defer httpmock.DeactivateAndReset()
	httpmock.RegisterResponder("GET", fmt.Sprintf("%smetadata/endpoints?api-version=1.0", fmt.Sprintf("https://management.%s.contoso.com/", location)),
		func(req *http.Request) (*http.Response, error) {
			resp := httpmock.NewStringResponse(200, `{"galleryEndpoint":"https://galleryartifacts.hosting.testlocation.contoso.com/galleryartifacts/","graphEndpoint":"https://graph.testlocation.contoso.com/","portalEndpoint":"https://portal.testlocation.contoso.com/","authentication":{"loginEndpoint":"https://adfs.testlocation.contoso.com/adfs","audiences":["https://management.adfs.azurestack.testlocation/ce080287-be51-42e5-b99e-9de760fecae7"]}}`)
			return resp, nil
		},
	)

	mockCS.SetPropertiesDefaults(api.PropertiesDefaultsParams{
		IsScale:    false,
		IsUpgrade:  false,
		PkiKeySize: DefaultPkiKeySize,
	})
	if (*mockCS.Properties.MasterProfile.PlatformFaultDomainCount) != DefaultAzureStackFaultDomainCount {
		t.Fatalf("PlatformFaultDomainCount did not have the expected value, got %d, expected %d",
			(*mockCS.Properties.MasterProfile.PlatformFaultDomainCount), DefaultAzureStackFaultDomainCount)
	}

	// Check scenario where value is already set.
	mockCS.Properties.CustomCloudProfile = &CustomCloudProfile{
		PortalURL: "https://portal.testlocation.contoso.com",
	}
	mockCS.Properties.MasterProfile.AvailabilityProfile = ""
	mockCS.Properties.MasterProfile.Count = 1
	mockCS.Properties.MasterProfile.PlatformFaultDomainCount = &oldFaultDomainCount
	mockCS.Location = location
	httpmock.DeactivateAndReset()
	httpmock.Activate()
	httpmock.RegisterResponder("GET", fmt.Sprintf("%smetadata/endpoints?api-version=1.0", fmt.Sprintf("https://management.%s.contoso.com/", location)),
		func(req *http.Request) (*http.Response, error) {
			resp := httpmock.NewStringResponse(200, `{"galleryEndpoint":"https://galleryartifacts.hosting.testlocation.contoso.com/galleryartifacts/","graphEndpoint":"https://graph.testlocation.contoso.com/","portalEndpoint":"https://portal.testlocation.contoso.com/","authentication":{"loginEndpoint":"https://adfs.testlocation.contoso.com/","audiences":["https://management.adfs.azurestack.testlocation/ce080287-be51-42e5-b99e-9de760fecae7"]}}`)
			return resp, nil
		},
	)

	mockCS.SetPropertiesDefaults(api.PropertiesDefaultsParams{
		IsScale:    false,
		IsUpgrade:  false,
		PkiKeySize: DefaultPkiKeySize,
	})
	if (*mockCS.Properties.MasterProfile.PlatformFaultDomainCount) != oldFaultDomainCount {
		t.Fatalf("PlatformFaultDomainCount did not have the expected value, got %d, expected %d",
			(*mockCS.Properties.MasterProfile.PlatformFaultDomainCount), oldFaultDomainCount)
	}
}
*/

// Comment this test case out since it requires import "github.com/jarcoal/httpmock", which
// hasn't been vendored in yet.
/*
func TestSetAgentProfileDefaultsOnAzureStack(t *testing.T) {
	location := "testlocation"
	oldFaultDomainCount := 2
	//Test setMasterProfileDefaults with portal url
	mockCS := getMockBaseContainerService("1.11.6")
	mockCS.Properties.CustomCloudProfile = &CustomCloudProfile{
		PortalURL: "https://portal.testlocation.contoso.com",
	}
	mockCS.Location = location
	mockCS.Properties.MasterProfile.AvailabilityProfile = ""
	mockCS.Properties.MasterProfile.Count = 1

	httpmock.Activate()
	defer httpmock.DeactivateAndReset()
	httpmock.RegisterResponder("GET", fmt.Sprintf("%smetadata/endpoints?api-version=1.0", fmt.Sprintf("https://management.%s.contoso.com/", location)),
		func(req *http.Request) (*http.Response, error) {
			resp := httpmock.NewStringResponse(200, `{"galleryEndpoint":"https://galleryartifacts.hosting.testlocation.contoso.com/galleryartifacts/","graphEndpoint":"https://graph.testlocation.contoso.com/","portalEndpoint":"https://portal.testlocation.contoso.com/","authentication":{"loginEndpoint":"https://adfs.testlocation.contoso.com/adfs","audiences":["https://management.adfs.azurestack.testlocation/ce080287-be51-42e5-b99e-9de760fecae7"]}}`)
			return resp, nil
		},
	)

	mockCS.SetPropertiesDefaults(api.PropertiesDefaultsParams{
		IsScale:    false,
		IsUpgrade:  false,
		PkiKeySize: DefaultPkiKeySize,
	})
	for _, pool := range mockCS.Properties.AgentPoolProfiles {
		if (*pool.PlatformFaultDomainCount) != DefaultAzureStackFaultDomainCount {
			t.Fatalf("PlatformFaultDomainCount did not have the expected value, got %d, expected %d",
				(*pool.PlatformFaultDomainCount), DefaultAzureStackFaultDomainCount)
		}

		if (*pool.AcceleratedNetworkingEnabled) != DefaultAzureStackAcceleratedNetworking {
			t.Fatalf("AcceleratedNetworkingEnabled did not have the expected value, got %t, expected %t",
				(*pool.AcceleratedNetworkingEnabled), DefaultAzureStackAcceleratedNetworking)
		}

		if (*pool.AcceleratedNetworkingEnabledWindows) != DefaultAzureStackAcceleratedNetworking {
			t.Fatalf("AcceleratedNetworkingEnabledWindows did not have the expected value, got %t, expected %t",
				(*pool.AcceleratedNetworkingEnabledWindows), DefaultAzureStackAcceleratedNetworking)
		}
	}
	// Check scenario where value is already set.
	mockCS.Properties.CustomCloudProfile = &CustomCloudProfile{
		PortalURL: "https://portal.testlocation.contoso.com",
	}
	mockCS.Properties.MasterProfile.AvailabilityProfile = ""
	mockCS.Properties.MasterProfile.Count = 1
	for _, pool := range mockCS.Properties.AgentPoolProfiles {
		pool.PlatformFaultDomainCount = &oldFaultDomainCount
	}
	mockCS.Location = location

	httpmock.DeactivateAndReset()
	httpmock.Activate()
	httpmock.RegisterResponder("GET", fmt.Sprintf("%smetadata/endpoints?api-version=1.0", fmt.Sprintf("https://management.%s.contoso.com/", location)),
		func(req *http.Request) (*http.Response, error) {
			resp := httpmock.NewStringResponse(200, `{"galleryEndpoint":"https://galleryartifacts.hosting.testlocation.contoso.com/galleryartifacts/","graphEndpoint":"https://graph.testlocation.contoso.com/","portalEndpoint":"https://portal.testlocation.contoso.com/","authentication":{"loginEndpoint":"https://adfs.testlocation.contoso.com/","audiences":["https://management.adfs.azurestack.testlocation/ce080287-be51-42e5-b99e-9de760fecae7"]}}`)
			return resp, nil
		},
	)

	mockCS.SetPropertiesDefaults(api.PropertiesDefaultsParams{
		IsScale:    false,
		IsUpgrade:  false,
		PkiKeySize: DefaultPkiKeySize,
	})
	for _, pool := range mockCS.Properties.AgentPoolProfiles {
		if (*pool.PlatformFaultDomainCount) != oldFaultDomainCount {
			t.Fatalf("PlatformFaultDomainCount did not have the expected value, got %d, expected %d",
				(*pool.PlatformFaultDomainCount), oldFaultDomainCount)
		}
	}
}
*/

// Comment this test case out since it requires import "github.com/jarcoal/httpmock", which
// hasn't been vendored in yet.
/*
func TestEtcdDiskSizeOnAzureStack(t *testing.T) {
	location := "testlocation"
	mockCS := getMockBaseContainerService("1.11.6")
	mockCS.Location = location
	mockCS.Properties.MasterProfile.Count = 1
	mockCS.Properties.OrchestratorProfile.OrchestratorType = Kubernetes
	mockCS.Properties.CustomCloudProfile = &CustomCloudProfile{
		PortalURL: "https://portal.testlocation.contoso.com",
	}

	httpmock.Activate()
	defer httpmock.DeactivateAndReset()
	httpmock.RegisterResponder("GET", fmt.Sprintf("%smetadata/endpoints?api-version=1.0", fmt.Sprintf("https://management.%s.contoso.com/", location)),
		func(req *http.Request) (*http.Response, error) {
			resp := httpmock.NewStringResponse(200, `{"galleryEndpoint":"https://galleryartifacts.hosting.testlocation.contoso.com/galleryartifacts/","graphEndpoint":"https://graph.testlocation.contoso.com/","portalEndpoint":"https://portal.testlocation.contoso.com/","authentication":{"loginEndpoint":"https://adfs.testlocation.contoso.com/adfs","audiences":["https://management.adfs.azurestack.testlocation/ce080287-be51-42e5-b99e-9de760fecae7"]}}`)
			return resp, nil
		},
	)

	mockCS.SetPropertiesDefaults(api.PropertiesDefaultsParams{
		IsScale:    false,
		IsUpgrade:  false,
		PkiKeySize: DefaultPkiKeySize,
	})
	if mockCS.Properties.OrchestratorProfile.KubernetesConfig.EtcdDiskSizeGB != DefaultEtcdDiskSize {
		t.Fatalf("EtcdDiskSizeGB did not have the expected size, got %s, expected %s",
			mockCS.Properties.OrchestratorProfile.KubernetesConfig.EtcdDiskSizeGB, DefaultEtcdDiskSize)
	}

	// Case where total node count is 5.
	mockCS = getMockBaseContainerService("1.11.6")
	mockCS.Location = location
	mockCS.Properties.OrchestratorProfile.OrchestratorType = Kubernetes
	mockCS.Properties.MasterProfile.Count = 5
	mockCS.Properties.CustomCloudProfile = &CustomCloudProfile{
		PortalURL: "https://portal.testlocation.contoso.com",
	}

	httpmock.DeactivateAndReset()
	httpmock.Activate()
	httpmock.RegisterResponder("GET", fmt.Sprintf("%smetadata/endpoints?api-version=1.0", fmt.Sprintf("https://management.%s.contoso.com/", location)),
		func(req *http.Request) (*http.Response, error) {
			resp := httpmock.NewStringResponse(200, `{"galleryEndpoint":"https://galleryartifacts.hosting.testlocation.contoso.com/galleryartifacts/","graphEndpoint":"https://graph.testlocation.contoso.com/","portalEndpoint":"https://portal.testlocation.contoso.com/","authentication":{"loginEndpoint":"https://adfs.testlocation.contoso.com/","audiences":["https://management.adfs.azurestack.testlocation/ce080287-be51-42e5-b99e-9de760fecae7"]}}`)
			return resp, nil
		},
	)

	mockCS.SetPropertiesDefaults(api.PropertiesDefaultsParams{
		IsScale:    false,
		IsUpgrade:  false,
		PkiKeySize: DefaultPkiKeySize,
	})
	if mockCS.Properties.OrchestratorProfile.KubernetesConfig.EtcdDiskSizeGB != DefaultEtcdDiskSizeGT3Nodes {
		t.Fatalf("EtcdDiskSizeGB did not have the expected size, got %s, expected %s",
			mockCS.Properties.OrchestratorProfile.KubernetesConfig.EtcdDiskSizeGB, DefaultEtcdDiskSizeGT3Nodes)
	}

	// Case where total node count is 11.
	mockCS = getMockBaseContainerService("1.11.6")
	mockCS.Location = location
	mockCS.Properties.OrchestratorProfile.OrchestratorType = Kubernetes
	mockCS.Properties.MasterProfile.Count = 5
	mockCS.Properties.AgentPoolProfiles[0].Count = 6
	mockCS.Properties.CustomCloudProfile = &CustomCloudProfile{
		PortalURL: "https://portal.testlocation.contoso.com",
	}

	httpmock.DeactivateAndReset()
	httpmock.Activate()
	httpmock.RegisterResponder("GET", fmt.Sprintf("%smetadata/endpoints?api-version=1.0", fmt.Sprintf("https://management.%s.contoso.com/", location)),
		func(req *http.Request) (*http.Response, error) {
			resp := httpmock.NewStringResponse(200, `{"galleryEndpoint":"https://galleryartifacts.hosting.testlocation.contoso.com/galleryartifacts/","graphEndpoint":"https://graph.testlocation.contoso.com/","portalEndpoint":"https://portal.testlocation.contoso.com/","authentication":{"loginEndpoint":"https://adfs.testlocation.contoso.com/","audiences":["https://management.adfs.azurestack.testlocation/ce080287-be51-42e5-b99e-9de760fecae7"]}}`)
			return resp, nil
		},
	)

	mockCS.SetPropertiesDefaults(api.PropertiesDefaultsParams{
		IsScale:    false,
		IsUpgrade:  false,
		PkiKeySize: DefaultPkiKeySize,
	})
	if mockCS.Properties.OrchestratorProfile.KubernetesConfig.EtcdDiskSizeGB != MaxAzureStackManagedDiskSize {
		t.Fatalf("EtcdDiskSizeGB did not have the expected size, got %s, expected %s",
			mockCS.Properties.OrchestratorProfile.KubernetesConfig.EtcdDiskSizeGB, MaxAzureStackManagedDiskSize)
	}

	// Case where total node count is 21.
	mockCS = getMockBaseContainerService("1.11.6")
	mockCS.Location = location
	mockCS.Properties.OrchestratorProfile.OrchestratorType = Kubernetes
	mockCS.Properties.MasterProfile.Count = 5
	mockCS.Properties.AgentPoolProfiles[0].Count = 16
	mockCS.Properties.CustomCloudProfile = &CustomCloudProfile{
		PortalURL: "https://portal.testlocation.contoso.com",
	}

	httpmock.DeactivateAndReset()
	httpmock.Activate()
	httpmock.RegisterResponder("GET", fmt.Sprintf("%smetadata/endpoints?api-version=1.0", fmt.Sprintf("https://management.%s.contoso.com/", location)),
		func(req *http.Request) (*http.Response, error) {
			resp := httpmock.NewStringResponse(200, `{"galleryEndpoint":"https://galleryartifacts.hosting.testlocation.contoso.com/galleryartifacts/","graphEndpoint":"https://graph.testlocation.contoso.com/","portalEndpoint":"https://portal.testlocation.contoso.com/","authentication":{"loginEndpoint":"https://adfs.testlocation.contoso.com/","audiences":["https://management.adfs.azurestack.testlocation/ce080287-be51-42e5-b99e-9de760fecae7"]}}`)
			return resp, nil
		},
	)

	mockCS.SetPropertiesDefaults(api.PropertiesDefaultsParams{
		IsScale:    false,
		IsUpgrade:  false,
		PkiKeySize: DefaultPkiKeySize,
	})
	if mockCS.Properties.OrchestratorProfile.KubernetesConfig.EtcdDiskSizeGB != MaxAzureStackManagedDiskSize {
		t.Fatalf("EtcdDiskSizeGB did not have the expected size, got %s, expected %s",
			mockCS.Properties.OrchestratorProfile.KubernetesConfig.EtcdDiskSizeGB, MaxAzureStackManagedDiskSize)
	}

	// Case where total node count is 55 but EtcdDiskSizeGB size is passed
	mockCS = getMockBaseContainerService("1.11.6")
	mockCS.Location = location
	mockCS.Properties.OrchestratorProfile.OrchestratorType = Kubernetes
	mockCS.Properties.MasterProfile.Count = 5
	mockCS.Properties.AgentPoolProfiles[0].Count = 50
	customEtcdDiskSize := "512"
	mockCS.Properties.OrchestratorProfile.KubernetesConfig.EtcdDiskSizeGB = customEtcdDiskSize
	mockCS.Properties.CustomCloudProfile = &CustomCloudProfile{
		PortalURL: "https://portal.testlocation.contoso.com",
	}

	httpmock.DeactivateAndReset()
	httpmock.Activate()
	httpmock.RegisterResponder("GET", fmt.Sprintf("%smetadata/endpoints?api-version=1.0", fmt.Sprintf("https://management.%s.contoso.com/", location)),
		func(req *http.Request) (*http.Response, error) {
			resp := httpmock.NewStringResponse(200, `{"galleryEndpoint":"https://galleryartifacts.hosting.testlocation.contoso.com/galleryartifacts/","graphEndpoint":"https://graph.testlocation.contoso.com/","portalEndpoint":"https://portal.testlocation.contoso.com/","authentication":{"loginEndpoint":"https://adfs.testlocation.contoso.com/","audiences":["https://management.adfs.azurestack.testlocation/ce080287-be51-42e5-b99e-9de760fecae7"]}}`)
			return resp, nil
		},
	)

	mockCS.SetPropertiesDefaults(api.PropertiesDefaultsParams{
		IsScale:    false,
		IsUpgrade:  false,
		PkiKeySize: DefaultPkiKeySize,
	})
	if mockCS.Properties.OrchestratorProfile.KubernetesConfig.EtcdDiskSizeGB != customEtcdDiskSize {
		t.Fatalf("EtcdDiskSizeGB did not have the expected size, got %s, expected %s",
			mockCS.Properties.OrchestratorProfile.KubernetesConfig.EtcdDiskSizeGB, customEtcdDiskSize)
	}
}
*/

func TestPreserveNodesProperties(t *testing.T) {
	mockCS := getMockBaseContainerService("1.10.8")
	mockCS.SetPropertiesDefaults(api.PropertiesDefaultsParams{
		IsScale:    false,
		IsUpgrade:  false,
		PkiKeySize: helpers.DefaultPkiKeySize,
	})
	if !to.Bool(mockCS.Properties.AgentPoolProfiles[0].PreserveNodesProperties) {
		t.Errorf("expected preserveNodesProperties to be %t instead got %t", true, to.Bool(mockCS.Properties.AgentPoolProfiles[0].PreserveNodesProperties))
	}
}

func TestUbuntu1804Flags(t *testing.T) {
	// Validate --resolv-conf is missing with 16.04 distro and present with 18.04
	cs := CreateMockContainerService("testcluster", "1.10.13", 3, 2, true)
	cs.Properties.MasterProfile.Distro = api.AKSUbuntu1604
	cs.Properties.AgentPoolProfiles[0].Distro = api.AKSUbuntu1804
	cs.Properties.AgentPoolProfiles[0].OSType = api.Linux
	cs.SetPropertiesDefaults(api.PropertiesDefaultsParams{
		IsScale:    false,
		IsUpgrade:  false,
		PkiKeySize: helpers.DefaultPkiKeySize,
	})
	km := cs.Properties.MasterProfile.KubernetesConfig.KubeletConfig
	if _, ok := km["--resolv-conf"]; ok {
		t.Fatalf("got unexpected '--resolv-conf' kubelet config value '%s' with Ubuntu 16.04 ",
			km["--resolv-conf"])
	}
	ka := cs.Properties.AgentPoolProfiles[0].KubernetesConfig.KubeletConfig
	if ka["--resolv-conf"] != "/run/systemd/resolve/resolv.conf" {
		t.Fatalf("got unexpected '--resolv-conf' kubelet config value %s with Ubuntu 18.04, the expected value is %s",
			ka["--resolv-conf"], "/run/systemd/resolve/resolv.conf")
	}

	cs = CreateMockContainerService("testcluster", "1.10.13", 3, 2, true)
	cs.Properties.MasterProfile.Distro = api.Ubuntu1804
	cs.Properties.AgentPoolProfiles[0].Distro = api.Ubuntu
	cs.Properties.AgentPoolProfiles[0].OSType = api.Linux
	cs.SetPropertiesDefaults(api.PropertiesDefaultsParams{
		IsScale:    false,
		IsUpgrade:  false,
		PkiKeySize: helpers.DefaultPkiKeySize,
	})
	km = cs.Properties.MasterProfile.KubernetesConfig.KubeletConfig
	if km["--resolv-conf"] != "/run/systemd/resolve/resolv.conf" {
		t.Fatalf("got unexpected '--resolv-conf' kubelet config value %s with Ubuntu 18.04, the expected value is %s",
			km["--resolv-conf"], "/run/systemd/resolve/resolv.conf")
	}
	ka = cs.Properties.AgentPoolProfiles[0].KubernetesConfig.KubeletConfig
	if _, ok := ka["--resolv-conf"]; ok {
		t.Fatalf("got unexpected '--resolv-conf' kubelet config value '%s' with Ubuntu 16.04 ",
			ka["--resolv-conf"])
	}

	cs = CreateMockContainerService("testcluster", "1.10.13", 3, 2, true)
	cs.Properties.MasterProfile.Distro = api.Ubuntu
	cs.Properties.AgentPoolProfiles[0].Distro = ""
	cs.Properties.AgentPoolProfiles[0].OSType = api.Windows
	cs.SetPropertiesDefaults(api.PropertiesDefaultsParams{
		IsScale:    false,
		IsUpgrade:  false,
		PkiKeySize: helpers.DefaultPkiKeySize,
	})
	km = cs.Properties.MasterProfile.KubernetesConfig.KubeletConfig
	if _, ok := km["--resolv-conf"]; ok {
		t.Fatalf("got unexpected '--resolv-conf' kubelet config value '%s' with Ubuntu 16.04 ",
			km["--resolv-conf"])
	}
	ka = cs.Properties.AgentPoolProfiles[0].KubernetesConfig.KubeletConfig
	if ka["--resolv-conf"] != "\"\"\"\"" {
		t.Fatalf("got unexpected '--resolv-conf' kubelet config value %s with Windows, the expected value is %s",
			ka["--resolv-conf"], "\"\"\"\"")
	}
}

func getMockBaseContainerService(orchestratorVersion string) ContainerService {
	mockAPIProperties := getMockAPIProperties(orchestratorVersion)
	return ContainerService{
		Properties: &mockAPIProperties,
	}
}

<<<<<<< HEAD
func getMockAPIProperties(orchestratorVersion string) Properties {
	return Properties{
=======
// getMockCertificateProfile generates fake certificates.
//
// Adds some fake certficates would bypass the "SetDefaultCerts" part of setting default
// values, which accelerates test case run dramatically. This is useful for test
// cases that are not testing the certificate generation part of the code.
func getMockCertificateProfile() *api.CertificateProfile {
	return &api.CertificateProfile{
		CaCertificate:         "FakeCert",
		CaPrivateKey:          "FakePrivateKey",
		ClientCertificate:     "FakeClientCertificate",
		ClientPrivateKey:      "FakeClientPrivateKey",
		APIServerCertificate:  "FakeAPIServerCert",
		APIServerPrivateKey:   "FakeAPIServerPrivateKey",
		EtcdClientCertificate: "FakeEtcdClientCertificate",
		EtcdClientPrivateKey:  "FakeEtcdClientPrivateKey",
		EtcdServerCertificate: "FakeEtcdServerCertificate",
		EtcdServerPrivateKey:  "FakeEtcdServerPrivateKey",
		KubeConfigCertificate: "FakeKubeConfigCertificate",
		KubeConfigPrivateKey:  "FakeKubeConfigPrivateKey",
	}
}

func getMockAPIProperties(orchestratorVersion string) api.Properties {
	return api.Properties{
>>>>>>> d7cfd2eb
		ProvisioningState: "",
		OrchestratorProfile: &api.OrchestratorProfile{
			OrchestratorVersion: orchestratorVersion,
			KubernetesConfig:    &api.KubernetesConfig{},
		},
		MasterProfile:      &api.MasterProfile{},
		CertificateProfile: getMockCertificateProfile(),
		AgentPoolProfiles: []*api.AgentPoolProfile{
			{},
			{},
			{},
			{},
		}}
}

func getKubernetesConfigWithFeatureGates(featureGates string) *api.KubernetesConfig {
	return &api.KubernetesConfig{
		KubeletConfig: map[string]string{"--feature-gates": featureGates},
	}
}

func TestDefaultEnablePodSecurityPolicy(t *testing.T) {
	cases := []struct {
		name     string
		cs       ContainerService
		expected bool
	}{
		{
			name: "default",
			cs: ContainerService{
				Properties: &Properties{
					OrchestratorProfile: &api.OrchestratorProfile{
						OrchestratorType:    api.Kubernetes,
						OrchestratorVersion: "1.14.0",
					},
					MasterProfile: &api.MasterProfile{},
				},
			},
			expected: false,
		},
		{
			name: "default",
			cs: ContainerService{
				Properties: &Properties{
					OrchestratorProfile: &api.OrchestratorProfile{
						OrchestratorType:    api.Kubernetes,
						OrchestratorVersion: "1.15.0-alpha.1",
					},
					MasterProfile: &api.MasterProfile{},
				},
			},
			expected: false,
		},
		{
			name: "default",
			cs: ContainerService{
				Properties: &Properties{
					OrchestratorProfile: &api.OrchestratorProfile{
						OrchestratorType:    api.Kubernetes,
						OrchestratorVersion: "1.15.0-beta.1",
					},
					MasterProfile: &api.MasterProfile{},
				},
			},
			expected: false,
		},
		{
			name: "default",
			cs: ContainerService{
				Properties: &Properties{
					OrchestratorProfile: &api.OrchestratorProfile{
						OrchestratorType:    api.Kubernetes,
						OrchestratorVersion: "1.15.0",
					},
					MasterProfile: &api.MasterProfile{},
				},
			},
			expected: false,
		},
	}

	for _, c := range cases {
		c := c
		t.Run(c.name, func(t *testing.T) {
			t.Parallel()
			c.cs.setOrchestratorDefaults(false, false)
			if to.Bool(c.cs.Properties.OrchestratorProfile.KubernetesConfig.EnablePodSecurityPolicy) != c.expected {
				t.Errorf("expected  %t, but got %t", c.expected, to.Bool(c.cs.Properties.OrchestratorProfile.KubernetesConfig.EnablePodSecurityPolicy))
			}
		})
	}
}

func TestDefaultLoadBalancerSKU(t *testing.T) {
	cases := []struct {
		name     string
		cs       ContainerService
		expected string
	}{
		{
			name: "default",
			cs: ContainerService{
				Properties: &Properties{
					OrchestratorProfile: &api.OrchestratorProfile{
						OrchestratorType:    api.Kubernetes,
						OrchestratorVersion: "1.14.0",
					},
					MasterProfile: &api.MasterProfile{},
				},
			},
			expected: api.BasicLoadBalancerSku,
		},
		{
			name: "basic",
			cs: ContainerService{
				Properties: &Properties{
					OrchestratorProfile: &api.OrchestratorProfile{
						OrchestratorType:    api.Kubernetes,
						OrchestratorVersion: "1.14.0",
						KubernetesConfig: &api.KubernetesConfig{
							LoadBalancerSku: "basic",
						},
					},
					MasterProfile: &api.MasterProfile{},
				},
			},
			expected: api.BasicLoadBalancerSku,
		},
		{
			name: "default",
			cs: ContainerService{
				Properties: &Properties{
					OrchestratorProfile: &api.OrchestratorProfile{
						OrchestratorType:    api.Kubernetes,
						OrchestratorVersion: "1.14.0",
						KubernetesConfig: &api.KubernetesConfig{
							LoadBalancerSku: api.BasicLoadBalancerSku,
						},
					},
					MasterProfile: &api.MasterProfile{},
				},
			},
			expected: api.BasicLoadBalancerSku,
		},
		{
			name: "default",
			cs: ContainerService{
				Properties: &Properties{
					OrchestratorProfile: &api.OrchestratorProfile{
						OrchestratorType:    api.Kubernetes,
						OrchestratorVersion: "1.14.0",
						KubernetesConfig: &api.KubernetesConfig{
							LoadBalancerSku: "standard",
						},
					},
					MasterProfile: &api.MasterProfile{},
				},
			},
			expected: api.StandardLoadBalancerSku,
		},
		{
			name: "default",
			cs: ContainerService{
				Properties: &Properties{
					OrchestratorProfile: &api.OrchestratorProfile{
						OrchestratorType:    api.Kubernetes,
						OrchestratorVersion: "1.14.0",
						KubernetesConfig: &api.KubernetesConfig{
							LoadBalancerSku: api.StandardLoadBalancerSku,
						},
					},
					MasterProfile: &api.MasterProfile{},
				},
			},
			expected: api.StandardLoadBalancerSku,
		},
	}

	for _, c := range cases {
		c := c
		t.Run(c.name, func(t *testing.T) {
			t.Parallel()
			c.cs.setLoadBalancerSkuDefaults()
			if c.cs.Properties.OrchestratorProfile.KubernetesConfig.LoadBalancerSku != c.expected {
				t.Errorf("expected %s, but got %s", c.expected, c.cs.Properties.OrchestratorProfile.KubernetesConfig.LoadBalancerSku)
			}
		})
	}
}

func TestEnableRBAC(t *testing.T) {
	cases := []struct {
		name      string
		cs        ContainerService
		isUpgrade bool
		isScale   bool
		expected  bool
	}{
		{
			name: "default",
			cs: ContainerService{
				Properties: &Properties{
					OrchestratorProfile: &api.OrchestratorProfile{
						OrchestratorType: api.Kubernetes,
					},
					MasterProfile: &api.MasterProfile{},
				},
			},
			expected: true,
		},
		{
			name: "1.14 disabled",
			cs: ContainerService{
				Properties: &Properties{
					OrchestratorProfile: &api.OrchestratorProfile{
						OrchestratorType:    api.Kubernetes,
						OrchestratorVersion: common.GetLatestPatchVersion("1.14", common.GetAllSupportedKubernetesVersions(false, false)),
						KubernetesConfig: &api.KubernetesConfig{
							EnableRbac: to.BoolPtr(false),
						},
					},
					MasterProfile: &api.MasterProfile{},
				},
			},
			expected: false,
		},
		{
			name: "1.14 disabled upgrade",
			cs: ContainerService{
				Properties: &Properties{
					OrchestratorProfile: &api.OrchestratorProfile{
						OrchestratorType:    api.Kubernetes,
						OrchestratorVersion: common.GetLatestPatchVersion("1.14", common.GetAllSupportedKubernetesVersions(false, false)),
						KubernetesConfig: &api.KubernetesConfig{
							EnableRbac: to.BoolPtr(false),
						},
					},
					MasterProfile: &api.MasterProfile{},
				},
			},
			isUpgrade: true,
			expected:  false,
		},
		{
			name: "1.15",
			cs: ContainerService{
				Properties: &Properties{
					OrchestratorProfile: &api.OrchestratorProfile{
						OrchestratorType:    api.Kubernetes,
						OrchestratorVersion: common.GetLatestPatchVersion("1.15", common.GetAllSupportedKubernetesVersions(false, false)),
					},
					MasterProfile: &api.MasterProfile{},
				},
			},
			expected: true,
		},
		{
			name: "1.15 upgrade",
			cs: ContainerService{
				Properties: &Properties{
					OrchestratorProfile: &api.OrchestratorProfile{
						OrchestratorType:    api.Kubernetes,
						OrchestratorVersion: common.GetLatestPatchVersion("1.15", common.GetAllSupportedKubernetesVersions(false, false)),
					},
					MasterProfile: &api.MasterProfile{},
				},
			},
			isUpgrade: true,
			expected:  true,
		},
		{
			name: "1.15 upgrade false--> true override",
			cs: ContainerService{
				Properties: &Properties{
					OrchestratorProfile: &api.OrchestratorProfile{
						OrchestratorType:    api.Kubernetes,
						OrchestratorVersion: common.GetLatestPatchVersion("1.15", common.GetAllSupportedKubernetesVersions(false, false)),
						KubernetesConfig: &api.KubernetesConfig{
							EnableRbac: to.BoolPtr(false),
						},
					},
					MasterProfile: &api.MasterProfile{},
				},
			},
			isUpgrade: true,
			expected:  true,
		},
		{
			name: "1.16 upgrade false--> true override",
			cs: ContainerService{
				Properties: &Properties{
					OrchestratorProfile: &api.OrchestratorProfile{
						OrchestratorType:    api.Kubernetes,
						OrchestratorVersion: common.GetLatestPatchVersion("1.16", common.GetAllSupportedKubernetesVersions(false, false)),
						KubernetesConfig: &api.KubernetesConfig{
							EnableRbac: to.BoolPtr(false),
						},
					},
					MasterProfile: &api.MasterProfile{},
				},
			},
			isUpgrade: true,
			expected:  true,
		},
		{
			name: "1.15 upgrade no false--> true override in AKS scenario",
			cs: ContainerService{
				Properties: &Properties{
					OrchestratorProfile: &api.OrchestratorProfile{
						OrchestratorType:    api.Kubernetes,
						OrchestratorVersion: common.GetLatestPatchVersion("1.15", common.GetAllSupportedKubernetesVersions(false, false)),
						KubernetesConfig: &api.KubernetesConfig{
							EnableRbac: to.BoolPtr(false),
						},
					},
					HostedMasterProfile: &api.HostedMasterProfile{
						FQDN: "foo",
					},
				},
			},
			isUpgrade: true,
			expected:  false,
		},
	}

	for _, c := range cases {
		c := c
		t.Run(c.name, func(t *testing.T) {
			t.Parallel()
			c.cs.setOrchestratorDefaults(c.isUpgrade, c.isScale)
			if to.Bool(c.cs.Properties.OrchestratorProfile.KubernetesConfig.EnableRbac) != c.expected {
				t.Errorf("expected %t, but got %t", c.expected, to.Bool(c.cs.Properties.OrchestratorProfile.KubernetesConfig.EnableRbac))
			}
		})
	}
}

func TestDefaultCloudProviderDisableOutboundSNAT(t *testing.T) {
	cases := []struct {
		name     string
		cs       ContainerService
		expected bool
	}{
		{
			name: "default",
			cs: ContainerService{
				Properties: &Properties{
					OrchestratorProfile: &api.OrchestratorProfile{
						OrchestratorType:    api.Kubernetes,
						OrchestratorVersion: "1.14.0",
					},
					MasterProfile: &api.MasterProfile{},
				},
			},
			expected: false,
		},
		{
			name: "basic LB",
			cs: ContainerService{
				Properties: &Properties{
					OrchestratorProfile: &api.OrchestratorProfile{
						OrchestratorType:    api.Kubernetes,
						OrchestratorVersion: "1.14.0",
						KubernetesConfig: &api.KubernetesConfig{
							LoadBalancerSku: api.BasicLoadBalancerSku,
						},
					},
					MasterProfile: &api.MasterProfile{},
				},
			},
			expected: false,
		},
		{
			name: "basic LB w/ true",
			cs: ContainerService{
				Properties: &Properties{
					OrchestratorProfile: &api.OrchestratorProfile{
						OrchestratorType:    api.Kubernetes,
						OrchestratorVersion: "1.14.0",
						KubernetesConfig: &api.KubernetesConfig{
							LoadBalancerSku:                  api.BasicLoadBalancerSku,
							CloudProviderDisableOutboundSNAT: to.BoolPtr(true),
						},
					},
					MasterProfile: &api.MasterProfile{},
				},
			},
			expected: false,
		},
		{
			name: "basic LB w/ false",
			cs: ContainerService{
				Properties: &Properties{
					OrchestratorProfile: &api.OrchestratorProfile{
						OrchestratorType:    api.Kubernetes,
						OrchestratorVersion: "1.14.0",
						KubernetesConfig: &api.KubernetesConfig{
							LoadBalancerSku:                  api.BasicLoadBalancerSku,
							CloudProviderDisableOutboundSNAT: to.BoolPtr(false),
						},
					},
					MasterProfile: &api.MasterProfile{},
				},
			},
			expected: false,
		},
		{
			name: "standard LB w/ true",
			cs: ContainerService{
				Properties: &Properties{
					OrchestratorProfile: &api.OrchestratorProfile{
						OrchestratorType:    api.Kubernetes,
						OrchestratorVersion: "1.14.0",
						KubernetesConfig: &api.KubernetesConfig{
							LoadBalancerSku:                  api.StandardLoadBalancerSku,
							CloudProviderDisableOutboundSNAT: to.BoolPtr(true),
						},
					},
					MasterProfile: &api.MasterProfile{},
				},
			},
			expected: true,
		},
		{
			name: "standard LB w/ false",
			cs: ContainerService{
				Properties: &Properties{
					OrchestratorProfile: &api.OrchestratorProfile{
						OrchestratorType:    api.Kubernetes,
						OrchestratorVersion: "1.14.0",
						KubernetesConfig: &api.KubernetesConfig{
							LoadBalancerSku:                  api.StandardLoadBalancerSku,
							CloudProviderDisableOutboundSNAT: to.BoolPtr(false),
						},
					},
					MasterProfile: &api.MasterProfile{},
				},
			},
			expected: false,
		},
	}

	for _, c := range cases {
		c := c
		t.Run(c.name, func(t *testing.T) {
			t.Parallel()
			c.cs.setOrchestratorDefaults(false, false)
			if to.Bool(c.cs.Properties.OrchestratorProfile.KubernetesConfig.CloudProviderDisableOutboundSNAT) != c.expected {
				t.Errorf("expected %t, but got %t", c.expected, to.Bool(c.cs.Properties.OrchestratorProfile.KubernetesConfig.CloudProviderDisableOutboundSNAT))
			}
		})
	}
}

func TestSetTelemetryProfileDefaults(t *testing.T) {
	cases := []struct {
		name             string
		telemetryProfile *api.TelemetryProfile
		expected         *api.TelemetryProfile
	}{
		{
			name:             "default",
			telemetryProfile: nil,
			expected: &api.TelemetryProfile{
				ApplicationInsightsKey: api.DefaultApplicationInsightsKey,
			},
		},
		{
			name:             "key not set",
			telemetryProfile: &api.TelemetryProfile{},
			expected: &api.TelemetryProfile{
				ApplicationInsightsKey: api.DefaultApplicationInsightsKey,
			},
		},
		{
			name: "key set",
			telemetryProfile: &api.TelemetryProfile{
				ApplicationInsightsKey: "app-insights-key",
			},
			expected: &api.TelemetryProfile{
				ApplicationInsightsKey: "app-insights-key",
			},
		},
	}

	for _, c := range cases {
		c := c
		t.Run(c.name, func(t *testing.T) {
			t.Parallel()

			props := Properties{
				TelemetryProfile: c.telemetryProfile,
			}

			cs := ContainerService{
				Properties: &props,
			}
			cs.setTelemetryProfileDefaults()

			actual := props.TelemetryProfile
			expected := c.expected

			equal := reflect.DeepEqual(actual, expected)

			if !equal {
				t.Errorf("unexpected diff while conparing Properties.TelemetryProfile: expected: %s, actual: %s", expected, actual)
			}
		})
	}
}

func TestSetPropertiesDefaults(t *testing.T) {
	cases := []struct {
		name   string
		params api.PropertiesDefaultsParams
	}{
		{
			name: "default",
			params: api.PropertiesDefaultsParams{
				IsUpgrade:  false,
				IsScale:    false,
				PkiKeySize: helpers.DefaultPkiKeySize,
			},
		},
		{
			name: "upgrade",
			params: api.PropertiesDefaultsParams{
				IsUpgrade:  true,
				IsScale:    false,
				PkiKeySize: helpers.DefaultPkiKeySize,
			},
		},
		{
			name: "scale",
			params: api.PropertiesDefaultsParams{
				IsUpgrade:  false,
				IsScale:    true,
				PkiKeySize: helpers.DefaultPkiKeySize,
			},
		},
	}

	for _, c := range cases {
		c := c
		t.Run(c.name, func(t *testing.T) {
			t.Parallel()

			cs := getMockBaseContainerService("1.16")

			_, err := cs.SetPropertiesDefaults(c.params)

			if err != nil {
				t.Errorf("ContainerService.SetPropertiesDefaults returned error: %s", err)
			}

			// verify TelemetryProfile is set
			if cs.Properties.TelemetryProfile == nil {
				t.Errorf("ContainerService.Properties.TelemetryProfile should be set")
			}
		})
	}
}

func TestImageReference(t *testing.T) {
	cases := []struct {
		name                      string
		cs                        ContainerService
		isUpgrade                 bool
		isScale                   bool
		expectedMasterProfile     api.MasterProfile
		expectedAgentPoolProfiles []api.AgentPoolProfile
	}{
		{
			name: "default",
			cs: ContainerService{
				Properties: &Properties{
					OrchestratorProfile: &api.OrchestratorProfile{
						OrchestratorType: api.Kubernetes,
					},
					MasterProfile:      &api.MasterProfile{},
					CertificateProfile: getMockCertificateProfile(),
					AgentPoolProfiles: []*api.AgentPoolProfile{
						{},
					},
				},
			},
			expectedMasterProfile: api.MasterProfile{
				Distro:   api.AKSUbuntu1604,
				ImageRef: nil,
			},
			expectedAgentPoolProfiles: []api.AgentPoolProfile{
				{
					Distro:   api.AKSUbuntu1604,
					ImageRef: nil,
				},
			},
		},
		{
			name: "image references",
			cs: ContainerService{
				Properties: &Properties{
					OrchestratorProfile: &api.OrchestratorProfile{
						OrchestratorType: api.Kubernetes,
					},
					MasterProfile: &api.MasterProfile{
						ImageRef: &api.ImageReference{
							Name:           "name",
							ResourceGroup:  "resource-group",
							SubscriptionID: "sub-id",
							Gallery:        "gallery",
							Version:        "version",
						},
					},
					CertificateProfile: getMockCertificateProfile(),
					AgentPoolProfiles: []*api.AgentPoolProfile{
						{
							ImageRef: &api.ImageReference{
								Name:           "name",
								ResourceGroup:  "resource-group",
								SubscriptionID: "sub-id",
								Gallery:        "gallery",
								Version:        "version",
							},
						},
					},
				},
			},
			expectedMasterProfile: api.MasterProfile{
				Distro: "",
				ImageRef: &api.ImageReference{
					Name:           "name",
					ResourceGroup:  "resource-group",
					SubscriptionID: "sub-id",
					Gallery:        "gallery",
					Version:        "version",
				},
			},
			expectedAgentPoolProfiles: []api.AgentPoolProfile{
				{
					Distro: "",
					ImageRef: &api.ImageReference{
						Name:           "name",
						ResourceGroup:  "resource-group",
						SubscriptionID: "sub-id",
						Gallery:        "gallery",
						Version:        "version",
					},
				},
			},
		},
		{
			name: "mixed",
			cs: ContainerService{
				Properties: &Properties{
					OrchestratorProfile: &api.OrchestratorProfile{
						OrchestratorType: api.Kubernetes,
					},
					MasterProfile:      &api.MasterProfile{},
					CertificateProfile: getMockCertificateProfile(),
					AgentPoolProfiles: []*api.AgentPoolProfile{
						{
							ImageRef: &api.ImageReference{
								Name:           "name",
								ResourceGroup:  "resource-group",
								SubscriptionID: "sub-id",
								Gallery:        "gallery",
								Version:        "version",
							},
						},
						{},
					},
				},
			},
			expectedMasterProfile: api.MasterProfile{
				Distro:   api.AKSUbuntu1604,
				ImageRef: nil,
			},
			expectedAgentPoolProfiles: []api.AgentPoolProfile{
				{
					Distro: "",
					ImageRef: &api.ImageReference{
						Name:           "name",
						ResourceGroup:  "resource-group",
						SubscriptionID: "sub-id",
						Gallery:        "gallery",
						Version:        "version",
					},
				},
				{
					Distro:   api.AKSUbuntu1604,
					ImageRef: nil,
				},
			},
		},
	}

	for _, c := range cases {
		c := c
		t.Run(c.name, func(t *testing.T) {
			t.Parallel()
			c.cs.Properties.OrchestratorProfile.KubernetesConfig = &api.KubernetesConfig{
				LoadBalancerSku: api.BasicLoadBalancerSku,
			}

			c.cs.SetPropertiesDefaults(api.PropertiesDefaultsParams{
				IsUpgrade:  c.isUpgrade,
				IsScale:    c.isScale,
				PkiKeySize: helpers.DefaultPkiKeySize,
			})
			if c.cs.Properties.MasterProfile.Distro != c.expectedMasterProfile.Distro {
				t.Errorf("expected %s, but got %s", c.expectedMasterProfile.Distro, c.cs.Properties.MasterProfile.Distro)
			}
			if c.expectedMasterProfile.ImageRef == nil {
				if c.cs.Properties.MasterProfile.ImageRef != nil {
					t.Errorf("expected nil, but got an ImageRef")
				}
			} else {
				if c.cs.Properties.MasterProfile.ImageRef == nil {
					t.Errorf("got unexpected nil MasterProfile.ImageRef")
				}
				if c.cs.Properties.MasterProfile.ImageRef.Name != c.expectedMasterProfile.ImageRef.Name {
					t.Errorf("expected %s, but got %s", c.expectedMasterProfile.ImageRef.Name, c.cs.Properties.MasterProfile.ImageRef.Name)
				}
				if c.cs.Properties.MasterProfile.ImageRef.ResourceGroup != c.expectedMasterProfile.ImageRef.ResourceGroup {
					t.Errorf("expected %s, but got %s", c.expectedMasterProfile.ImageRef.ResourceGroup, c.cs.Properties.MasterProfile.ImageRef.ResourceGroup)
				}
				if c.cs.Properties.MasterProfile.ImageRef.SubscriptionID != c.expectedMasterProfile.ImageRef.SubscriptionID {
					t.Errorf("expected %s, but got %s", c.expectedMasterProfile.ImageRef.SubscriptionID, c.cs.Properties.MasterProfile.ImageRef.SubscriptionID)
				}
				if c.cs.Properties.MasterProfile.ImageRef.Gallery != c.expectedMasterProfile.ImageRef.Gallery {
					t.Errorf("expected %s, but got %s", c.expectedMasterProfile.ImageRef.Gallery, c.cs.Properties.MasterProfile.ImageRef.Gallery)
				}
				if c.cs.Properties.MasterProfile.ImageRef.Version != c.expectedMasterProfile.ImageRef.Version {
					t.Errorf("expected %s, but got %s", c.expectedMasterProfile.ImageRef.Version, c.cs.Properties.MasterProfile.ImageRef.Version)
				}
			}
			for i, profile := range c.cs.Properties.AgentPoolProfiles {
				if profile.Distro != c.expectedAgentPoolProfiles[i].Distro {
					t.Errorf("expected %s, but got %s", c.expectedAgentPoolProfiles[i].Distro, profile.Distro)
				}
				if c.expectedAgentPoolProfiles[i].ImageRef == nil {
					if profile.ImageRef != nil {
						t.Errorf("expected nil, but got an ImageRef")
					}
				} else {
					if profile.ImageRef == nil {
						t.Errorf("got unexpected nil MasterProfile.ImageRef")
					}
					if profile.ImageRef.Name != c.expectedAgentPoolProfiles[i].ImageRef.Name {
						t.Errorf("expected %s, but got %s", c.expectedAgentPoolProfiles[i].ImageRef.Name, profile.ImageRef.Name)
					}
					if profile.ImageRef.ResourceGroup != c.expectedAgentPoolProfiles[i].ImageRef.ResourceGroup {
						t.Errorf("expected %s, but got %s", c.expectedAgentPoolProfiles[i].ImageRef.ResourceGroup, profile.ImageRef.ResourceGroup)
					}
					if profile.ImageRef.SubscriptionID != c.expectedAgentPoolProfiles[i].ImageRef.SubscriptionID {
						t.Errorf("expected %s, but got %s", c.expectedAgentPoolProfiles[i].ImageRef.SubscriptionID, profile.ImageRef.SubscriptionID)
					}
					if profile.ImageRef.Gallery != c.expectedAgentPoolProfiles[i].ImageRef.Gallery {
						t.Errorf("expected %s, but got %s", c.expectedAgentPoolProfiles[i].ImageRef.Gallery, profile.ImageRef.Gallery)
					}
					if profile.ImageRef.Version != c.expectedAgentPoolProfiles[i].ImageRef.Version {
						t.Errorf("expected %s, but got %s", c.expectedAgentPoolProfiles[i].ImageRef.Version, profile.ImageRef.Version)
					}
				}
				if to.Bool(profile.SinglePlacementGroup) != true {
					t.Errorf("expected %v, but got %v", true, to.Bool(profile.SinglePlacementGroup))
				}
			}
		})
	}
}

func TestCustomHyperkubeDistro(t *testing.T) {
	cases := []struct {
		name                      string
		cs                        ContainerService
		isUpgrade                 bool
		isScale                   bool
		expectedMasterProfile     api.MasterProfile
		expectedAgentPoolProfiles []api.AgentPoolProfile
	}{
		{
			name: "default",
			cs: ContainerService{
				Properties: &Properties{
					OrchestratorProfile: &api.OrchestratorProfile{
						OrchestratorType: api.Kubernetes,
						KubernetesConfig: &api.KubernetesConfig{
							LoadBalancerSku: api.BasicLoadBalancerSku,
						},
					},
					MasterProfile: &api.MasterProfile{},
					AgentPoolProfiles: []*api.AgentPoolProfile{
						{},
					},
				},
			},
			expectedMasterProfile: api.MasterProfile{
				Distro:   api.AKSUbuntu1604,
				ImageRef: nil,
			},
			expectedAgentPoolProfiles: []api.AgentPoolProfile{
				{
					Distro:   api.AKSUbuntu1604,
					ImageRef: nil,
				},
			},
		},
		{
			name: "custom hyperkube",
			cs: ContainerService{
				Properties: &Properties{
					OrchestratorProfile: &api.OrchestratorProfile{
						OrchestratorType: api.Kubernetes,
						KubernetesConfig: &api.KubernetesConfig{
							CustomHyperkubeImage: "myimage",
							LoadBalancerSku:      api.BasicLoadBalancerSku,
						},
					},
					MasterProfile: &api.MasterProfile{},
					AgentPoolProfiles: []*api.AgentPoolProfile{
						{},
					},
				},
			},
			expectedMasterProfile: api.MasterProfile{
				Distro: api.Ubuntu,
			},
			expectedAgentPoolProfiles: []api.AgentPoolProfile{
				{
					Distro: api.Ubuntu,
				},
			},
		},
		{
			name: "custom hyperkube w/ distro",
			cs: ContainerService{
				Properties: &Properties{
					OrchestratorProfile: &api.OrchestratorProfile{
						OrchestratorType: api.Kubernetes,
						KubernetesConfig: &api.KubernetesConfig{
							CustomHyperkubeImage: "myimage",
							LoadBalancerSku:      api.BasicLoadBalancerSku,
						},
					},
					MasterProfile: &api.MasterProfile{
						Distro: api.Ubuntu1804,
					},
					AgentPoolProfiles: []*api.AgentPoolProfile{
						{
							Distro: api.Ubuntu1804,
						},
					},
				},
			},
			expectedMasterProfile: api.MasterProfile{
				Distro: api.Ubuntu1804,
			},
			expectedAgentPoolProfiles: []api.AgentPoolProfile{
				{
					Distro: api.Ubuntu1804,
				},
			},
		},
		{
			name: "custom hyperkube w/ mixed distro config",
			cs: ContainerService{
				Properties: &Properties{
					OrchestratorProfile: &api.OrchestratorProfile{
						OrchestratorType: api.Kubernetes,
						KubernetesConfig: &api.KubernetesConfig{
							CustomHyperkubeImage: "myimage",
							LoadBalancerSku:      api.BasicLoadBalancerSku,
						},
					},
					MasterProfile: &api.MasterProfile{},
					AgentPoolProfiles: []*api.AgentPoolProfile{
						{
							Name:   "pool1",
							Distro: api.Ubuntu1804,
						},
						{
							Name: "pool2",
						},
					},
				},
			},
			expectedMasterProfile: api.MasterProfile{
				Distro: api.Ubuntu,
			},
			expectedAgentPoolProfiles: []api.AgentPoolProfile{
				{
					Distro: api.Ubuntu1804,
				},
				{
					Distro: api.Ubuntu,
				},
			},
		},
	}

	for _, c := range cases {
		c := c
		t.Run(c.name, func(t *testing.T) {
			t.Parallel()
			c.cs.SetPropertiesDefaults(api.PropertiesDefaultsParams{
				IsUpgrade:  c.isUpgrade,
				IsScale:    c.isScale,
				PkiKeySize: helpers.DefaultPkiKeySize,
			})
			if c.cs.Properties.MasterProfile.Distro != c.expectedMasterProfile.Distro {
				t.Errorf("expected %s, but got %s", c.expectedMasterProfile.Distro, c.cs.Properties.MasterProfile.Distro)
			}
			for i, profile := range c.cs.Properties.AgentPoolProfiles {
				if profile.Distro != c.expectedAgentPoolProfiles[i].Distro {
					t.Errorf("expected %s, but got %s", c.expectedAgentPoolProfiles[i].Distro, profile.Distro)
				}
				if to.Bool(profile.SinglePlacementGroup) != true {
					t.Errorf("expected %v, but got %v", true, to.Bool(profile.SinglePlacementGroup))
				}
			}
		})
	}
}

func TestDefaultIPAddressCount(t *testing.T) {
	cases := []struct {
		name           string
		cs             ContainerService
		expectedMaster int
		expectedPool0  int
		expectedPool1  int
	}{
		{
			name: "kubenet",
			cs: ContainerService{
				Properties: &Properties{
					OrchestratorProfile: &api.OrchestratorProfile{
						OrchestratorType:    api.Kubernetes,
						OrchestratorVersion: "1.14.0",
						KubernetesConfig: &api.KubernetesConfig{
							NetworkPlugin:   api.NetworkPluginKubenet,
							LoadBalancerSku: api.StandardLoadBalancerSku,
						},
					},
					MasterProfile:      &api.MasterProfile{},
					CertificateProfile: getMockCertificateProfile(),
					AgentPoolProfiles: []*api.AgentPoolProfile{
						{
							Name: "pool1",
						},
						{
							Name: "pool2",
						},
					},
				},
			},
			expectedMaster: 1,
			expectedPool0:  1,
			expectedPool1:  1,
		},
		{
			name: "Azure CNI",
			cs: ContainerService{
				Properties: &Properties{
					OrchestratorProfile: &api.OrchestratorProfile{
						OrchestratorType:    api.Kubernetes,
						OrchestratorVersion: "1.14.0",
						KubernetesConfig: &api.KubernetesConfig{
							NetworkPlugin:   api.NetworkPluginAzure,
							LoadBalancerSku: api.StandardLoadBalancerSku,
						},
					},
					MasterProfile:      &api.MasterProfile{},
					CertificateProfile: getMockCertificateProfile(),
					AgentPoolProfiles: []*api.AgentPoolProfile{
						{
							Name: "pool1",
						},
						{
							Name: "pool2",
						},
					},
				},
			},
			expectedMaster: api.DefaultKubernetesMaxPodsVNETIntegrated + 1,
			expectedPool0:  api.DefaultKubernetesMaxPodsVNETIntegrated + 1,
			expectedPool1:  api.DefaultKubernetesMaxPodsVNETIntegrated + 1,
		},
		{
			name: "Azure CNI + custom IPAddressCount",
			cs: ContainerService{
				Properties: &Properties{
					OrchestratorProfile: &api.OrchestratorProfile{
						OrchestratorType:    api.Kubernetes,
						OrchestratorVersion: "1.14.0",
						KubernetesConfig: &api.KubernetesConfig{
							NetworkPlugin:   api.NetworkPluginAzure,
							LoadBalancerSku: api.StandardLoadBalancerSku,
						},
					},
					MasterProfile: &api.MasterProfile{
						IPAddressCount: 24,
					},
					CertificateProfile: getMockCertificateProfile(),
					AgentPoolProfiles: []*api.AgentPoolProfile{
						{
							Name:           "pool1",
							IPAddressCount: 24,
						},
						{
							Name:           "pool2",
							IPAddressCount: 24,
						},
					},
				},
			},
			expectedMaster: 24,
			expectedPool0:  24,
			expectedPool1:  24,
		},
		{
			name: "kubenet + custom IPAddressCount",
			cs: ContainerService{
				Properties: &Properties{
					OrchestratorProfile: &api.OrchestratorProfile{
						OrchestratorType:    api.Kubernetes,
						OrchestratorVersion: "1.14.0",
						KubernetesConfig: &api.KubernetesConfig{
							NetworkPlugin:   api.NetworkPluginKubenet,
							LoadBalancerSku: api.StandardLoadBalancerSku,
						},
					},
					MasterProfile: &api.MasterProfile{
						IPAddressCount: 24,
					},
					CertificateProfile: getMockCertificateProfile(),
					AgentPoolProfiles: []*api.AgentPoolProfile{
						{
							Name:           "pool1",
							IPAddressCount: 24,
						},
						{
							Name:           "pool2",
							IPAddressCount: 24,
						},
					},
				},
			},
			expectedMaster: 24,
			expectedPool0:  24,
			expectedPool1:  24,
		},
		{
			name: "Azure CNI + mixed config",
			cs: ContainerService{
				Properties: &Properties{
					OrchestratorProfile: &api.OrchestratorProfile{
						OrchestratorType:    api.Kubernetes,
						OrchestratorVersion: "1.14.0",
						KubernetesConfig: &api.KubernetesConfig{
							NetworkPlugin:   api.NetworkPluginAzure,
							LoadBalancerSku: api.StandardLoadBalancerSku,
						},
					},
					MasterProfile: &api.MasterProfile{
						KubernetesConfig: &api.KubernetesConfig{
							KubeletConfig: map[string]string{
								"--max-pods": "24",
							},
						},
					},
					CertificateProfile: getMockCertificateProfile(),
					AgentPoolProfiles: []*api.AgentPoolProfile{
						{
							Name: "pool1",
							KubernetesConfig: &api.KubernetesConfig{
								KubeletConfig: map[string]string{
									"--max-pods": "128",
								},
							},
						},
						{
							Name: "pool2",
						},
					},
				},
			},
			expectedMaster: 25,
			expectedPool0:  129,
			expectedPool1:  api.DefaultKubernetesMaxPodsVNETIntegrated + 1,
		},
		{
			name: "kubenet + mixed config",
			cs: ContainerService{
				Properties: &Properties{
					OrchestratorProfile: &api.OrchestratorProfile{
						OrchestratorType:    api.Kubernetes,
						OrchestratorVersion: "1.14.0",
						KubernetesConfig: &api.KubernetesConfig{
							NetworkPlugin:   api.NetworkPluginKubenet,
							LoadBalancerSku: api.StandardLoadBalancerSku,
						},
					},
					MasterProfile: &api.MasterProfile{
						KubernetesConfig: &api.KubernetesConfig{
							KubeletConfig: map[string]string{
								"--max-pods": "24",
							},
						},
					},
					CertificateProfile: getMockCertificateProfile(),
					AgentPoolProfiles: []*api.AgentPoolProfile{
						{
							Name: "pool1",
							KubernetesConfig: &api.KubernetesConfig{
								KubeletConfig: map[string]string{
									"--max-pods": "128",
								},
							},
						},
						{
							Name: "pool2",
						},
					},
				},
			},
			expectedMaster: 1,
			expectedPool0:  1,
			expectedPool1:  1,
		},
	}

	for _, c := range cases {
		c := c
		t.Run(c.name, func(t *testing.T) {
			t.Parallel()
			c.cs.SetPropertiesDefaults(api.PropertiesDefaultsParams{
				IsScale:    false,
				IsUpgrade:  true,
				PkiKeySize: helpers.DefaultPkiKeySize,
			})
			if c.cs.Properties.MasterProfile.IPAddressCount != c.expectedMaster {
				t.Errorf("expected %d, but got %d", c.expectedMaster, c.cs.Properties.MasterProfile.IPAddressCount)
			}
			if c.cs.Properties.AgentPoolProfiles[0].IPAddressCount != c.expectedPool0 {
				t.Errorf("expected %d, but got %d", c.expectedPool0, c.cs.Properties.AgentPoolProfiles[0].IPAddressCount)
			}
			if c.cs.Properties.AgentPoolProfiles[1].IPAddressCount != c.expectedPool1 {
				t.Errorf("expected %d, but got %d", c.expectedPool1, c.cs.Properties.AgentPoolProfiles[1].IPAddressCount)
			}
			if to.Bool(c.cs.Properties.AgentPoolProfiles[1].SinglePlacementGroup) != false {
				t.Errorf("expected %v, but got %v", false, to.Bool(c.cs.Properties.AgentPoolProfiles[1].SinglePlacementGroup))
			}
		})
	}
}<|MERGE_RESOLUTION|>--- conflicted
+++ resolved
@@ -3015,10 +3015,6 @@
 	}
 }
 
-<<<<<<< HEAD
-func getMockAPIProperties(orchestratorVersion string) Properties {
-	return Properties{
-=======
 // getMockCertificateProfile generates fake certificates.
 //
 // Adds some fake certficates would bypass the "SetDefaultCerts" part of setting default
@@ -3041,9 +3037,8 @@
 	}
 }
 
-func getMockAPIProperties(orchestratorVersion string) api.Properties {
-	return api.Properties{
->>>>>>> d7cfd2eb
+func getMockAPIProperties(orchestratorVersion string) Properties {
+	return Properties{
 		ProvisioningState: "",
 		OrchestratorProfile: &api.OrchestratorProfile{
 			OrchestratorVersion: orchestratorVersion,
