package datamodel

import (
	"fmt"
	"strings"
)

const (
	AzurePublicCloudSigTenantID     string = "33e01921-4d64-4f8c-a055-5bdaffd5e33d" // AME Tenant
	AzurePublicCloudSigSubscription string = "109a5e88-712a-48ae-9078-9ca8b3c81345" // AKS VHD
)

// SIGAzureEnvironmentSpecConfig is the overall configuration differences in different cloud environments.
// TODO(tonyxu) merge this with AzureEnvironmentSpecConfig from aks-engine(pkg/api/azenvtypes.go) once it's moved into AKS RP
type SIGAzureEnvironmentSpecConfig struct {
	CloudName                    string                    `json:"cloudName,omitempty"`
	SigTenantID                  string                    `json:"sigTenantID,omitempty"`
	SubscriptionID               string                    `json:"subscriptionID,omitempty"`
	SigUbuntuImageConfig         map[Distro]SigImageConfig `json:"sigUbuntuImageConfig,omitempty"`
	SigCBLMarinerImageConfig     map[Distro]SigImageConfig `json:"sigCBLMarinerImageConfig,omitempty"`
	SigWindowsImageConfig        map[Distro]SigImageConfig `json:"sigWindowsImageConfig,omitempty"`
	SigUbuntuEdgeZoneImageConfig map[Distro]SigImageConfig `json:"sigUbuntuEdgeZoneImageConfig,omitempty"`
	//TODO(adadilli) add PIR constants as well
}

// SIGConfig is used to hold configuration parameters to access AKS VHDs stored in a SIG
type SIGConfig struct {
	TenantID       string                      `json:"tenantID"`
	SubscriptionID string                      `json:"subscriptionID"`
	Galleries      map[string]SIGGalleryConfig `json:"galleries"`
}

type SIGGalleryConfig struct {
	GalleryName   string `json:"galleryName"`
	ResourceGroup string `json:"resourceGroup"`
}

type SigImageConfigOpt func(*SigImageConfig)

func GetCloudTargetEnv(location string) string {
	loc := strings.ToLower(strings.Join(strings.Fields(location), ""))
	switch {
	case strings.HasPrefix(loc, "china"):
		return AzureChinaCloud
	case loc == "germanynortheast" || loc == "germanycentral":
		return AzureGermanCloud
	case strings.HasPrefix(loc, "usgov") || strings.HasPrefix(loc, "usdod"):
		return AzureUSGovernmentCloud
	case strings.HasPrefix(strings.ToLower(loc), "usnat"):
		return USNatCloud
	case strings.HasPrefix(strings.ToLower(loc), "ussec"):
		return USSecCloud
	default:
		return AzurePublicCloud
	}
}

// TODO(amaheshwari): these vars are not consumed by Agentbaker but by RP. do a cleanup to remove these after 20.04 work.
var AvailableUbuntu1804Distros []Distro = []Distro{
	AKSUbuntu1804,
	AKSUbuntu1804Gen2,
	AKSUbuntuGPU1804,
	AKSUbuntuGPU1804Gen2,
	AKSUbuntuContainerd1804,
	AKSUbuntuContainerd1804Gen2,
	AKSUbuntuGPUContainerd1804,
	AKSUbuntuGPUContainerd1804Gen2,
	AKSUbuntuFipsContainerd1804,
	AKSUbuntuFipsContainerd1804Gen2,
	AKSUbuntuFipsGPUContainerd1804,
	AKSUbuntuFipsGPUContainerd1804Gen2,
	AKSUbuntuArm64Containerd1804Gen2,
	AKSUbuntuEdgeZoneContainerd1804,
	AKSUbuntuEdgeZoneContainerd1804Gen2,
}

var AvailableUbuntu2004Distros []Distro = []Distro{
	AKSUbuntuContainerd2004CVMGen2,
}

var AvailableUbuntu2204Distros []Distro = []Distro{
	AKSUbuntuContainerd2204,
	AKSUbuntuContainerd2204Gen2,
	AKSUbuntuArm64Containerd2204Gen2,
	AKSUbuntuContainerd2204TLGen2,
}

var AvailableContainerdDistros []Distro = []Distro{
	AKSUbuntuContainerd1804,
	AKSUbuntuContainerd1804Gen2,
	AKSUbuntuGPUContainerd1804,
	AKSUbuntuGPUContainerd1804Gen2,
	AKSUbuntuFipsContainerd1804,
	AKSUbuntuFipsContainerd1804Gen2,
	AKSUbuntuFipsGPUContainerd1804,
	AKSUbuntuFipsGPUContainerd1804Gen2,
	AKSUbuntuEdgeZoneContainerd1804,
	AKSUbuntuEdgeZoneContainerd1804Gen2,
	AKSCBLMarinerV1,
	AKSCBLMarinerV2Gen2,
	AKSCBLMarinerV2Gen2Kata,
	AKSUbuntuArm64Containerd1804Gen2,
	AKSUbuntuArm64Containerd2204Gen2,
	AKSUbuntuContainerd2204,
	AKSUbuntuContainerd2204Gen2,
	AKSUbuntuContainerd2004CVMGen2,
	AKSUbuntuContainerd2204TLGen2,
}

var AvailableGPUDistros []Distro = []Distro{
	AKSUbuntuGPU1804,
	AKSUbuntuGPU1804Gen2,
	AKSUbuntuGPUContainerd1804,
	AKSUbuntuGPUContainerd1804Gen2,
	AKSUbuntuFipsGPUContainerd1804,
	AKSUbuntuFipsGPUContainerd1804Gen2,
}

var AvailableGen2Distros []Distro = []Distro{
	AKSUbuntu1804Gen2,
	AKSUbuntuGPU1804Gen2,
	AKSUbuntuContainerd1804Gen2,
	AKSUbuntuGPUContainerd1804Gen2,
	AKSUbuntuFipsContainerd1804Gen2,
	AKSUbuntuFipsGPUContainerd1804Gen2,
	AKSUbuntuEdgeZoneContainerd1804Gen2,
	AKSUbuntuArm64Containerd1804Gen2,
	AKSUbuntuArm64Containerd2204Gen2,
	AKSUbuntuContainerd2204Gen2,
	AKSUbuntuContainerd2004CVMGen2,
	AKSUbuntuContainerd2204TLGen2,
}

var AvailableCBLMarinerDistros []Distro = []Distro{
	AKSCBLMarinerV1,
	AKSCBLMarinerV2Gen2,
	AKSCBLMarinerV2Gen2Kata,
	AKSCBLMarinerV2Arm64Gen2,
}

// IsContainerdSKU returns true if distro type is containerd-enabled
func (d Distro) IsContainerdDistro() bool {
	for _, distro := range AvailableContainerdDistros {
		if d == distro {
			return true
		}
	}
	return false
}

func (d Distro) IsGPUDistro() bool {
	for _, distro := range AvailableGPUDistros {
		if d == distro {
			return true
		}
	}
	return false
}
func (d Distro) IsGen2Distro() bool {
	for _, distro := range AvailableGen2Distros {
		if d == distro {
			return true
		}
	}
	return false
}
func (d Distro) IsCBLMarinerDistro() bool {
	for _, distro := range AvailableCBLMarinerDistros {
		if d == distro {
			return true
		}
	}
	return false
}
func (d Distro) IsWindowsSIGDistro() bool {
	for _, distro := range AvailableWindowsSIGDistros {
		if d == distro {
			return true
		}
	}
	return false
}

func (d Distro) IsWindowsPIRDistro() bool {
	for _, distro := range AvailableWindowsPIRDistros {
		if d == distro {
			return true
		}
	}
	return false
}

// SigImageConfigTemplate represents the SIG image configuration template
type SigImageConfigTemplate struct {
	ResourceGroup string
	Gallery       string
	Definition    string
	Version       string
}

// SigImageConfig represents the SIG image configuration
type SigImageConfig struct {
	SigImageConfigTemplate
	SubscriptionID string
}

// WithOptions converts a SigImageConfigTemplate to SigImageConfig instance via function opts
func (template SigImageConfigTemplate) WithOptions(options ...SigImageConfigOpt) SigImageConfig {
	config := &SigImageConfig{
		SigImageConfigTemplate: template,
	}
	for _, opt := range options {
		opt(config)
	}
	return *config
}

var AvailableWindowsSIGDistros []Distro = []Distro{
	AKSWindows2019,
	AKSWindows2019Containerd,
	AKSWindows2022Containerd,
	AKSWindows2022ContainerdGen2,
	CustomizedWindowsOSImage,
}

var AvailableWindowsPIRDistros []Distro = []Distro{
	AKSWindows2019PIR,
}

// SIG const
const (
	AKSSIGImagePublisher           string = "microsoft-aks"
	AKSWindowsGalleryName          string = "AKSWindows"
	AKSWindowsResourceGroup        string = "AKS-Windows"
	AKSUbuntuGalleryName           string = "AKSUbuntu"
	AKSUbuntuResourceGroup         string = "AKS-Ubuntu"
	AKSCBLMarinerGalleryName       string = "AKSCBLMariner"
	AKSCBLMarinerResourceGroup     string = "AKS-CBLMariner"
	AKSUbuntuEdgeZoneGalleryName   string = "AKSUbuntuEdgeZone"
	AKSUbuntuEdgeZoneResourceGroup string = "AKS-Ubuntu-EdgeZone"
)

const (
	LinuxSIGImageVersion string = "2022.11.02"

	// DO NOT MODIFY: used for freezing linux images with docker
	FrozenLinuxSIGImageVersionForDocker string = "2022.08.29"

	Ubuntu2204TLSIGImageVersion string = "2022.10.13"

<<<<<<< HEAD
	// Used for edge zone scenario
	EdgeZoneSIGImageVersion string = "2022.10.24"
=======
	// We do not use AKS Windows image versions in AgentBaker. These fake values are only used for unit tests
	Windows2019SIGImageVersion string = "17763.2019.221114"
	Windows2022SIGImageVersion string = "20348.2022.221114"
>>>>>>> 64493f27
)

// SIG config Template
var (
	SIGUbuntu1604ImageConfigTemplate = SigImageConfigTemplate{
		ResourceGroup: AKSUbuntuResourceGroup,
		Gallery:       AKSUbuntuGalleryName,
		Definition:    "1604",
		Version:       "2021.11.06",
	}

	SIGUbuntu1804ImageConfigTemplate = SigImageConfigTemplate{
		ResourceGroup: AKSUbuntuResourceGroup,
		Gallery:       AKSUbuntuGalleryName,
		Definition:    "1804",
		Version:       FrozenLinuxSIGImageVersionForDocker,
	}

	SIGUbuntu1804Gen2ImageConfigTemplate = SigImageConfigTemplate{
		ResourceGroup: AKSUbuntuResourceGroup,
		Gallery:       AKSUbuntuGalleryName,
		Definition:    "1804gen2",
		Version:       FrozenLinuxSIGImageVersionForDocker,
	}

	SIGUbuntuGPU1804ImageConfigTemplate = SigImageConfigTemplate{
		ResourceGroup: AKSUbuntuResourceGroup,
		Gallery:       AKSUbuntuGalleryName,
		Definition:    "1804gpu",
		Version:       FrozenLinuxSIGImageVersionForDocker,
	}

	SIGUbuntuGPU1804Gen2ImageConfigTemplate = SigImageConfigTemplate{
		ResourceGroup: AKSUbuntuResourceGroup,
		Gallery:       AKSUbuntuGalleryName,
		Definition:    "1804gen2gpu",
		Version:       FrozenLinuxSIGImageVersionForDocker,
	}

	SIGUbuntuContainerd1804ImageConfigTemplate = SigImageConfigTemplate{
		ResourceGroup: AKSUbuntuResourceGroup,
		Gallery:       AKSUbuntuGalleryName,
		Definition:    "1804containerd",
		Version:       LinuxSIGImageVersion,
	}

	SIGUbuntuContainerd1804Gen2ImageConfigTemplate = SigImageConfigTemplate{
		ResourceGroup: AKSUbuntuResourceGroup,
		Gallery:       AKSUbuntuGalleryName,
		Definition:    "1804gen2containerd",
		Version:       LinuxSIGImageVersion,
	}

	SIGUbuntuGPUContainerd1804ImageConfigTemplate = SigImageConfigTemplate{
		ResourceGroup: AKSUbuntuResourceGroup,
		Gallery:       AKSUbuntuGalleryName,
		Definition:    "1804gpucontainerd",
		Version:       LinuxSIGImageVersion,
	}

	SIGUbuntuGPUContainerd1804Gen2ImageConfigTemplate = SigImageConfigTemplate{
		ResourceGroup: AKSUbuntuResourceGroup,
		Gallery:       AKSUbuntuGalleryName,
		Definition:    "1804gen2gpucontainerd",
		Version:       LinuxSIGImageVersion,
	}

	SIGUbuntuFipsContainerd1804ImageConfigTemplate = SigImageConfigTemplate{
		ResourceGroup: AKSUbuntuResourceGroup,
		Gallery:       AKSUbuntuGalleryName,
		Definition:    "1804fipscontainerd",
		Version:       LinuxSIGImageVersion,
	}

	// not a typo, this image was generated on 2021.05.20 UTC and assigned this version
	SIGUbuntuFipsContainerd1804Gen2ImageConfigTemplate = SigImageConfigTemplate{
		ResourceGroup: AKSUbuntuResourceGroup,
		Gallery:       AKSUbuntuGalleryName,
		Definition:    "1804gen2fipscontainerd",
		Version:       LinuxSIGImageVersion,
	}

	SIGUbuntuFipsGPUContainerd1804ImageConfigTemplate = SigImageConfigTemplate{
		ResourceGroup: AKSUbuntuResourceGroup,
		Gallery:       AKSUbuntuGalleryName,
		Definition:    "1804fipsgpucontainerd",
		Version:       LinuxSIGImageVersion,
	}

	SIGUbuntuFipsGPUContainerd1804Gen2ImageConfigTemplate = SigImageConfigTemplate{
		ResourceGroup: AKSUbuntuResourceGroup,
		Gallery:       AKSUbuntuGalleryName,
		Definition:    "1804gen2fipsgpucontainerd",
		Version:       LinuxSIGImageVersion,
	}

	SIGUbuntuArm64Containerd1804Gen2ImageConfigTemplate = SigImageConfigTemplate{
		ResourceGroup: AKSUbuntuResourceGroup,
		Gallery:       AKSUbuntuGalleryName,
		Definition:    "1804gen2arm64containerd",
		Version:       LinuxSIGImageVersion,
	}

	// This image is using a specific resource group and gallery name for edge zone scenario.
	SIGUbuntuEdgeZoneContainerd1804ImageConfigTemplate = SigImageConfigTemplate{
		ResourceGroup: AKSUbuntuEdgeZoneResourceGroup,
		Gallery:       AKSUbuntuEdgeZoneGalleryName,
		Definition:    "1804containerd",
		Version:       EdgeZoneSIGImageVersion,
	}

	// This image is using a specific resource group and gallery name for edge zone scenario.
	SIGUbuntuEdgeZoneContainerd1804Gen2ImageConfigTemplate = SigImageConfigTemplate{
		ResourceGroup: AKSUbuntuEdgeZoneResourceGroup,
		Gallery:       AKSUbuntuEdgeZoneGalleryName,
		Definition:    "1804gen2containerd",
		Version:       EdgeZoneSIGImageVersion,
	}

	SIGUbuntuArm64Containerd2204Gen2ImageConfigTemplate = SigImageConfigTemplate{
		ResourceGroup: AKSUbuntuResourceGroup,
		Gallery:       AKSUbuntuGalleryName,
		Definition:    "2204gen2arm64containerd",
		Version:       LinuxSIGImageVersion,
	}

	SIGUbuntuContainerd2204ImageConfigTemplate = SigImageConfigTemplate{
		ResourceGroup: AKSUbuntuResourceGroup,
		Gallery:       AKSUbuntuGalleryName,
		Definition:    "2204containerd",
		Version:       LinuxSIGImageVersion,
	}

	SIGUbuntuContainerd2204Gen2ImageConfigTemplate = SigImageConfigTemplate{
		ResourceGroup: AKSUbuntuResourceGroup,
		Gallery:       AKSUbuntuGalleryName,
		Definition:    "2204gen2containerd",
		Version:       LinuxSIGImageVersion,
	}

	SIGUbuntuContainerd2204TLGen2ImageConfigTemplate = SigImageConfigTemplate{
		ResourceGroup: AKSUbuntuResourceGroup,
		Gallery:       AKSUbuntuGalleryName,
		Definition:    "2204gen2TLcontainerd",
		Version:       Ubuntu2204TLSIGImageVersion,
	}

	SIGUbuntuContainerd2004CVMGen2ImageConfigTemplate = SigImageConfigTemplate{
		ResourceGroup: AKSUbuntuResourceGroup,
		Gallery:       AKSUbuntuGalleryName,
		Definition:    "2004gen2CVMcontainerd",
		Version:       LinuxSIGImageVersion,
	}

	SIGCBLMarinerV1ImageConfigTemplate = SigImageConfigTemplate{
		ResourceGroup: AKSCBLMarinerResourceGroup,
		Gallery:       AKSCBLMarinerGalleryName,
		Definition:    "V1",
		Version:       LinuxSIGImageVersion,
	}

	SIGCBLMarinerV2ImageConfigTemplate = SigImageConfigTemplate{
		ResourceGroup: AKSCBLMarinerResourceGroup,
		Gallery:       AKSCBLMarinerGalleryName,
		Definition:    "V2gen2",
		Version:       LinuxSIGImageVersion,
	}

	SIGCBLMarinerV2KataImageConfigTemplate = SigImageConfigTemplate{
		ResourceGroup: AKSCBLMarinerResourceGroup,
		Gallery:       AKSCBLMarinerGalleryName,
		Definition:    "V2katagen2",
		Version:       LinuxSIGImageVersion,
	}

	SIGCBLMarinerV2Arm64ImageConfigTemplate = SigImageConfigTemplate{
		ResourceGroup: AKSCBLMarinerResourceGroup,
		Gallery:       AKSCBLMarinerGalleryName,
		Definition:    "V2gen2arm64",
		Version:       LinuxSIGImageVersion,
	}

	SIGWindows2019ImageConfigTemplate = SigImageConfigTemplate{
		ResourceGroup: AKSWindowsResourceGroup,
		Gallery:       AKSWindowsGalleryName,
		Definition:    "windows-2019",
		Version:       Windows2019SIGImageVersion,
	}

	SIGWindows2019ContainerdImageConfigTemplate = SigImageConfigTemplate{
		ResourceGroup: AKSWindowsResourceGroup,
		Gallery:       AKSWindowsGalleryName,
		Definition:    "windows-2019-containerd",
		Version:       Windows2019SIGImageVersion,
	}

	SIGWindows2022ContainerdImageConfigTemplate = SigImageConfigTemplate{
		ResourceGroup: AKSWindowsResourceGroup,
		Gallery:       AKSWindowsGalleryName,
		Definition:    "windows-2022-containerd",
		Version:       Windows2022SIGImageVersion,
	}

	SIGWindows2022ContainerdGen2ImageConfigTemplate = SigImageConfigTemplate{
		ResourceGroup: AKSWindowsResourceGroup,
		Gallery:       AKSWindowsGalleryName,
		Definition:    "windows-2022-containerd-gen2",
		Version:       Windows2022SIGImageVersion,
	}
)

func getSigUbuntuImageConfigMapWithOpts(opts ...SigImageConfigOpt) map[Distro]SigImageConfig {
	return map[Distro]SigImageConfig{
		AKSUbuntu1604:                      SIGUbuntu1604ImageConfigTemplate.WithOptions(opts...),
		AKSUbuntu1804:                      SIGUbuntu1804ImageConfigTemplate.WithOptions(opts...),
		AKSUbuntu1804Gen2:                  SIGUbuntu1804Gen2ImageConfigTemplate.WithOptions(opts...),
		AKSUbuntuGPU1804:                   SIGUbuntuGPU1804ImageConfigTemplate.WithOptions(opts...),
		AKSUbuntuGPU1804Gen2:               SIGUbuntuGPU1804Gen2ImageConfigTemplate.WithOptions(opts...),
		AKSUbuntuContainerd1804:            SIGUbuntuContainerd1804ImageConfigTemplate.WithOptions(opts...),
		AKSUbuntuContainerd1804Gen2:        SIGUbuntuContainerd1804Gen2ImageConfigTemplate.WithOptions(opts...),
		AKSUbuntuGPUContainerd1804:         SIGUbuntuGPUContainerd1804ImageConfigTemplate.WithOptions(opts...),
		AKSUbuntuGPUContainerd1804Gen2:     SIGUbuntuGPUContainerd1804Gen2ImageConfigTemplate.WithOptions(opts...),
		AKSUbuntuFipsContainerd1804:        SIGUbuntuFipsContainerd1804ImageConfigTemplate.WithOptions(opts...),
		AKSUbuntuFipsContainerd1804Gen2:    SIGUbuntuFipsContainerd1804Gen2ImageConfigTemplate.WithOptions(opts...),
		AKSUbuntuFipsGPUContainerd1804:     SIGUbuntuFipsGPUContainerd1804ImageConfigTemplate.WithOptions(opts...),
		AKSUbuntuFipsGPUContainerd1804Gen2: SIGUbuntuFipsGPUContainerd1804Gen2ImageConfigTemplate.WithOptions(opts...),
		AKSUbuntuArm64Containerd1804Gen2:   SIGUbuntuArm64Containerd1804Gen2ImageConfigTemplate.WithOptions(opts...),
		AKSUbuntuContainerd2204:            SIGUbuntuContainerd2204ImageConfigTemplate.WithOptions(opts...),
		AKSUbuntuContainerd2204Gen2:        SIGUbuntuContainerd2204Gen2ImageConfigTemplate.WithOptions(opts...),
		AKSUbuntuContainerd2004CVMGen2:     SIGUbuntuContainerd2004CVMGen2ImageConfigTemplate.WithOptions(opts...),
		AKSUbuntuArm64Containerd2204Gen2:   SIGUbuntuArm64Containerd2204Gen2ImageConfigTemplate.WithOptions(opts...),
		AKSUbuntuContainerd2204TLGen2:      SIGUbuntuContainerd2204TLGen2ImageConfigTemplate.WithOptions(opts...),
	}
}
func getSigCBLMarinerImageConfigMapWithOpts(opts ...SigImageConfigOpt) map[Distro]SigImageConfig {
	return map[Distro]SigImageConfig{
		AKSCBLMarinerV1:          SIGCBLMarinerV1ImageConfigTemplate.WithOptions(opts...),
		AKSCBLMarinerV2Gen2:      SIGCBLMarinerV2ImageConfigTemplate.WithOptions(opts...),
		AKSCBLMarinerV2Gen2Kata:  SIGCBLMarinerV2KataImageConfigTemplate.WithOptions(opts...),
		AKSCBLMarinerV2Arm64Gen2: SIGCBLMarinerV2Arm64ImageConfigTemplate.WithOptions(opts...),
	}
}

func getSigWindowsImageConfigMapWithOpts(opts ...SigImageConfigOpt) map[Distro]SigImageConfig {
	return map[Distro]SigImageConfig{
		AKSWindows2019:               SIGWindows2019ImageConfigTemplate.WithOptions(opts...),
		AKSWindows2019Containerd:     SIGWindows2019ContainerdImageConfigTemplate.WithOptions(opts...),
		AKSWindows2022Containerd:     SIGWindows2022ContainerdImageConfigTemplate.WithOptions(opts...),
		AKSWindows2022ContainerdGen2: SIGWindows2022ContainerdGen2ImageConfigTemplate.WithOptions(opts...),
	}
}

func getSigUbuntuEdgeZoneImageConfigMapWithOpts(opts ...SigImageConfigOpt) map[Distro]SigImageConfig {
	return map[Distro]SigImageConfig{
		AKSUbuntuEdgeZoneContainerd1804:     SIGUbuntuEdgeZoneContainerd1804ImageConfigTemplate.WithOptions(opts...),
		AKSUbuntuEdgeZoneContainerd1804Gen2: SIGUbuntuEdgeZoneContainerd1804Gen2ImageConfigTemplate.WithOptions(opts...),
	}
}

// GetSIGAzureCloudSpecConfig get cloud specific sig config
func GetSIGAzureCloudSpecConfig(sigConfig SIGConfig, region string) (SIGAzureEnvironmentSpecConfig, error) {
	if sigConfig.Galleries == nil || strings.EqualFold(sigConfig.SubscriptionID, "") || strings.EqualFold(sigConfig.TenantID, "") {
		return SIGAzureEnvironmentSpecConfig{}, fmt.Errorf("acsConfig.rpConfig.sigConfig missing expected values - cannot generate sig env config")
	}

	c := new(SIGAzureEnvironmentSpecConfig)
	c.SigTenantID = sigConfig.TenantID
	c.SubscriptionID = sigConfig.SubscriptionID
	c.CloudName = GetCloudTargetEnv(region)

	fromACSUbuntu, err := withACSSIGConfig(sigConfig, "AKSUbuntu")
	if err != nil {
		return SIGAzureEnvironmentSpecConfig{}, fmt.Errorf("unexpected error while constructing env-aware sig configuration for AKSUbuntu: %s", err)
	}
	c.SigUbuntuImageConfig = getSigUbuntuImageConfigMapWithOpts(fromACSUbuntu)

	fromACSCBLMariner, err := withACSSIGConfig(sigConfig, "AKSCBLMariner")
	if err != nil {
		return SIGAzureEnvironmentSpecConfig{}, fmt.Errorf("unexpected error while constructing env-aware sig configuration for AKSCBLMariner: %s", err)
	}
	c.SigCBLMarinerImageConfig = getSigCBLMarinerImageConfigMapWithOpts(fromACSCBLMariner)

	fromACSWindows, err := withACSSIGConfig(sigConfig, "AKSWindows")
	if err != nil {
		return SIGAzureEnvironmentSpecConfig{}, fmt.Errorf("unexpected error while constructing env-aware sig configuration for Windows: %s", err)
	}
	c.SigWindowsImageConfig = getSigWindowsImageConfigMapWithOpts(fromACSWindows)

	fromACSUbuntuEdgeZone, err := withACSSIGConfig(sigConfig, "AKSUbuntuEdgeZone")
	if err != nil {
		return SIGAzureEnvironmentSpecConfig{}, fmt.Errorf("unexpected error while constructing env-aware sig configuration for AKSUbuntuEdgeZone: %s", err)
	}
	c.SigUbuntuEdgeZoneImageConfig = getSigUbuntuEdgeZoneImageConfigMapWithOpts(fromACSUbuntuEdgeZone)
	return *c, nil
}

// GetAzurePublicSIGConfigForTest returns a statically defined sigconfig. This should only be used for unit tests and e2es.
func GetAzurePublicSIGConfigForTest() SIGAzureEnvironmentSpecConfig {
	return SIGAzureEnvironmentSpecConfig{
		CloudName:                    AzurePublicCloud,
		SigTenantID:                  AzurePublicCloudSigTenantID,
		SubscriptionID:               AzurePublicCloudSigSubscription,
		SigUbuntuImageConfig:         getSigUbuntuImageConfigMapWithOpts(withSubscription(AzurePublicCloudSigSubscription)),
		SigCBLMarinerImageConfig:     getSigCBLMarinerImageConfigMapWithOpts(withSubscription(AzurePublicCloudSigSubscription)),
		SigWindowsImageConfig:        getSigWindowsImageConfigMapWithOpts(withSubscription(AzurePublicCloudSigSubscription)),
		SigUbuntuEdgeZoneImageConfig: getSigUbuntuEdgeZoneImageConfigMapWithOpts(withSubscription(AzurePublicCloudSigSubscription)),
	}
}
func withACSSIGConfig(acsSigConfig SIGConfig, osSKU string) (SigImageConfigOpt, error) {
	gallery, k := acsSigConfig.Galleries[osSKU]
	if !k {
		return nil, fmt.Errorf("sig gallery configuration for %s not found", osSKU)
	}
	return func(c *SigImageConfig) {
		c.Gallery = gallery.GalleryName
		c.SubscriptionID = acsSigConfig.SubscriptionID
		c.ResourceGroup = gallery.ResourceGroup
	}, nil
}

func withSubscription(subscriptionID string) SigImageConfigOpt {
	return func(c *SigImageConfig) {
		c.SubscriptionID = subscriptionID
	}
}<|MERGE_RESOLUTION|>--- conflicted
+++ resolved
@@ -248,14 +248,12 @@
 
 	Ubuntu2204TLSIGImageVersion string = "2022.10.13"
 
-<<<<<<< HEAD
-	// Used for edge zone scenario
-	EdgeZoneSIGImageVersion string = "2022.10.24"
-=======
 	// We do not use AKS Windows image versions in AgentBaker. These fake values are only used for unit tests
 	Windows2019SIGImageVersion string = "17763.2019.221114"
 	Windows2022SIGImageVersion string = "20348.2022.221114"
->>>>>>> 64493f27
+  
+  // Used for edge zone scenario
+	EdgeZoneSIGImageVersion string = "2022.10.24"
 )
 
 // SIG config Template
