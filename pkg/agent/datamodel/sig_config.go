package datamodel

import (
	"fmt"
	"strings"
)

const (
	AzurePublicCloudSigTenantID     string = "33e01921-4d64-4f8c-a055-5bdaffd5e33d" // AME Tenant
	AzurePublicCloudSigSubscription string = "109a5e88-712a-48ae-9078-9ca8b3c81345" // AKS VHD
)

//SIGAzureEnvironmentSpecConfig is the overall configuration differences in different cloud environments.
// TODO(tonyxu) merge this with AzureEnvironmentSpecConfig from aks-engine(pkg/api/azenvtypes.go) once it's moved into AKS RP
type SIGAzureEnvironmentSpecConfig struct {
	CloudName                string                    `json:"cloudName,omitempty"`
	SigTenantID              string                    `json:"sigTenantID,omitempty"`
	SubscriptionID           string                    `json:"subscriptionID,omitempty"`
	SigUbuntuImageConfig     map[Distro]SigImageConfig `json:"sigUbuntuImageConfig,omitempty"`
	SigCBLMarinerImageConfig map[Distro]SigImageConfig `json:"sigCBLMarinerImageConfig,omitempty"`
	SigWindowsImageConfig    map[Distro]SigImageConfig `json:"sigWindowsImageConfig,omitempty"`
	//TODO(adadilli) add PIR constants as well
}

// SIGConfig is used to hold configuration parameters to access AKS VHDs stored in a SIG
type SIGConfig struct {
	TenantID       string                      `json:"tenantID"`
	SubscriptionID string                      `json:"subscriptionID"`
	Galleries      map[string]SIGGalleryConfig `json:"galleries"`
}

type SIGGalleryConfig struct {
	GalleryName   string `json:"galleryName"`
	ResourceGroup string `json:"resourceGroup"`
}

type SigImageConfigOpt func(*SigImageConfig)

func GetCloudTargetEnv(location string) string {
	loc := strings.ToLower(strings.Join(strings.Fields(location), ""))
	switch {
	case strings.HasPrefix(loc, "china"):
		return AzureChinaCloud
	case loc == "germanynortheast" || loc == "germanycentral":
		return AzureGermanCloud
	case strings.HasPrefix(loc, "usgov") || strings.HasPrefix(loc, "usdod"):
		return AzureUSGovernmentCloud
	case strings.HasPrefix(strings.ToLower(loc), "usnat"):
		return USNatCloud
	case strings.HasPrefix(strings.ToLower(loc), "ussec"):
		return USSecCloud
	default:
		return AzurePublicCloud
	}
}

//TODO(amaheshwari): these vars are not consumed by Agentbaker but by RP. do a cleanup to remove these after 20.04 work.
var AvailableUbuntu1804Distros []Distro = []Distro{
	AKSUbuntu1804,
	AKSUbuntu1804Gen2,
	AKSUbuntuGPU1804,
	AKSUbuntuGPU1804Gen2,
	AKSUbuntuContainerd1804,
	AKSUbuntuContainerd1804Gen2,
	AKSUbuntuGPUContainerd1804,
	AKSUbuntuGPUContainerd1804Gen2,
	AKSUbuntuFipsContainerd1804,
	AKSUbuntuFipsContainerd1804Gen2,
	AKSUbuntuFipsGPUContainerd1804,
	AKSUbuntuFipsGPUContainerd1804Gen2,
	AKSUbuntuArm64Containerd1804Gen2,
}

var AvailableUbuntu2004Distros []Distro = []Distro{
	AKSUbuntuContainerd2004CVMGen2,
}

var AvailableUbuntu2204Distros []Distro = []Distro{
	AKSUbuntuContainerd2204,
	AKSUbuntuContainerd2204Gen2,
	AKSUbuntuArm64Containerd2204Gen2,
	AKSUbuntuContainerd2204TLGen2,
}

var AvailableContainerdDistros []Distro = []Distro{
	AKSUbuntuContainerd1804,
	AKSUbuntuContainerd1804Gen2,
	AKSUbuntuGPUContainerd1804,
	AKSUbuntuGPUContainerd1804Gen2,
	AKSUbuntuFipsContainerd1804,
	AKSUbuntuFipsContainerd1804Gen2,
	AKSUbuntuFipsGPUContainerd1804,
	AKSUbuntuFipsGPUContainerd1804Gen2,
	AKSCBLMarinerV1,
	AKSCBLMarinerV2Gen2,
	AKSCBLMarinerV2Gen2Kata,
	AKSUbuntuArm64Containerd1804Gen2,
	AKSUbuntuArm64Containerd2204Gen2,
	AKSUbuntuContainerd2204,
	AKSUbuntuContainerd2204Gen2,
	AKSUbuntuContainerd2004CVMGen2,
	AKSUbuntuContainerd2204TLGen2,
}

var AvailableGPUDistros []Distro = []Distro{
	AKSUbuntuGPU1804,
	AKSUbuntuGPU1804Gen2,
	AKSUbuntuGPUContainerd1804,
	AKSUbuntuGPUContainerd1804Gen2,
	AKSUbuntuFipsGPUContainerd1804,
	AKSUbuntuFipsGPUContainerd1804Gen2,
}

var AvailableGen2Distros []Distro = []Distro{
	AKSUbuntu1804Gen2,
	AKSUbuntuGPU1804Gen2,
	AKSUbuntuContainerd1804Gen2,
	AKSUbuntuGPUContainerd1804Gen2,
	AKSUbuntuFipsContainerd1804Gen2,
	AKSUbuntuFipsGPUContainerd1804Gen2,
	AKSUbuntuArm64Containerd1804Gen2,
	AKSUbuntuArm64Containerd2204Gen2,
	AKSUbuntuContainerd2204Gen2,
	AKSUbuntuContainerd2004CVMGen2,
	AKSUbuntuContainerd2204TLGen2,
}

var AvailableCBLMarinerDistros []Distro = []Distro{
	AKSCBLMarinerV1,
	AKSCBLMarinerV2Gen2,
	AKSCBLMarinerV2Gen2Kata,
	AKSCBLMarinerV2Arm64Gen2,
}

// IsContainerdSKU returns true if distro type is containerd-enabled
func (d Distro) IsContainerdDistro() bool {
	for _, distro := range AvailableContainerdDistros {
		if d == distro {
			return true
		}
	}
	return false
}

func (d Distro) IsGPUDistro() bool {
	for _, distro := range AvailableGPUDistros {
		if d == distro {
			return true
		}
	}
	return false
}
func (d Distro) IsGen2Distro() bool {
	for _, distro := range AvailableGen2Distros {
		if d == distro {
			return true
		}
	}
	return false
}
func (d Distro) IsCBLMarinerDistro() bool {
	for _, distro := range AvailableCBLMarinerDistros {
		if d == distro {
			return true
		}
	}
	return false
}
func (d Distro) IsWindowsSIGDistro() bool {
	for _, distro := range AvailableWindowsSIGDistros {
		if d == distro {
			return true
		}
	}
	return false
}

func (d Distro) IsWindowsPIRDistro() bool {
	for _, distro := range AvailableWindowsPIRDistros {
		if d == distro {
			return true
		}
	}
	return false
}

// SigImageConfigTemplate represents the SIG image configuration template
type SigImageConfigTemplate struct {
	ResourceGroup string
	Gallery       string
	Definition    string
	Version       string
}

// SigImageConfig represents the SIG image configuration
type SigImageConfig struct {
	SigImageConfigTemplate
	SubscriptionID string
}

// WithOptions converts a SigImageConfigTemplate to SigImageConfig instance via function opts
func (template SigImageConfigTemplate) WithOptions(options ...SigImageConfigOpt) SigImageConfig {
	config := &SigImageConfig{
		SigImageConfigTemplate: template,
	}
	for _, opt := range options {
		opt(config)
	}
	return *config
}

var AvailableWindowsSIGDistros []Distro = []Distro{
	AKSWindows2019,
	AKSWindows2019Containerd,
	AKSWindows2022Containerd,
	AKSWindows2022ContainerdGen2,
	CustomizedWindowsOSImage,
}

var AvailableWindowsPIRDistros []Distro = []Distro{
	AKSWindows2019PIR,
}

// SIG const
const (
	AKSSIGImagePublisher       string = "microsoft-aks"
	AKSWindowsGalleryName      string = "AKSWindows"
	AKSWindowsResourceGroup    string = "AKS-Windows"
	AKSUbuntuGalleryName       string = "AKSUbuntu"
	AKSUbuntuResourceGroup     string = "AKS-Ubuntu"
	AKSCBLMarinerGalleryName   string = "AKSCBLMariner"
	AKSCBLMarinerResourceGroup string = "AKS-CBLMariner"
)

const (
	LinuxSIGImageVersion string = "2022.10.12"

	// DO NOT MODIFY: used for freezing linux images with docker
	FrozenLinuxSIGImageVersionForDocker string = "2022.08.29"

	Windows2019SIGImageVersion string = "17763.3532.221012"
	Windows2022SIGImageVersion string = "20348.1129.221012"

<<<<<<< HEAD
	Arm64LinuxSIGImageVersion string = "2022.10.18"
=======
	Arm64LinuxSIGImageVersion   string = "2022.10.11"
	Ubuntu2204TLSIGImageVersion string = "2022.10.13"
>>>>>>> 45ad9978
)

// SIG config Template
var (
	SIGUbuntu1604ImageConfigTemplate = SigImageConfigTemplate{
		ResourceGroup: AKSUbuntuResourceGroup,
		Gallery:       AKSUbuntuGalleryName,
		Definition:    "1604",
		Version:       "2021.11.06",
	}

	SIGUbuntu1804ImageConfigTemplate = SigImageConfigTemplate{
		ResourceGroup: AKSUbuntuResourceGroup,
		Gallery:       AKSUbuntuGalleryName,
		Definition:    "1804",
		Version:       FrozenLinuxSIGImageVersionForDocker,
	}

	SIGUbuntu1804Gen2ImageConfigTemplate = SigImageConfigTemplate{
		ResourceGroup: AKSUbuntuResourceGroup,
		Gallery:       AKSUbuntuGalleryName,
		Definition:    "1804gen2",
		Version:       FrozenLinuxSIGImageVersionForDocker,
	}

	SIGUbuntuGPU1804ImageConfigTemplate = SigImageConfigTemplate{
		ResourceGroup: AKSUbuntuResourceGroup,
		Gallery:       AKSUbuntuGalleryName,
		Definition:    "1804gpu",
		Version:       FrozenLinuxSIGImageVersionForDocker,
	}

	SIGUbuntuGPU1804Gen2ImageConfigTemplate = SigImageConfigTemplate{
		ResourceGroup: AKSUbuntuResourceGroup,
		Gallery:       AKSUbuntuGalleryName,
		Definition:    "1804gen2gpu",
		Version:       FrozenLinuxSIGImageVersionForDocker,
	}

	SIGUbuntuContainerd1804ImageConfigTemplate = SigImageConfigTemplate{
		ResourceGroup: AKSUbuntuResourceGroup,
		Gallery:       AKSUbuntuGalleryName,
		Definition:    "1804containerd",
		Version:       LinuxSIGImageVersion,
	}

	SIGUbuntuContainerd1804Gen2ImageConfigTemplate = SigImageConfigTemplate{
		ResourceGroup: AKSUbuntuResourceGroup,
		Gallery:       AKSUbuntuGalleryName,
		Definition:    "1804gen2containerd",
		Version:       LinuxSIGImageVersion,
	}

	SIGUbuntuGPUContainerd1804ImageConfigTemplate = SigImageConfigTemplate{
		ResourceGroup: AKSUbuntuResourceGroup,
		Gallery:       AKSUbuntuGalleryName,
		Definition:    "1804gpucontainerd",
		Version:       LinuxSIGImageVersion,
	}

	SIGUbuntuGPUContainerd1804Gen2ImageConfigTemplate = SigImageConfigTemplate{
		ResourceGroup: AKSUbuntuResourceGroup,
		Gallery:       AKSUbuntuGalleryName,
		Definition:    "1804gen2gpucontainerd",
		Version:       LinuxSIGImageVersion,
	}

	SIGUbuntuFipsContainerd1804ImageConfigTemplate = SigImageConfigTemplate{
		ResourceGroup: AKSUbuntuResourceGroup,
		Gallery:       AKSUbuntuGalleryName,
		Definition:    "1804fipscontainerd",
		Version:       LinuxSIGImageVersion,
	}

	// not a typo, this image was generated on 2021.05.20 UTC and assigned this version
	SIGUbuntuFipsContainerd1804Gen2ImageConfigTemplate = SigImageConfigTemplate{
		ResourceGroup: AKSUbuntuResourceGroup,
		Gallery:       AKSUbuntuGalleryName,
		Definition:    "1804gen2fipscontainerd",
		Version:       LinuxSIGImageVersion,
	}

	SIGUbuntuFipsGPUContainerd1804ImageConfigTemplate = SigImageConfigTemplate{
		ResourceGroup: AKSUbuntuResourceGroup,
		Gallery:       AKSUbuntuGalleryName,
		Definition:    "1804fipsgpucontainerd",
		Version:       LinuxSIGImageVersion,
	}

	SIGUbuntuFipsGPUContainerd1804Gen2ImageConfigTemplate = SigImageConfigTemplate{
		ResourceGroup: AKSUbuntuResourceGroup,
		Gallery:       AKSUbuntuGalleryName,
		Definition:    "1804gen2fipsgpucontainerd",
		Version:       LinuxSIGImageVersion,
	}

	SIGUbuntuArm64Containerd1804Gen2ImageConfigTemplate = SigImageConfigTemplate{
		ResourceGroup: AKSUbuntuResourceGroup,
		Gallery:       AKSUbuntuGalleryName,
		Definition:    "1804gen2arm64containerd",
		Version:       Arm64LinuxSIGImageVersion,
	}

	SIGUbuntuArm64Containerd2204Gen2ImageConfigTemplate = SigImageConfigTemplate{
		ResourceGroup: AKSUbuntuResourceGroup,
		Gallery:       AKSUbuntuGalleryName,
		Definition:    "2204gen2arm64containerd",
		Version:       Arm64LinuxSIGImageVersion,
	}

	SIGUbuntuContainerd2204ImageConfigTemplate = SigImageConfigTemplate{
		ResourceGroup: AKSUbuntuResourceGroup,
		Gallery:       AKSUbuntuGalleryName,
		Definition:    "2204containerd",
		Version:       LinuxSIGImageVersion,
	}

	SIGUbuntuContainerd2204Gen2ImageConfigTemplate = SigImageConfigTemplate{
		ResourceGroup: AKSUbuntuResourceGroup,
		Gallery:       AKSUbuntuGalleryName,
		Definition:    "2204gen2containerd",
		Version:       LinuxSIGImageVersion,
	}

	SIGUbuntuContainerd2204TLGen2ImageConfigTemplate = SigImageConfigTemplate{
		ResourceGroup: AKSUbuntuResourceGroup,
		Gallery:       AKSUbuntuGalleryName,
		Definition:    "2204gen2TLcontainerd",
		Version:       Ubuntu2204TLSIGImageVersion,
	}

	SIGUbuntuContainerd2004CVMGen2ImageConfigTemplate = SigImageConfigTemplate{
		ResourceGroup: AKSUbuntuResourceGroup,
		Gallery:       AKSUbuntuGalleryName,
		Definition:    "2004gen2CVMcontainerd",
		Version:       LinuxSIGImageVersion,
	}

	SIGCBLMarinerV1ImageConfigTemplate = SigImageConfigTemplate{
		ResourceGroup: AKSCBLMarinerResourceGroup,
		Gallery:       AKSCBLMarinerGalleryName,
		Definition:    "V1",
		Version:       LinuxSIGImageVersion,
	}

	SIGCBLMarinerV2ImageConfigTemplate = SigImageConfigTemplate{
		ResourceGroup: AKSCBLMarinerResourceGroup,
		Gallery:       AKSCBLMarinerGalleryName,
		Definition:    "V2gen2",
		Version:       LinuxSIGImageVersion,
	}

	SIGCBLMarinerV2KataImageConfigTemplate = SigImageConfigTemplate{
		ResourceGroup: AKSCBLMarinerResourceGroup,
		Gallery:       AKSCBLMarinerGalleryName,
		Definition:    "V2katagen2",
		Version:       LinuxSIGImageVersion,
	}

	SIGCBLMarinerV2Arm64ImageConfigTemplate = SigImageConfigTemplate{
		ResourceGroup: AKSCBLMarinerResourceGroup,
		Gallery:       AKSCBLMarinerGalleryName,
		Definition:    "V2gen2arm64",
		Version:       Arm64LinuxSIGImageVersion,
	}

	SIGWindows2019ImageConfigTemplate = SigImageConfigTemplate{
		ResourceGroup: AKSWindowsResourceGroup,
		Gallery:       AKSWindowsGalleryName,
		Definition:    "windows-2019",
		Version:       Windows2019SIGImageVersion,
	}

	SIGWindows2019ContainerdImageConfigTemplate = SigImageConfigTemplate{
		ResourceGroup: AKSWindowsResourceGroup,
		Gallery:       AKSWindowsGalleryName,
		Definition:    "windows-2019-containerd",
		Version:       Windows2019SIGImageVersion,
	}

	SIGWindows2022ContainerdImageConfigTemplate = SigImageConfigTemplate{
		ResourceGroup: AKSWindowsResourceGroup,
		Gallery:       AKSWindowsGalleryName,
		Definition:    "windows-2022-containerd",
		Version:       Windows2022SIGImageVersion,
	}

	SIGWindows2022ContainerdGen2ImageConfigTemplate = SigImageConfigTemplate{
		ResourceGroup: AKSWindowsResourceGroup,
		Gallery:       AKSWindowsGalleryName,
		Definition:    "windows-2022-containerd-gen2",
		Version:       "20348.1006.220930", // TODO (wanqingfu, ShiqianTao) Workaround. Will improve it.
	}
)

func getSigUbuntuImageConfigMapWithOpts(opts ...SigImageConfigOpt) map[Distro]SigImageConfig {
	return map[Distro]SigImageConfig{
		AKSUbuntu1604:                      SIGUbuntu1604ImageConfigTemplate.WithOptions(opts...),
		AKSUbuntu1804:                      SIGUbuntu1804ImageConfigTemplate.WithOptions(opts...),
		AKSUbuntu1804Gen2:                  SIGUbuntu1804Gen2ImageConfigTemplate.WithOptions(opts...),
		AKSUbuntuGPU1804:                   SIGUbuntuGPU1804ImageConfigTemplate.WithOptions(opts...),
		AKSUbuntuGPU1804Gen2:               SIGUbuntuGPU1804Gen2ImageConfigTemplate.WithOptions(opts...),
		AKSUbuntuContainerd1804:            SIGUbuntuContainerd1804ImageConfigTemplate.WithOptions(opts...),
		AKSUbuntuContainerd1804Gen2:        SIGUbuntuContainerd1804Gen2ImageConfigTemplate.WithOptions(opts...),
		AKSUbuntuGPUContainerd1804:         SIGUbuntuGPUContainerd1804ImageConfigTemplate.WithOptions(opts...),
		AKSUbuntuGPUContainerd1804Gen2:     SIGUbuntuGPUContainerd1804Gen2ImageConfigTemplate.WithOptions(opts...),
		AKSUbuntuFipsContainerd1804:        SIGUbuntuFipsContainerd1804ImageConfigTemplate.WithOptions(opts...),
		AKSUbuntuFipsContainerd1804Gen2:    SIGUbuntuFipsContainerd1804Gen2ImageConfigTemplate.WithOptions(opts...),
		AKSUbuntuFipsGPUContainerd1804:     SIGUbuntuFipsGPUContainerd1804ImageConfigTemplate.WithOptions(opts...),
		AKSUbuntuFipsGPUContainerd1804Gen2: SIGUbuntuFipsGPUContainerd1804Gen2ImageConfigTemplate.WithOptions(opts...),
		AKSUbuntuArm64Containerd1804Gen2:   SIGUbuntuArm64Containerd1804Gen2ImageConfigTemplate.WithOptions(opts...),
		AKSUbuntuContainerd2204:            SIGUbuntuContainerd2204ImageConfigTemplate.WithOptions(opts...),
		AKSUbuntuContainerd2204Gen2:        SIGUbuntuContainerd2204Gen2ImageConfigTemplate.WithOptions(opts...),
		AKSUbuntuContainerd2004CVMGen2:     SIGUbuntuContainerd2004CVMGen2ImageConfigTemplate.WithOptions(opts...),
		AKSUbuntuArm64Containerd2204Gen2:   SIGUbuntuArm64Containerd2204Gen2ImageConfigTemplate.WithOptions(opts...),
		AKSUbuntuContainerd2204TLGen2:      SIGUbuntuContainerd2204TLGen2ImageConfigTemplate.WithOptions(opts...),
	}
}
func getSigCBLMarinerImageConfigMapWithOpts(opts ...SigImageConfigOpt) map[Distro]SigImageConfig {
	return map[Distro]SigImageConfig{
		AKSCBLMarinerV1:          SIGCBLMarinerV1ImageConfigTemplate.WithOptions(opts...),
		AKSCBLMarinerV2Gen2:      SIGCBLMarinerV2ImageConfigTemplate.WithOptions(opts...),
		AKSCBLMarinerV2Gen2Kata:  SIGCBLMarinerV2KataImageConfigTemplate.WithOptions(opts...),
		AKSCBLMarinerV2Arm64Gen2: SIGCBLMarinerV2Arm64ImageConfigTemplate.WithOptions(opts...),
	}
}

func getSigWindowsImageConfigMapWithOpts(opts ...SigImageConfigOpt) map[Distro]SigImageConfig {
	return map[Distro]SigImageConfig{
		AKSWindows2019:               SIGWindows2019ImageConfigTemplate.WithOptions(opts...),
		AKSWindows2019Containerd:     SIGWindows2019ContainerdImageConfigTemplate.WithOptions(opts...),
		AKSWindows2022Containerd:     SIGWindows2022ContainerdImageConfigTemplate.WithOptions(opts...),
		AKSWindows2022ContainerdGen2: SIGWindows2022ContainerdGen2ImageConfigTemplate.WithOptions(opts...),
	}
}

// GetSIGAzureCloudSpecConfig get cloud specific sig config
func GetSIGAzureCloudSpecConfig(sigConfig SIGConfig, region string) (SIGAzureEnvironmentSpecConfig, error) {
	if sigConfig.Galleries == nil || strings.EqualFold(sigConfig.SubscriptionID, "") || strings.EqualFold(sigConfig.TenantID, "") {
		return SIGAzureEnvironmentSpecConfig{}, fmt.Errorf("acsConfig.rpConfig.sigConfig missing expected values - cannot generate sig env config")
	}

	c := new(SIGAzureEnvironmentSpecConfig)
	c.SigTenantID = sigConfig.TenantID
	c.SubscriptionID = sigConfig.SubscriptionID
	c.CloudName = GetCloudTargetEnv(region)

	fromACSUbuntu, err := withACSSIGConfig(sigConfig, "AKSUbuntu")
	if err != nil {
		return SIGAzureEnvironmentSpecConfig{}, fmt.Errorf("unexpected error while constructing env-aware sig configuration for AKSUbuntu: %s", err)
	}
	c.SigUbuntuImageConfig = getSigUbuntuImageConfigMapWithOpts(fromACSUbuntu)

	fromACSCBLMariner, err := withACSSIGConfig(sigConfig, "AKSCBLMariner")
	if err != nil {
		return SIGAzureEnvironmentSpecConfig{}, fmt.Errorf("unexpected error while constructing env-aware sig configuration for AKSCBLMariner: %s", err)
	}
	c.SigCBLMarinerImageConfig = getSigCBLMarinerImageConfigMapWithOpts(fromACSCBLMariner)

	fromACSWindows, err := withACSSIGConfig(sigConfig, "AKSWindows")
	if err != nil {
		return SIGAzureEnvironmentSpecConfig{}, fmt.Errorf("unexpected error while constructing env-aware sig configuration for Windows: %s", err)
	}
	c.SigWindowsImageConfig = getSigWindowsImageConfigMapWithOpts(fromACSWindows)
	return *c, nil
}

// GetAzurePublicSIGConfigForTest returns a statically defined sigconfig. This should only be used for unit tests and e2es.
func GetAzurePublicSIGConfigForTest() SIGAzureEnvironmentSpecConfig {
	return SIGAzureEnvironmentSpecConfig{
		CloudName:                AzurePublicCloud,
		SigTenantID:              AzurePublicCloudSigTenantID,
		SubscriptionID:           AzurePublicCloudSigSubscription,
		SigUbuntuImageConfig:     getSigUbuntuImageConfigMapWithOpts(withSubscription(AzurePublicCloudSigSubscription)),
		SigCBLMarinerImageConfig: getSigCBLMarinerImageConfigMapWithOpts(withSubscription(AzurePublicCloudSigSubscription)),
		SigWindowsImageConfig:    getSigWindowsImageConfigMapWithOpts(withSubscription(AzurePublicCloudSigSubscription)),
	}
}
func withACSSIGConfig(acsSigConfig SIGConfig, osSKU string) (SigImageConfigOpt, error) {
	gallery, k := acsSigConfig.Galleries[osSKU]
	if !k {
		return nil, fmt.Errorf("sig gallery configuration for %s not found", osSKU)
	}
	return func(c *SigImageConfig) {
		c.Gallery = gallery.GalleryName
		c.SubscriptionID = acsSigConfig.SubscriptionID
		c.ResourceGroup = gallery.ResourceGroup
	}, nil
}

func withSubscription(subscriptionID string) SigImageConfigOpt {
	return func(c *SigImageConfig) {
		c.SubscriptionID = subscriptionID
	}
}<|MERGE_RESOLUTION|>--- conflicted
+++ resolved
@@ -241,12 +241,8 @@
 	Windows2019SIGImageVersion string = "17763.3532.221012"
 	Windows2022SIGImageVersion string = "20348.1129.221012"
 
-<<<<<<< HEAD
-	Arm64LinuxSIGImageVersion string = "2022.10.18"
-=======
-	Arm64LinuxSIGImageVersion   string = "2022.10.11"
+	Arm64LinuxSIGImageVersion   string = "2022.10.18"
 	Ubuntu2204TLSIGImageVersion string = "2022.10.13"
->>>>>>> 45ad9978
 )
 
 // SIG config Template
