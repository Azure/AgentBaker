--- conflicted
+++ resolved
@@ -238,13 +238,7 @@
 	Windows2019SIGImageVersion string = "17763.3532.221012"
 	Windows2022SIGImageVersion string = "20348.1129.221012"
 
-<<<<<<< HEAD
-	Arm64LinuxSIGImageVersion    string = "2022.10.11"
-	Ubuntu2204SIGImageVersion    string = "2022.09.27"
-	Ubuntu2004CVMSIGImageVersion string = "2022.09.27"
-=======
 	Arm64LinuxSIGImageVersion string = "2022.10.11"
->>>>>>> fa01908a
 )
 
 // SIG config Template
