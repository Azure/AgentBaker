--- conflicted
+++ resolved
@@ -112,24 +112,6 @@
 	AKSUbuntuEdgeZoneContainerd1804Gen2,
 	AKSCBLMarinerV1,
 	AKSCBLMarinerV2,
-<<<<<<< HEAD
-	AKSCBLMarinerV2CgroupV2,
-	AKSCBLMarinerV2Gen2,
-	AKSCBLMarinerV2Gen2CgroupV2,
-	AKSCBLMarinerV2FIPS,
-	AKSCBLMarinerV2FIPSCgroupV2,
-	AKSCBLMarinerV2Gen2FIPS,
-	AKSCBLMarinerV2Gen2FIPSCgroupV2,
-	AKSCBLMarinerV2Gen2Kata,
-	AKSCBLMarinerV2Gen2KataCgroupV2,
-	AKSCBLMarinerV2Gen2TL,
-	AKSCBLMarinerV2Gen2TLCgroupV2,
-	AKSCBLMarinerV2KataGen2TL,
-	AKSCBLMarinerV2KataGen2TLCgroupV2,
-	AKSUbuntuArm64Containerd2204Gen2,
-	AKSCBLMarinerV2Arm64Gen2,
-	AKSCBLMarinerV2Arm64Gen2CgroupV2,
-=======
 	AKSAzureLinuxV2,
 	AKSCBLMarinerV2Gen2,
 	AKSAzureLinuxV2Gen2,
@@ -146,7 +128,6 @@
 	AKSUbuntuArm64Containerd2204Gen2,
 	AKSCBLMarinerV2Arm64Gen2,
 	AKSAzureLinuxV2Arm64Gen2,
->>>>>>> 02d9bba1
 	AKSUbuntuContainerd2204,
 	AKSUbuntuContainerd2204Gen2,
 	AKSUbuntuContainerd2004CVMGen2,
@@ -181,19 +162,6 @@
 	AKSUbuntuEdgeZoneContainerd2204Gen2,
 	AKSUbuntuMinimalContainerd2204Gen2,
 	AKSCBLMarinerV2Gen2,
-<<<<<<< HEAD
-	AKSCBLMarinerV2Gen2CgroupV2,
-	AKSCBLMarinerV2Gen2FIPS,
-	AKSCBLMarinerV2FIPSCgroupV2,
-	AKSCBLMarinerV2Gen2Kata,
-	AKSCBLMarinerV2Gen2KataCgroupV2,
-	AKSCBLMarinerV2Gen2TL,
-	AKSCBLMarinerV2Gen2TLCgroupV2,
-	AKSCBLMarinerV2KataGen2TL,
-	AKSCBLMarinerV2KataGen2TLCgroupV2,
-	AKSCBLMarinerV2Arm64Gen2,
-	AKSCBLMarinerV2Arm64Gen2CgroupV2,
-=======
 	AKSAzureLinuxV2Gen2,
 	AKSCBLMarinerV2Gen2FIPS,
 	AKSAzureLinuxV2Gen2FIPS,
@@ -205,30 +173,12 @@
 	AKSAzureLinuxV2KataGen2TL,
 	AKSCBLMarinerV2Arm64Gen2,
 	AKSAzureLinuxV2Arm64Gen2,
->>>>>>> 02d9bba1
 }
 
 //nolint:gochecknoglobals
 var AvailableAzureLinuxDistros = []Distro{
 	AKSCBLMarinerV1,
 	AKSCBLMarinerV2,
-<<<<<<< HEAD
-	AKSCBLMarinerV2CgroupV2,
-	AKSCBLMarinerV2Gen2,
-	AKSCBLMarinerV2Gen2CgroupV2,
-	AKSCBLMarinerV2FIPS,
-	AKSCBLMarinerV2FIPSCgroupV2,
-	AKSCBLMarinerV2Gen2FIPS,
-	AKSCBLMarinerV2Gen2FIPSCgroupV2,
-	AKSCBLMarinerV2Gen2Kata,
-	AKSCBLMarinerV2Gen2KataCgroupV2,
-	AKSCBLMarinerV2Arm64Gen2,
-	AKSCBLMarinerV2Arm64Gen2CgroupV2,
-	AKSCBLMarinerV2Gen2TL,
-	AKSCBLMarinerV2Gen2TLCgroupV2,
-	AKSCBLMarinerV2KataGen2TL,
-	AKSCBLMarinerV2KataGen2TLCgroupV2,
-=======
 	AKSAzureLinuxV2,
 	AKSCBLMarinerV2Gen2,
 	AKSAzureLinuxV2Gen2,
@@ -244,7 +194,6 @@
 	AKSAzureLinuxV2Gen2TL,
 	AKSCBLMarinerV2KataGen2TL,
 	AKSAzureLinuxV2KataGen2TL,
->>>>>>> 02d9bba1
 }
 
 // IsContainerdSKU returns true if distro type is containerd-enabled.
@@ -573,16 +522,6 @@
 		Version:       LinuxSIGImageVersion,
 	}
 
-<<<<<<< HEAD
-	SIGCBLMarinerV2Gen1CgroupV2ImageConfigTemplate = SigImageConfigTemplate{
-		ResourceGroup: AKSAzureLinuxResourceGroup,
-		Gallery:       AKSAzureLinuxGalleryName,
-		Definition:    "V2cgroupv2",
-		Version:       LinuxSIGImageVersion,
-	}
-
-	SIGCBLMarinerV2ImageConfigTemplate = SigImageConfigTemplate{
-=======
 	SIGAzureLinuxV2Gen1ImageConfigTemplate = SigImageConfigTemplate{
 		ResourceGroup: AKSAzureLinuxResourceGroup,
 		Gallery:       AKSAzureLinuxGalleryName,
@@ -591,24 +530,16 @@
 	}
 
 	SIGCBLMarinerV2Gen2ImageConfigTemplate = SigImageConfigTemplate{
->>>>>>> 02d9bba1
 		ResourceGroup: AKSCBLMarinerResourceGroup,
 		Gallery:       AKSCBLMarinerGalleryName,
 		Definition:    "V2gen2",
 		Version:       LinuxSIGImageVersion,
 	}
 
-<<<<<<< HEAD
-	SIGCBLMarinerV2CgroupV2ImageConfigTemplate = SigImageConfigTemplate{
-		ResourceGroup: AKSAzureLinuxResourceGroup,
-		Gallery:       AKSAzureLinuxGalleryName,
-		Definition:    "V2gen2cgroupv2",
-=======
 	SIGAzureLinuxV2Gen2ImageConfigTemplate = SigImageConfigTemplate{
 		ResourceGroup: AKSAzureLinuxResourceGroup,
 		Gallery:       AKSAzureLinuxGalleryName,
 		Definition:    "V2gen2",
->>>>>>> 02d9bba1
 		Version:       LinuxSIGImageVersion,
 	}
 
@@ -619,17 +550,10 @@
 		Version:       LinuxSIGImageVersion,
 	}
 
-<<<<<<< HEAD
-	SIGCBLMarinerV2Gen1FIPSCgroupV2ImageConfigTemplate = SigImageConfigTemplate{
-		ResourceGroup: AKSAzureLinuxResourceGroup,
-		Gallery:       AKSAzureLinuxGalleryName,
-		Definition:    "V2fipscgroupv2",
-=======
 	SIGAzureLinuxV2Gen1FIPSImageConfigTemplate = SigImageConfigTemplate{
 		ResourceGroup: AKSAzureLinuxResourceGroup,
 		Gallery:       AKSAzureLinuxGalleryName,
 		Definition:    "V2fips",
->>>>>>> 02d9bba1
 		Version:       LinuxSIGImageVersion,
 	}
 
@@ -640,17 +564,10 @@
 		Version:       LinuxSIGImageVersion,
 	}
 
-<<<<<<< HEAD
-	SIGCBLMarinerV2Gen2FIPSCgroupV2ImageConfigTemplate = SigImageConfigTemplate{
-		ResourceGroup: AKSAzureLinuxResourceGroup,
-		Gallery:       AKSAzureLinuxGalleryName,
-		Definition:    "V2gen2fipscgroupv2",
-=======
 	SIGAzureLinuxV2Gen2FIPSImageConfigTemplate = SigImageConfigTemplate{
 		ResourceGroup: AKSAzureLinuxResourceGroup,
 		Gallery:       AKSAzureLinuxGalleryName,
 		Definition:    "V2gen2fips",
->>>>>>> 02d9bba1
 		Version:       LinuxSIGImageVersion,
 	}
 
@@ -661,17 +578,10 @@
 		Version:       LinuxSIGImageVersion,
 	}
 
-<<<<<<< HEAD
-	SIGCBLMarinerV2KataCgroupV2ImageConfigTemplate = SigImageConfigTemplate{
-		ResourceGroup: AKSAzureLinuxResourceGroup,
-		Gallery:       AKSAzureLinuxGalleryName,
-		Definition:    "V2katagen2cgroupv2",
-=======
 	SIGAzureLinuxV2KataImageConfigTemplate = SigImageConfigTemplate{
 		ResourceGroup: AKSAzureLinuxResourceGroup,
 		Gallery:       AKSAzureLinuxGalleryName,
 		Definition:    "V2katagen2",
->>>>>>> 02d9bba1
 		Version:       LinuxSIGImageVersion,
 	}
 
@@ -682,17 +592,10 @@
 		Version:       LinuxSIGImageVersion,
 	}
 
-<<<<<<< HEAD
-	SIGCBLMarinerV2Arm64CgroupV2ImageConfigTemplate = SigImageConfigTemplate{
-		ResourceGroup: AKSAzureLinuxResourceGroup,
-		Gallery:       AKSAzureLinuxGalleryName,
-		Definition:    "V2gen2arm64cgroupv2",
-=======
 	SIGAzureLinuxV2Arm64ImageConfigTemplate = SigImageConfigTemplate{
 		ResourceGroup: AKSAzureLinuxResourceGroup,
 		Gallery:       AKSAzureLinuxGalleryName,
 		Definition:    "V2gen2arm64",
->>>>>>> 02d9bba1
 		Version:       LinuxSIGImageVersion,
 	}
 
@@ -703,17 +606,10 @@
 		Version:       LinuxSIGImageVersion,
 	}
 
-<<<<<<< HEAD
-	SIGCBLMarinerV2TLCgroupV2ImageConfigTemplate = SigImageConfigTemplate{
-		ResourceGroup: AKSAzureLinuxResourceGroup,
-		Gallery:       AKSAzureLinuxGalleryName,
-		Definition:    "V2gen2TLcgroupv2",
-=======
 	SIGAzureLinuxV2TLImageConfigTemplate = SigImageConfigTemplate{
 		ResourceGroup: AKSAzureLinuxResourceGroup,
 		Gallery:       AKSAzureLinuxGalleryName,
 		Definition:    "V2gen2TL",
->>>>>>> 02d9bba1
 		Version:       LinuxSIGImageVersion,
 	}
 
@@ -724,17 +620,10 @@
 		Version:       CBLMarinerV2KataGen2TLSIGImageVersion,
 	}
 
-<<<<<<< HEAD
-	SIGCBLMarinerV2KataGen2TLCgroupV2ImageConfigTemplate = SigImageConfigTemplate{
-		ResourceGroup: AKSAzureLinuxResourceGroup,
-		Gallery:       AKSAzureLinuxGalleryName,
-		Definition:    "V2katagen2TLcgroupv2",
-=======
 	SIGAzureLinuxV2KataGen2TLImageConfigTemplate = SigImageConfigTemplate{
 		ResourceGroup: AKSAzureLinuxResourceGroup,
 		Gallery:       AKSAzureLinuxGalleryName,
 		Definition:    "V2katagen2TL",
->>>>>>> 02d9bba1
 		Version:       CBLMarinerV2KataGen2TLSIGImageVersion,
 	}
 
@@ -795,25 +684,6 @@
 
 func getSigCBLMarinerImageConfigMapWithOpts(opts ...SigImageConfigOpt) map[Distro]SigImageConfig {
 	return map[Distro]SigImageConfig{
-<<<<<<< HEAD
-		AKSCBLMarinerV1:                   SIGCBLMarinerV1ImageConfigTemplate.WithOptions(opts...),
-		AKSCBLMarinerV2:                   SIGCBLMarinerV2Gen1ImageConfigTemplate.WithOptions(opts...),
-		AKSCBLMarinerV2CgroupV2:           SIGCBLMarinerV2Gen1CgroupV2ImageConfigTemplate.WithOptions(opts...),
-		AKSCBLMarinerV2Gen2:               SIGCBLMarinerV2ImageConfigTemplate.WithOptions(opts...),
-		AKSCBLMarinerV2Gen2CgroupV2:       SIGCBLMarinerV2CgroupV2ImageConfigTemplate.WithOptions(opts...),
-		AKSCBLMarinerV2FIPS:               SIGCBLMarinerV2Gen1FIPSImageConfigTemplate.WithOptions(opts...),
-		AKSCBLMarinerV2FIPSCgroupV2:       SIGCBLMarinerV2Gen1FIPSCgroupV2ImageConfigTemplate.WithOptions(opts...),
-		AKSCBLMarinerV2Gen2FIPS:           SIGCBLMarinerV2Gen2FIPSImageConfigTemplate.WithOptions(opts...),
-		AKSCBLMarinerV2Gen2FIPSCgroupV2:   SIGCBLMarinerV2Gen2FIPSCgroupV2ImageConfigTemplate.WithOptions(opts...),
-		AKSCBLMarinerV2Gen2Kata:           SIGCBLMarinerV2KataImageConfigTemplate.WithOptions(opts...),
-		AKSCBLMarinerV2Gen2KataCgroupV2:   SIGCBLMarinerV2KataCgroupV2ImageConfigTemplate.WithOptions(opts...),
-		AKSCBLMarinerV2Arm64Gen2:          SIGCBLMarinerV2Arm64ImageConfigTemplate.WithOptions(opts...),
-		AKSCBLMarinerV2Arm64Gen2CgroupV2:  SIGCBLMarinerV2Arm64CgroupV2ImageConfigTemplate.WithOptions(opts...),
-		AKSCBLMarinerV2Gen2TL:             SIGCBLMarinerV2TLImageConfigTemplate.WithOptions(opts...),
-		AKSCBLMarinerV2Gen2TLCgroupV2:     SIGCBLMarinerV2TLCgroupV2ImageConfigTemplate.WithOptions(opts...),
-		AKSCBLMarinerV2KataGen2TL:         SIGCBLMarinerV2KataGen2TLImageConfigTemplate.WithOptions(opts...),
-		AKSCBLMarinerV2KataGen2TLCgroupV2: SIGCBLMarinerV2KataGen2TLCgroupV2ImageConfigTemplate.WithOptions(opts...),
-=======
 		AKSCBLMarinerV1:           SIGCBLMarinerV1ImageConfigTemplate.WithOptions(opts...),
 		AKSCBLMarinerV2:           SIGCBLMarinerV2Gen1ImageConfigTemplate.WithOptions(opts...),
 		AKSCBLMarinerV2Gen2:       SIGCBLMarinerV2Gen2ImageConfigTemplate.WithOptions(opts...),
@@ -823,7 +693,6 @@
 		AKSCBLMarinerV2Arm64Gen2:  SIGCBLMarinerV2Arm64ImageConfigTemplate.WithOptions(opts...),
 		AKSCBLMarinerV2Gen2TL:     SIGCBLMarinerV2TLImageConfigTemplate.WithOptions(opts...),
 		AKSCBLMarinerV2KataGen2TL: SIGCBLMarinerV2KataGen2TLImageConfigTemplate.WithOptions(opts...),
->>>>>>> 02d9bba1
 	}
 }
 
