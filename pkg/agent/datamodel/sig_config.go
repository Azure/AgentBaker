--- conflicted
+++ resolved
@@ -207,14 +207,10 @@
 const (
 	LinuxSIGImageVersion string = "2022.02.15"
 	// will not do weekly vhd release as amd64 when ARM64 Compute/AKS is still under development
-<<<<<<< HEAD
-	Arm64LinuxSIGImageVersion string = "2022.02.12"
+	Arm64LinuxSIGImageVersion string = "2022.02.19"
 
 	Windows2019SIGImageVersion string = "17763.2565.220211"
 	Windows2022SIGImageVersion string = "20348.524.220218"
-=======
-	Arm64LinuxSIGImageVersion string = "2022.02.19"
->>>>>>> 091a2d5f
 )
 
 // SIG config Template
