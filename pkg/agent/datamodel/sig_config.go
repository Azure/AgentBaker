package datamodel

import (
	_ "embed"
	"encoding/json"
	"fmt"
	"strings"
)

const (
	AzurePublicCloudSigTenantID     string = "33e01921-4d64-4f8c-a055-5bdaffd5e33d" // AME Tenant
	AzurePublicCloudSigSubscription string = "109a5e88-712a-48ae-9078-9ca8b3c81345" // AKS VHD
)

// SIGAzureEnvironmentSpecConfig is the overall configuration differences in different cloud environments.
/* TODO(tonyxu) merge this with AzureEnvironmentSpecConfig from aks-engine(pkg/api/azenvtypes.go) once
it's moved into AKS RP. */
type SIGAzureEnvironmentSpecConfig struct {
	CloudName                    string                    `json:"cloudName,omitempty"`
	SigTenantID                  string                    `json:"sigTenantID,omitempty"`
	SubscriptionID               string                    `json:"subscriptionID,omitempty"`
	SigUbuntuImageConfig         map[Distro]SigImageConfig `json:"sigUbuntuImageConfig,omitempty"`
	SigCBLMarinerImageConfig     map[Distro]SigImageConfig `json:"sigCBLMarinerImageConfig,omitempty"`
	SigAzureLinuxImageConfig     map[Distro]SigImageConfig `json:"sigAzureLinuxImageConfig,omitempty"`
	SigWindowsImageConfig        map[Distro]SigImageConfig `json:"sigWindowsImageConfig,omitempty"`
	SigUbuntuEdgeZoneImageConfig map[Distro]SigImageConfig `json:"sigUbuntuEdgeZoneImageConfig,omitempty"`
	// TODO(adadilli) add PIR constants as well
}

// EnvironmentInfo represents the set of required fields to determine specifics
// about the customer's environment. This info will be used in baker APIs to
// return the correct SIG image config.
type EnvironmentInfo struct {
	// SubscriptionID is the customer's subscription ID.
	SubscriptionID string
	// TenantID is the customer's tenant ID.
	TenantID string
	// Region is the customer's region (e.g. eastus).
	Region string
}

// SIGConfig is used to hold configuration parameters to access AKS VHDs stored in a SIG.
type SIGConfig struct {
	TenantID       string                      `json:"tenantID"`
	SubscriptionID string                      `json:"subscriptionID"`
	Galleries      map[string]SIGGalleryConfig `json:"galleries"`
}

type SIGGalleryConfig struct {
	GalleryName   string `json:"galleryName"`
	ResourceGroup string `json:"resourceGroup"`
}

type SigImageConfigOpt func(*SigImageConfig)

func GetCloudTargetEnv(location string) string {
	loc := strings.ToLower(strings.Join(strings.Fields(location), ""))
	switch {
	case strings.HasPrefix(loc, "china"):
		return AzureChinaCloud
	case loc == "germanynortheast" || loc == "germanycentral":
		return AzureGermanCloud
	case strings.HasPrefix(loc, "usgov") || strings.HasPrefix(loc, "usdod"):
		return AzureUSGovernmentCloud
	case strings.HasPrefix(strings.ToLower(loc), "usnat"):
		return USNatCloud
	case strings.HasPrefix(strings.ToLower(loc), "ussec"):
		return USSecCloud
	default:
		return AzurePublicCloud
	}
}

/*
AvailableUbuntu1804Distros : TODO(amaheshwari): these vars are not consumed by Agentbaker but by RP. do a
cleanup to remove these after 20.04 work.
*/
//nolint:gochecknoglobals
var AvailableUbuntu1804Distros = []Distro{
	AKSUbuntu1804,
	AKSUbuntu1804Gen2,
	AKSUbuntuGPU1804,
	AKSUbuntuGPU1804Gen2,
	AKSUbuntuContainerd1804,
	AKSUbuntuContainerd1804Gen2,
	AKSUbuntuGPUContainerd1804,
	AKSUbuntuGPUContainerd1804Gen2,
	AKSUbuntuFipsContainerd1804,
	AKSUbuntuFipsContainerd1804Gen2,
	AKSUbuntuEdgeZoneContainerd1804,
	AKSUbuntuEdgeZoneContainerd1804Gen2,
}

//nolint:gochecknoglobals
var AvailableUbuntu2004Distros = []Distro{
	AKSUbuntuContainerd2004CVMGen2,
	AKSUbuntuFipsContainerd2004,
	AKSUbuntuFipsContainerd2004Gen2,
}

//nolint:gochecknoglobals
var AvailableUbuntu2204Distros = []Distro{
	AKSUbuntuContainerd2204,
	AKSUbuntuContainerd2204Gen2,
	AKSUbuntuArm64Containerd2204Gen2,
	AKSUbuntuContainerd2204TLGen2,
	AKSUbuntuEdgeZoneContainerd2204,
	AKSUbuntuEdgeZoneContainerd2204Gen2,
	AKSUbuntuMinimalContainerd2204,
	AKSUbuntuMinimalContainerd2204Gen2,
	AKSUbuntuFipsContainerd2204,
	AKSUbuntuFipsContainerd2204Gen2,
}

//nolint:gochecknoglobals
var AvailableUbuntu2404Distros = []Distro{
	AKSUbuntuContainerd2404,
	AKSUbuntuContainerd2404Gen2,
	AKSUbuntuArm64Containerd2404Gen2,
}

//nolint:gochecknoglobals
var AvailableContainerdDistros = []Distro{
	AKSUbuntuContainerd1804,
	AKSUbuntuContainerd1804Gen2,
	AKSUbuntuGPUContainerd1804,
	AKSUbuntuGPUContainerd1804Gen2,
	AKSUbuntuFipsContainerd1804,
	AKSUbuntuFipsContainerd1804Gen2,
	AKSUbuntuFipsContainerd2004,
	AKSUbuntuFipsContainerd2004Gen2,
	AKSUbuntuFipsContainerd2204,
	AKSUbuntuFipsContainerd2204Gen2,
	AKSUbuntuEdgeZoneContainerd1804,
	AKSUbuntuEdgeZoneContainerd1804Gen2,
	AKSCBLMarinerV1,
	AKSCBLMarinerV2,
	AKSAzureLinuxV2,
	AKSAzureLinuxV3,
	AKSCBLMarinerV2Gen2,
	AKSAzureLinuxV2Gen2,
	AKSAzureLinuxV3Gen2,
	AKSCBLMarinerV2FIPS,
	AKSAzureLinuxV2FIPS,
	AKSAzureLinuxV3FIPS,
	AKSCBLMarinerV2Gen2FIPS,
	AKSAzureLinuxV2Gen2FIPS,
	AKSAzureLinuxV3Gen2FIPS,
	AKSCBLMarinerV2Gen2Kata,
	AKSAzureLinuxV2Gen2Kata,
	AKSCBLMarinerV2Gen2TL,
	AKSAzureLinuxV2Gen2TL,
	AKSAzureLinuxV3Gen2TL,
	AKSCBLMarinerV2KataGen2TL,
	AKSUbuntuArm64Containerd2204Gen2,
	AKSUbuntuArm64Containerd2404Gen2,
	AKSCBLMarinerV2Arm64Gen2,
	AKSAzureLinuxV2Arm64Gen2,
	AKSAzureLinuxV3Arm64Gen2,
	AKSUbuntuContainerd2204,
	AKSUbuntuContainerd2204Gen2,
	AKSUbuntuContainerd2004CVMGen2,
	AKSUbuntuContainerd2204TLGen2,
	AKSUbuntuEdgeZoneContainerd2204,
	AKSUbuntuEdgeZoneContainerd2204Gen2,
	AKSUbuntuMinimalContainerd2204,
	AKSUbuntuMinimalContainerd2204Gen2,
	AKSUbuntuContainerd2404,
	AKSUbuntuContainerd2404Gen2,
}

//nolint:gochecknoglobals
var AvailableGPUDistros = []Distro{
	AKSUbuntuGPU1804,
	AKSUbuntuGPU1804Gen2,
	AKSUbuntuGPUContainerd1804,
	AKSUbuntuGPUContainerd1804Gen2,
}

//nolint:gochecknoglobals
var AvailableGen2Distros = []Distro{
	AKSUbuntu1804Gen2,
	AKSUbuntuGPU1804Gen2,
	AKSUbuntuContainerd1804Gen2,
	AKSUbuntuGPUContainerd1804Gen2,
	AKSUbuntuFipsContainerd1804Gen2,
	AKSUbuntuFipsContainerd2004Gen2,
	AKSUbuntuFipsContainerd2204Gen2,
	AKSUbuntuEdgeZoneContainerd1804Gen2,
	AKSUbuntuArm64Containerd2204Gen2,
	AKSUbuntuArm64Containerd2404Gen2,
	AKSUbuntuContainerd2204Gen2,
	AKSUbuntuContainerd2004CVMGen2,
	AKSUbuntuContainerd2204TLGen2,
	AKSUbuntuEdgeZoneContainerd2204Gen2,
	AKSUbuntuMinimalContainerd2204Gen2,
	AKSUbuntuContainerd2404Gen2,
	AKSCBLMarinerV2Gen2,
	AKSAzureLinuxV2Gen2,
	AKSAzureLinuxV3Gen2,
	AKSCBLMarinerV2Gen2FIPS,
	AKSAzureLinuxV2Gen2FIPS,
	AKSAzureLinuxV3Gen2FIPS,
	AKSCBLMarinerV2Gen2Kata,
	AKSAzureLinuxV2Gen2Kata,
	AKSCBLMarinerV2Gen2TL,
	AKSAzureLinuxV2Gen2TL,
	AKSAzureLinuxV3Gen2TL,
	AKSCBLMarinerV2KataGen2TL,
	AKSCBLMarinerV2Arm64Gen2,
	AKSAzureLinuxV2Arm64Gen2,
	AKSAzureLinuxV3Arm64Gen2,
}

//nolint:gochecknoglobals
var AvailableAzureLinuxDistros = []Distro{
	AKSCBLMarinerV1,
	AKSCBLMarinerV2,
	AKSAzureLinuxV2,
	AKSAzureLinuxV3,
	AKSCBLMarinerV2Gen2,
	AKSAzureLinuxV2Gen2,
	AKSAzureLinuxV3Gen2,
	AKSCBLMarinerV2FIPS,
	AKSAzureLinuxV2FIPS,
	AKSAzureLinuxV3FIPS,
	AKSCBLMarinerV2Gen2FIPS,
	AKSAzureLinuxV2Gen2FIPS,
	AKSAzureLinuxV3Gen2FIPS,
	AKSCBLMarinerV2Gen2Kata,
	AKSAzureLinuxV2Gen2Kata,
	AKSCBLMarinerV2Arm64Gen2,
	AKSAzureLinuxV2Arm64Gen2,
	AKSAzureLinuxV3Arm64Gen2,
	AKSCBLMarinerV2Gen2TL,
	AKSAzureLinuxV2Gen2TL,
	AKSAzureLinuxV3Gen2TL,
	AKSCBLMarinerV2KataGen2TL,
}

//nolint:gochecknoglobals
var AvailableAzureLinuxCgroupV2Distros = []Distro{
	AKSAzureLinuxV2,
	AKSAzureLinuxV3,
	AKSAzureLinuxV2Gen2,
	AKSAzureLinuxV3Gen2,
	AKSAzureLinuxV2FIPS,
	AKSAzureLinuxV3FIPS,
	AKSAzureLinuxV2Gen2FIPS,
	AKSAzureLinuxV3Gen2FIPS,
	AKSAzureLinuxV2Gen2Kata,
	AKSAzureLinuxV2Arm64Gen2,
	AKSAzureLinuxV3Arm64Gen2,
	AKSAzureLinuxV2Gen2TL,
	AKSAzureLinuxV3Gen2TL,
}

// IsContainerdSKU returns true if distro type is containerd-enabled.
func (d Distro) IsContainerdDistro() bool {
	for _, distro := range AvailableContainerdDistros {
		if d == distro {
			return true
		}
	}
	return false
}

func (d Distro) IsGPUDistro() bool {
	for _, distro := range AvailableGPUDistros {
		if d == distro {
			return true
		}
	}
	return false
}
func (d Distro) IsGen2Distro() bool {
	for _, distro := range AvailableGen2Distros {
		if d == distro {
			return true
		}
	}
	return false
}
func (d Distro) IsAzureLinuxDistro() bool {
	for _, distro := range AvailableAzureLinuxDistros {
		if d == distro {
			return true
		}
	}
	return false
}
func (d Distro) IsWindowsSIGDistro() bool {
	for _, distro := range AvailableWindowsSIGDistros {
		if d == distro {
			return true
		}
	}
	return false
}

func (d Distro) IsWindowsPIRDistro() bool {
	for _, distro := range AvailableWindowsPIRDistros {
		if d == distro {
			return true
		}
	}
	return false
}

func (d Distro) IsWindowsDistro() bool {
	return d.IsWindowsSIGDistro() || d.IsWindowsPIRDistro()
}

// SigImageConfigTemplate represents the SIG image configuration template.
type SigImageConfigTemplate struct {
	ResourceGroup string
	Gallery       string
	Definition    string
	Version       string
}

// SigImageConfig represents the SIG image configuration.
type SigImageConfig struct {
	SigImageConfigTemplate
	SubscriptionID string
}

// WithOptions converts a SigImageConfigTemplate to SigImageConfig instance via function opts.
func (template SigImageConfigTemplate) WithOptions(options ...SigImageConfigOpt) SigImageConfig {
	config := &SigImageConfig{
		SigImageConfigTemplate: template,
	}
	for _, opt := range options {
		opt(config)
	}
	return *config
}

//nolint:gochecknoglobals
var AvailableWindowsSIGDistros = []Distro{
	AKSWindows2019,
	AKSWindows2019Containerd,
	AKSWindows2022Containerd,
	AKSWindows2022ContainerdGen2,
	AKSWindows23H2,
	AKSWindows23H2Gen2,
	CustomizedWindowsOSImage,
}

//nolint:gochecknoglobals
var AvailableWindowsPIRDistros = []Distro{
	AKSWindows2019PIR,
}

// SIG const.
const (
	AKSSIGImagePublisher           string = "microsoft-aks"
	AKSWindowsGalleryName          string = "AKSWindows"
	AKSWindowsResourceGroup        string = "AKS-Windows"
	AKSUbuntuGalleryName           string = "AKSUbuntu"
	AKSUbuntuResourceGroup         string = "AKS-Ubuntu"
	AKSCBLMarinerGalleryName       string = "AKSCBLMariner"
	AKSCBLMarinerResourceGroup     string = "AKS-CBLMariner"
	AKSAzureLinuxGalleryName       string = "AKSAzureLinux"
	AKSAzureLinuxResourceGroup     string = "AKS-AzureLinux"
	AKSUbuntuEdgeZoneGalleryName   string = "AKSUbuntuEdgeZone"
	AKSUbuntuEdgeZoneResourceGroup string = "AKS-Ubuntu-EdgeZone"
)

const (
	// DO NOT MODIFY: used for freezing linux images with docker.
	FrozenLinuxSIGImageVersionForDocker string = "2022.08.29"

	// DO NOT MODIFY: used for freezing linux images for Egress test.
	FrozenLinuxSIGImageVersionForEgressTest string = "2022.10.03"

	// CBLMarinerV1 pinned to the last image build as Mariner 1.0 is out
	//  of support and image builds have stopped.
	FrozenCBLMarinerV1SIGImageVersionForDeprecation string = "202308.28.0"

<<<<<<< HEAD
=======
	// DO NOT MODIFY: 1804GPUContainerd Gen1 & Gen2 pinned to the last image build as
	// GPU Dedicated preview image is being deprecated and image builds have stopped.
	Frozen1804GPUContainerdSIGImageVersionForDeprecation string = "202501.05.0"

	Frozen1804Gen2GPUContainerdSIGImageVersionForDeprecation string = "202501.05.0"

>>>>>>> 7aef98e7
	// We do not use AKS Windows image versions in AgentBaker. These fake values are only used for unit tests.
	Windows2019SIGImageVersion string = "17763.2019.221114"
	Windows2022SIGImageVersion string = "20348.2022.221114"
	Windows23H2SIGImageVersion string = "25398.2022.221114"
)

type sigVersion struct {
	OSType  string `json:"ostype"`
	Version string `json:"version"`
}

//go:embed linux_sig_version.json
var linuxVersionJSONContentsEmbedded string

//go:embed mariner_v2_kata_gen2_tl_sig_version.json
var marinerV2KataGen2TLJSONContentsEmbedded string

//nolint:gochecknoglobals
var LinuxSIGImageVersion = getSIGVersionFromEmbeddedString(linuxVersionJSONContentsEmbedded)

//nolint:gochecknoglobals
var CBLMarinerV2KataGen2TLSIGImageVersion = getSIGVersionFromEmbeddedString(marinerV2KataGen2TLJSONContentsEmbedded)

func getSIGVersionFromEmbeddedString(contents string) string {
	if len(contents) == 0 {
		panic("SIG version is empty")
	}

	var sigImageStruct sigVersion
	err := json.Unmarshal([]byte(contents), &sigImageStruct)

	if err != nil {
		panic(err)
	}

	sigImageVersion := sigImageStruct.Version
	return sigImageVersion
}

// SIG config Template.
//
//nolint:gochecknoglobals
var (
	SIGUbuntu1604ImageConfigTemplate = SigImageConfigTemplate{
		ResourceGroup: AKSUbuntuResourceGroup,
		Gallery:       AKSUbuntuGalleryName,
		Definition:    "1604",
		Version:       "2021.11.06",
	}

	SIGUbuntu1804ImageConfigTemplate = SigImageConfigTemplate{
		ResourceGroup: AKSUbuntuResourceGroup,
		Gallery:       AKSUbuntuGalleryName,
		Definition:    "1804",
		Version:       FrozenLinuxSIGImageVersionForDocker,
	}

	SIGUbuntu1804Gen2ImageConfigTemplate = SigImageConfigTemplate{
		ResourceGroup: AKSUbuntuResourceGroup,
		Gallery:       AKSUbuntuGalleryName,
		Definition:    "1804gen2",
		Version:       FrozenLinuxSIGImageVersionForDocker,
	}

	SIGUbuntuGPU1804ImageConfigTemplate = SigImageConfigTemplate{
		ResourceGroup: AKSUbuntuResourceGroup,
		Gallery:       AKSUbuntuGalleryName,
		Definition:    "1804gpu",
		Version:       FrozenLinuxSIGImageVersionForDocker,
	}

	SIGUbuntuGPU1804Gen2ImageConfigTemplate = SigImageConfigTemplate{
		ResourceGroup: AKSUbuntuResourceGroup,
		Gallery:       AKSUbuntuGalleryName,
		Definition:    "1804gen2gpu",
		Version:       FrozenLinuxSIGImageVersionForDocker,
	}

	SIGUbuntuContainerd1804ImageConfigTemplate = SigImageConfigTemplate{
		ResourceGroup: AKSUbuntuResourceGroup,
		Gallery:       AKSUbuntuGalleryName,
		Definition:    "1804containerd",
		Version:       LinuxSIGImageVersion,
	}

	SIGUbuntuContainerd1804Gen2ImageConfigTemplate = SigImageConfigTemplate{
		ResourceGroup: AKSUbuntuResourceGroup,
		Gallery:       AKSUbuntuGalleryName,
		Definition:    "1804gen2containerd",
		Version:       LinuxSIGImageVersion,
	}

	SIGUbuntuGPUContainerd1804ImageConfigTemplate = SigImageConfigTemplate{
		ResourceGroup: AKSUbuntuResourceGroup,
		Gallery:       AKSUbuntuGalleryName,
		Definition:    "1804gpucontainerd",
		Version:       Frozen1804GPUContainerdSIGImageVersionForDeprecation,
	}

	SIGUbuntuGPUContainerd1804Gen2ImageConfigTemplate = SigImageConfigTemplate{
		ResourceGroup: AKSUbuntuResourceGroup,
		Gallery:       AKSUbuntuGalleryName,
		Definition:    "1804gen2gpucontainerd",
		Version:       Frozen1804Gen2GPUContainerdSIGImageVersionForDeprecation,
	}

	SIGUbuntuFipsContainerd1804ImageConfigTemplate = SigImageConfigTemplate{
		ResourceGroup: AKSUbuntuResourceGroup,
		Gallery:       AKSUbuntuGalleryName,
		Definition:    "1804fipscontainerd",
		Version:       LinuxSIGImageVersion,
	}

	// not a typo, this image was generated on 2021.05.20 UTC and assigned this version.
	SIGUbuntuFipsContainerd1804Gen2ImageConfigTemplate = SigImageConfigTemplate{
		ResourceGroup: AKSUbuntuResourceGroup,
		Gallery:       AKSUbuntuGalleryName,
		Definition:    "1804gen2fipscontainerd",
		Version:       LinuxSIGImageVersion,
	}

	SIGUbuntuFipsContainerd2004ImageConfigTemplate = SigImageConfigTemplate{
		ResourceGroup: AKSUbuntuResourceGroup,
		Gallery:       AKSUbuntuGalleryName,
		Definition:    "2004fipscontainerd",
		Version:       LinuxSIGImageVersion,
	}

	// not a typo, this image was generated on 2021.05.20 UTC and assigned this version.
	SIGUbuntuFipsContainerd2004Gen2ImageConfigTemplate = SigImageConfigTemplate{
		ResourceGroup: AKSUbuntuResourceGroup,
		Gallery:       AKSUbuntuGalleryName,
		Definition:    "2004gen2fipscontainerd",
		Version:       LinuxSIGImageVersion,
	}

	SIGUbuntuFipsContainerd2204ImageConfigTemplate = SigImageConfigTemplate{
		ResourceGroup: AKSUbuntuResourceGroup,
		Gallery:       AKSUbuntuGalleryName,
		Definition:    "2204fipscontainerd",
		Version:       "202404.09.0", // TODO(artunduman): Update version when the image is ready
	}

	SIGUbuntuFipsContainerd2204Gen2ImageConfigTemplate = SigImageConfigTemplate{
		ResourceGroup: AKSUbuntuResourceGroup,
		Gallery:       AKSUbuntuGalleryName,
		Definition:    "2204gen2fipscontainerd",
		Version:       "202404.09.0", // TODO(artunduman): Update version when the image is ready
	}

	SIGUbuntuArm64Containerd2204Gen2ImageConfigTemplate = SigImageConfigTemplate{
		ResourceGroup: AKSUbuntuResourceGroup,
		Gallery:       AKSUbuntuGalleryName,
		Definition:    "2204gen2arm64containerd",
		Version:       LinuxSIGImageVersion,
	}

	SIGUbuntuArm64Containerd2404Gen2ImageConfigTemplate = SigImageConfigTemplate{
		ResourceGroup: AKSUbuntuResourceGroup,
		Gallery:       AKSUbuntuGalleryName,
		Definition:    "2404gen2arm64containerd",
		Version:       LinuxSIGImageVersion,
	}

	SIGUbuntuContainerd2204ImageConfigTemplate = SigImageConfigTemplate{
		ResourceGroup: AKSUbuntuResourceGroup,
		Gallery:       AKSUbuntuGalleryName,
		Definition:    "2204containerd",
		Version:       LinuxSIGImageVersion,
	}

	SIGUbuntuContainerd2204Gen2ImageConfigTemplate = SigImageConfigTemplate{
		ResourceGroup: AKSUbuntuResourceGroup,
		Gallery:       AKSUbuntuGalleryName,
		Definition:    "2204gen2containerd",
		Version:       LinuxSIGImageVersion,
	}

	SIGUbuntuContainerd2204TLGen2ImageConfigTemplate = SigImageConfigTemplate{
		ResourceGroup: AKSUbuntuResourceGroup,
		Gallery:       AKSUbuntuGalleryName,
		Definition:    "2204gen2TLcontainerd",
		Version:       LinuxSIGImageVersion,
	}

	SIGUbuntuContainerd2004CVMGen2ImageConfigTemplate = SigImageConfigTemplate{
		ResourceGroup: AKSUbuntuResourceGroup,
		Gallery:       AKSUbuntuGalleryName,
		Definition:    "2004gen2CVMcontainerd",
		Version:       LinuxSIGImageVersion,
	}

	SIGUbuntuMinimalContainerd2204ImageConfigTemplate = SigImageConfigTemplate{
		ResourceGroup: AKSUbuntuResourceGroup,
		Gallery:       AKSUbuntuGalleryName,
		Definition:    "2204minimalcontainerd",
		Version:       "202401.12.0",
	}

	SIGUbuntuMinimalContainerd2204Gen2ImageConfigTemplate = SigImageConfigTemplate{
		ResourceGroup: AKSUbuntuResourceGroup,
		Gallery:       AKSUbuntuGalleryName,
		Definition:    "2204gen2minimalcontainerd",
		Version:       "202401.12.0",
	}

	SIGUbuntuEgressContainerd2204Gen2ImageConfigTemplate = SigImageConfigTemplate{
		ResourceGroup: AKSUbuntuResourceGroup,
		Gallery:       AKSUbuntuGalleryName,
		Definition:    "2204gen2containerd",
		Version:       FrozenLinuxSIGImageVersionForEgressTest,
	}

	SIGUbuntuContainerd2404ImageConfigTemplate = SigImageConfigTemplate{
		ResourceGroup: AKSUbuntuResourceGroup,
		Gallery:       AKSUbuntuGalleryName,
		Definition:    "2404containerd",
		Version:       LinuxSIGImageVersion,
	}

	SIGUbuntuContainerd2404Gen2ImageConfigTemplate = SigImageConfigTemplate{
		ResourceGroup: AKSUbuntuResourceGroup,
		Gallery:       AKSUbuntuGalleryName,
		Definition:    "2404gen2containerd",
		Version:       LinuxSIGImageVersion,
	}

	SIGCBLMarinerV1ImageConfigTemplate = SigImageConfigTemplate{
		ResourceGroup: AKSCBLMarinerResourceGroup,
		Gallery:       AKSCBLMarinerGalleryName,
		Definition:    "V1",
		Version:       FrozenCBLMarinerV1SIGImageVersionForDeprecation,
	}

	SIGCBLMarinerV2Gen1ImageConfigTemplate = SigImageConfigTemplate{
		ResourceGroup: AKSCBLMarinerResourceGroup,
		Gallery:       AKSCBLMarinerGalleryName,
		Definition:    "V2",
		Version:       LinuxSIGImageVersion,
	}

	SIGAzureLinuxV2Gen1ImageConfigTemplate = SigImageConfigTemplate{
		ResourceGroup: AKSAzureLinuxResourceGroup,
		Gallery:       AKSAzureLinuxGalleryName,
		Definition:    "V2",
		Version:       LinuxSIGImageVersion,
	}

	SIGAzureLinuxV3Gen1ImageConfigTemplate = SigImageConfigTemplate{
		ResourceGroup: AKSAzureLinuxResourceGroup,
		Gallery:       AKSAzureLinuxGalleryName,
		Definition:    "V3",
		Version:       LinuxSIGImageVersion,
	}

	SIGCBLMarinerV2Gen2ImageConfigTemplate = SigImageConfigTemplate{
		ResourceGroup: AKSCBLMarinerResourceGroup,
		Gallery:       AKSCBLMarinerGalleryName,
		Definition:    "V2gen2",
		Version:       LinuxSIGImageVersion,
	}

	SIGAzureLinuxV2Gen2ImageConfigTemplate = SigImageConfigTemplate{
		ResourceGroup: AKSAzureLinuxResourceGroup,
		Gallery:       AKSAzureLinuxGalleryName,
		Definition:    "V2gen2",
		Version:       LinuxSIGImageVersion,
	}

	SIGAzureLinuxV3Gen2ImageConfigTemplate = SigImageConfigTemplate{
		ResourceGroup: AKSAzureLinuxResourceGroup,
		Gallery:       AKSAzureLinuxGalleryName,
		Definition:    "V3gen2",
		Version:       LinuxSIGImageVersion,
	}

	SIGCBLMarinerV2Gen1FIPSImageConfigTemplate = SigImageConfigTemplate{
		ResourceGroup: AKSCBLMarinerResourceGroup,
		Gallery:       AKSCBLMarinerGalleryName,
		Definition:    "V2fips",
		Version:       LinuxSIGImageVersion,
	}

	SIGAzureLinuxV2Gen1FIPSImageConfigTemplate = SigImageConfigTemplate{
		ResourceGroup: AKSAzureLinuxResourceGroup,
		Gallery:       AKSAzureLinuxGalleryName,
		Definition:    "V2fips",
		Version:       LinuxSIGImageVersion,
	}

	SIGAzureLinuxV3Gen1FIPSImageConfigTemplate = SigImageConfigTemplate{
		ResourceGroup: AKSAzureLinuxResourceGroup,
		Gallery:       AKSAzureLinuxGalleryName,
		Definition:    "V3fips",
		Version:       LinuxSIGImageVersion,
	}

	SIGCBLMarinerV2Gen2FIPSImageConfigTemplate = SigImageConfigTemplate{
		ResourceGroup: AKSCBLMarinerResourceGroup,
		Gallery:       AKSCBLMarinerGalleryName,
		Definition:    "V2gen2fips",
		Version:       LinuxSIGImageVersion,
	}

	SIGAzureLinuxV2Gen2FIPSImageConfigTemplate = SigImageConfigTemplate{
		ResourceGroup: AKSAzureLinuxResourceGroup,
		Gallery:       AKSAzureLinuxGalleryName,
		Definition:    "V2gen2fips",
		Version:       LinuxSIGImageVersion,
	}

	SIGAzureLinuxV3Gen2FIPSImageConfigTemplate = SigImageConfigTemplate{
		ResourceGroup: AKSAzureLinuxResourceGroup,
		Gallery:       AKSAzureLinuxGalleryName,
		Definition:    "V3gen2fips",
		Version:       LinuxSIGImageVersion,
	}

	SIGCBLMarinerV2KataImageConfigTemplate = SigImageConfigTemplate{
		ResourceGroup: AKSCBLMarinerResourceGroup,
		Gallery:       AKSCBLMarinerGalleryName,
		Definition:    "V2katagen2",
		Version:       LinuxSIGImageVersion,
	}

	SIGAzureLinuxV2KataImageConfigTemplate = SigImageConfigTemplate{
		ResourceGroup: AKSAzureLinuxResourceGroup,
		Gallery:       AKSAzureLinuxGalleryName,
		Definition:    "V2katagen2",
		Version:       LinuxSIGImageVersion,
	}

	SIGCBLMarinerV2Arm64ImageConfigTemplate = SigImageConfigTemplate{
		ResourceGroup: AKSCBLMarinerResourceGroup,
		Gallery:       AKSCBLMarinerGalleryName,
		Definition:    "V2gen2arm64",
		Version:       LinuxSIGImageVersion,
	}

	SIGAzureLinuxV2Arm64ImageConfigTemplate = SigImageConfigTemplate{
		ResourceGroup: AKSAzureLinuxResourceGroup,
		Gallery:       AKSAzureLinuxGalleryName,
		Definition:    "V2gen2arm64",
		Version:       LinuxSIGImageVersion,
	}

	SIGAzureLinuxV3Arm64ImageConfigTemplate = SigImageConfigTemplate{
		ResourceGroup: AKSAzureLinuxResourceGroup,
		Gallery:       AKSAzureLinuxGalleryName,
		Definition:    "V3gen2arm64",
		Version:       LinuxSIGImageVersion,
	}

	SIGCBLMarinerV2TLImageConfigTemplate = SigImageConfigTemplate{
		ResourceGroup: AKSCBLMarinerResourceGroup,
		Gallery:       AKSCBLMarinerGalleryName,
		Definition:    "V2gen2TL",
		Version:       LinuxSIGImageVersion,
	}

	SIGAzureLinuxV2TLImageConfigTemplate = SigImageConfigTemplate{
		ResourceGroup: AKSAzureLinuxResourceGroup,
		Gallery:       AKSAzureLinuxGalleryName,
		Definition:    "V2gen2TL",
		Version:       LinuxSIGImageVersion,
	}

	SIGAzureLinuxV3TLImageConfigTemplate = SigImageConfigTemplate{
		ResourceGroup: AKSAzureLinuxResourceGroup,
		Gallery:       AKSAzureLinuxGalleryName,
		Definition:    "V3gen2TL",
		Version:       LinuxSIGImageVersion,
	}

	SIGCBLMarinerV2KataGen2TLImageConfigTemplate = SigImageConfigTemplate{
		ResourceGroup: AKSCBLMarinerResourceGroup,
		Gallery:       AKSCBLMarinerGalleryName,
		Definition:    "V2katagen2TL",
		Version:       CBLMarinerV2KataGen2TLSIGImageVersion,
	}

	SIGWindows2019ImageConfigTemplate = SigImageConfigTemplate{
		ResourceGroup: AKSWindowsResourceGroup,
		Gallery:       AKSWindowsGalleryName,
		Definition:    "windows-2019",
		Version:       Windows2019SIGImageVersion,
	}

	SIGWindows2019ContainerdImageConfigTemplate = SigImageConfigTemplate{
		ResourceGroup: AKSWindowsResourceGroup,
		Gallery:       AKSWindowsGalleryName,
		Definition:    "windows-2019-containerd",
		Version:       Windows2019SIGImageVersion,
	}

	SIGWindows2022ContainerdImageConfigTemplate = SigImageConfigTemplate{
		ResourceGroup: AKSWindowsResourceGroup,
		Gallery:       AKSWindowsGalleryName,
		Definition:    "windows-2022-containerd",
		Version:       Windows2022SIGImageVersion,
	}

	SIGWindows2022ContainerdGen2ImageConfigTemplate = SigImageConfigTemplate{
		ResourceGroup: AKSWindowsResourceGroup,
		Gallery:       AKSWindowsGalleryName,
		Definition:    "windows-2022-containerd-gen2",
		Version:       Windows2022SIGImageVersion,
	}

	SIGWindows23H2ImageConfigTemplate = SigImageConfigTemplate{
		ResourceGroup: AKSWindowsResourceGroup,
		Gallery:       AKSWindowsGalleryName,
		Definition:    "windows-23H2",
		Version:       Windows23H2SIGImageVersion,
	}

	SIGWindows23H2Gen2ImageConfigTemplate = SigImageConfigTemplate{
		ResourceGroup: AKSWindowsResourceGroup,
		Gallery:       AKSWindowsGalleryName,
		Definition:    "windows-23H2-gen2",
		Version:       Windows23H2SIGImageVersion,
	}
)

func getSigUbuntuImageConfigMapWithOpts(opts ...SigImageConfigOpt) map[Distro]SigImageConfig {
	return map[Distro]SigImageConfig{
		AKSUbuntu1604:                      SIGUbuntu1604ImageConfigTemplate.WithOptions(opts...),
		AKSUbuntu1804:                      SIGUbuntu1804ImageConfigTemplate.WithOptions(opts...),
		AKSUbuntu1804Gen2:                  SIGUbuntu1804Gen2ImageConfigTemplate.WithOptions(opts...),
		AKSUbuntuGPU1804:                   SIGUbuntuGPU1804ImageConfigTemplate.WithOptions(opts...),
		AKSUbuntuGPU1804Gen2:               SIGUbuntuGPU1804Gen2ImageConfigTemplate.WithOptions(opts...),
		AKSUbuntuContainerd1804:            SIGUbuntuContainerd1804ImageConfigTemplate.WithOptions(opts...),
		AKSUbuntuContainerd1804Gen2:        SIGUbuntuContainerd1804Gen2ImageConfigTemplate.WithOptions(opts...),
		AKSUbuntuGPUContainerd1804:         SIGUbuntuGPUContainerd1804ImageConfigTemplate.WithOptions(opts...),
		AKSUbuntuGPUContainerd1804Gen2:     SIGUbuntuGPUContainerd1804Gen2ImageConfigTemplate.WithOptions(opts...),
		AKSUbuntuFipsContainerd1804:        SIGUbuntuFipsContainerd1804ImageConfigTemplate.WithOptions(opts...),
		AKSUbuntuFipsContainerd1804Gen2:    SIGUbuntuFipsContainerd1804Gen2ImageConfigTemplate.WithOptions(opts...),
		AKSUbuntuFipsContainerd2004:        SIGUbuntuFipsContainerd2004ImageConfigTemplate.WithOptions(opts...),
		AKSUbuntuFipsContainerd2004Gen2:    SIGUbuntuFipsContainerd2004Gen2ImageConfigTemplate.WithOptions(opts...),
		AKSUbuntuFipsContainerd2204:        SIGUbuntuFipsContainerd2204ImageConfigTemplate.WithOptions(opts...),
		AKSUbuntuFipsContainerd2204Gen2:    SIGUbuntuFipsContainerd2204Gen2ImageConfigTemplate.WithOptions(opts...),
		AKSUbuntuContainerd2204:            SIGUbuntuContainerd2204ImageConfigTemplate.WithOptions(opts...),
		AKSUbuntuContainerd2204Gen2:        SIGUbuntuContainerd2204Gen2ImageConfigTemplate.WithOptions(opts...),
		AKSUbuntuContainerd2004CVMGen2:     SIGUbuntuContainerd2004CVMGen2ImageConfigTemplate.WithOptions(opts...),
		AKSUbuntuArm64Containerd2204Gen2:   SIGUbuntuArm64Containerd2204Gen2ImageConfigTemplate.WithOptions(opts...),
		AKSUbuntuArm64Containerd2404Gen2:   SIGUbuntuArm64Containerd2404Gen2ImageConfigTemplate.WithOptions(opts...),
		AKSUbuntuContainerd2204TLGen2:      SIGUbuntuContainerd2204TLGen2ImageConfigTemplate.WithOptions(opts...),
		AKSUbuntuMinimalContainerd2204:     SIGUbuntuMinimalContainerd2204ImageConfigTemplate.WithOptions(opts...),
		AKSUbuntuMinimalContainerd2204Gen2: SIGUbuntuMinimalContainerd2204Gen2ImageConfigTemplate.WithOptions(opts...),
		AKSUbuntuEgressContainerd2204Gen2:  SIGUbuntuEgressContainerd2204Gen2ImageConfigTemplate.WithOptions(opts...),
		AKSUbuntuContainerd2404:            SIGUbuntuContainerd2404ImageConfigTemplate.WithOptions(opts...),
		AKSUbuntuContainerd2404Gen2:        SIGUbuntuContainerd2404Gen2ImageConfigTemplate.WithOptions(opts...),
	}
}

func getSigCBLMarinerImageConfigMapWithOpts(opts ...SigImageConfigOpt) map[Distro]SigImageConfig {
	return map[Distro]SigImageConfig{
		AKSCBLMarinerV1:           SIGCBLMarinerV1ImageConfigTemplate.WithOptions(opts...),
		AKSCBLMarinerV2:           SIGCBLMarinerV2Gen1ImageConfigTemplate.WithOptions(opts...),
		AKSCBLMarinerV2Gen2:       SIGCBLMarinerV2Gen2ImageConfigTemplate.WithOptions(opts...),
		AKSCBLMarinerV2FIPS:       SIGCBLMarinerV2Gen1FIPSImageConfigTemplate.WithOptions(opts...),
		AKSCBLMarinerV2Gen2FIPS:   SIGCBLMarinerV2Gen2FIPSImageConfigTemplate.WithOptions(opts...),
		AKSCBLMarinerV2Gen2Kata:   SIGCBLMarinerV2KataImageConfigTemplate.WithOptions(opts...),
		AKSCBLMarinerV2Arm64Gen2:  SIGCBLMarinerV2Arm64ImageConfigTemplate.WithOptions(opts...),
		AKSCBLMarinerV2Gen2TL:     SIGCBLMarinerV2TLImageConfigTemplate.WithOptions(opts...),
		AKSCBLMarinerV2KataGen2TL: SIGCBLMarinerV2KataGen2TLImageConfigTemplate.WithOptions(opts...),
	}
}

func getSigAzureLinuxImageConfigMapWithOpts(opts ...SigImageConfigOpt) map[Distro]SigImageConfig {
	return map[Distro]SigImageConfig{
		AKSAzureLinuxV2:          SIGAzureLinuxV2Gen1ImageConfigTemplate.WithOptions(opts...),
		AKSAzureLinuxV3:          SIGAzureLinuxV3Gen1ImageConfigTemplate.WithOptions(opts...),
		AKSAzureLinuxV2Gen2:      SIGAzureLinuxV2Gen2ImageConfigTemplate.WithOptions(opts...),
		AKSAzureLinuxV3Gen2:      SIGAzureLinuxV3Gen2ImageConfigTemplate.WithOptions(opts...),
		AKSAzureLinuxV2FIPS:      SIGAzureLinuxV2Gen1FIPSImageConfigTemplate.WithOptions(opts...),
		AKSAzureLinuxV3FIPS:      SIGAzureLinuxV3Gen1FIPSImageConfigTemplate.WithOptions(opts...),
		AKSAzureLinuxV2Gen2FIPS:  SIGAzureLinuxV2Gen2FIPSImageConfigTemplate.WithOptions(opts...),
		AKSAzureLinuxV3Gen2FIPS:  SIGAzureLinuxV3Gen2FIPSImageConfigTemplate.WithOptions(opts...),
		AKSAzureLinuxV2Gen2Kata:  SIGAzureLinuxV2KataImageConfigTemplate.WithOptions(opts...),
		AKSAzureLinuxV2Arm64Gen2: SIGAzureLinuxV2Arm64ImageConfigTemplate.WithOptions(opts...),
		AKSAzureLinuxV3Arm64Gen2: SIGAzureLinuxV3Arm64ImageConfigTemplate.WithOptions(opts...),
		AKSAzureLinuxV2Gen2TL:    SIGAzureLinuxV2TLImageConfigTemplate.WithOptions(opts...),
		AKSAzureLinuxV3Gen2TL:    SIGAzureLinuxV3TLImageConfigTemplate.WithOptions(opts...),
	}
}

func getSigWindowsImageConfigMapWithOpts(opts ...SigImageConfigOpt) map[Distro]SigImageConfig {
	return map[Distro]SigImageConfig{
		AKSWindows2019:               SIGWindows2019ImageConfigTemplate.WithOptions(opts...),
		AKSWindows2019Containerd:     SIGWindows2019ContainerdImageConfigTemplate.WithOptions(opts...),
		AKSWindows2022Containerd:     SIGWindows2022ContainerdImageConfigTemplate.WithOptions(opts...),
		AKSWindows2022ContainerdGen2: SIGWindows2022ContainerdGen2ImageConfigTemplate.WithOptions(opts...),
		AKSWindows23H2:               SIGWindows23H2ImageConfigTemplate.WithOptions(opts...),
		AKSWindows23H2Gen2:           SIGWindows23H2Gen2ImageConfigTemplate.WithOptions(opts...),
	}
}

func getSigUbuntuEdgeZoneImageConfigMapWithOpts(opts ...SigImageConfigOpt) map[Distro]SigImageConfig {
	// This image is using a specific resource group and gallery name for edge zone scenario.
	sigUbuntuEdgeZoneContainerd1804ImageConfigTemplate := SigImageConfigTemplate{
		ResourceGroup: AKSUbuntuEdgeZoneResourceGroup,
		Gallery:       AKSUbuntuEdgeZoneGalleryName,
		Definition:    "1804containerd",
		Version:       LinuxSIGImageVersion,
	}

	// This image is using a specific resource group and gallery name for edge zone scenario.
	sigUbuntuEdgeZoneContainerd1804Gen2ImageConfigTemplate := SigImageConfigTemplate{
		ResourceGroup: AKSUbuntuEdgeZoneResourceGroup,
		Gallery:       AKSUbuntuEdgeZoneGalleryName,
		Definition:    "1804gen2containerd",
		Version:       LinuxSIGImageVersion,
	}

	// This image is using a specific resource group and gallery name for edge zone scenario.
	sigUbuntuEdgeZoneContainerd2204ImageConfigTemplate := SigImageConfigTemplate{
		ResourceGroup: AKSUbuntuEdgeZoneResourceGroup,
		Gallery:       AKSUbuntuEdgeZoneGalleryName,
		Definition:    "2204containerd",
		Version:       LinuxSIGImageVersion,
	}

	// This image is using a specific resource group and gallery name for edge zone scenario.
	sigUbuntuEdgeZoneContainerd2204Gen2ImageConfigTemplate := SigImageConfigTemplate{
		ResourceGroup: AKSUbuntuEdgeZoneResourceGroup,
		Gallery:       AKSUbuntuEdgeZoneGalleryName,
		Definition:    "2204gen2containerd",
		Version:       LinuxSIGImageVersion,
	}

	return map[Distro]SigImageConfig{
		AKSUbuntuEdgeZoneContainerd1804:     sigUbuntuEdgeZoneContainerd1804ImageConfigTemplate.WithOptions(opts...),
		AKSUbuntuEdgeZoneContainerd1804Gen2: sigUbuntuEdgeZoneContainerd1804Gen2ImageConfigTemplate.WithOptions(opts...),
		AKSUbuntuEdgeZoneContainerd2204:     sigUbuntuEdgeZoneContainerd2204ImageConfigTemplate.WithOptions(opts...),
		AKSUbuntuEdgeZoneContainerd2204Gen2: sigUbuntuEdgeZoneContainerd2204Gen2ImageConfigTemplate.WithOptions(opts...),
	}
}

// GetSIGAzureCloudSpecConfig get cloud specific sig config.
func GetSIGAzureCloudSpecConfig(sigConfig SIGConfig, region string) (SIGAzureEnvironmentSpecConfig, error) {
	if sigConfig.Galleries == nil || strings.EqualFold(sigConfig.SubscriptionID, "") || strings.EqualFold(sigConfig.TenantID, "") {
		return SIGAzureEnvironmentSpecConfig{}, fmt.Errorf("acsConfig.rpConfig.sigConfig missing expected values - cannot generate sig env config")
	}

	c := new(SIGAzureEnvironmentSpecConfig)
	c.SigTenantID = sigConfig.TenantID
	c.SubscriptionID = sigConfig.SubscriptionID
	c.CloudName = GetCloudTargetEnv(region)

	fromACSUbuntu, err := withACSSIGConfig(sigConfig, "AKSUbuntu")
	if err != nil {
		return SIGAzureEnvironmentSpecConfig{}, fmt.Errorf("unexpected error while constructing env-aware sig configuration for AKSUbuntu: %w", err)
	}
	c.SigUbuntuImageConfig = getSigUbuntuImageConfigMapWithOpts(fromACSUbuntu)

	fromACSCBLMariner, err := withACSSIGConfig(sigConfig, "AKSCBLMariner")
	if err != nil {
		return SIGAzureEnvironmentSpecConfig{}, fmt.Errorf("unexpected error while constructing env-aware sig configuration for AKSCBLMariner: %w", err)
	}
	c.SigCBLMarinerImageConfig = getSigCBLMarinerImageConfigMapWithOpts(fromACSCBLMariner)

	fromACSAzureLinux, err := withACSSIGConfig(sigConfig, "AKSAzureLinux")
	if err != nil {
		return SIGAzureEnvironmentSpecConfig{}, fmt.Errorf("unexpected error while constructing env-aware sig configuration for AKSAzureLinux: %w", err)
	}
	c.SigAzureLinuxImageConfig = getSigAzureLinuxImageConfigMapWithOpts(fromACSAzureLinux)

	fromACSWindows, err := withACSSIGConfig(sigConfig, "AKSWindows")
	if err != nil {
		return SIGAzureEnvironmentSpecConfig{}, fmt.Errorf("unexpected error while constructing env-aware sig configuration for Windows: %w", err)
	}
	c.SigWindowsImageConfig = getSigWindowsImageConfigMapWithOpts(fromACSWindows)

	fromACSUbuntuEdgeZone := withEdgeZoneConfig(sigConfig)
	c.SigUbuntuEdgeZoneImageConfig = getSigUbuntuEdgeZoneImageConfigMapWithOpts(fromACSUbuntuEdgeZone)
	return *c, nil
}

/*
GetAzurePublicSIGConfigForTest returns a statically defined sigconfig. This should only be used for
unit tests and e2es.
*/
func GetAzurePublicSIGConfigForTest() SIGAzureEnvironmentSpecConfig {
	return SIGAzureEnvironmentSpecConfig{
		CloudName:                    AzurePublicCloud,
		SigTenantID:                  AzurePublicCloudSigTenantID,
		SubscriptionID:               AzurePublicCloudSigSubscription,
		SigUbuntuImageConfig:         getSigUbuntuImageConfigMapWithOpts(withSubscription(AzurePublicCloudSigSubscription)),
		SigCBLMarinerImageConfig:     getSigCBLMarinerImageConfigMapWithOpts(withSubscription(AzurePublicCloudSigSubscription)),
		SigAzureLinuxImageConfig:     getSigAzureLinuxImageConfigMapWithOpts(withSubscription(AzurePublicCloudSigSubscription)),
		SigWindowsImageConfig:        getSigWindowsImageConfigMapWithOpts(withSubscription(AzurePublicCloudSigSubscription)),
		SigUbuntuEdgeZoneImageConfig: getSigUbuntuEdgeZoneImageConfigMapWithOpts(withSubscription(AzurePublicCloudSigSubscription)),
	}
}

func withACSSIGConfig(acsSigConfig SIGConfig, osSKU string) (SigImageConfigOpt, error) {
	gallery, k := acsSigConfig.Galleries[osSKU]
	if !k {
		return nil, fmt.Errorf("sig gallery configuration for %s not found", osSKU)
	}
	return func(c *SigImageConfig) {
		c.Gallery = gallery.GalleryName
		c.SubscriptionID = acsSigConfig.SubscriptionID
		c.ResourceGroup = gallery.ResourceGroup
	}, nil
}

func withEdgeZoneConfig(acsSigConfig SIGConfig) SigImageConfigOpt {
	return func(c *SigImageConfig) {
		c.Gallery = AKSUbuntuEdgeZoneGalleryName
		c.SubscriptionID = acsSigConfig.SubscriptionID
		c.ResourceGroup = AKSUbuntuEdgeZoneResourceGroup
	}
}

//nolint:unparam //subscriptionID only receives AzurePublicCloudSigSubscription
func withSubscription(subscriptionID string) SigImageConfigOpt {
	return func(c *SigImageConfig) {
		c.SubscriptionID = subscriptionID
	}
}<|MERGE_RESOLUTION|>--- conflicted
+++ resolved
@@ -378,15 +378,12 @@
 	//  of support and image builds have stopped.
 	FrozenCBLMarinerV1SIGImageVersionForDeprecation string = "202308.28.0"
 
-<<<<<<< HEAD
-=======
 	// DO NOT MODIFY: 1804GPUContainerd Gen1 & Gen2 pinned to the last image build as
 	// GPU Dedicated preview image is being deprecated and image builds have stopped.
 	Frozen1804GPUContainerdSIGImageVersionForDeprecation string = "202501.05.0"
 
 	Frozen1804Gen2GPUContainerdSIGImageVersionForDeprecation string = "202501.05.0"
 
->>>>>>> 7aef98e7
 	// We do not use AKS Windows image versions in AgentBaker. These fake values are only used for unit tests.
 	Windows2019SIGImageVersion string = "17763.2019.221114"
 	Windows2022SIGImageVersion string = "20348.2022.221114"
