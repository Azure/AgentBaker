// Copyright (c) Microsoft Corporation. All rights reserved.
// Licensed under the MIT license.

package datamodel

import (
	"bytes"
	"encoding/json"
	"fmt"
	"hash/fnv"
	"math/rand"
	neturl "net/url"
	"sort"
	"strings"
	"sync"

	"github.com/Azure/go-autorest/autorest/to"
	"github.com/Masterminds/semver/v3"
)

// TypeMeta describes an individual API model object.
type TypeMeta struct {
	// APIVersion is on every object.
	APIVersion string `json:"apiVersion"`
}

/*
CustomSearchDomain represents the Search Domain when the custom vnet has a windows server DNS as a
nameserver.
*/
type CustomSearchDomain struct {
	Name          string `json:"name,omitempty"`
	RealmUser     string `json:"realmUser,omitempty"`
	RealmPassword string `json:"realmPassword,omitempty"`
}

// PublicKey represents an SSH key for LinuxProfile.
type PublicKey struct {
	KeyData string `json:"keyData"`
}

/*
KeyVaultCertificate specifies a certificate to install.
On Linux, the certificate file is placed under the /var/lib/waagent directory
with the file name <UppercaseThumbprint>.crt for the X509 certificate file
and <UppercaseThumbprint>.prv for the private key. Both of these files are .pem formatted.
On windows the certificate will be saved in the specified store.
*/
type KeyVaultCertificate struct {
	CertificateURL   string `json:"certificateUrl,omitempty"`
	CertificateStore string `json:"certificateStore,omitempty"`
}

// KeyVaultID specifies a key vault.
type KeyVaultID struct {
	ID string `json:"id,omitempty"`
}

// KeyVaultRef represents a reference to KeyVault instance on Azure.
type KeyVaultRef struct {
	KeyVault      KeyVaultID `json:"keyVault"`
	SecretName    string     `json:"secretName"`
	SecretVersion string     `json:"secretVersion,omitempty"`
}

// KeyVaultSecrets specifies certificates to install on the pool of machines from a given key vault.
// the key vault specified must have been granted read permissions to CRP.
type KeyVaultSecrets struct {
	SourceVault       *KeyVaultID           `json:"sourceVault,omitempty"`
	VaultCertificates []KeyVaultCertificate `json:"vaultCertificates,omitempty"`
}

// ImageReference represents a reference to an Image resource in Azure.
type ImageReference struct {
	Name           string `json:"name,omitempty"`
	ResourceGroup  string `json:"resourceGroup,omitempty"`
	SubscriptionID string `json:"subscriptionId,omitempty"`
	Gallery        string `json:"gallery,omitempty"`
	Version        string `json:"version,omitempty"`
}

// VMDiagnostics contains settings to on/off boot diagnostics collection in RD Host.
type VMDiagnostics struct {
	Enabled bool `json:"enabled"`

	// Specifies storage account Uri where Boot Diagnostics (CRP &
	// VMSS BootDiagostics) and VM Diagnostics logs (using Linux
	// Diagnostics Extension) will be stored. Uri will be of standard
	// blob domain. i.e. https://storageaccount.blob.core.windows.net/
	// This field is readonly as ACS RP will create a storage account
	// for the customer.
	StorageURL *neturl.URL `json:"storageUrl"`
}

// OSType represents OS types of agents.
type OSType string

// the OSTypes supported by vlabs.
const (
	Windows OSType = "Windows"
	Linux   OSType = "Linux"
)

// KubeletDiskType describes options for placement of the primary kubelet partition.
// docker images, emptyDir volumes, and pod logs.
type KubeletDiskType string

const (
	// OSDisk indicates data wil be shared with the OS.
	OSDisk KubeletDiskType = "OS"
	// TempDisk indicates date will be isolated on the temporary disk.
	TempDisk KubeletDiskType = "Temporary"
)

// WorkloadRuntime describes choices for the type of workload: container or wasm-wasi, currently.
type WorkloadRuntime string

const (
	// OCIContainer indicates that kubelet will be used for a container workload.
	OCIContainer WorkloadRuntime = "OCIContainer"
	// WasmWasi indicates Krustlet will be used for a WebAssembly workload.
	WasmWasi WorkloadRuntime = "WasmWasi"
)

/*
CommandLineOmittedKubeletConfigFlags are the flags set by RP that should NOT be included within the set of
command line flags when configuring kubelet.
*/
var CommandLineOmittedKubeletConfigFlags map[string]bool = map[string]bool{
	"--node-status-report-frequency": true,
}

// Distro represents Linux distro to use for Linux VMs.
type Distro string

// Distro string consts.
const (
<<<<<<< HEAD
	Ubuntu                                 Distro = "ubuntu"
	Ubuntu1804                             Distro = "ubuntu-18.04"
	Ubuntu1804Gen2                         Distro = "ubuntu-18.04-gen2"
	AKSUbuntu1804Gen2                      Distro = "ubuntu-18.04-gen2" // same distro as Ubuntu1804Gen2, renamed for clarity
	AKSUbuntu1604                          Distro = "aks-ubuntu-16.04"
	AKSUbuntu1804                          Distro = "aks-ubuntu-18.04"
	AKSUbuntuGPU1804                       Distro = "aks-ubuntu-gpu-18.04"
	AKSUbuntuGPU1804Gen2                   Distro = "aks-ubuntu-gpu-18.04-gen2"
	AKSUbuntuContainerd1804                Distro = "aks-ubuntu-containerd-18.04"
	AKSUbuntuContainerd1804Gen2            Distro = "aks-ubuntu-containerd-18.04-gen2"
	AKSUbuntuGPUContainerd1804             Distro = "aks-ubuntu-gpu-containerd-18.04"
	AKSUbuntuGPUContainerd1804Gen2         Distro = "aks-ubuntu-gpu-containerd-18.04-gen2"
	AKSCBLMarinerV1                        Distro = "aks-cblmariner-v1"
	AKSCBLMarinerV2                        Distro = "aks-cblmariner-v2"
	AKSCBLMarinerV2Gen2                    Distro = "aks-cblmariner-v2-gen2"
	AKSCBLMarinerV2Gen2Kata                Distro = "aks-cblmariner-v2-gen2-kata"
	AKSCBLMarinerV2Gen2TL                  Distro = "aks-cblmariner-v2-gen2-tl"
	AKSCBLMarinerV2KataGen2TL              Distro = "aks-cblmariner-v2-kata-gen2-tl"
	AKSUbuntuFipsContainerd1804            Distro = "aks-ubuntu-fips-containerd-18.04"
	AKSUbuntuFipsContainerd1804Gen2        Distro = "aks-ubuntu-fips-containerd-18.04-gen2"
	AKSUbuntuFipsContainerd2004            Distro = "aks-ubuntu-fips-containerd-20.04"
	AKSUbuntuFipsContainerd2004Gen2        Distro = "aks-ubuntu-fips-containerd-20.04-gen2"
	AKSUbuntuFipsGPUContainerd1804         Distro = "aks-ubuntu-fips-gpu-containerd-18.04"
	AKSUbuntuFipsGPUContainerd1804Gen2     Distro = "aks-ubuntu-fips-gpu-containerd-18.04-gen2"
	AKSUbuntuArm64Containerd1804Gen2       Distro = "aks-ubuntu-arm64-containerd-18.04-gen2"
	AKSUbuntuEdgeZoneContainerd1804        Distro = "aks-ubuntu-edgezone-containerd-18.04"
	AKSUbuntuEdgeZoneContainerd1804Gen2    Distro = "aks-ubuntu-edgezone-containerd-18.04-gen2"
	AKSUbuntuEdgeZoneGPUContainerd1804     Distro = "aks-ubuntu-edgezone-gpu-containerd-18.04"
	AKSUbuntuEdgeZoneGPUContainerd1804Gen2 Distro = "aks-ubuntu-edgezone-gpu-containerd-18.04-gen2"
	AKSUbuntuEdgeZoneContainerd2204        Distro = "aks-ubuntu-edgezone-containerd-22.04"
	AKSUbuntuEdgeZoneContainerd2204Gen2    Distro = "aks-ubuntu-edgezone-containerd-22.04-gen2"
	AKSUbuntuContainerd2204                Distro = "aks-ubuntu-containerd-22.04"
	AKSUbuntuContainerd2204Gen2            Distro = "aks-ubuntu-containerd-22.04-gen2"
	AKSUbuntuContainerd2004CVMGen2         Distro = "aks-ubuntu-containerd-20.04-cvm-gen2"
	AKSUbuntuArm64Containerd2204Gen2       Distro = "aks-ubuntu-arm64-containerd-22.04-gen2"
	AKSCBLMarinerV2Arm64Gen2               Distro = "aks-cblmariner-v2-arm64-gen2"
	AKSUbuntuContainerd2204TLGen2          Distro = "aks-ubuntu-containerd-22.04-tl-gen2"
	RHEL                                   Distro = "rhel"
	CoreOS                                 Distro = "coreos"
	AKS1604Deprecated                      Distro = "aks"      // deprecated AKS 16.04 distro. Equivalent to aks-ubuntu-16.04.
	AKS1804Deprecated                      Distro = "aks-1804" // deprecated AKS 18.04 distro. Equivalent to aks-ubuntu-18.04.
=======
	Ubuntu                              Distro = "ubuntu"
	Ubuntu1804                          Distro = "ubuntu-18.04"
	Ubuntu1804Gen2                      Distro = "ubuntu-18.04-gen2"
	AKSUbuntu1804Gen2                   Distro = "ubuntu-18.04-gen2" // same distro as Ubuntu1804Gen2, renamed for clarity
	AKSUbuntu1604                       Distro = "aks-ubuntu-16.04"
	AKSUbuntu1804                       Distro = "aks-ubuntu-18.04"
	AKSUbuntuGPU1804                    Distro = "aks-ubuntu-gpu-18.04"
	AKSUbuntuGPU1804Gen2                Distro = "aks-ubuntu-gpu-18.04-gen2"
	AKSUbuntuContainerd1804             Distro = "aks-ubuntu-containerd-18.04"
	AKSUbuntuContainerd1804Gen2         Distro = "aks-ubuntu-containerd-18.04-gen2"
	AKSUbuntuGPUContainerd1804          Distro = "aks-ubuntu-gpu-containerd-18.04"
	AKSUbuntuGPUContainerd1804Gen2      Distro = "aks-ubuntu-gpu-containerd-18.04-gen2"
	AKSCBLMarinerV1                     Distro = "aks-cblmariner-v1"
	AKSCBLMarinerV2                     Distro = "aks-cblmariner-v2"
	AKSCBLMarinerV2Gen2                 Distro = "aks-cblmariner-v2-gen2"
	AKSCBLMarinerV2FIPS                 Distro = "aks-cblmariner-v2-fips"
	AKSCBLMarinerV2FIPSGen2             Distro = "aks-cblmariner-v2-fips-gen2"
	AKSCBLMarinerV2Gen2Kata             Distro = "aks-cblmariner-v2-gen2-kata"
	AKSCBLMarinerV2Gen2TL               Distro = "aks-cblmariner-v2-gen2-tl"
	AKSCBLMarinerV2KataGen2TL           Distro = "aks-cblmariner-v2-kata-gen2-tl"
	AKSUbuntuFipsContainerd1804         Distro = "aks-ubuntu-fips-containerd-18.04"
	AKSUbuntuFipsContainerd1804Gen2     Distro = "aks-ubuntu-fips-containerd-18.04-gen2"
	AKSUbuntuFipsContainerd2004         Distro = "aks-ubuntu-fips-containerd-20.04"
	AKSUbuntuFipsContainerd2004Gen2     Distro = "aks-ubuntu-fips-containerd-20.04-gen2"
	AKSUbuntuFipsGPUContainerd1804      Distro = "aks-ubuntu-fips-gpu-containerd-18.04"
	AKSUbuntuFipsGPUContainerd1804Gen2  Distro = "aks-ubuntu-fips-gpu-containerd-18.04-gen2"
	AKSUbuntuArm64Containerd1804Gen2    Distro = "aks-ubuntu-arm64-containerd-18.04-gen2"
	AKSUbuntuEdgeZoneContainerd1804     Distro = "aks-ubuntu-edgezone-containerd-18.04"
	AKSUbuntuEdgeZoneContainerd1804Gen2 Distro = "aks-ubuntu-edgezone-containerd-18.04-gen2"
	AKSUbuntuEdgeZoneContainerd2204     Distro = "aks-ubuntu-edgezone-containerd-22.04"
	AKSUbuntuEdgeZoneContainerd2204Gen2 Distro = "aks-ubuntu-edgezone-containerd-22.04-gen2"
	AKSUbuntuContainerd2204             Distro = "aks-ubuntu-containerd-22.04"
	AKSUbuntuContainerd2204Gen2         Distro = "aks-ubuntu-containerd-22.04-gen2"
	AKSUbuntuContainerd2004CVMGen2      Distro = "aks-ubuntu-containerd-20.04-cvm-gen2"
	AKSUbuntuArm64Containerd2204Gen2    Distro = "aks-ubuntu-arm64-containerd-22.04-gen2"
	AKSCBLMarinerV2Arm64Gen2            Distro = "aks-cblmariner-v2-arm64-gen2"
	AKSUbuntuContainerd2204TLGen2       Distro = "aks-ubuntu-containerd-22.04-tl-gen2"
	RHEL                                Distro = "rhel"
	CoreOS                              Distro = "coreos"
	AKS1604Deprecated                   Distro = "aks"      // deprecated AKS 16.04 distro. Equivalent to aks-ubuntu-16.04.
	AKS1804Deprecated                   Distro = "aks-1804" // deprecated AKS 18.04 distro. Equivalent to aks-ubuntu-18.04.
>>>>>>> 3e6f792c

	// Windows string const.
	// AKSWindows2019 stands for distro of windows server 2019 SIG image with docker.
	AKSWindows2019 Distro = "aks-windows-2019"
	// AKSWindows2019Containerd stands for distro for windows server 2019 SIG image with containerd.
	AKSWindows2019Containerd Distro = "aks-windows-2019-containerd"
	// AKSWindows2022Containerd stands for distro for windows server 2022 SIG image with containerd.
	AKSWindows2022Containerd Distro = "aks-windows-2022-containerd"
	// AKSWindows2022ContainerdGen2 stands for distro for windows server 2022 Gen 2 SIG image with containerd.
	AKSWindows2022ContainerdGen2 Distro = "aks-windows-2022-containerd-gen2"
	// AKSWindows2019PIR stands for distro of windows server 2019 PIR image with docker.
	AKSWindows2019PIR        Distro = "aks-windows-2019-pir"
	CustomizedImage          Distro = "CustomizedImage"
	CustomizedWindowsOSImage Distro = "CustomizedWindowsOSImage"

	// USNatCloud is a const string reference identifier for USNat.
	USNatCloud = "USNatCloud"
	// USSecCloud is a const string reference identifier for USSec.
	USSecCloud = "USSecCloud"
)

var AKSDistrosAvailableOnVHD []Distro = []Distro{
	AKSUbuntu1604,
	AKSUbuntu1804,
	AKSUbuntu1804Gen2,
	AKSUbuntuGPU1804,
	AKSUbuntuGPU1804Gen2,
	AKSUbuntuContainerd1804,
	AKSUbuntuContainerd1804Gen2,
	AKSUbuntuGPUContainerd1804,
	AKSUbuntuGPUContainerd1804Gen2,
	AKSCBLMarinerV1,
	AKSCBLMarinerV2,
	AKSCBLMarinerV2Gen2,
	AKSCBLMarinerV2FIPS,
	AKSCBLMarinerV2FIPSGen2,
	AKSCBLMarinerV2Gen2Kata,
	AKSCBLMarinerV2Gen2TL,
	AKSCBLMarinerV2KataGen2TL,
	AKSUbuntuFipsContainerd1804,
	AKSUbuntuFipsContainerd1804Gen2,
	AKSUbuntuFipsContainerd2004,
	AKSUbuntuFipsContainerd2004Gen2,
	AKSUbuntuFipsGPUContainerd1804,
	AKSUbuntuFipsGPUContainerd1804Gen2,
	AKSUbuntuArm64Containerd1804Gen2,
	AKSUbuntuEdgeZoneContainerd1804,
	AKSUbuntuEdgeZoneContainerd1804Gen2,
	AKSUbuntuEdgeZoneGPUContainerd1804,
	AKSUbuntuEdgeZoneGPUContainerd1804Gen2,
	AKSUbuntuEdgeZoneContainerd2204,
	AKSUbuntuEdgeZoneContainerd2204Gen2,
	AKSUbuntuContainerd2204,
	AKSUbuntuContainerd2204Gen2,
	AKSUbuntuContainerd2004CVMGen2,
	AKSUbuntuArm64Containerd2204Gen2,
	AKSCBLMarinerV2Arm64Gen2,
	AKSUbuntuContainerd2204TLGen2,
}

type CustomConfigurationComponent string

const (
	ComponentkubeProxy CustomConfigurationComponent = "kube-proxy"
	Componentkubelet   CustomConfigurationComponent = "kubelet"
)

func (d Distro) IsVHDDistro() bool {
	for _, distro := range AKSDistrosAvailableOnVHD {
		if d == distro {
			return true
		}
	}
	return false
}

func (d Distro) Is2204VHDDistro() bool {
	for _, distro := range AvailableUbuntu2204Distros {
		if d == distro {
			return true
		}
	}
	return false
}

func (d Distro) IsKataDistro() bool {
	return d == AKSCBLMarinerV2Gen2Kata
}

/*
KeyvaultSecretRef specifies path to the Azure keyvault along with secret name and (optionaly) version
for Service Principal's secret.
*/
type KeyvaultSecretRef struct {
	VaultID       string `json:"vaultID"`
	SecretName    string `json:"secretName"`
	SecretVersion string `json:"version,omitempty"`
}

// AuthenticatorType represents the authenticator type the cluster was.
// set up with.
type AuthenticatorType string

const (
	// OIDC represent cluster setup in OIDC auth mode.
	OIDC AuthenticatorType = "oidc"
	// Webhook represent cluster setup in wehhook auth mode.
	Webhook AuthenticatorType = "webhook"
)

// UserAssignedIdentity contains information that uniquely identifies an identity.
type UserAssignedIdentity struct {
	ResourceID string `json:"resourceId,omitempty"`
	ClientID   string `json:"clientId,omitempty"`
	ObjectID   string `json:"objectId,omitempty"`
}

// ResourceIdentifiers represents resource ids.
type ResourceIdentifiers struct {
	Graph               string `json:"graph,omitempty"`
	KeyVault            string `json:"keyVault,omitempty"`
	Datalake            string `json:"datalake,omitempty"`
	Batch               string `json:"batch,omitempty"`
	OperationalInsights string `json:"operationalInsights,omitempty"`
	Storage             string `json:"storage,omitempty"`
}

// CustomCloudEnv represents the custom cloud env info of the AKS cluster.
type CustomCloudEnv struct {
	// TODO(ace): why is Name uppercase?
	// in Linux, this was historically specified as "name" when serialized.
	// However Windows relies on the json tag as "Name".
	// TODO(ace): can we align on one casing?
	SnakeCaseName                string              `json:"name,omitempty"`
	Name                         string              `json:"Name,omitempty"`
	McrURL                       string              `json:"mcrURL,omitempty"`
	RepoDepotEndpoint            string              `json:"repoDepotEndpoint,omitempty"`
	ManagementPortalURL          string              `json:"managementPortalURL,omitempty"`
	PublishSettingsURL           string              `json:"publishSettingsURL,omitempty"`
	ServiceManagementEndpoint    string              `json:"serviceManagementEndpoint,omitempty"`
	ResourceManagerEndpoint      string              `json:"resourceManagerEndpoint,omitempty"`
	ActiveDirectoryEndpoint      string              `json:"activeDirectoryEndpoint,omitempty"`
	GalleryEndpoint              string              `json:"galleryEndpoint,omitempty"`
	KeyVaultEndpoint             string              `json:"keyVaultEndpoint,omitempty"`
	GraphEndpoint                string              `json:"graphEndpoint,omitempty"`
	ServiceBusEndpoint           string              `json:"serviceBusEndpoint,omitempty"`
	BatchManagementEndpoint      string              `json:"batchManagementEndpoint,omitempty"`
	StorageEndpointSuffix        string              `json:"storageEndpointSuffix,omitempty"`
	SQLDatabaseDNSSuffix         string              `json:"sqlDatabaseDNSSuffix,omitempty"`
	TrafficManagerDNSSuffix      string              `json:"trafficManagerDNSSuffix,omitempty"`
	KeyVaultDNSSuffix            string              `json:"keyVaultDNSSuffix,omitempty"`
	ServiceBusEndpointSuffix     string              `json:"serviceBusEndpointSuffix,omitempty"`
	ServiceManagementVMDNSSuffix string              `json:"serviceManagementVMDNSSuffix,omitempty"`
	ResourceManagerVMDNSSuffix   string              `json:"resourceManagerVMDNSSuffix,omitempty"`
	ContainerRegistryDNSSuffix   string              `json:"containerRegistryDNSSuffix,omitempty"`
	CosmosDBDNSSuffix            string              `json:"cosmosDBDNSSuffix,omitempty"`
	TokenAudience                string              `json:"tokenAudience,omitempty"`
	ResourceIdentifiers          ResourceIdentifiers `json:"resourceIdentifiers,omitempty"`
}

// FeatureFlags defines feature-flag restricted functionality.
type FeatureFlags struct {
	EnableCSERunInBackground bool `json:"enableCSERunInBackground,omitempty"`
	BlockOutboundInternet    bool `json:"blockOutboundInternet,omitempty"`
	EnableIPv6DualStack      bool `json:"enableIPv6DualStack,omitempty"`
	EnableIPv6Only           bool `json:"enableIPv6Only,omitempty"`
	EnableWinDSR             bool `json:"enableWinDSR,omitempty"`
}

// AddonProfile represents an addon for managed cluster.
type AddonProfile struct {
	Enabled bool              `json:"enabled"`
	Config  map[string]string `json:"config"`
	// Identity contains information of the identity associated with this addon.
	// This property will only appear in an MSI-enabled cluster.
	Identity *UserAssignedIdentity `json:"identity,omitempty"`
}

// HostedMasterProfile defines properties for a hosted master.
type HostedMasterProfile struct {
	// Master public endpoint/FQDN with port.
	// The format will be FQDN:2376.
	// Not used during PUT, returned as part of GETFQDN.
	FQDN string `json:"fqdn,omitempty"`
	// IPAddress.
	// if both FQDN and IPAddress are specified, we should use IPAddress.
	IPAddress string `json:"ipAddress,omitempty"`
	DNSPrefix string `json:"dnsPrefix"`
	// FQDNSubdomain is used by private cluster without dnsPrefix so they have fixed FQDN.
	FQDNSubdomain string `json:"fqdnSubdomain"`
	/* Subnet holds the CIDR which defines the Azure Subnet in which
	Agents will be provisioned. This is stored on the HostedMasterProfile
	and will become `masterSubnet` in the compiled template. */
	Subnet string `json:"subnet"`
	// ApiServerWhiteListRange is a comma delimited CIDR which is whitelisted to AKS.
	APIServerWhiteListRange *string `json:"apiServerWhiteListRange"`
	IPMasqAgent             bool    `json:"ipMasqAgent"`
}

// CustomProfile specifies custom properties that are used for cluster instantiation.
// Should not be used by most users.
type CustomProfile struct {
	Orchestrator string `json:"orchestrator,omitempty"`
}

// AADProfile specifies attributes for AAD integration.
type AADProfile struct {
	// The client AAD application ID.
	ClientAppID string `json:"clientAppID,omitempty"`
	// The server AAD application ID.
	ServerAppID string `json:"serverAppID,omitempty"`
	// The server AAD application secret.
	ServerAppSecret string `json:"serverAppSecret,omitempty" conform:"redact"`
	// The AAD tenant ID to use for authentication.
	// If not specified, will use the tenant of the deployment subscription.
	// Optional.
	TenantID string `json:"tenantID,omitempty"`
	// The Azure Active Directory Group Object ID that will be assigned the cluster-admin RBAC role.
	// Optional.
	AdminGroupID string `json:"adminGroupID,omitempty"`
	// The authenticator to use, either "oidc" or "webhook".
	Authenticator AuthenticatorType `json:"authenticator"`
}

// CertificateProfile represents the definition of the master cluster.
type CertificateProfile struct {
	// CaCertificate is the certificate authority certificate.
	CaCertificate string `json:"caCertificate,omitempty" conform:"redact"`
	// ApiServerCertificate is the rest api server certificate, and signed by the CA.
	APIServerCertificate string `json:"apiServerCertificate,omitempty" conform:"redact"`
	// ClientCertificate is the certificate used by the client kubelet services and signed by the CA.
	ClientCertificate string `json:"clientCertificate,omitempty" conform:"redact"`
	// ClientPrivateKey is the private key used by the client kubelet services and signed by the CA.
	ClientPrivateKey string `json:"clientPrivateKey,omitempty" conform:"redact"`
	// KubeConfigCertificate is the client certificate used for kubectl cli and signed by the CA.
	KubeConfigCertificate string `json:"kubeConfigCertificate,omitempty" conform:"redact"`
	// KubeConfigPrivateKey is the client private key used for kubectl cli and signed by the CA.
	KubeConfigPrivateKey string `json:"kubeConfigPrivateKey,omitempty" conform:"redact"`
}

// ServicePrincipalProfile contains the client and secret used by the cluster for Azure Resource CRUD.
type ServicePrincipalProfile struct {
	ClientID          string             `json:"clientId"`
	Secret            string             `json:"secret,omitempty" conform:"redact"`
	ObjectID          string             `json:"objectId,omitempty"`
	KeyvaultSecretRef *KeyvaultSecretRef `json:"keyvaultSecretRef,omitempty"`
}

// DiagnosticsProfile setting to enable/disable capturing.
// diagnostics for VMs hosting container cluster.
type DiagnosticsProfile struct {
	VMDiagnostics *VMDiagnostics `json:"vmDiagnostics"`
}

// ExtensionProfile represents an extension definition.
type ExtensionProfile struct {
	Name                           string             `json:"name"`
	Version                        string             `json:"version"`
	ExtensionParameters            string             `json:"extensionParameters,omitempty"`
	ExtensionParametersKeyVaultRef *KeyvaultSecretRef `json:"parametersKeyvaultSecretRef,omitempty"`
	RootURL                        string             `json:"rootURL,omitempty"`
	// This is only needed for preprovision extensions and it needs to be a bash script.
	Script   string `json:"script,omitempty"`
	URLQuery string `json:"urlQuery,omitempty"`
}

// ResourcePurchasePlan defines resource plan as required by ARM for billing purposes.
type ResourcePurchasePlan struct {
	Name          string `json:"name"`
	Product       string `json:"product"`
	PromotionCode string `json:"promotionCode"`
	Publisher     string `json:"publisher"`
}

// WindowsProfile represents the windows parameters passed to the cluster.
type WindowsProfile struct {
	AdminUsername                  string                     `json:"adminUsername"`
	AdminPassword                  string                     `json:"adminPassword" conform:"redact"`
	CSIProxyURL                    string                     `json:"csiProxyURL,omitempty"`
	EnableCSIProxy                 *bool                      `json:"enableCSIProxy,omitempty"`
	ImageRef                       *ImageReference            `json:"imageReference,omitempty"`
	ImageVersion                   string                     `json:"imageVersion"`
	ProvisioningScriptsPackageURL  string                     `json:"provisioningScriptsPackageURL,omitempty"`
	WindowsImageSourceURL          string                     `json:"windowsImageSourceURL"`
	WindowsPublisher               string                     `json:"windowsPublisher"`
	WindowsOffer                   string                     `json:"windowsOffer"`
	WindowsSku                     string                     `json:"windowsSku"`
	WindowsDockerVersion           string                     `json:"windowsDockerVersion"`
	Secrets                        []KeyVaultSecrets          `json:"secrets,omitempty"`
	SSHEnabled                     *bool                      `json:"sshEnabled,omitempty"`
	EnableAutomaticUpdates         *bool                      `json:"enableAutomaticUpdates,omitempty"`
	IsCredentialAutoGenerated      *bool                      `json:"isCredentialAutoGenerated,omitempty"`
	EnableAHUB                     *bool                      `json:"enableAHUB,omitempty"`
	WindowsPauseImageURL           string                     `json:"windowsPauseImageURL"`
	AlwaysPullWindowsPauseImage    *bool                      `json:"alwaysPullWindowsPauseImage,omitempty"`
	ContainerdWindowsRuntimes      *ContainerdWindowsRuntimes `json:"containerdWindowsRuntimes,omitempty"`
	WindowsCalicoPackageURL        string                     `json:"windowsCalicoPackageURL,omitempty"`
	WindowsSecureTlsEnabled        *bool                      `json:"windowsSecureTlsEnabled,omitempty"`
	WindowsGmsaPackageUrl          string                     `json:"windowsGmsaPackageUrl,omitempty"`
	CseScriptsPackageURL           string                     `json:"cseScriptsPackageURL,omitempty"`
	HnsRemediatorIntervalInMinutes *uint32                    `json:"hnsRemediatorIntervalInMinutes,omitempty"`
	LogGeneratorIntervalInMinutes  *uint32                    `json:"logGeneratorIntervalInMinutes,omitempty"`
}

// ContainerdWindowsRuntimes configures containerd runtimes that are available on the windows nodes.
type ContainerdWindowsRuntimes struct {
	DefaultSandboxIsolation string            `json:"defaultSandboxIsolation,omitempty"`
	RuntimeHandlers         []RuntimeHandlers `json:"runtimesHandlers,omitempty"`
}

// RuntimeHandlers configures the runtime settings in containerd.
type RuntimeHandlers struct {
	BuildNumber string `json:"buildNumber,omitempty"`
}

// LinuxProfile represents the linux parameters passed to the cluster.
type LinuxProfile struct {
	AdminUsername string `json:"adminUsername"`
	SSH           struct {
		PublicKeys []PublicKey `json:"publicKeys"`
	} `json:"ssh"`
	Secrets            []KeyVaultSecrets   `json:"secrets,omitempty"`
	Distro             Distro              `json:"distro,omitempty"`
	CustomSearchDomain *CustomSearchDomain `json:"customSearchDomain,omitempty"`
}

// Extension represents an extension definition in the master or agentPoolProfile.
type Extension struct {
	Name        string `json:"name"`
	SingleOrAll string `json:"singleOrAll"`
	Template    string `json:"template"`
}

// PrivateJumpboxProfile represents a jumpbox definition.
type PrivateJumpboxProfile struct {
	Name           string `json:"name" validate:"required"`
	VMSize         string `json:"vmSize" validate:"required"`
	OSDiskSizeGB   int    `json:"osDiskSizeGB,omitempty" validate:"min=0,max=2048"`
	Username       string `json:"username,omitempty"`
	PublicKey      string `json:"publicKey" validate:"required"`
	StorageProfile string `json:"storageProfile,omitempty"`
}

// PrivateCluster defines the configuration for a private cluster.
type PrivateCluster struct {
	Enabled                *bool                  `json:"enabled,omitempty"`
	EnableHostsConfigAgent *bool                  `json:"enableHostsConfigAgent,omitempty"`
	JumpboxProfile         *PrivateJumpboxProfile `json:"jumpboxProfile,omitempty"`
}

// KubernetesContainerSpec defines configuration for a container spec.
type KubernetesContainerSpec struct {
	Name           string `json:"name,omitempty"`
	Image          string `json:"image,omitempty"`
	CPURequests    string `json:"cpuRequests,omitempty"`
	MemoryRequests string `json:"memoryRequests,omitempty"`
	CPULimits      string `json:"cpuLimits,omitempty"`
	MemoryLimits   string `json:"memoryLimits,omitempty"`
}

// AddonNodePoolsConfig defines configuration for pool-specific cluster-autoscaler configuration.
type AddonNodePoolsConfig struct {
	Name   string            `json:"name,omitempty"`
	Config map[string]string `json:"config,omitempty"`
}

// KubernetesAddon defines a list of addons w/ configuration to include with the cluster deployment.
type KubernetesAddon struct {
	Name       string                    `json:"name,omitempty"`
	Enabled    *bool                     `json:"enabled,omitempty"`
	Mode       string                    `json:"mode,omitempty"`
	Containers []KubernetesContainerSpec `json:"containers,omitempty"`
	Config     map[string]string         `json:"config,omitempty"`
	Pools      []AddonNodePoolsConfig    `json:"pools,omitempty"`
	Data       string                    `json:"data,omitempty"`
}

// KubernetesConfig contains the Kubernetes config structure, containing Kubernetes specific configuration.
type KubernetesConfig struct {
	KubernetesImageBase               string            `json:"kubernetesImageBase,omitempty"`
	MCRKubernetesImageBase            string            `json:"mcrKubernetesImageBase,omitempty"`
	ClusterSubnet                     string            `json:"clusterSubnet,omitempty"`
	NetworkPolicy                     string            `json:"networkPolicy,omitempty"`
	NetworkPlugin                     string            `json:"networkPlugin,omitempty"`
	NetworkMode                       string            `json:"networkMode,omitempty"`
	ContainerRuntime                  string            `json:"containerRuntime,omitempty"`
	MaxPods                           int               `json:"maxPods,omitempty"`
	DockerBridgeSubnet                string            `json:"dockerBridgeSubnet,omitempty"`
	DNSServiceIP                      string            `json:"dnsServiceIP,omitempty"`
	ServiceCIDR                       string            `json:"serviceCidr,omitempty"`
	UseManagedIdentity                bool              `json:"useManagedIdentity,omitempty"`
	UserAssignedID                    string            `json:"userAssignedID,omitempty"`
	UserAssignedClientID              string            `json:"userAssignedClientID,omitempty"` //nolint: lll // Note: cannot be provided in config. Used *only* for transferring this to azure.json.
	CustomHyperkubeImage              string            `json:"customHyperkubeImage,omitempty"`
	CustomKubeProxyImage              string            `json:"customKubeProxyImage,omitempty"`
	CustomKubeBinaryURL               string            `json:"customKubeBinaryURL,omitempty"`
	MobyVersion                       string            `json:"mobyVersion,omitempty"`
	ContainerdVersion                 string            `json:"containerdVersion,omitempty"`
	WindowsNodeBinariesURL            string            `json:"windowsNodeBinariesURL,omitempty"`
	WindowsContainerdURL              string            `json:"windowsContainerdURL,omitempty"`
	WindowsSdnPluginURL               string            `json:"windowsSdnPluginURL,omitempty"`
	UseInstanceMetadata               *bool             `json:"useInstanceMetadata,omitempty"`
	EnableRbac                        *bool             `json:"enableRbac,omitempty"`
	EnableSecureKubelet               *bool             `json:"enableSecureKubelet,omitempty"`
	PrivateCluster                    *PrivateCluster   `json:"privateCluster,omitempty"`
	GCHighThreshold                   int               `json:"gchighthreshold,omitempty"`
	GCLowThreshold                    int               `json:"gclowthreshold,omitempty"`
	EnableEncryptionWithExternalKms   *bool             `json:"enableEncryptionWithExternalKms,omitempty"`
	Addons                            []KubernetesAddon `json:"addons,omitempty"`
	ContainerRuntimeConfig            map[string]string `json:"containerRuntimeConfig,omitempty"`
	ControllerManagerConfig           map[string]string `json:"controllerManagerConfig,omitempty"`
	SchedulerConfig                   map[string]string `json:"schedulerConfig,omitempty"`
	CloudProviderBackoffMode          string            `json:"cloudProviderBackoffMode"`
	CloudProviderBackoff              *bool             `json:"cloudProviderBackoff,omitempty"`
	CloudProviderBackoffRetries       int               `json:"cloudProviderBackoffRetries,omitempty"`
	CloudProviderBackoffJitter        float64           `json:"cloudProviderBackoffJitter,omitempty"`
	CloudProviderBackoffDuration      int               `json:"cloudProviderBackoffDuration,omitempty"`
	CloudProviderBackoffExponent      float64           `json:"cloudProviderBackoffExponent,omitempty"`
	CloudProviderRateLimit            *bool             `json:"cloudProviderRateLimit,omitempty"`
	CloudProviderRateLimitQPS         float64           `json:"cloudProviderRateLimitQPS,omitempty"`
	CloudProviderRateLimitQPSWrite    float64           `json:"cloudProviderRateLimitQPSWrite,omitempty"`
	CloudProviderRateLimitBucket      int               `json:"cloudProviderRateLimitBucket,omitempty"`
	CloudProviderRateLimitBucketWrite int               `json:"cloudProviderRateLimitBucketWrite,omitempty"`
	CloudProviderDisableOutboundSNAT  *bool             `json:"cloudProviderDisableOutboundSNAT,omitempty"`
	NodeStatusUpdateFrequency         string            `json:"nodeStatusUpdateFrequency,omitempty"`
	LoadBalancerSku                   string            `json:"loadBalancerSku,omitempty"`
	ExcludeMasterFromStandardLB       *bool             `json:"excludeMasterFromStandardLB,omitempty"`
	AzureCNIURLLinux                  string            `json:"azureCNIURLLinux,omitempty"`
	AzureCNIURLARM64Linux             string            `json:"azureCNIURLARM64Linux,omitempty"`
	AzureCNIURLWindows                string            `json:"azureCNIURLWindows,omitempty"`
	MaximumLoadBalancerRuleCount      int               `json:"maximumLoadBalancerRuleCount,omitempty"`
	PrivateAzureRegistryServer        string            `json:"privateAzureRegistryServer,omitempty"`
	NetworkPluginMode                 string            `json:"networkPluginMode,omitempty"`
}

/*
CustomFile has source as the full absolute source path to a file and dest
is the full absolute desired destination path to put the file on a master node.
*/
type CustomFile struct {
	Source string `json:"source,omitempty"`
	Dest   string `json:"dest,omitempty"`
}

// OrchestratorProfile contains Orchestrator properties.
type OrchestratorProfile struct {
	OrchestratorType    string            `json:"orchestratorType"`
	OrchestratorVersion string            `json:"orchestratorVersion"`
	KubernetesConfig    *KubernetesConfig `json:"kubernetesConfig,omitempty"`
}

// ProvisioningState represents the current state of container service resource.
type ProvisioningState string

// CustomKubeletConfig represents custom kubelet configurations for agent pool nodes.
type CustomKubeletConfig struct {
	CPUManagerPolicy      string    `json:"cpuManagerPolicy,omitempty"`
	CPUCfsQuota           *bool     `json:"cpuCfsQuota,omitempty"`
	CPUCfsQuotaPeriod     string    `json:"cpuCfsQuotaPeriod,omitempty"`
	ImageGcHighThreshold  *int32    `json:"imageGcHighThreshold,omitempty"`
	ImageGcLowThreshold   *int32    `json:"imageGcLowThreshold,omitempty"`
	TopologyManagerPolicy string    `json:"topologyManagerPolicy,omitempty"`
	AllowedUnsafeSysctls  *[]string `json:"allowedUnsafeSysctls,omitempty"`
	FailSwapOn            *bool     `json:"failSwapOn,omitempty"`
	ContainerLogMaxSizeMB *int32    `json:"containerLogMaxSizeMB,omitempty"`
	ContainerLogMaxFiles  *int32    `json:"containerLogMaxFiles,omitempty"`
	PodMaxPids            *int32    `json:"podMaxPids,omitempty"`
}

// CustomLinuxOSConfig represents custom os configurations for agent pool nodes.
type CustomLinuxOSConfig struct {
	Sysctls                    *SysctlConfig `json:"sysctls,omitempty"`
	TransparentHugePageEnabled string        `json:"transparentHugePageEnabled,omitempty"`
	TransparentHugePageDefrag  string        `json:"transparentHugePageDefrag,omitempty"`
	SwapFileSizeMB             *int32        `json:"swapFileSizeMB,omitempty"`
}

// SysctlConfig represents sysctl configs in customLinuxOsConfig.
type SysctlConfig struct {
	NetCoreSomaxconn               *int32 `json:"netCoreSomaxconn,omitempty"`
	NetCoreNetdevMaxBacklog        *int32 `json:"netCoreNetdevMaxBacklog,omitempty"`
	NetCoreRmemDefault             *int32 `json:"netCoreRmemDefault,omitempty"`
	NetCoreRmemMax                 *int32 `json:"netCoreRmemMax,omitempty"`
	NetCoreWmemDefault             *int32 `json:"netCoreWmemDefault,omitempty"`
	NetCoreWmemMax                 *int32 `json:"netCoreWmemMax,omitempty"`
	NetCoreOptmemMax               *int32 `json:"netCoreOptmemMax,omitempty"`
	NetIpv4TcpMaxSynBacklog        *int32 `json:"netIpv4TcpMaxSynBacklog,omitempty"`
	NetIpv4TcpMaxTwBuckets         *int32 `json:"netIpv4TcpMaxTwBuckets,omitempty"`
	NetIpv4TcpFinTimeout           *int32 `json:"netIpv4TcpFinTimeout,omitempty"`
	NetIpv4TcpKeepaliveTime        *int32 `json:"netIpv4TcpKeepaliveTime,omitempty"`
	NetIpv4TcpKeepaliveProbes      *int32 `json:"netIpv4TcpKeepaliveProbes,omitempty"`
	NetIpv4TcpkeepaliveIntvl       *int32 `json:"netIpv4TcpkeepaliveIntvl,omitempty"`
	NetIpv4TcpTwReuse              *bool  `json:"netIpv4TcpTwReuse,omitempty"`
	NetIpv4IpLocalPortRange        string `json:"netIpv4IpLocalPortRange,omitempty"`
	NetIpv4NeighDefaultGcThresh1   *int32 `json:"netIpv4NeighDefaultGcThresh1,omitempty"`
	NetIpv4NeighDefaultGcThresh2   *int32 `json:"netIpv4NeighDefaultGcThresh2,omitempty"`
	NetIpv4NeighDefaultGcThresh3   *int32 `json:"netIpv4NeighDefaultGcThresh3,omitempty"`
	NetNetfilterNfConntrackMax     *int32 `json:"netNetfilterNfConntrackMax,omitempty"`
	NetNetfilterNfConntrackBuckets *int32 `json:"netNetfilterNfConntrackBuckets,omitempty"`
	FsInotifyMaxUserWatches        *int32 `json:"fsInotifyMaxUserWatches,omitempty"`
	FsFileMax                      *int32 `json:"fsFileMax,omitempty"`
	FsAioMaxNr                     *int32 `json:"fsAioMaxNr,omitempty"`
	FsNrOpen                       *int32 `json:"fsNrOpen,omitempty"`
	KernelThreadsMax               *int32 `json:"kernelThreadsMax,omitempty"`
	VMMaxMapCount                  *int32 `json:"vmMaxMapCount,omitempty"`
	VMSwappiness                   *int32 `json:"vmSwappiness,omitempty"`
	VMVfsCachePressure             *int32 `json:"vmVfsCachePressure,omitempty"`
}

type CustomConfiguration struct {
	KubernetesConfigurations        map[string]*ComponentConfiguration
	WindowsKubernetesConfigurations map[string]*ComponentConfiguration
}

type ComponentConfiguration struct {
	Image       *string
	Config      map[string]string
	DownloadURL *string
}

// AgentPoolProfile represents an agent pool definition.
type AgentPoolProfile struct {
	Name                  string               `json:"name"`
	VMSize                string               `json:"vmSize"`
	KubeletDiskType       KubeletDiskType      `json:"kubeletDiskType,omitempty"`
	WorkloadRuntime       WorkloadRuntime      `json:"workloadRuntime,omitempty"`
	DNSPrefix             string               `json:"dnsPrefix,omitempty"`
	OSType                OSType               `json:"osType,omitempty"`
	Ports                 []int                `json:"ports,omitempty"`
	AvailabilityProfile   string               `json:"availabilityProfile"`
	StorageProfile        string               `json:"storageProfile,omitempty"`
	VnetSubnetID          string               `json:"vnetSubnetID,omitempty"`
	Distro                Distro               `json:"distro,omitempty"`
	CustomNodeLabels      map[string]string    `json:"customNodeLabels,omitempty"`
	PreprovisionExtension *Extension           `json:"preProvisionExtension"`
	KubernetesConfig      *KubernetesConfig    `json:"kubernetesConfig,omitempty"`
	VnetCidrs             []string             `json:"vnetCidrs,omitempty"`
	WindowsNameVersion    string               `json:"windowsNameVersion,omitempty"`
	CustomKubeletConfig   *CustomKubeletConfig `json:"customKubeletConfig,omitempty"`
	CustomLinuxOSConfig   *CustomLinuxOSConfig `json:"customLinuxOSConfig,omitempty"`
	MessageOfTheDay       string               `json:"messageOfTheDay,omitempty"`
	/* This is a new property and all old agent pools do no have this field. We need to keep the default
	behavior to reboot Windows node when it is nil. */
	NotRebootWindowsNode    *bool                    `json:"notRebootWindowsNode,omitempty"`
	AgentPoolWindowsProfile *AgentPoolWindowsProfile `json:"agentPoolWindowsProfile,omitempty"`
}

// Properties represents the AKS cluster definition.
type Properties struct {
	ClusterID               string
	ProvisioningState       ProvisioningState        `json:"provisioningState,omitempty"`
	OrchestratorProfile     *OrchestratorProfile     `json:"orchestratorProfile,omitempty"`
	AgentPoolProfiles       []*AgentPoolProfile      `json:"agentPoolProfiles,omitempty"`
	LinuxProfile            *LinuxProfile            `json:"linuxProfile,omitempty"`
	WindowsProfile          *WindowsProfile          `json:"windowsProfile,omitempty"`
	ExtensionProfiles       []*ExtensionProfile      `json:"extensionProfiles"`
	DiagnosticsProfile      *DiagnosticsProfile      `json:"diagnosticsProfile,omitempty"`
	ServicePrincipalProfile *ServicePrincipalProfile `json:"servicePrincipalProfile,omitempty"`
	CertificateProfile      *CertificateProfile      `json:"certificateProfile,omitempty"`
	AADProfile              *AADProfile              `json:"aadProfile,omitempty"`
	CustomProfile           *CustomProfile           `json:"customProfile,omitempty"`
	HostedMasterProfile     *HostedMasterProfile     `json:"hostedMasterProfile,omitempty"`
	AddonProfiles           map[string]AddonProfile  `json:"addonProfiles,omitempty"`
	FeatureFlags            *FeatureFlags            `json:"featureFlags,omitempty"`
	CustomCloudEnv          *CustomCloudEnv          `json:"customCloudEnv,omitempty"`
	CustomConfiguration     *CustomConfiguration     `json:"customConfiguration,omitempty"`
}

// ContainerService complies with the ARM model of resource definition in a JSON template.
type ContainerService struct {
	ID       string                `json:"id"`
	Location string                `json:"location"`
	Name     string                `json:"name"`
	Plan     *ResourcePurchasePlan `json:"plan,omitempty"`
	Tags     map[string]string     `json:"tags"`
	Type     string                `json:"type"`

	Properties *Properties `json:"properties,omitempty"`
}

// IsAKSCustomCloud checks if it's in AKS custom cloud.
func (cs *ContainerService) IsAKSCustomCloud() bool {
	return cs.Properties.CustomCloudEnv != nil &&
		strings.EqualFold(cs.Properties.CustomCloudEnv.Name, "akscustom")
}

// HasAadProfile returns true if the has aad profile.
func (p *Properties) HasAadProfile() bool {
	return p.AADProfile != nil
}

/*
GetCustomCloudName returns name of environment if customCloudProfile is provided, returns empty string if
customCloudProfile is empty.Because customCloudProfile is empty for deployment is AzurePublicCloud,
AzureChinaCloud, AzureGermanCloud, AzureUSGovernmentCloud, the return value will be empty string for those
clouds.
*/
func (p *Properties) GetCustomCloudName() string {
	var cloudProfileName string
	if p.IsAKSCustomCloud() {
		cloudProfileName = p.CustomCloudEnv.Name
	}
	return cloudProfileName
}

// IsIPMasqAgentDisabled returns true if the ip-masq-agent functionality is disabled.
func (p *Properties) IsIPMasqAgentDisabled() bool {
	if p.HostedMasterProfile != nil {
		return !p.HostedMasterProfile.IPMasqAgent
	}
	if p.OrchestratorProfile != nil && p.OrchestratorProfile.KubernetesConfig != nil {
		return p.OrchestratorProfile.KubernetesConfig.IsIPMasqAgentDisabled()
	}
	return false
}

// HasWindows returns true if the cluster contains windows.
func (p *Properties) HasWindows() bool {
	for _, agentPoolProfile := range p.AgentPoolProfiles {
		if strings.EqualFold(string(agentPoolProfile.OSType), string(Windows)) {
			return true
		}
	}
	return false
}

// IsAKSCustomCloud checks if it's in AKS custom cloud.
func (p *Properties) IsAKSCustomCloud() bool {
	return p.CustomCloudEnv != nil &&
		strings.EqualFold(p.CustomCloudEnv.Name, "akscustom")
}

// IsIPMasqAgentEnabled returns true if the cluster has a hosted master and IpMasqAgent is disabled.
func (p *Properties) IsIPMasqAgentEnabled() bool {
	if p.HostedMasterProfile != nil {
		return p.HostedMasterProfile.IPMasqAgent
	}
	return p.OrchestratorProfile.KubernetesConfig.IsIPMasqAgentEnabled()
}

// GetClusterID creates a unique 8 string cluster ID.
func (p *Properties) GetClusterID() string {
	mutex := &sync.Mutex{}
	if p.ClusterID == "" {
		uniqueNameSuffixSize := 8
		/* the name suffix uniquely identifies the cluster and is generated off a hash from the
		master dns name. */
		h := fnv.New64a()
		if p.HostedMasterProfile != nil {
			h.Write([]byte(p.HostedMasterProfile.DNSPrefix))
		} else if len(p.AgentPoolProfiles) > 0 {
			h.Write([]byte(p.AgentPoolProfiles[0].Name))
		}
		r := rand.New(rand.NewSource(int64(h.Sum64())))
		mutex.Lock()
		p.ClusterID = fmt.Sprintf("%08d", r.Uint32())[:uniqueNameSuffixSize]
		mutex.Unlock()
	}
	return p.ClusterID
}

/*
AreAgentProfilesCustomVNET returns true if all of the agent profiles in the clusters are
configured with VNET.
*/
func (p *Properties) AreAgentProfilesCustomVNET() bool {
	if p.AgentPoolProfiles != nil {
		for _, agentPoolProfile := range p.AgentPoolProfiles {
			if !agentPoolProfile.IsCustomVNET() {
				return false
			}
		}
		return true
	}
	return false
}

// GetCustomEnvironmentJSON return the JSON format string for custom environment.
func (p *Properties) GetCustomEnvironmentJSON(escape bool) (string, error) {
	var environmentJSON string
	if p.IsAKSCustomCloud() {
		// Workaround to set correct name in AzureStackCloud.json.
		oldName := p.CustomCloudEnv.Name
		p.CustomCloudEnv.Name = AzureStackCloud
		p.CustomCloudEnv.SnakeCaseName = AzureStackCloud
		defer func() {
			// Restore p.CustomCloudEnv to old value.
			p.CustomCloudEnv.Name = oldName
		}()
		bytes, err := json.Marshal(p.CustomCloudEnv)
		if err != nil {
			return "", fmt.Errorf("could not serialize CustomCloudEnv object - %w", err)
		}
		environmentJSON = string(bytes)
		if escape {
			environmentJSON = strings.ReplaceAll(environmentJSON, "\"", "\\\"")
		}
	}
	return environmentJSON, nil
}

// HasDCSeriesSKU returns whether or not there is an DC series SKU agent pool.
func (p *Properties) HasDCSeriesSKU() bool {
	for _, profile := range p.AgentPoolProfiles {
		if strings.Contains(profile.VMSize, "Standard_DC") {
			return true
		}
	}
	return false
}

// K8sOrchestratorName returns the 3 character orchestrator code for kubernetes-based clusters.
func (p *Properties) K8sOrchestratorName() string {
	if p.OrchestratorProfile.IsKubernetes() {
		if p.HostedMasterProfile != nil {
			return DefaultHostedProfileMasterName
		}
		return DefaultOrchestratorName
	}
	return ""
}

// IsVHDDistroForAllNodes returns true if all of the agent pools plus masters are running the VHD image.
func (p *Properties) IsVHDDistroForAllNodes() bool {
	if len(p.AgentPoolProfiles) > 0 {
		for _, ap := range p.AgentPoolProfiles {
			if !ap.IsVHDDistro() {
				return false
			}
		}
	}
	return true
}

// GetVMType returns the type of VM "vmss" or "standard" to be passed to the cloud provider.
func (p *Properties) GetVMType() string {
	if p.HasVMSSAgentPool() {
		return VMSSVMType
	}
	return StandardVMType
}

// HasVMSSAgentPool returns true if the cluster contains Virtual Machine Scale Sets agent pools.
func (p *Properties) HasVMSSAgentPool() bool {
	for _, agentPoolProfile := range p.AgentPoolProfiles {
		if strings.EqualFold(agentPoolProfile.AvailabilityProfile, VirtualMachineScaleSets) {
			return true
		}
	}
	return false
}

// GetSubnetName returns the subnet name of the cluster based on its current configuration.
func (p *Properties) GetSubnetName() string {
	var subnetName string

	if p.AreAgentProfilesCustomVNET() {
		subnetName = strings.Split(p.AgentPoolProfiles[0].VnetSubnetID, "/")[DefaultSubnetNameResourceSegmentIndex]
	} else {
		subnetName = p.K8sOrchestratorName() + "-subnet"
	}

	return subnetName
}

// GetNSGName returns the name of the network security group of the cluster.
func (p *Properties) GetNSGName() string {
	return p.GetResourcePrefix() + "nsg"
}

// GetResourcePrefix returns the prefix to use for naming cluster resources.
func (p *Properties) GetResourcePrefix() string {
	return p.K8sOrchestratorName() + "-agentpool-" + p.GetClusterID() + "-"
}

// GetVirtualNetworkName returns the virtual network name of the cluster.
func (p *Properties) GetVirtualNetworkName() string {
	var vnetName string
	if p.AreAgentProfilesCustomVNET() {
		vnetName = strings.Split(p.AgentPoolProfiles[0].VnetSubnetID, "/")[DefaultVnetNameResourceSegmentIndex]
	} else {
		vnetName = p.K8sOrchestratorName() + "-vnet-" + p.GetClusterID()
	}
	return vnetName
}

// GetVNetResourceGroupName returns the virtual network resource group name of the cluster.
func (p *Properties) GetVNetResourceGroupName() string {
	var vnetResourceGroupName string
	if p.AreAgentProfilesCustomVNET() {
		vnetResourceGroupName = strings.Split(p.AgentPoolProfiles[0].VnetSubnetID, "/")[DefaultVnetResourceGroupSegmentIndex]
	}
	return vnetResourceGroupName
}

// GetRouteTableName returns the route table name of the cluster.
func (p *Properties) GetRouteTableName() string {
	return p.GetResourcePrefix() + "routetable"
}

// GetPrimaryAvailabilitySetName returns the name of the primary availability set of the cluster.
func (p *Properties) GetPrimaryAvailabilitySetName() string {
	if len(p.AgentPoolProfiles) > 0 {
		if strings.EqualFold(p.AgentPoolProfiles[0].AvailabilityProfile, AvailabilitySet) {
			return p.AgentPoolProfiles[0].Name + "-availabilitySet-" + p.GetClusterID()
		}
	}
	return ""
}

func (p *Properties) GetComponentKubernetesConfiguration(component CustomConfigurationComponent) *ComponentConfiguration {
	if p.CustomConfiguration == nil {
		return nil
	}
	if p.CustomConfiguration.KubernetesConfigurations == nil {
		return nil
	}
	if configuration, ok := p.CustomConfiguration.KubernetesConfigurations[string(component)]; ok {
		return configuration
	}

	return nil
}

func (p *Properties) GetComponentWindowsKubernetesConfiguration(component CustomConfigurationComponent) *ComponentConfiguration {
	if p.CustomConfiguration == nil {
		return nil
	}
	if p.CustomConfiguration.WindowsKubernetesConfigurations == nil {
		return nil
	}
	if configuration, ok := p.CustomConfiguration.WindowsKubernetesConfigurations[string(component)]; ok {
		return configuration
	}

	return nil
}

/*
GetKubeProxyFeatureGatesWindowsArguments returns the feature gates string for the kube-proxy arguments
in Windows nodes.
*/
func (p *Properties) GetKubeProxyFeatureGatesWindowsArguments() string {
	featureGates := map[string]bool{}

	if p.FeatureFlags.IsFeatureEnabled(EnableIPv6DualStack) &&
		p.OrchestratorProfile.VersionSupportsFeatureFlag(EnableIPv6DualStack) {
		featureGates["IPv6DualStack"] = true
	}
	if p.FeatureFlags.IsFeatureEnabled(EnableWinDSR) {
		// WinOverlay must be set to false.
		featureGates["WinDSR"] = true
		featureGates["WinOverlay"] = false
	}

	keys := []string{}
	for key := range featureGates {
		keys = append(keys, key)
	}
	sort.Strings(keys)
	var buf bytes.Buffer
	for _, key := range keys {
		buf.WriteString(fmt.Sprintf("\"%s=%t\", ", key, featureGates[key]))
	}
	return strings.TrimSuffix(buf.String(), ", ")
}

// IsVHDDistro returns true if the distro uses VHD SKUs.
func (a *AgentPoolProfile) IsVHDDistro() bool {
	return a.Distro.IsVHDDistro()
}

// Is2204VHDDistro returns true if the distro uses 2204 VHD.
func (a *AgentPoolProfile) Is2204VHDDistro() bool {
	return a.Distro.Is2204VHDDistro()
}

// IsCustomVNET returns true if the customer brought their own VNET.
func (a *AgentPoolProfile) IsCustomVNET() bool {
	return len(a.VnetSubnetID) > 0
}

// IsWindows returns true if the agent pool is windows.
func (a *AgentPoolProfile) IsWindows() bool {
	return strings.EqualFold(string(a.OSType), string(Windows))
}

// IsVirtualMachineScaleSets returns true if the agent pool availability profile is VMSS.
func (a *AgentPoolProfile) IsVirtualMachineScaleSets() bool {
	return strings.EqualFold(a.AvailabilityProfile, VirtualMachineScaleSets)
}

// IsAvailabilitySets returns true if the customer specified disks.
func (a *AgentPoolProfile) IsAvailabilitySets() bool {
	return strings.EqualFold(a.AvailabilityProfile, AvailabilitySet)
}

// GetKubernetesLabels returns a k8s API-compliant labels string for nodes in this profile.
func (a *AgentPoolProfile) GetKubernetesLabels(rg string, deprecated bool, nvidiaEnabled bool, fipsEnabled bool, osSku string) string {
	var buf bytes.Buffer
	buf.WriteString(fmt.Sprintf("agentpool=%s", a.Name))
	buf.WriteString(fmt.Sprintf(",kubernetes.azure.com/agentpool=%s", a.Name))

	keys := []string{}
	for key := range a.CustomNodeLabels {
		keys = append(keys, key)
	}
	sort.Strings(keys)
	for _, key := range keys {
		buf.WriteString(fmt.Sprintf(",%s=%s", key, a.CustomNodeLabels[key]))
	}
	return buf.String()
}

// HasSecrets returns true if the customer specified secrets to install.
func (l *LinuxProfile) HasSecrets() bool {
	return len(l.Secrets) > 0
}

// HasSearchDomain returns true if the customer specified secrets to install.
func (l *LinuxProfile) HasSearchDomain() bool {
	if l.CustomSearchDomain != nil {
		if l.CustomSearchDomain.Name != "" && l.CustomSearchDomain.RealmPassword != "" && l.CustomSearchDomain.RealmUser != "" {
			return true
		}
	}
	return false
}

// IsAzureCNI returns true if Azure CNI network plugin is enabled.
func (o *OrchestratorProfile) IsAzureCNI() bool {
	if o.KubernetesConfig != nil {
		return strings.EqualFold(o.KubernetesConfig.NetworkPlugin, NetworkPluginAzure)
	}
	return false
}

// IsNoneCNI returns true if network plugin none is enabled.
func (o *OrchestratorProfile) IsNoneCNI() bool {
	if o.KubernetesConfig != nil {
		return strings.EqualFold(o.KubernetesConfig.NetworkPlugin, NetworkPluginNone)
	}
	return false
}

func (o *OrchestratorProfile) VersionSupportsFeatureFlag(flag string) bool {
	switch flag {
	case EnableIPv6DualStack:
		// unversioned will retrun true to maintain backwards compatibility
		// IPv6DualStack flag was removed in 1.25.0 and is enabled by default
		// since 1.21. It is supported between 1.15-1.24.
		// https://kubernetes.io/docs/reference/command-line-tools-reference/feature-gates-removed/.
		return o == nil || o.OrchestratorVersion == "" || o.VersionIs(">= 1.15.0 < 1.25.0")
	default:
		return false
	}
}

// VersionIs takes a constraint expression to validate
// the OrchestratorVersion meets this constraint. Examples
// of expressions are `>= 1.24` or `!= 1.25.4`.
// More info: https://github.com/Masterminds/semver#checking-version-constraints.
func (o *OrchestratorProfile) VersionIs(expr string) bool {
	if o == nil || o.OrchestratorVersion == "" {
		return false
	}

	version := semver.MustParse(o.OrchestratorVersion)
	constraint, _ := semver.NewConstraint(expr)
	if constraint == nil {
		return false
	}
	return constraint.Check(version)
}

// IsCSIProxyEnabled returns true if csi proxy service should be enable for Windows nodes.
func (w *WindowsProfile) IsCSIProxyEnabled() bool {
	if w.EnableCSIProxy != nil {
		return *w.EnableCSIProxy
	}
	return DefaultEnableCSIProxyWindows
}

// HasSecrets returns true if the customer specified secrets to install.
func (w *WindowsProfile) HasSecrets() bool {
	return len(w.Secrets) > 0
}

// HasCustomImage returns true if there is a custom windows os image url specified.
func (w *WindowsProfile) HasCustomImage() bool {
	return len(w.WindowsImageSourceURL) > 0
}

// GetSSHEnabled gets it ssh should be enabled for Windows nodes.
func (w *WindowsProfile) GetSSHEnabled() bool {
	if w.SSHEnabled != nil {
		return *w.SSHEnabled
	}
	return DefaultWindowsSSHEnabled
}

// HasImageRef returns true if the customer brought os image.
func (w *WindowsProfile) HasImageRef() bool {
	return w.ImageRef != nil && w.ImageRef.IsValid()
}

/*
GetWindowsSku gets the marketplace sku specified (such as Datacenter-Core-1809-with-Containers-smalldisk)
or returns default value.
*/
func (w *WindowsProfile) GetWindowsSku() string {
	if w.WindowsSku != "" {
		return w.WindowsSku
	}
	return KubernetesDefaultWindowsSku
}

// GetWindowsDockerVersion gets the docker version specified or returns default value.
func (w *WindowsProfile) GetWindowsDockerVersion() string {
	if w.WindowsDockerVersion != "" {
		return w.WindowsDockerVersion
	}
	return KubernetesWindowsDockerVersion
}

/*
GetDefaultContainerdWindowsSandboxIsolation gets the default containerd runtime handler
or return default value.
*/
func (w *WindowsProfile) GetDefaultContainerdWindowsSandboxIsolation() string {
	if w.ContainerdWindowsRuntimes != nil && w.ContainerdWindowsRuntimes.DefaultSandboxIsolation != "" {
		return w.ContainerdWindowsRuntimes.DefaultSandboxIsolation
	}

	return KubernetesDefaultContainerdWindowsSandboxIsolation
}

// GetContainerdWindowsRuntimeHandlers gets comma separated list of runtimehandler names.
func (w *WindowsProfile) GetContainerdWindowsRuntimeHandlers() string {
	if w.ContainerdWindowsRuntimes != nil && len(w.ContainerdWindowsRuntimes.RuntimeHandlers) > 0 {
		handlernames := []string{}
		for _, h := range w.ContainerdWindowsRuntimes.RuntimeHandlers {
			handlernames = append(handlernames, h.BuildNumber)
		}
		return strings.Join(handlernames, ",")
	}

	return ""
}

// IsAlwaysPullWindowsPauseImage returns true if the windows pause image always needs a force pull.
func (w *WindowsProfile) IsAlwaysPullWindowsPauseImage() bool {
	return w.AlwaysPullWindowsPauseImage != nil && *w.AlwaysPullWindowsPauseImage
}

// IsWindowsSecureTlsEnabled returns true if secure TLS should be enabled for Windows nodes.
func (w *WindowsProfile) IsWindowsSecureTlsEnabled() bool {
	if w.WindowsSecureTlsEnabled != nil {
		return *w.WindowsSecureTlsEnabled
	}
	return DefaultWindowsSecureTlsEnabled
}

// GetHnsRemediatorIntervalInMinutes gets HnsRemediatorIntervalInMinutes specified or returns default value.
func (w *WindowsProfile) GetHnsRemediatorIntervalInMinutes() uint32 {
	if w.HnsRemediatorIntervalInMinutes != nil {
		return *w.HnsRemediatorIntervalInMinutes
	}
	return 0
}

// GetLogGeneratorIntervalInMinutes gets LogGeneratorIntervalInMinutes specified or returns default value.
func (w *WindowsProfile) GetLogGeneratorIntervalInMinutes() uint32 {
	if w.LogGeneratorIntervalInMinutes != nil {
		return *w.LogGeneratorIntervalInMinutes
	}
	return 0
}

// IsKubernetes returns true if this template is for Kubernetes orchestrator.
func (o *OrchestratorProfile) IsKubernetes() bool {
	return strings.EqualFold(o.OrchestratorType, Kubernetes)
}

// IsFeatureEnabled returns true if a feature flag is on for the provided feature.
func (f *FeatureFlags) IsFeatureEnabled(feature string) bool {
	if f != nil {
		switch feature {
		case CSERunInBackground:
			return f.EnableCSERunInBackground
		case BlockOutboundInternet:
			return f.BlockOutboundInternet
		case EnableIPv6DualStack:
			return f.EnableIPv6DualStack
		case EnableIPv6Only:
			return f.EnableIPv6Only
		case EnableWinDSR:
			return f.EnableWinDSR
		default:
			return false
		}
	}
	return false
}

// IsValid returns true if ImageRefernce contains at least Name and ResourceGroup.
func (i *ImageReference) IsValid() bool {
	return len(i.Name) > 0 && len(i.ResourceGroup) > 0
}

/* IsAddonEnabled checks whether a k8s addon with name "addonName" is enabled or not based on the Enabled
field of KubernetesAddon. */
// If the value of Enabled is nil, the "defaultValue" is returned.
func (k *KubernetesConfig) IsAddonEnabled(addonName string) bool {
	kubeAddon := k.GetAddonByName(addonName)
	return kubeAddon.IsEnabled()
}

// PrivateJumpboxProvision checks if a private cluster has jumpbox auto-provisioning.
func (k *KubernetesConfig) PrivateJumpboxProvision() bool {
	if k != nil && k.PrivateCluster != nil && *k.PrivateCluster.Enabled && k.PrivateCluster.JumpboxProfile != nil {
		return true
	}
	return false
}

// IsRBACEnabled checks if RBAC is enabled.
func (k *KubernetesConfig) IsRBACEnabled() bool {
	if k.EnableRbac != nil {
		return to.Bool(k.EnableRbac)
	}
	return false
}

// UserAssignedIDEnabled checks if the user assigned ID is enabled or not.
func (k *KubernetesConfig) UserAssignedIDEnabled() bool {
	return k.UseManagedIdentity && k.UserAssignedID != ""
}

// IsIPMasqAgentDisabled checks if the ip-masq-agent addon is disabled.
func (k *KubernetesConfig) IsIPMasqAgentDisabled() bool {
	return k.IsAddonDisabled(IPMASQAgentAddonName)
}

// IsIPMasqAgentEnabled checks if the ip-masq-agent addon is enabled.
func (k *KubernetesConfig) IsIPMasqAgentEnabled() bool {
	return k.IsAddonEnabled(IPMASQAgentAddonName)
}

// GetAddonByName returns the KubernetesAddon instance with name `addonName`.
func (k *KubernetesConfig) GetAddonByName(addonName string) KubernetesAddon {
	var kubeAddon KubernetesAddon
	for _, addon := range k.Addons {
		if strings.EqualFold(addon.Name, addonName) {
			kubeAddon = addon
			break
		}
	}
	return kubeAddon
}

/* IsAddonDisabled checks whether a k8s addon with name "addonName"
is explicitly disabled based on the Enabled field of KubernetesAddon. */
// If the value of Enabled is nil, we return false (not explicitly disabled).
func (k *KubernetesConfig) IsAddonDisabled(addonName string) bool {
	kubeAddon := k.GetAddonByName(addonName)
	return kubeAddon.IsDisabled()
}

// NeedsContainerd returns whether or not we need the containerd runtime configuration.
// E.g., kata configuration requires containerd config.
func (k *KubernetesConfig) NeedsContainerd() bool {
	return strings.EqualFold(k.ContainerRuntime, KataContainers) || strings.EqualFold(k.ContainerRuntime, Containerd)
}

// RequiresDocker returns if the kubernetes settings require docker binary to be installed.
func (k *KubernetesConfig) RequiresDocker() bool {
	if k == nil {
		return false
	}

	return strings.EqualFold(k.ContainerRuntime, Docker) || k.ContainerRuntime == ""
}

// IsAADPodIdentityEnabled checks if the AAD pod identity addon is enabled.
func (k *KubernetesConfig) IsAADPodIdentityEnabled() bool {
	return k.IsAddonEnabled(AADPodIdentityAddonName)
}

// GetAzureCNIURLLinux returns the full URL to source Azure CNI binaries from.
func (k *KubernetesConfig) GetAzureCNIURLLinux(cloudSpecConfig *AzureEnvironmentSpecConfig) string {
	if k.AzureCNIURLLinux != "" {
		return k.AzureCNIURLLinux
	}
	return cloudSpecConfig.KubernetesSpecConfig.VnetCNILinuxPluginsDownloadURL
}

// GetAzureCNIURLARM64Linux returns the full URL to source Azure CNI binaries for ARM64 Linux from.
func (k *KubernetesConfig) GetAzureCNIURLARM64Linux(cloudSpecConfig *AzureEnvironmentSpecConfig) string {
	if k.AzureCNIURLARM64Linux != "" {
		return k.AzureCNIURLARM64Linux
	}
	return cloudSpecConfig.KubernetesSpecConfig.VnetCNIARM64LinuxPluginsDownloadURL
}

// GetAzureCNIURLWindows returns the full URL to source Azure CNI binaries from.
func (k *KubernetesConfig) GetAzureCNIURLWindows(cloudSpecConfig *AzureEnvironmentSpecConfig) string {
	if k.AzureCNIURLWindows != "" {
		return k.AzureCNIURLWindows
	}
	return cloudSpecConfig.KubernetesSpecConfig.VnetCNIWindowsPluginsDownloadURL
}

// IsUsingNetworkPluginMode returns true of NetworkPluginMode matches mode param.
func (k *KubernetesConfig) IsUsingNetworkPluginMode(mode string) bool {
	return strings.EqualFold(k.NetworkPluginMode, mode)
}

func setCustomKubletConfigFromSettings(customKc *CustomKubeletConfig, kubeletConfig map[string]string) map[string]string {
	// Settings from customKubeletConfig, only take if it's set.
	if customKc != nil {
		if customKc.ImageGcHighThreshold != nil {
			kubeletConfig["--image-gc-high-threshold"] = fmt.Sprintf("%d", *customKc.ImageGcHighThreshold)
		}
		if customKc.ImageGcLowThreshold != nil {
			kubeletConfig["--image-gc-low-threshold"] = fmt.Sprintf("%d", *customKc.ImageGcLowThreshold)
		}
		if customKc.ContainerLogMaxSizeMB != nil {
			kubeletConfig["--container-log-max-size"] = fmt.Sprintf("%dMi", *customKc.ContainerLogMaxSizeMB)
		}
		if customKc.ContainerLogMaxFiles != nil {
			kubeletConfig["--container-log-max-files"] = fmt.Sprintf("%d", *customKc.ContainerLogMaxFiles)
		}
	}
	return kubeletConfig
}

/*
GetOrderedKubeletConfigStringForPowershell returns an ordered string of key/val pairs for Powershell
script consumption.
*/
func (config *NodeBootstrappingConfiguration) GetOrderedKubeletConfigStringForPowershell(customKc *CustomKubeletConfig) string {
	kubeletConfig := config.KubeletConfig
	if kubeletConfig == nil {
		kubeletConfig = map[string]string{}
	}

	// override default kubelet configuration with customzied ones.
	if config.ContainerService != nil && config.ContainerService.Properties != nil {
		kubeletCustomConfiguration := config.ContainerService.Properties.GetComponentWindowsKubernetesConfiguration(Componentkubelet)
		if kubeletCustomConfiguration != nil {
			config := kubeletCustomConfiguration.Config
			for k, v := range config {
				kubeletConfig[k] = v
			}
		}
	}

	// Settings from customKubeletConfig, only take if it's set.
	kubeletConfig = setCustomKubletConfigFromSettings(customKc, kubeletConfig)

	if len(kubeletConfig) == 0 {
		return ""
	}

	keys := []string{}
	for key := range kubeletConfig {
		if !CommandLineOmittedKubeletConfigFlags[key] {
			keys = append(keys, key)
		}
	}

	sort.Strings(keys)
	var buf bytes.Buffer
	for _, key := range keys {
		buf.WriteString(fmt.Sprintf("\"%s=%s\", ", key, kubeletConfig[key]))
	}
	return strings.TrimSuffix(buf.String(), ", ")
}

/*
GetOrderedKubeproxyConfigStringForPowershell returns an ordered string of key/val pairs
for Powershell script consumption.
*/
func (config *NodeBootstrappingConfiguration) GetOrderedKubeproxyConfigStringForPowershell() string {
	kubeproxyConfig := config.KubeproxyConfig
	if kubeproxyConfig == nil {
		// https://kubernetes.io/docs/reference/command-line-tools-reference/kube-proxy/.
		// --metrics-bind-address ipport     Default: 127.0.0.1:10249.
		// The IP address with port for the metrics server to serve on
		// (set to '0.0.0.0:10249' for all IPv4 interfaces and '[::]:10249' for all IPv6 interfaces).
		// Set empty to disable.
		// This only works with Windows provisioning package v0.0.15+.
		// https://github.com/Azure/aks-engine/blob/master/docs/topics/windows-provisioning-scripts-release-notes.md#v0015
		kubeproxyConfig = map[string]string{"--metrics-bind-address": "0.0.0.0:10249"}
	}

	if _, ok := kubeproxyConfig["--metrics-bind-address"]; !ok {
		kubeproxyConfig["--metrics-bind-address"] = "0.0.0.0:10249"
	}

	// override kube proxy configuration with the customzied ones.
	kubeProxyCustomConfiguration := config.ContainerService.Properties.GetComponentWindowsKubernetesConfiguration(ComponentkubeProxy)
	if kubeProxyCustomConfiguration != nil {
		customConfig := kubeProxyCustomConfiguration.Config
		for k, v := range customConfig {
			kubeproxyConfig[k] = v
		}
	}
	keys := []string{}
	for key := range kubeproxyConfig {
		keys = append(keys, key)
	}
	sort.Strings(keys)
	var buf bytes.Buffer
	for _, key := range keys {
		buf.WriteString(fmt.Sprintf("\"%s=%s\", ", key, kubeproxyConfig[key]))
	}
	return strings.TrimSuffix(buf.String(), ", ")
}

// IsEnabled returns true if the addon is enabled.
func (a *KubernetesAddon) IsEnabled() bool {
	if a.Enabled == nil {
		return false
	}
	return *a.Enabled
}

// IsDisabled returns true if the addon is explicitly disabled.
func (a *KubernetesAddon) IsDisabled() bool {
	if a.Enabled == nil {
		return false
	}
	return !*a.Enabled
}

// GetAddonContainersIndexByName returns the KubernetesAddon containers index with the name `containerName`.
func (a KubernetesAddon) GetAddonContainersIndexByName(containerName string) int {
	for i := range a.Containers {
		if strings.EqualFold(a.Containers[i].Name, containerName) {
			return i
		}
	}
	return -1
}

// FormatProdFQDNByLocation constructs an Azure prod fqdn with custom cloud profile.
/* CustomCloudName is name of environment if customCloudProfile is provided, it will be empty string if
customCloudProfile is empty. Because customCloudProfile is empty for deployment for AzurePublicCloud,
AzureChinaCloud,AzureGermanCloud,AzureUSGovernmentCloud, The customCloudName value will be empty string
for those clouds. */
func FormatProdFQDNByLocation(fqdnPrefix string, location string, cloudSpecConfig *AzureEnvironmentSpecConfig) string {
	fqdnFormat := cloudSpecConfig.EndpointConfig.ResourceManagerVMDNSSuffix
	return fmt.Sprintf("%s.%s."+fqdnFormat, fqdnPrefix, location)
}

type K8sComponents struct {
	// Full path to the "pause" image. Used for --pod-infra-container-image.
	// For example: "mcr.microsoft.com/oss/kubernetes/pause:1.3.1".
	PodInfraContainerImageURL string

	// Full path to the hyperkube image.
	// For example: "mcr.microsoft.com/hyperkube-amd64:v1.16.13".
	HyperkubeImageURL string

	// Full path to the Windows package (windowszip) to use.
	// For example: https://acs-mirror.azureedge.net/kubernetes/v1.17.8/windowszip/v1.17.8-1int.zip.
	WindowsPackageURL string
}

// GetLatestSigImageConfigRequest describes the input for a GetLatestSigImageConfig HTTP request.
// This is mostly a wrapper over existing types so RP doesn't have to manually construct JSON.
type GetLatestSigImageConfigRequest struct {
	SIGConfig SIGConfig
	Region    string
	Distro    Distro
}

// NodeBootstrappingConfiguration represents configurations for node bootstrapping.
type NodeBootstrappingConfiguration struct {
	ContainerService              *ContainerService
	CloudSpecConfig               *AzureEnvironmentSpecConfig
	K8sComponents                 *K8sComponents
	AgentPoolProfile              *AgentPoolProfile
	TenantID                      string
	SubscriptionID                string
	ResourceGroupName             string
	UserAssignedIdentityClientID  string
	OSSKU                         string
	ConfigGPUDriverIfNeeded       bool
	Disable1804SystemdResolved    bool
	EnableGPUDevicePluginIfNeeded bool
	EnableKubeletConfigFile       bool
	EnableNvidia                  bool
	EnableACRTeleportPlugin       bool
	TeleportdPluginURL            string
	ContainerdVersion             string
	RuncVersion                   string
	// ContainerdPackageURL and RuncPackageURL are beneficial for testing non-official.
	// containerd and runc, like the pre-released ones.
	// Currently both configurations are for test purpose, and only deb package is supported.
	ContainerdPackageURL string
	RuncPackageURL       string
	// KubeletClientTLSBootstrapToken - kubelet client TLS bootstrap token to use.
	/* When this feature is enabled, we skip kubelet kubeconfig generation and replace it with bootstrap
	kubeconfig. */
	// ref: https://kubernetes.io/docs/reference/command-line-tools-reference/kubelet-tls-bootstrapping.
	KubeletClientTLSBootstrapToken *string
	FIPSEnabled                    bool
	HTTPProxyConfig                *HTTPProxyConfig
	KubeletConfig                  map[string]string
	KubeproxyConfig                map[string]string
	EnableRuncShimV2               bool
	GPUInstanceProfile             string
	PrimaryScaleSetName            string
	SIGConfig                      SIGConfig
	IsARM64                        bool
	CustomCATrustConfig            *CustomCATrustConfig
	DisableUnattendedUpgrades      bool
	SSHStatus                      SSHStatus
}

type SSHStatus int

const (
	SSHUnspecified SSHStatus = iota
	SSHOff
	SSHOn
)

// NodeBootstrapping represents the custom data, CSE, and OS image info needed for node bootstrapping.
type NodeBootstrapping struct {
	CustomData     string
	CSE            string
	OSImageConfig  *AzureOSImageConfig
	SigImageConfig *SigImageConfig
}

// HTTPProxyConfig represents configurations of http proxy.
type HTTPProxyConfig struct {
	HTTPProxy  *string   `json:"httpProxy,omitempty"`
	HTTPSProxy *string   `json:"httpsProxy,omitempty"`
	NoProxy    *[]string `json:"noProxy,omitempty"`
	TrustedCA  *string   `json:"trustedCa,omitempty"`
}

type CustomCATrustConfig struct {
	CustomCATrustCerts []string `json:"customCATrustCerts,omitempty"`
}

// AKSKubeletConfiguration contains the configuration for the Kubelet that AKS set.
/* this is a subset of KubeletConfiguration defined in
https://github.com/kubernetes/kubernetes/blob/master/staging/src/k8s.io/kubelet/config/v1beta1/types.go
changed metav1.Duration to Duration and pointers to values to simplify translation. */
type AKSKubeletConfiguration struct {
	// Kind is a string value representing the REST resource this object represents.
	// Servers may infer this from the endpoint the client submits requests to.
	// Cannot be updated.
	// In CamelCase.
	// More info:
	// https://git.k8s.io/community/contributors/devel/sig-architecture/api-conventions.md#types-kinds.
	// +optional.
	Kind string `json:"kind,omitempty" protobuf:"bytes,1,opt,name=kind"`
	/* APIVersion defines the versioned schema of this representation of an object.
	Servers should convert recognized schemas to the latest internal value, and
	may reject unrecognized values.
	More info:
	https://git.k8s.io/community/contributors/devel/sig-architecture/api-conventions.md#resources
	+optional. */
	APIVersion string `json:"apiVersion,omitempty" protobuf:"bytes,2,opt,name=apiVersion"`
	/* staticPodPath is the path to the directory containing local (static) pods to
	run, or the path to a single static pod file.
	Dynamic Kubelet Config (beta): If dynamically updating this field, consider that
	the set of static pods specified at the new path may be different than the
	ones the Kubelet initially started with, and this may disrupt your node.
	Default: ""
	+optional. */
	StaticPodPath string `json:"staticPodPath,omitempty"`
	/* address is the IP address for the Kubelet to serve on (set to 0.0.0.0
	for all interfaces).
	Dynamic Kubelet Config (beta): If dynamically updating this field, consider that
	it may disrupt components that interact with the Kubelet server.
	Default: "0.0.0.0"
	+optional. */
	Address string `json:"address,omitempty"`
	/* readOnlyPort is the read-only port for the Kubelet to serve on with
	no authentication/authorization.
	Dynamic Kubelet Config (beta): If dynamically updating this field, consider that
	it may disrupt components that interact with the Kubelet server.
	Default: 0 (disabled)
	+optional. */
	ReadOnlyPort int32 `json:"readOnlyPort,omitempty"`
	/* tlsCertFile is the file containing x509 Certificate for HTTPS. (CA cert,
	if any, concatenated after server cert). If tlsCertFile and
	tlsPrivateKeyFile are not provided, a self-signed certificate
	and key are generated for the public address and saved to the directory
	passed to the Kubelet's --cert-dir flag.
	Dynamic Kubelet Config (beta): If dynamically updating this field, consider that
	it may disrupt components that interact with the Kubelet server.
	Default: ""
	+optional. */
	TLSCertFile string `json:"tlsCertFile,omitempty"`
	/* tlsPrivateKeyFile is the file containing x509 private key matching tlsCertFile
	Dynamic Kubelet Config (beta): If dynamically updating this field, consider that
	it may disrupt components that interact with the Kubelet server.
	Default: ""
	+optional. */
	TLSPrivateKeyFile string `json:"tlsPrivateKeyFile,omitempty"`
	/* TLSCipherSuites is the list of allowed cipher suites for the server.
	Values are from tls package constants (https://golang.org/pkg/crypto/tls/#pkg-constants).
	Dynamic Kubelet Config (beta): If dynamically updating this field, consider that
	it may disrupt components that interact with the Kubelet server.
	Default: nil
	+optional. */
	TLSCipherSuites []string `json:"tlsCipherSuites,omitempty"`
	/* rotateCertificates enables client certificate rotation. The Kubelet will request a
	new certificate from the certificates.k8s.io API. This requires an approver to approve the
	certificate signing requests.
	Dynamic Kubelet Config (beta): If dynamically updating this field, consider that
	disabling it may disrupt the Kubelet's ability to authenticate with the API server
	after the current certificate expires.
	Default: false
	+optional. */
	RotateCertificates bool `json:"rotateCertificates,omitempty"`
	/* authentication specifies how requests to the Kubelet's server are authenticated
	Dynamic Kubelet Config (beta): If dynamically updating this field, consider that
	it may disrupt components that interact with the Kubelet server.
	Defaults:
	  anonymous:
	    enabled: false
	  webhook:
	    enabled: true
	    cacheTTL: "2m"
	+optional. */
	Authentication KubeletAuthentication `json:"authentication"`
	/* authorization specifies how requests to the Kubelet's server are authorized
	Dynamic Kubelet Config (beta): If dynamically updating this field, consider that
	it may disrupt components that interact with the Kubelet server.
	Defaults:
	  mode: Webhook
	  webhook:
	    cacheAuthorizedTTL: "5m"
	    cacheUnauthorizedTTL: "30s"
	+optional. */
	Authorization KubeletAuthorization `json:"authorization"`
	/* eventRecordQPS is the maximum event creations per second. If 0, there
	is no limit enforced.
	Dynamic Kubelet Config (beta): If dynamically updating this field, consider that
	it may impact scalability by changing the amount of traffic produced by
	event creations.
	Default: 5
	+optional. */
	EventRecordQPS *int32 `json:"eventRecordQPS,omitempty"`
	/* clusterDomain is the DNS domain for this cluster. If set, kubelet will
	configure all containers to search this domain in addition to the
	host's search domains.
	Dynamic Kubelet Config (beta): Dynamically updating this field is not recommended,
	as it should be kept in sync with the rest of the cluster.
	Default: ""
	+optional. */
	ClusterDomain string `json:"clusterDomain,omitempty"`
	/* clusterDNS is a list of IP addresses for the cluster DNS server. If set,
	kubelet will configure all containers to use this for DNS resolution
	instead of the host's DNS servers.
	Dynamic Kubelet Config (beta): If dynamically updating this field, consider that
	changes will only take effect on Pods created after the update. Draining
	the node is recommended before changing this field.
	Default: nil
	+optional. */
	ClusterDNS []string `json:"clusterDNS,omitempty"`
	/* streamingConnectionIdleTimeout is the maximum time a streaming connection
	can be idle before the connection is automatically closed.
	Dynamic Kubelet Config (beta): If dynamically updating this field, consider that
	it may impact components that rely on infrequent updates over streaming
	connections to the Kubelet server.
	Default: "4h"
	+optional. */
	StreamingConnectionIdleTimeout Duration `json:"streamingConnectionIdleTimeout,omitempty"`
	/* nodeStatusUpdateFrequency is the frequency that kubelet computes node
	status. If node lease feature is not enabled, it is also the frequency that
	kubelet posts node status to master.
	Note: When node lease feature is not enabled, be cautious when changing the
	constant, it must work with nodeMonitorGracePeriod in nodecontroller.
	Dynamic Kubelet Config (beta): If dynamically updating this field, consider that
	it may impact node scalability, and also that the node controller's
	nodeMonitorGracePeriod must be set to N*NodeStatusUpdateFrequency,
	where N is the number of retries before the node controller marks
	the node unhealthy.
	Default: "10s"
	+optional. */
	NodeStatusUpdateFrequency Duration `json:"nodeStatusUpdateFrequency,omitempty"`
	/* nodeStatusReportFrequency is the frequency that kubelet posts node
	status to master if node status does not change. Kubelet will ignore this
	frequency and post node status immediately if any change is detected. It is
	only used when node lease feature is enabled. nodeStatusReportFrequency's
	default value is 5m. But if nodeStatusUpdateFrequency is set explicitly,
	nodeStatusReportFrequency's default value will be set to
	nodeStatusUpdateFrequency for backward compatibility.
	Default: "5m"
	+optional. */
	NodeStatusReportFrequency Duration `json:"nodeStatusReportFrequency,omitempty"`
	/* imageGCHighThresholdPercent is the percent of disk usage after which
	image garbage collection is always run. The percent is calculated as
	this field value out of 100.
	Dynamic Kubelet Config (beta): If dynamically updating this field, consider that
	it may trigger or delay garbage collection, and may change the image overhead
	on the node.
	Default: 85
	+optional. */
	ImageGCHighThresholdPercent *int32 `json:"imageGCHighThresholdPercent,omitempty"`
	/* imageGCLowThresholdPercent is the percent of disk usage before which
	image garbage collection is never run. Lowest disk usage to garbage
	collect to. The percent is calculated as this field value out of 100.
	Dynamic Kubelet Config (beta): If dynamically updating this field, consider that
	it may trigger or delay garbage collection, and may change the image overhead
	on the node.
	Default: 80
	+optional. */
	ImageGCLowThresholdPercent *int32 `json:"imageGCLowThresholdPercent,omitempty"`
	/* Enable QoS based Cgroup hierarchy: top level cgroups for QoS Classes
	And all Burstable and BestEffort pods are brought up under their
	specific top level QoS cgroup.
	Dynamic Kubelet Config (beta): This field should not be updated without a full node
	reboot. It is safest to keep this value the same as the local config.
	Default: true
	+optional. */
	CgroupsPerQOS *bool `json:"cgroupsPerQOS,omitempty"`
	/* CPUManagerPolicy is the name of the policy to use.
	Requires the CPUManager feature gate to be enabled.
	Dynamic Kubelet Config (beta): This field should not be updated without a full node
	reboot. It is safest to keep this value the same as the local config.
	Default: "none"
	+optional. */
	CPUManagerPolicy string `json:"cpuManagerPolicy,omitempty"`
	/* TopologyManagerPolicy is the name of the policy to use.
	Policies other than "none" require the TopologyManager feature gate to be enabled.
	Dynamic Kubelet Config (beta): This field should not be updated without a full node
	reboot. It is safest to keep this value the same as the local config.
	Default: "none"
	+optional. */
	TopologyManagerPolicy string `json:"topologyManagerPolicy,omitempty"`
	/* maxPods is the number of pods that can run on this Kubelet.
	Dynamic Kubelet Config (beta): If dynamically updating this field, consider that
	changes may cause Pods to fail admission on Kubelet restart, and may change
	the value reported in Node.Status.Capacity[v1.ResourcePods], thus affecting
	future scheduling decisions. Increasing this value may also decrease performance,
	as more Pods can be packed into a single node.
	Default: 110
	+optional. */
	MaxPods int32 `json:"maxPods,omitempty"`
	/* PodPidsLimit is the maximum number of pids in any pod.
	Requires the SupportPodPidsLimit feature gate to be enabled.
	Dynamic Kubelet Config (beta): If dynamically updating this field, consider that
	lowering it may prevent container processes from forking after the change.
	Default: -1
	+optional. */
	PodPidsLimit *int64 `json:"podPidsLimit,omitempty"`
	/* ResolverConfig is the resolver configuration file used as the basis
	for the container DNS resolution configuration.
	Dynamic Kubelet Config (beta): If dynamically updating this field, consider that
	changes will only take effect on Pods created after the update. Draining
	the node is recommended before changing this field.
	Default: "/etc/resolv.conf"
	+optional. */
	ResolverConfig string `json:"resolvConf,omitempty"`
	/* cpuCFSQuota enables CPU CFS quota enforcement for containers that
	specify CPU limits.
	Dynamic Kubelet Config (beta): If dynamically updating this field, consider that
	disabling it may reduce node stability.
	Default: true
	+optional. */
	CPUCFSQuota *bool `json:"cpuCFSQuota,omitempty"`
	/* CPUCFSQuotaPeriod is the CPU CFS quota period value, cpu.cfs_period_us.
	Dynamic Kubelet Config (beta): If dynamically updating this field, consider that
	limits set for containers will result in different cpu.cfs_quota settings. This
	will trigger container restarts on the node being reconfigured.
	Default: "100ms"
	+optional. */
	CPUCFSQuotaPeriod Duration `json:"cpuCFSQuotaPeriod,omitempty"`
	/* Map of signal names to quantities that defines hard eviction thresholds. For example: {"memory.available": "300Mi"}.
	To explicitly disable, pass a 0% or 100% threshold on an arbitrary resource.
	Dynamic Kubelet Config (beta): If dynamically updating this field, consider that
	it may trigger or delay Pod evictions.
	Default:
	  memory.available:  "100Mi"
	  nodefs.available:  "10%"
	  nodefs.inodesFree: "5%"
	  imagefs.available: "15%"
	+optional. */
	EvictionHard map[string]string `json:"evictionHard,omitempty"`
	/* protectKernelDefaults, if true, causes the Kubelet to error if kernel
	flags are not as it expects. Otherwise the Kubelet will attempt to modify
	kernel flags to match its expectation.
	Dynamic Kubelet Config (beta): If dynamically updating this field, consider that
	enabling it may cause the Kubelet to crash-loop if the Kernel is not configured as
	Kubelet expects.
	Default: false
	+optional. */
	ProtectKernelDefaults bool `json:"protectKernelDefaults,omitempty"`
	/* featureGates is a map of feature names to bools that enable or disable alpha/experimental
	features. This field modifies piecemeal the built-in default values from
	"k8s.io/kubernetes/pkg/features/kube_features.go".
	Dynamic Kubelet Config (beta): If dynamically updating this field, consider the
	documentation for the features you are enabling or disabling. While we
	encourage feature developers to make it possible to dynamically enable
	and disable features, some changes may require node reboots, and some
	features may require careful coordination to retroactively disable.
	Default: nil
	+optional. */
	FeatureGates map[string]bool `json:"featureGates,omitempty"`
	/* failSwapOn tells the Kubelet to fail to start if swap is enabled on the node.
	Dynamic Kubelet Config (beta): If dynamically updating this field, consider that
	setting it to true will cause the Kubelet to crash-loop if swap is enabled.
	Default: true
	+optional. */
	FailSwapOn *bool `json:"failSwapOn,omitempty"`
	/* A quantity defines the maximum size of the container log file before it is rotated.
	For example: "5Mi" or "256Ki".
	Dynamic Kubelet Config (beta): If dynamically updating this field, consider that
	it may trigger log rotation.
	Default: "10Mi"
	+optional. */
	ContainerLogMaxSize string `json:"containerLogMaxSize,omitempty"`
	/* Maximum number of container log files that can be present for a container.
	Dynamic Kubelet Config (beta): If dynamically updating this field, consider that
	lowering it may cause log files to be deleted.
	Default: 5
	+optional. */
	ContainerLogMaxFiles *int32 `json:"containerLogMaxFiles,omitempty"`

	/* the following fields are meant for Node Allocatable */

	/* systemReserved is a set of ResourceName=ResourceQuantity (e.g. cpu=200m,memory=150G)
	pairs that describe resources reserved for non-kubernetes components.
	Currently only cpu and memory are supported.
	See http://kubernetes.io/docs/user-guide/compute-resources for more detail.
	Dynamic Kubelet Config (beta): If dynamically updating this field, consider that
	it may not be possible to increase the reserved resources, because this
	requires resizing cgroups. Always look for a NodeAllocatableEnforced event
	after updating this field to ensure that the update was successful.
	Default: nil
	+optional. */
	SystemReserved map[string]string `json:"systemReserved,omitempty"`
	/* A set of ResourceName=ResourceQuantity (e.g. cpu=200m,memory=150G) pairs
	that describe resources reserved for kubernetes system components.
	Currently cpu, memory and local storage for root file system are supported.
	See http://kubernetes.io/docs/user-guide/compute-resources for more detail.
	Dynamic Kubelet Config (beta): If dynamically updating this field, consider that
	it may not be possible to increase the reserved resources, because this
	requires resizing cgroups. Always look for a NodeAllocatableEnforced event
	after updating this field to ensure that the update was successful.
	Default: nil
	+optional. */
	KubeReserved map[string]string `json:"kubeReserved,omitempty"`
	/* This flag specifies the various Node Allocatable enforcements that Kubelet needs to perform.
	This flag accepts a list of options. Acceptable options are `none`, `pods`, `system-reserved` &
	`kube-reserved`. If `none` is specified, no other options may be specified.
	Refer to
	[Node Allocatable](https://git.k8s.io/community/contributors/design-proposals/node/node-allocatable.md)
	doc for more information.
	Dynamic Kubelet Config (beta): If dynamically updating this field, consider that
	removing enforcements may reduce the stability of the node. Alternatively, adding
	enforcements may reduce the stability of components which were using more than
	the reserved amount of resources; for example, enforcing kube-reserved may cause
	Kubelets to OOM if it uses more than the reserved resources, and enforcing system-reserved
	may cause system daemons to OOM if they use more than the reserved resources.
	Default: ["pods"]
	+optional. */
	EnforceNodeAllocatable []string `json:"enforceNodeAllocatable,omitempty"`
	/* A comma separated whitelist of unsafe sysctls or sysctl patterns (ending in *).
	Unsafe sysctl groups are kernel.shm*, kernel.msg*, kernel.sem, fs.mqueue.*, and net.*.
	These sysctls are namespaced but not allowed by default.
	For example: "kernel.msg*,net.ipv4.route.min_pmtu"
	Default: []
	+optional. */
	AllowedUnsafeSysctls []string `json:"allowedUnsafeSysctls,omitempty"`
}

type Duration string

// below are copied from Kubernetes.
type KubeletAuthentication struct {
	// x509 contains settings related to x509 client certificate authentication.
	// +optional.
	X509 KubeletX509Authentication `json:"x509"`
	// webhook contains settings related to webhook bearer token authentication.
	// +optional.
	Webhook KubeletWebhookAuthentication `json:"webhook"`
	// anonymous contains settings related to anonymous authentication.
	// +optional.
	Anonymous KubeletAnonymousAuthentication `json:"anonymous"`
}

type KubeletX509Authentication struct {
	/* clientCAFile is the path to a PEM-encoded certificate bundle. If set, any request presenting a client certificate
	signed by one of the authorities in the bundle is authenticated with a username corresponding to the CommonName,
	and groups corresponding to the Organization in the client certificate.
	+optional. */
	ClientCAFile string `json:"clientCAFile,omitempty"`
}

type KubeletWebhookAuthentication struct {
	// enabled allows bearer token authentication backed by the tokenreviews.authentication.k8s.io API.
	// +optional.
	Enabled bool `json:"enabled,omitempty"`
	// cacheTTL enables caching of authentication results.
	// +optional.
	CacheTTL Duration `json:"cacheTTL,omitempty"`
}

type KubeletAnonymousAuthentication struct {
	// enabled allows anonymous requests to the kubelet server.
	// Requests that are not rejected by another authentication method are treated as anonymous requests.
	// Anonymous requests have a username of system:anonymous, and a group name of system:unauthenticated.
	// +optional.
	Enabled bool `json:"enabled,omitempty"`
}

type KubeletAuthorization struct {
	// mode is the authorization mode to apply to requests to the kubelet server.
	// Valid values are AlwaysAllow and Webhook.
	// Webhook mode uses the SubjectAccessReview API to determine authorization.
	// +optional.
	Mode KubeletAuthorizationMode `json:"mode,omitempty"`

	// webhook contains settings related to Webhook authorization.
	// +optional.
	Webhook KubeletWebhookAuthorization `json:"webhook"`
}

type KubeletAuthorizationMode string

type KubeletWebhookAuthorization struct {
	// cacheAuthorizedTTL is the duration to cache 'authorized' responses from the webhook authorizer.
	// +optional.
	CacheAuthorizedTTL Duration `json:"cacheAuthorizedTTL,omitempty"`
	// cacheUnauthorizedTTL is the duration to cache 'unauthorized' responses from the webhook authorizer.
	// +optional.
	CacheUnauthorizedTTL Duration `json:"cacheUnauthorizedTTL,omitempty"`
}

type CSEStatus struct {
	// ExitCode stores the exitCode from CSE output.
	ExitCode string `json:"exitCode,omitempty"`
	// Output stores the output from CSE output.
	Output string `json:"output,omitempty"`
	// Error stores the error from CSE output.
	Error string `json:"error,omitempty"`
	// ExecDuration stores the execDuration in seconds from CSE output.
	ExecDuration string `json:"execDuration,omitempty"`
	// KernelStartTime of current boot, output from systemctl show -p KernelTimestamp.
	KernelStartTime string `json:"kernelStartTime,omitempty"`
	// SystemdSummary of current boot, output from systemd-analyze.
	SystemdSummary string `json:"systemdSummary,omitempty"`
	// CSEStartTime indicate starttime of CSE.
	CSEStartTime string `json:"cseStartTime,omitempty"`
	/* GuestAgentStartTime indicate starttime of GuestAgent, output from systemctl show
	walinuxagent.service -p ExecMainStartTimestamp */
	GuestAgentStartTime string `json:"guestAgentStartTime,omitempty"`
	// BootDatapoints contains datapoints (key-value pair) from VM boot process.
	BootDatapoints map[string]string `json:"bootDatapoints,omitempty"`
}

type CSEStatusParsingErrorCode string

const (
	// CSEMessageUnmarshalError is the error code for unmarshal cse message.
	CSEMessageUnmarshalError CSEStatusParsingErrorCode = "CSEMessageUnmarshalError"
	// CSEMessageExitCodeEmptyError is the error code for empty cse message exit code.
	CSEMessageExitCodeEmptyError CSEStatusParsingErrorCode = "CSEMessageExitCodeEmptyError"
	// InvalidCSEMessage is the error code for cse invalid message.
	InvalidCSEMessage CSEStatusParsingErrorCode = "InvalidCSEMessage"
)

type CSEStatusParsingError struct {
	Code    CSEStatusParsingErrorCode
	Message string
}

func NewError(code CSEStatusParsingErrorCode, message string) *CSEStatusParsingError {
	return &CSEStatusParsingError{Code: code, Message: message}
}

func (err *CSEStatusParsingError) Error() string {
	return fmt.Sprintf("CSE has invalid message=%q, InstanceErrorCode=%s", err.Message, err.Code)
}

type AgentPoolWindowsProfile struct {
	DisableOutboundNat *bool `json:"disableOutboundNat,omitempty"`
}

// IsDisableWindowsOutboundNat returns true if the Windows agent pool disable OutboundNAT.
func (ap *AgentPoolProfile) IsDisableWindowsOutboundNat() bool {
	return ap.AgentPoolWindowsProfile != nil &&
		ap.AgentPoolWindowsProfile.DisableOutboundNat != nil &&
		*ap.AgentPoolWindowsProfile.DisableOutboundNat
}<|MERGE_RESOLUTION|>--- conflicted
+++ resolved
@@ -135,7 +135,6 @@
 
 // Distro string consts.
 const (
-<<<<<<< HEAD
 	Ubuntu                                 Distro = "ubuntu"
 	Ubuntu1804                             Distro = "ubuntu-18.04"
 	Ubuntu1804Gen2                         Distro = "ubuntu-18.04-gen2"
@@ -151,6 +150,8 @@
 	AKSCBLMarinerV1                        Distro = "aks-cblmariner-v1"
 	AKSCBLMarinerV2                        Distro = "aks-cblmariner-v2"
 	AKSCBLMarinerV2Gen2                    Distro = "aks-cblmariner-v2-gen2"
+	AKSCBLMarinerV2FIPS                    Distro = "aks-cblmariner-v2-fips"
+	AKSCBLMarinerV2FIPSGen2                Distro = "aks-cblmariner-v2-fips-gen2"
 	AKSCBLMarinerV2Gen2Kata                Distro = "aks-cblmariner-v2-gen2-kata"
 	AKSCBLMarinerV2Gen2TL                  Distro = "aks-cblmariner-v2-gen2-tl"
 	AKSCBLMarinerV2KataGen2TL              Distro = "aks-cblmariner-v2-kata-gen2-tl"
@@ -177,49 +178,6 @@
 	CoreOS                                 Distro = "coreos"
 	AKS1604Deprecated                      Distro = "aks"      // deprecated AKS 16.04 distro. Equivalent to aks-ubuntu-16.04.
 	AKS1804Deprecated                      Distro = "aks-1804" // deprecated AKS 18.04 distro. Equivalent to aks-ubuntu-18.04.
-=======
-	Ubuntu                              Distro = "ubuntu"
-	Ubuntu1804                          Distro = "ubuntu-18.04"
-	Ubuntu1804Gen2                      Distro = "ubuntu-18.04-gen2"
-	AKSUbuntu1804Gen2                   Distro = "ubuntu-18.04-gen2" // same distro as Ubuntu1804Gen2, renamed for clarity
-	AKSUbuntu1604                       Distro = "aks-ubuntu-16.04"
-	AKSUbuntu1804                       Distro = "aks-ubuntu-18.04"
-	AKSUbuntuGPU1804                    Distro = "aks-ubuntu-gpu-18.04"
-	AKSUbuntuGPU1804Gen2                Distro = "aks-ubuntu-gpu-18.04-gen2"
-	AKSUbuntuContainerd1804             Distro = "aks-ubuntu-containerd-18.04"
-	AKSUbuntuContainerd1804Gen2         Distro = "aks-ubuntu-containerd-18.04-gen2"
-	AKSUbuntuGPUContainerd1804          Distro = "aks-ubuntu-gpu-containerd-18.04"
-	AKSUbuntuGPUContainerd1804Gen2      Distro = "aks-ubuntu-gpu-containerd-18.04-gen2"
-	AKSCBLMarinerV1                     Distro = "aks-cblmariner-v1"
-	AKSCBLMarinerV2                     Distro = "aks-cblmariner-v2"
-	AKSCBLMarinerV2Gen2                 Distro = "aks-cblmariner-v2-gen2"
-	AKSCBLMarinerV2FIPS                 Distro = "aks-cblmariner-v2-fips"
-	AKSCBLMarinerV2FIPSGen2             Distro = "aks-cblmariner-v2-fips-gen2"
-	AKSCBLMarinerV2Gen2Kata             Distro = "aks-cblmariner-v2-gen2-kata"
-	AKSCBLMarinerV2Gen2TL               Distro = "aks-cblmariner-v2-gen2-tl"
-	AKSCBLMarinerV2KataGen2TL           Distro = "aks-cblmariner-v2-kata-gen2-tl"
-	AKSUbuntuFipsContainerd1804         Distro = "aks-ubuntu-fips-containerd-18.04"
-	AKSUbuntuFipsContainerd1804Gen2     Distro = "aks-ubuntu-fips-containerd-18.04-gen2"
-	AKSUbuntuFipsContainerd2004         Distro = "aks-ubuntu-fips-containerd-20.04"
-	AKSUbuntuFipsContainerd2004Gen2     Distro = "aks-ubuntu-fips-containerd-20.04-gen2"
-	AKSUbuntuFipsGPUContainerd1804      Distro = "aks-ubuntu-fips-gpu-containerd-18.04"
-	AKSUbuntuFipsGPUContainerd1804Gen2  Distro = "aks-ubuntu-fips-gpu-containerd-18.04-gen2"
-	AKSUbuntuArm64Containerd1804Gen2    Distro = "aks-ubuntu-arm64-containerd-18.04-gen2"
-	AKSUbuntuEdgeZoneContainerd1804     Distro = "aks-ubuntu-edgezone-containerd-18.04"
-	AKSUbuntuEdgeZoneContainerd1804Gen2 Distro = "aks-ubuntu-edgezone-containerd-18.04-gen2"
-	AKSUbuntuEdgeZoneContainerd2204     Distro = "aks-ubuntu-edgezone-containerd-22.04"
-	AKSUbuntuEdgeZoneContainerd2204Gen2 Distro = "aks-ubuntu-edgezone-containerd-22.04-gen2"
-	AKSUbuntuContainerd2204             Distro = "aks-ubuntu-containerd-22.04"
-	AKSUbuntuContainerd2204Gen2         Distro = "aks-ubuntu-containerd-22.04-gen2"
-	AKSUbuntuContainerd2004CVMGen2      Distro = "aks-ubuntu-containerd-20.04-cvm-gen2"
-	AKSUbuntuArm64Containerd2204Gen2    Distro = "aks-ubuntu-arm64-containerd-22.04-gen2"
-	AKSCBLMarinerV2Arm64Gen2            Distro = "aks-cblmariner-v2-arm64-gen2"
-	AKSUbuntuContainerd2204TLGen2       Distro = "aks-ubuntu-containerd-22.04-tl-gen2"
-	RHEL                                Distro = "rhel"
-	CoreOS                              Distro = "coreos"
-	AKS1604Deprecated                   Distro = "aks"      // deprecated AKS 16.04 distro. Equivalent to aks-ubuntu-16.04.
-	AKS1804Deprecated                   Distro = "aks-1804" // deprecated AKS 18.04 distro. Equivalent to aks-ubuntu-18.04.
->>>>>>> 3e6f792c
 
 	// Windows string const.
 	// AKSWindows2019 stands for distro of windows server 2019 SIG image with docker.
