// Copyright (c) Microsoft Corporation. All rights reserved.
// Licensed under the MIT license.

package datamodel

import (
	"bytes"
	"encoding/json"
	"fmt"
	"hash/fnv"
	"math/rand"
	neturl "net/url"
	"sort"
	"strings"
	"sync"

	"github.com/Azure/go-autorest/autorest/to"
	"github.com/Masterminds/semver/v3"
)

// TypeMeta describes an individual API model object.
type TypeMeta struct {
	// APIVersion is on every object.
	APIVersion string `json:"apiVersion"`
}

/*
CustomSearchDomain represents the Search Domain when the custom vnet has a windows server DNS as a
nameserver.
*/
type CustomSearchDomain struct {
	Name          string `json:"name,omitempty"`
	RealmUser     string `json:"realmUser,omitempty"`
	RealmPassword string `json:"realmPassword,omitempty"`
}

// PublicKey represents an SSH key for LinuxProfile.
type PublicKey struct {
	KeyData string `json:"keyData"`
}

/*
KeyVaultCertificate specifies a certificate to install.
On Linux, the certificate file is placed under the /var/lib/waagent directory
with the file name <UppercaseThumbprint>.crt for the X509 certificate file
and <UppercaseThumbprint>.prv for the private key. Both of these files are .pem formatted.
On windows the certificate will be saved in the specified store.
*/
type KeyVaultCertificate struct {
	CertificateURL   string `json:"certificateUrl,omitempty"`
	CertificateStore string `json:"certificateStore,omitempty"`
}

// KeyVaultID specifies a key vault.
type KeyVaultID struct {
	ID string `json:"id,omitempty"`
}

// KeyVaultRef represents a reference to KeyVault instance on Azure.
type KeyVaultRef struct {
	KeyVault      KeyVaultID `json:"keyVault"`
	SecretName    string     `json:"secretName"`
	SecretVersion string     `json:"secretVersion,omitempty"`
}

// KeyVaultSecrets specifies certificates to install on the pool of machines from a given key vault.
// the key vault specified must have been granted read permissions to CRP.
type KeyVaultSecrets struct {
	SourceVault       *KeyVaultID           `json:"sourceVault,omitempty"`
	VaultCertificates []KeyVaultCertificate `json:"vaultCertificates,omitempty"`
}

// ImageReference represents a reference to an Image resource in Azure.
type ImageReference struct {
	Name           string `json:"name,omitempty"`
	ResourceGroup  string `json:"resourceGroup,omitempty"`
	SubscriptionID string `json:"subscriptionId,omitempty"`
	Gallery        string `json:"gallery,omitempty"`
	Version        string `json:"version,omitempty"`
}

// VMDiagnostics contains settings to on/off boot diagnostics collection in RD Host.
type VMDiagnostics struct {
	Enabled bool `json:"enabled"`

	// Specifies storage account Uri where Boot Diagnostics (CRP &
	// VMSS BootDiagostics) and VM Diagnostics logs (using Linux
	// Diagnostics Extension) will be stored. Uri will be of standard
	// blob domain. i.e. https://storageaccount.blob.core.windows.net/
	// This field is readonly as ACS RP will create a storage account
	// for the customer.
	StorageURL *neturl.URL `json:"storageUrl"`
}

// OSType represents OS types of agents.
type OSType string

// the OSTypes supported by vlabs.
const (
	Windows OSType = "Windows"
	Linux   OSType = "Linux"
)

// KubeletDiskType describes options for placement of the primary kubelet partition.
// docker images, emptyDir volumes, and pod logs.
type KubeletDiskType string

const (
	// OSDisk indicates data wil be shared with the OS.
	OSDisk KubeletDiskType = "OS"
	// TempDisk indicates date will be isolated on the temporary disk.
	TempDisk KubeletDiskType = "Temporary"
)

// WorkloadRuntime describes choices for the type of workload: container or wasm-wasi, currently.
type WorkloadRuntime string

const (
	// OCIContainer indicates that kubelet will be used for a container workload.
	OCIContainer WorkloadRuntime = "OCIContainer"
	// WasmWasi indicates Krustlet will be used for a WebAssembly workload.
	WasmWasi WorkloadRuntime = "WasmWasi"
)

/*
CommandLineOmittedKubeletConfigFlags are the flags set by RP that should NOT be included within the set of
command line flags when configuring kubelet.
*/
func GetCommandLineOmittedKubeletConfigFlags() map[string]bool {
	flags := map[string]bool{"--node-status-report-frequency": true}
	return flags
}

// Distro represents Linux distro to use for Linux VMs.
type Distro string

// Distro string consts.
const (
	Ubuntu                              Distro = "ubuntu"
	Ubuntu1804                          Distro = "ubuntu-18.04"
	Ubuntu1804Gen2                      Distro = "ubuntu-18.04-gen2"
	AKSUbuntu1804Gen2                   Distro = "ubuntu-18.04-gen2" // same distro as Ubuntu1804Gen2, renamed for clarity
	AKSUbuntu1604                       Distro = "aks-ubuntu-16.04"
	AKSUbuntu1804                       Distro = "aks-ubuntu-18.04"
	AKSUbuntuGPU1804                    Distro = "aks-ubuntu-gpu-18.04"
	AKSUbuntuGPU1804Gen2                Distro = "aks-ubuntu-gpu-18.04-gen2"
	AKSUbuntuContainerd1804             Distro = "aks-ubuntu-containerd-18.04"
	AKSUbuntuContainerd1804Gen2         Distro = "aks-ubuntu-containerd-18.04-gen2"
	AKSUbuntuGPUContainerd1804          Distro = "aks-ubuntu-gpu-containerd-18.04"
	AKSUbuntuGPUContainerd1804Gen2      Distro = "aks-ubuntu-gpu-containerd-18.04-gen2"
	AKSCBLMarinerV1                     Distro = "aks-cblmariner-v1"
	AKSCBLMarinerV2                     Distro = "aks-cblmariner-v2"
	AKSCBLMarinerV2CgroupV2             Distro = "aks-cblmariner-v2-cgroupv2"
	AKSCBLMarinerV2Gen2                 Distro = "aks-cblmariner-v2-gen2"
	AKSCBLMarinerV2Gen2CgroupV2         Distro = "aks-cblmariner-v2-gen2-cgroupv2"
	AKSCBLMarinerV2FIPS                 Distro = "aks-cblmariner-v2-fips"
	AKSCBLMarinerV2FIPSCgroupV2         Distro = "aks-cblmariner-v2-fips-cgroupv2"
	AKSCBLMarinerV2Gen2FIPS             Distro = "aks-cblmariner-v2-gen2-fips"
	AKSCBLMarinerV2Gen2FIPSCgroupV2     Distro = "aks-cblmariner-v2-gen2-fips-cgroupv2"
	AKSCBLMarinerV2Gen2Kata             Distro = "aks-cblmariner-v2-gen2-kata"
	AKSCBLMarinerV2Gen2KataCgroupV2     Distro = "aks-cblmariner-v2-gen2-kata-cgroupv2"
	AKSCBLMarinerV2Gen2TL               Distro = "aks-cblmariner-v2-gen2-tl"
	AKSCBLMarinerV2Gen2TLCgroupV2       Distro = "aks-cblmariner-v2-gen2-tl-cgroupv2"
	AKSCBLMarinerV2KataGen2TL           Distro = "aks-cblmariner-v2-kata-gen2-tl"
	AKSCBLMarinerV2KataGen2TLCgroupV2   Distro = "aks-cblmariner-v2-kata-gen2-tl-cgroupv2"
	AKSUbuntuFipsContainerd1804         Distro = "aks-ubuntu-fips-containerd-18.04"
	AKSUbuntuFipsContainerd1804Gen2     Distro = "aks-ubuntu-fips-containerd-18.04-gen2"
	AKSUbuntuFipsContainerd2004         Distro = "aks-ubuntu-fips-containerd-20.04"
	AKSUbuntuFipsContainerd2004Gen2     Distro = "aks-ubuntu-fips-containerd-20.04-gen2"
	AKSUbuntuEdgeZoneContainerd1804     Distro = "aks-ubuntu-edgezone-containerd-18.04"
	AKSUbuntuEdgeZoneContainerd1804Gen2 Distro = "aks-ubuntu-edgezone-containerd-18.04-gen2"
	AKSUbuntuEdgeZoneContainerd2204     Distro = "aks-ubuntu-edgezone-containerd-22.04"
	AKSUbuntuEdgeZoneContainerd2204Gen2 Distro = "aks-ubuntu-edgezone-containerd-22.04-gen2"
	AKSUbuntuContainerd2204             Distro = "aks-ubuntu-containerd-22.04"
	AKSUbuntuContainerd2204Gen2         Distro = "aks-ubuntu-containerd-22.04-gen2"
	AKSUbuntuContainerd2004CVMGen2      Distro = "aks-ubuntu-containerd-20.04-cvm-gen2"
	AKSUbuntuArm64Containerd2204Gen2    Distro = "aks-ubuntu-arm64-containerd-22.04-gen2"
	AKSCBLMarinerV2Arm64Gen2            Distro = "aks-cblmariner-v2-arm64-gen2"
	AKSCBLMarinerV2Arm64Gen2CgroupV2    Distro = "aks-cblmariner-v2-arm64-gen2-cgroupv2"
	AKSUbuntuContainerd2204TLGen2       Distro = "aks-ubuntu-containerd-22.04-tl-gen2"
	AKSUbuntuMinimalContainerd2204      Distro = "aks-ubuntu-minimal-containerd-22.04"
	AKSUbuntuMinimalContainerd2204Gen2  Distro = "aks-ubuntu-minimal-containerd-22.04-gen2"
	AKSUbuntuEgressContainerd2204Gen2   Distro = "aks-ubuntu-egress-containerd-22.04-gen2"

	RHEL              Distro = "rhel"
	CoreOS            Distro = "coreos"
	AKS1604Deprecated Distro = "aks"      // deprecated AKS 16.04 distro. Equivalent to aks-ubuntu-16.04.
	AKS1804Deprecated Distro = "aks-1804" // deprecated AKS 18.04 distro. Equivalent to aks-ubuntu-18.04.

	// Windows string const.
	// AKSWindows2019 stands for distro of windows server 2019 SIG image with docker.
	AKSWindows2019 Distro = "aks-windows-2019"
	// AKSWindows2019Containerd stands for distro for windows server 2019 SIG image with containerd.
	AKSWindows2019Containerd Distro = "aks-windows-2019-containerd"
	// AKSWindows2022Containerd stands for distro for windows server 2022 SIG image with containerd.
	AKSWindows2022Containerd Distro = "aks-windows-2022-containerd"
	// AKSWindows2022ContainerdGen2 stands for distro for windows server 2022 Gen 2 SIG image with containerd.
	AKSWindows2022ContainerdGen2 Distro = "aks-windows-2022-containerd-gen2"
	// AKSWindows2019PIR stands for distro of windows server 2019 PIR image with docker.
	AKSWindows2019PIR        Distro = "aks-windows-2019-pir"
	CustomizedImage          Distro = "CustomizedImage"
	CustomizedWindowsOSImage Distro = "CustomizedWindowsOSImage"

	// USNatCloud is a const string reference identifier for USNat.
	USNatCloud = "USNatCloud"
	// USSecCloud is a const string reference identifier for USSec.
	USSecCloud = "USSecCloud"
)

//nolint:gochecknoglobals
var AKSDistrosAvailableOnVHD = []Distro{
	AKSUbuntu1604,
	AKSUbuntu1804,
	AKSUbuntu1804Gen2,
	AKSUbuntuGPU1804,
	AKSUbuntuGPU1804Gen2,
	AKSUbuntuContainerd1804,
	AKSUbuntuContainerd1804Gen2,
	AKSUbuntuGPUContainerd1804,
	AKSUbuntuGPUContainerd1804Gen2,
	AKSCBLMarinerV1,
	AKSCBLMarinerV2,
	AKSCBLMarinerV2CgroupV2,
	AKSCBLMarinerV2Gen2,
	AKSCBLMarinerV2Gen2CgroupV2,
	AKSCBLMarinerV2FIPS,
	AKSCBLMarinerV2FIPSCgroupV2,
	AKSCBLMarinerV2Gen2FIPS,
	AKSCBLMarinerV2Gen2FIPSCgroupV2,
	AKSCBLMarinerV2Gen2Kata,
	AKSCBLMarinerV2Gen2KataCgroupV2,
	AKSCBLMarinerV2Gen2TL,
	AKSCBLMarinerV2Gen2TLCgroupV2,
	AKSCBLMarinerV2KataGen2TL,
	AKSCBLMarinerV2KataGen2TLCgroupV2,
	AKSUbuntuFipsContainerd1804,
	AKSUbuntuFipsContainerd1804Gen2,
	AKSUbuntuFipsContainerd2004,
	AKSUbuntuFipsContainerd2004Gen2,
	AKSUbuntuEdgeZoneContainerd1804,
	AKSUbuntuEdgeZoneContainerd1804Gen2,
	AKSUbuntuEdgeZoneContainerd2204,
	AKSUbuntuEdgeZoneContainerd2204Gen2,
	AKSUbuntuContainerd2204,
	AKSUbuntuContainerd2204Gen2,
	AKSUbuntuContainerd2004CVMGen2,
	AKSUbuntuArm64Containerd2204Gen2,
	AKSCBLMarinerV2Arm64Gen2,
	AKSCBLMarinerV2Arm64Gen2CgroupV2,
	AKSUbuntuContainerd2204TLGen2,
	AKSUbuntuMinimalContainerd2204,
	AKSUbuntuMinimalContainerd2204Gen2,
}

type CustomConfigurationComponent string

const (
	ComponentkubeProxy CustomConfigurationComponent = "kube-proxy"
	Componentkubelet   CustomConfigurationComponent = "kubelet"
)

func (d Distro) IsVHDDistro() bool {
	for _, distro := range AKSDistrosAvailableOnVHD {
		if d == distro {
			return true
		}
	}
	return false
}

func (d Distro) Is2204VHDDistro() bool {
	for _, distro := range AvailableUbuntu2204Distros {
		if d == distro {
			return true
		}
	}
	return false
}

func (d Distro) IsKataDistro() bool {
<<<<<<< HEAD
	return d == AKSCBLMarinerV2Gen2Kata || d == AKSCBLMarinerV2Gen2KataCgroupV2 || d == AKSCBLMarinerV2KataGen2TL || d == AKSCBLMarinerV2KataGen2TLCgroupV2
=======
	return d == AKSCBLMarinerV2Gen2Kata || d == AKSCBLMarinerV2Gen2KataCgroupV2 ||
		d == AKSCBLMarinerV2KataGen2TL || d == AKSCBLMarinerV2KataGen2TLCgroupV2
>>>>>>> 6a4099b6
}

/*
KeyvaultSecretRef specifies path to the Azure keyvault along with secret name and (optionaly) version
for Service Principal's secret.
*/
type KeyvaultSecretRef struct {
	VaultID       string `json:"vaultID"`
	SecretName    string `json:"secretName"`
	SecretVersion string `json:"version,omitempty"`
}

// AuthenticatorType represents the authenticator type the cluster was.
// set up with.
type AuthenticatorType string

const (
	// OIDC represent cluster setup in OIDC auth mode.
	OIDC AuthenticatorType = "oidc"
	// Webhook represent cluster setup in wehhook auth mode.
	Webhook AuthenticatorType = "webhook"
)

// UserAssignedIdentity contains information that uniquely identifies an identity.
type UserAssignedIdentity struct {
	ResourceID string `json:"resourceId,omitempty"`
	ClientID   string `json:"clientId,omitempty"`
	ObjectID   string `json:"objectId,omitempty"`
}

// ResourceIdentifiers represents resource ids.
type ResourceIdentifiers struct {
	Graph               string `json:"graph,omitempty"`
	KeyVault            string `json:"keyVault,omitempty"`
	Datalake            string `json:"datalake,omitempty"`
	Batch               string `json:"batch,omitempty"`
	OperationalInsights string `json:"operationalInsights,omitempty"`
	Storage             string `json:"storage,omitempty"`
}

// CustomCloudEnv represents the custom cloud env info of the AKS cluster.
type CustomCloudEnv struct {
	// TODO(ace): why is Name uppercase?
	// in Linux, this was historically specified as "name" when serialized.
	// However Windows relies on the json tag as "Name".
	// TODO(ace): can we align on one casing?
	SnakeCaseName                string              `json:"name,omitempty"`
	Name                         string              `json:"Name,omitempty"`
	McrURL                       string              `json:"mcrURL,omitempty"`
	RepoDepotEndpoint            string              `json:"repoDepotEndpoint,omitempty"`
	ManagementPortalURL          string              `json:"managementPortalURL,omitempty"`
	PublishSettingsURL           string              `json:"publishSettingsURL,omitempty"`
	ServiceManagementEndpoint    string              `json:"serviceManagementEndpoint,omitempty"`
	ResourceManagerEndpoint      string              `json:"resourceManagerEndpoint,omitempty"`
	ActiveDirectoryEndpoint      string              `json:"activeDirectoryEndpoint,omitempty"`
	GalleryEndpoint              string              `json:"galleryEndpoint,omitempty"`
	KeyVaultEndpoint             string              `json:"keyVaultEndpoint,omitempty"`
	GraphEndpoint                string              `json:"graphEndpoint,omitempty"`
	ServiceBusEndpoint           string              `json:"serviceBusEndpoint,omitempty"`
	BatchManagementEndpoint      string              `json:"batchManagementEndpoint,omitempty"`
	StorageEndpointSuffix        string              `json:"storageEndpointSuffix,omitempty"`
	SQLDatabaseDNSSuffix         string              `json:"sqlDatabaseDNSSuffix,omitempty"`
	TrafficManagerDNSSuffix      string              `json:"trafficManagerDNSSuffix,omitempty"`
	KeyVaultDNSSuffix            string              `json:"keyVaultDNSSuffix,omitempty"`
	ServiceBusEndpointSuffix     string              `json:"serviceBusEndpointSuffix,omitempty"`
	ServiceManagementVMDNSSuffix string              `json:"serviceManagementVMDNSSuffix,omitempty"`
	ResourceManagerVMDNSSuffix   string              `json:"resourceManagerVMDNSSuffix,omitempty"`
	ContainerRegistryDNSSuffix   string              `json:"containerRegistryDNSSuffix,omitempty"`
	CosmosDBDNSSuffix            string              `json:"cosmosDBDNSSuffix,omitempty"`
	TokenAudience                string              `json:"tokenAudience,omitempty"`
	ResourceIdentifiers          ResourceIdentifiers `json:"resourceIdentifiers,omitempty"`
}

// FeatureFlags defines feature-flag restricted functionality.
type FeatureFlags struct {
	EnableCSERunInBackground bool `json:"enableCSERunInBackground,omitempty"`
	BlockOutboundInternet    bool `json:"blockOutboundInternet,omitempty"`
	EnableIPv6DualStack      bool `json:"enableIPv6DualStack,omitempty"`
	EnableIPv6Only           bool `json:"enableIPv6Only,omitempty"`
	EnableWinDSR             bool `json:"enableWinDSR,omitempty"`
}

// AddonProfile represents an addon for managed cluster.
type AddonProfile struct {
	Enabled bool              `json:"enabled"`
	Config  map[string]string `json:"config"`
	// Identity contains information of the identity associated with this addon.
	// This property will only appear in an MSI-enabled cluster.
	Identity *UserAssignedIdentity `json:"identity,omitempty"`
}

// HostedMasterProfile defines properties for a hosted master.
type HostedMasterProfile struct {
	// Master public endpoint/FQDN with port.
	// The format will be FQDN:2376.
	// Not used during PUT, returned as part of GETFQDN.
	FQDN string `json:"fqdn,omitempty"`
	// IPAddress.
	// if both FQDN and IPAddress are specified, we should use IPAddress.
	IPAddress string `json:"ipAddress,omitempty"`
	DNSPrefix string `json:"dnsPrefix"`
	// FQDNSubdomain is used by private cluster without dnsPrefix so they have fixed FQDN.
	FQDNSubdomain string `json:"fqdnSubdomain"`
	/* Subnet holds the CIDR which defines the Azure Subnet in which
	Agents will be provisioned. This is stored on the HostedMasterProfile
	and will become `masterSubnet` in the compiled template. */
	Subnet string `json:"subnet"`
	// ApiServerWhiteListRange is a comma delimited CIDR which is whitelisted to AKS.
	APIServerWhiteListRange *string `json:"apiServerWhiteListRange"`
	IPMasqAgent             bool    `json:"ipMasqAgent"`
}

// CustomProfile specifies custom properties that are used for cluster instantiation.
// Should not be used by most users.
type CustomProfile struct {
	Orchestrator string `json:"orchestrator,omitempty"`
}

// AADProfile specifies attributes for AAD integration.
type AADProfile struct {
	// The client AAD application ID.
	ClientAppID string `json:"clientAppID,omitempty"`
	// The server AAD application ID.
	ServerAppID string `json:"serverAppID,omitempty"`
	// The server AAD application secret.
	ServerAppSecret string `json:"serverAppSecret,omitempty" conform:"redact"`
	// The AAD tenant ID to use for authentication.
	// If not specified, will use the tenant of the deployment subscription.
	// Optional.
	TenantID string `json:"tenantID,omitempty"`
	// The Azure Active Directory Group Object ID that will be assigned the cluster-admin RBAC role.
	// Optional.
	AdminGroupID string `json:"adminGroupID,omitempty"`
	// The authenticator to use, either "oidc" or "webhook".
	Authenticator AuthenticatorType `json:"authenticator"`
}

// CertificateProfile represents the definition of the master cluster.
type CertificateProfile struct {
	// CaCertificate is the certificate authority certificate.
	CaCertificate string `json:"caCertificate,omitempty" conform:"redact"`
	// ApiServerCertificate is the rest api server certificate, and signed by the CA.
	APIServerCertificate string `json:"apiServerCertificate,omitempty" conform:"redact"`
	// ClientCertificate is the certificate used by the client kubelet services and signed by the CA.
	ClientCertificate string `json:"clientCertificate,omitempty" conform:"redact"`
	// ClientPrivateKey is the private key used by the client kubelet services and signed by the CA.
	ClientPrivateKey string `json:"clientPrivateKey,omitempty" conform:"redact"`
	// KubeConfigCertificate is the client certificate used for kubectl cli and signed by the CA.
	KubeConfigCertificate string `json:"kubeConfigCertificate,omitempty" conform:"redact"`
	// KubeConfigPrivateKey is the client private key used for kubectl cli and signed by the CA.
	KubeConfigPrivateKey string `json:"kubeConfigPrivateKey,omitempty" conform:"redact"`
}

// ServicePrincipalProfile contains the client and secret used by the cluster for Azure Resource CRUD.
type ServicePrincipalProfile struct {
	ClientID          string             `json:"clientId"`
	Secret            string             `json:"secret,omitempty" conform:"redact"`
	ObjectID          string             `json:"objectId,omitempty"`
	KeyvaultSecretRef *KeyvaultSecretRef `json:"keyvaultSecretRef,omitempty"`
}

// DiagnosticsProfile setting to enable/disable capturing.
// diagnostics for VMs hosting container cluster.
type DiagnosticsProfile struct {
	VMDiagnostics *VMDiagnostics `json:"vmDiagnostics"`
}

// ExtensionProfile represents an extension definition.
type ExtensionProfile struct {
	Name                           string             `json:"name"`
	Version                        string             `json:"version"`
	ExtensionParameters            string             `json:"extensionParameters,omitempty"`
	ExtensionParametersKeyVaultRef *KeyvaultSecretRef `json:"parametersKeyvaultSecretRef,omitempty"`
	RootURL                        string             `json:"rootURL,omitempty"`
	// This is only needed for preprovision extensions and it needs to be a bash script.
	Script   string `json:"script,omitempty"`
	URLQuery string `json:"urlQuery,omitempty"`
}

// ResourcePurchasePlan defines resource plan as required by ARM for billing purposes.
type ResourcePurchasePlan struct {
	Name          string `json:"name"`
	Product       string `json:"product"`
	PromotionCode string `json:"promotionCode"`
	Publisher     string `json:"publisher"`
}

// WindowsProfile represents the windows parameters passed to the cluster.
type WindowsProfile struct {
	AdminUsername                 string                     `json:"adminUsername"`
	AdminPassword                 string                     `json:"adminPassword" conform:"redact"`
	CSIProxyURL                   string                     `json:"csiProxyURL,omitempty"`
	EnableCSIProxy                *bool                      `json:"enableCSIProxy,omitempty"`
	ImageRef                      *ImageReference            `json:"imageReference,omitempty"`
	ImageVersion                  string                     `json:"imageVersion"`
	ProvisioningScriptsPackageURL string                     `json:"provisioningScriptsPackageURL,omitempty"`
	WindowsImageSourceURL         string                     `json:"windowsImageSourceURL"`
	WindowsPublisher              string                     `json:"windowsPublisher"`
	WindowsOffer                  string                     `json:"windowsOffer"`
	WindowsSku                    string                     `json:"windowsSku"`
	WindowsDockerVersion          string                     `json:"windowsDockerVersion"`
	Secrets                       []KeyVaultSecrets          `json:"secrets,omitempty"`
	SSHEnabled                    *bool                      `json:"sshEnabled,omitempty"`
	EnableAutomaticUpdates        *bool                      `json:"enableAutomaticUpdates,omitempty"`
	IsCredentialAutoGenerated     *bool                      `json:"isCredentialAutoGenerated,omitempty"`
	EnableAHUB                    *bool                      `json:"enableAHUB,omitempty"`
	WindowsPauseImageURL          string                     `json:"windowsPauseImageURL"`
	AlwaysPullWindowsPauseImage   *bool                      `json:"alwaysPullWindowsPauseImage,omitempty"`
	ContainerdWindowsRuntimes     *ContainerdWindowsRuntimes `json:"containerdWindowsRuntimes,omitempty"`
	WindowsCalicoPackageURL       string                     `json:"windowsCalicoPackageURL,omitempty"`
	//nolint:revive, stylecheck // keep field names the same as RP
	WindowsSecureTlsEnabled *bool `json:"windowsSecureTlsEnabled,omitempty"`
	//nolint:revive, stylecheck // keep field names the same as RP
	WindowsGmsaPackageUrl          string  `json:"windowsGmsaPackageUrl,omitempty"`
	CseScriptsPackageURL           string  `json:"cseScriptsPackageURL,omitempty"`
	HnsRemediatorIntervalInMinutes *uint32 `json:"hnsRemediatorIntervalInMinutes,omitempty"`
	LogGeneratorIntervalInMinutes  *uint32 `json:"logGeneratorIntervalInMinutes,omitempty"`
}

// ContainerdWindowsRuntimes configures containerd runtimes that are available on the windows nodes.
type ContainerdWindowsRuntimes struct {
	DefaultSandboxIsolation string            `json:"defaultSandboxIsolation,omitempty"`
	RuntimeHandlers         []RuntimeHandlers `json:"runtimesHandlers,omitempty"`
}

// RuntimeHandlers configures the runtime settings in containerd.
type RuntimeHandlers struct {
	BuildNumber string `json:"buildNumber,omitempty"`
}

// LinuxProfile represents the linux parameters passed to the cluster.
type LinuxProfile struct {
	AdminUsername string `json:"adminUsername"`
	SSH           struct {
		PublicKeys []PublicKey `json:"publicKeys"`
	} `json:"ssh"`
	Secrets            []KeyVaultSecrets   `json:"secrets,omitempty"`
	Distro             Distro              `json:"distro,omitempty"`
	CustomSearchDomain *CustomSearchDomain `json:"customSearchDomain,omitempty"`
}

// Extension represents an extension definition in the master or agentPoolProfile.
type Extension struct {
	Name        string `json:"name"`
	SingleOrAll string `json:"singleOrAll"`
	Template    string `json:"template"`
}

// PrivateJumpboxProfile represents a jumpbox definition.
type PrivateJumpboxProfile struct {
	Name           string `json:"name" validate:"required"`
	VMSize         string `json:"vmSize" validate:"required"`
	OSDiskSizeGB   int    `json:"osDiskSizeGB,omitempty" validate:"min=0,max=2048"`
	Username       string `json:"username,omitempty"`
	PublicKey      string `json:"publicKey" validate:"required"`
	StorageProfile string `json:"storageProfile,omitempty"`
}

// PrivateCluster defines the configuration for a private cluster.
type PrivateCluster struct {
	Enabled                *bool                  `json:"enabled,omitempty"`
	EnableHostsConfigAgent *bool                  `json:"enableHostsConfigAgent,omitempty"`
	JumpboxProfile         *PrivateJumpboxProfile `json:"jumpboxProfile,omitempty"`
}

// KubernetesContainerSpec defines configuration for a container spec.
type KubernetesContainerSpec struct {
	Name           string `json:"name,omitempty"`
	Image          string `json:"image,omitempty"`
	CPURequests    string `json:"cpuRequests,omitempty"`
	MemoryRequests string `json:"memoryRequests,omitempty"`
	CPULimits      string `json:"cpuLimits,omitempty"`
	MemoryLimits   string `json:"memoryLimits,omitempty"`
}

// AddonNodePoolsConfig defines configuration for pool-specific cluster-autoscaler configuration.
type AddonNodePoolsConfig struct {
	Name   string            `json:"name,omitempty"`
	Config map[string]string `json:"config,omitempty"`
}

// KubernetesAddon defines a list of addons w/ configuration to include with the cluster deployment.
type KubernetesAddon struct {
	Name       string                    `json:"name,omitempty"`
	Enabled    *bool                     `json:"enabled,omitempty"`
	Mode       string                    `json:"mode,omitempty"`
	Containers []KubernetesContainerSpec `json:"containers,omitempty"`
	Config     map[string]string         `json:"config,omitempty"`
	Pools      []AddonNodePoolsConfig    `json:"pools,omitempty"`
	Data       string                    `json:"data,omitempty"`
}

// KubernetesConfig contains the Kubernetes config structure, containing Kubernetes specific configuration.
type KubernetesConfig struct {
	KubernetesImageBase               string            `json:"kubernetesImageBase,omitempty"`
	MCRKubernetesImageBase            string            `json:"mcrKubernetesImageBase,omitempty"`
	ClusterSubnet                     string            `json:"clusterSubnet,omitempty"`
	NetworkPolicy                     string            `json:"networkPolicy,omitempty"`
	NetworkPlugin                     string            `json:"networkPlugin,omitempty"`
	NetworkMode                       string            `json:"networkMode,omitempty"`
	ContainerRuntime                  string            `json:"containerRuntime,omitempty"`
	MaxPods                           int               `json:"maxPods,omitempty"`
	DockerBridgeSubnet                string            `json:"dockerBridgeSubnet,omitempty"`
	DNSServiceIP                      string            `json:"dnsServiceIP,omitempty"`
	ServiceCIDR                       string            `json:"serviceCidr,omitempty"`
	UseManagedIdentity                bool              `json:"useManagedIdentity,omitempty"`
	UserAssignedID                    string            `json:"userAssignedID,omitempty"`
	UserAssignedClientID              string            `json:"userAssignedClientID,omitempty"` //nolint: lll // Note: cannot be provided in config. Used *only* for transferring this to azure.json.
	CustomHyperkubeImage              string            `json:"customHyperkubeImage,omitempty"`
	CustomKubeProxyImage              string            `json:"customKubeProxyImage,omitempty"`
	CustomKubeBinaryURL               string            `json:"customKubeBinaryURL,omitempty"`
	MobyVersion                       string            `json:"mobyVersion,omitempty"`
	ContainerdVersion                 string            `json:"containerdVersion,omitempty"`
	WindowsNodeBinariesURL            string            `json:"windowsNodeBinariesURL,omitempty"`
	WindowsContainerdURL              string            `json:"windowsContainerdURL,omitempty"`
	WindowsSdnPluginURL               string            `json:"windowsSdnPluginURL,omitempty"`
	UseInstanceMetadata               *bool             `json:"useInstanceMetadata,omitempty"`
	EnableRbac                        *bool             `json:"enableRbac,omitempty"`
	EnableSecureKubelet               *bool             `json:"enableSecureKubelet,omitempty"`
	PrivateCluster                    *PrivateCluster   `json:"privateCluster,omitempty"`
	GCHighThreshold                   int               `json:"gchighthreshold,omitempty"`
	GCLowThreshold                    int               `json:"gclowthreshold,omitempty"`
	EnableEncryptionWithExternalKms   *bool             `json:"enableEncryptionWithExternalKms,omitempty"`
	Addons                            []KubernetesAddon `json:"addons,omitempty"`
	ContainerRuntimeConfig            map[string]string `json:"containerRuntimeConfig,omitempty"`
	ControllerManagerConfig           map[string]string `json:"controllerManagerConfig,omitempty"`
	SchedulerConfig                   map[string]string `json:"schedulerConfig,omitempty"`
	CloudProviderBackoffMode          string            `json:"cloudProviderBackoffMode"`
	CloudProviderBackoff              *bool             `json:"cloudProviderBackoff,omitempty"`
	CloudProviderBackoffRetries       int               `json:"cloudProviderBackoffRetries,omitempty"`
	CloudProviderBackoffJitter        float64           `json:"cloudProviderBackoffJitter,omitempty"`
	CloudProviderBackoffDuration      int               `json:"cloudProviderBackoffDuration,omitempty"`
	CloudProviderBackoffExponent      float64           `json:"cloudProviderBackoffExponent,omitempty"`
	CloudProviderRateLimit            *bool             `json:"cloudProviderRateLimit,omitempty"`
	CloudProviderRateLimitQPS         float64           `json:"cloudProviderRateLimitQPS,omitempty"`
	CloudProviderRateLimitQPSWrite    float64           `json:"cloudProviderRateLimitQPSWrite,omitempty"`
	CloudProviderRateLimitBucket      int               `json:"cloudProviderRateLimitBucket,omitempty"`
	CloudProviderRateLimitBucketWrite int               `json:"cloudProviderRateLimitBucketWrite,omitempty"`
	CloudProviderDisableOutboundSNAT  *bool             `json:"cloudProviderDisableOutboundSNAT,omitempty"`
	NodeStatusUpdateFrequency         string            `json:"nodeStatusUpdateFrequency,omitempty"`
	LoadBalancerSku                   string            `json:"loadBalancerSku,omitempty"`
	ExcludeMasterFromStandardLB       *bool             `json:"excludeMasterFromStandardLB,omitempty"`
	AzureCNIURLLinux                  string            `json:"azureCNIURLLinux,omitempty"`
	AzureCNIURLARM64Linux             string            `json:"azureCNIURLARM64Linux,omitempty"`
	AzureCNIURLWindows                string            `json:"azureCNIURLWindows,omitempty"`
	MaximumLoadBalancerRuleCount      int               `json:"maximumLoadBalancerRuleCount,omitempty"`
	PrivateAzureRegistryServer        string            `json:"privateAzureRegistryServer,omitempty"`
	NetworkPluginMode                 string            `json:"networkPluginMode,omitempty"`
}

/*
CustomFile has source as the full absolute source path to a file and dest
is the full absolute desired destination path to put the file on a master node.
*/
type CustomFile struct {
	Source string `json:"source,omitempty"`
	Dest   string `json:"dest,omitempty"`
}

// OrchestratorProfile contains Orchestrator properties.
type OrchestratorProfile struct {
	OrchestratorType    string            `json:"orchestratorType"`
	OrchestratorVersion string            `json:"orchestratorVersion"`
	KubernetesConfig    *KubernetesConfig `json:"kubernetesConfig,omitempty"`
}

// ProvisioningState represents the current state of container service resource.
type ProvisioningState string

// CustomKubeletConfig represents custom kubelet configurations for agent pool nodes.
type CustomKubeletConfig struct {
	CPUManagerPolicy      string    `json:"cpuManagerPolicy,omitempty"`
	CPUCfsQuota           *bool     `json:"cpuCfsQuota,omitempty"`
	CPUCfsQuotaPeriod     string    `json:"cpuCfsQuotaPeriod,omitempty"`
	ImageGcHighThreshold  *int32    `json:"imageGcHighThreshold,omitempty"`
	ImageGcLowThreshold   *int32    `json:"imageGcLowThreshold,omitempty"`
	TopologyManagerPolicy string    `json:"topologyManagerPolicy,omitempty"`
	AllowedUnsafeSysctls  *[]string `json:"allowedUnsafeSysctls,omitempty"`
	FailSwapOn            *bool     `json:"failSwapOn,omitempty"`
	ContainerLogMaxSizeMB *int32    `json:"containerLogMaxSizeMB,omitempty"`
	ContainerLogMaxFiles  *int32    `json:"containerLogMaxFiles,omitempty"`
	PodMaxPids            *int32    `json:"podMaxPids,omitempty"`
}

// CustomLinuxOSConfig represents custom os configurations for agent pool nodes.
type CustomLinuxOSConfig struct {
	Sysctls                    *SysctlConfig `json:"sysctls,omitempty"`
	TransparentHugePageEnabled string        `json:"transparentHugePageEnabled,omitempty"`
	TransparentHugePageDefrag  string        `json:"transparentHugePageDefrag,omitempty"`
	SwapFileSizeMB             *int32        `json:"swapFileSizeMB,omitempty"`
	UlimitConfig               *UlimitConfig `json:"ulimitConfig,omitempty"`
}

func (c *CustomLinuxOSConfig) GetUlimitConfig() *UlimitConfig {
	if c == nil {
		return nil
	}
	return c.UlimitConfig
}

// SysctlConfig represents sysctl configs in customLinuxOsConfig.
type SysctlConfig struct {
	NetCoreSomaxconn               *int32 `json:"netCoreSomaxconn,omitempty"`
	NetCoreNetdevMaxBacklog        *int32 `json:"netCoreNetdevMaxBacklog,omitempty"`
	NetCoreRmemDefault             *int32 `json:"netCoreRmemDefault,omitempty"`
	NetCoreRmemMax                 *int32 `json:"netCoreRmemMax,omitempty"`
	NetCoreWmemDefault             *int32 `json:"netCoreWmemDefault,omitempty"`
	NetCoreWmemMax                 *int32 `json:"netCoreWmemMax,omitempty"`
	NetCoreOptmemMax               *int32 `json:"netCoreOptmemMax,omitempty"`
	NetIpv4TcpMaxSynBacklog        *int32 `json:"netIpv4TcpMaxSynBacklog,omitempty"`
	NetIpv4TcpMaxTwBuckets         *int32 `json:"netIpv4TcpMaxTwBuckets,omitempty"`
	NetIpv4TcpFinTimeout           *int32 `json:"netIpv4TcpFinTimeout,omitempty"`
	NetIpv4TcpKeepaliveTime        *int32 `json:"netIpv4TcpKeepaliveTime,omitempty"`
	NetIpv4TcpKeepaliveProbes      *int32 `json:"netIpv4TcpKeepaliveProbes,omitempty"`
	NetIpv4TcpkeepaliveIntvl       *int32 `json:"netIpv4TcpkeepaliveIntvl,omitempty"`
	NetIpv4TcpTwReuse              *bool  `json:"netIpv4TcpTwReuse,omitempty"`
	NetIpv4IpLocalPortRange        string `json:"netIpv4IpLocalPortRange,omitempty"`
	NetIpv4NeighDefaultGcThresh1   *int32 `json:"netIpv4NeighDefaultGcThresh1,omitempty"`
	NetIpv4NeighDefaultGcThresh2   *int32 `json:"netIpv4NeighDefaultGcThresh2,omitempty"`
	NetIpv4NeighDefaultGcThresh3   *int32 `json:"netIpv4NeighDefaultGcThresh3,omitempty"`
	NetNetfilterNfConntrackMax     *int32 `json:"netNetfilterNfConntrackMax,omitempty"`
	NetNetfilterNfConntrackBuckets *int32 `json:"netNetfilterNfConntrackBuckets,omitempty"`
	FsInotifyMaxUserWatches        *int32 `json:"fsInotifyMaxUserWatches,omitempty"`
	FsFileMax                      *int32 `json:"fsFileMax,omitempty"`
	FsAioMaxNr                     *int32 `json:"fsAioMaxNr,omitempty"`
	FsNrOpen                       *int32 `json:"fsNrOpen,omitempty"`
	KernelThreadsMax               *int32 `json:"kernelThreadsMax,omitempty"`
	VMMaxMapCount                  *int32 `json:"vmMaxMapCount,omitempty"`
	VMSwappiness                   *int32 `json:"vmSwappiness,omitempty"`
	VMVfsCachePressure             *int32 `json:"vmVfsCachePressure,omitempty"`
}

type UlimitConfig struct {
	MaxLockedMemory string `json:"maxLockedMemory ,omitempty"`
	NoFile          string `json:"noFile,omitempty"`
}

type CustomConfiguration struct {
	KubernetesConfigurations        map[string]*ComponentConfiguration
	WindowsKubernetesConfigurations map[string]*ComponentConfiguration
}

type ComponentConfiguration struct {
	Image       *string
	Config      map[string]string
	DownloadURL *string
}

// AgentPoolProfile represents an agent pool definition.
type AgentPoolProfile struct {
	Name                  string               `json:"name"`
	VMSize                string               `json:"vmSize"`
	KubeletDiskType       KubeletDiskType      `json:"kubeletDiskType,omitempty"`
	WorkloadRuntime       WorkloadRuntime      `json:"workloadRuntime,omitempty"`
	DNSPrefix             string               `json:"dnsPrefix,omitempty"`
	OSType                OSType               `json:"osType,omitempty"`
	Ports                 []int                `json:"ports,omitempty"`
	AvailabilityProfile   string               `json:"availabilityProfile"`
	StorageProfile        string               `json:"storageProfile,omitempty"`
	VnetSubnetID          string               `json:"vnetSubnetID,omitempty"`
	Distro                Distro               `json:"distro,omitempty"`
	CustomNodeLabels      map[string]string    `json:"customNodeLabels,omitempty"`
	PreprovisionExtension *Extension           `json:"preProvisionExtension"`
	KubernetesConfig      *KubernetesConfig    `json:"kubernetesConfig,omitempty"`
	VnetCidrs             []string             `json:"vnetCidrs,omitempty"`
	WindowsNameVersion    string               `json:"windowsNameVersion,omitempty"`
	CustomKubeletConfig   *CustomKubeletConfig `json:"customKubeletConfig,omitempty"`
	CustomLinuxOSConfig   *CustomLinuxOSConfig `json:"customLinuxOSConfig,omitempty"`
	MessageOfTheDay       string               `json:"messageOfTheDay,omitempty"`
	/* This is a new property and all old agent pools do no have this field. We need to keep the default
	behavior to reboot Windows node when it is nil. */
	NotRebootWindowsNode    *bool                    `json:"notRebootWindowsNode,omitempty"`
	AgentPoolWindowsProfile *AgentPoolWindowsProfile `json:"agentPoolWindowsProfile,omitempty"`
}

func (a *AgentPoolProfile) GetCustomLinuxOSConfig() *CustomLinuxOSConfig {
	if a == nil {
		return nil
	}
	return a.CustomLinuxOSConfig
}

// Properties represents the AKS cluster definition.
type Properties struct {
	ClusterID               string
	ProvisioningState       ProvisioningState        `json:"provisioningState,omitempty"`
	OrchestratorProfile     *OrchestratorProfile     `json:"orchestratorProfile,omitempty"`
	AgentPoolProfiles       []*AgentPoolProfile      `json:"agentPoolProfiles,omitempty"`
	LinuxProfile            *LinuxProfile            `json:"linuxProfile,omitempty"`
	WindowsProfile          *WindowsProfile          `json:"windowsProfile,omitempty"`
	ExtensionProfiles       []*ExtensionProfile      `json:"extensionProfiles"`
	DiagnosticsProfile      *DiagnosticsProfile      `json:"diagnosticsProfile,omitempty"`
	ServicePrincipalProfile *ServicePrincipalProfile `json:"servicePrincipalProfile,omitempty"`
	CertificateProfile      *CertificateProfile      `json:"certificateProfile,omitempty"`
	AADProfile              *AADProfile              `json:"aadProfile,omitempty"`
	CustomProfile           *CustomProfile           `json:"customProfile,omitempty"`
	HostedMasterProfile     *HostedMasterProfile     `json:"hostedMasterProfile,omitempty"`
	AddonProfiles           map[string]AddonProfile  `json:"addonProfiles,omitempty"`
	FeatureFlags            *FeatureFlags            `json:"featureFlags,omitempty"`
	CustomCloudEnv          *CustomCloudEnv          `json:"customCloudEnv,omitempty"`
	CustomConfiguration     *CustomConfiguration     `json:"customConfiguration,omitempty"`
	SecurityProfile         *SecurityProfile         `json:"securityProfile,omitempty"`
}

// ContainerService complies with the ARM model of resource definition in a JSON template.
type ContainerService struct {
	ID       string                `json:"id"`
	Location string                `json:"location"`
	Name     string                `json:"name"`
	Plan     *ResourcePurchasePlan `json:"plan,omitempty"`
	Tags     map[string]string     `json:"tags"`
	Type     string                `json:"type"`

	Properties *Properties `json:"properties,omitempty"`
}

// IsAKSCustomCloud checks if it's in AKS custom cloud.
func (cs *ContainerService) IsAKSCustomCloud() bool {
	return cs.Properties.CustomCloudEnv != nil &&
		strings.EqualFold(cs.Properties.CustomCloudEnv.Name, "akscustom")
}

// HasAadProfile returns true if the has aad profile.
func (p *Properties) HasAadProfile() bool {
	return p.AADProfile != nil
}

/*
GetCustomCloudName returns name of environment if customCloudProfile is provided, returns empty string if
customCloudProfile is empty.Because customCloudProfile is empty for deployment is AzurePublicCloud,
AzureChinaCloud, AzureGermanCloud, AzureUSGovernmentCloud, the return value will be empty string for those
clouds.
*/
func (p *Properties) GetCustomCloudName() string {
	var cloudProfileName string
	if p.IsAKSCustomCloud() {
		cloudProfileName = p.CustomCloudEnv.Name
	}
	return cloudProfileName
}

// IsIPMasqAgentDisabled returns true if the ip-masq-agent functionality is disabled.
func (p *Properties) IsIPMasqAgentDisabled() bool {
	if p.HostedMasterProfile != nil {
		return !p.HostedMasterProfile.IPMasqAgent
	}
	if p.OrchestratorProfile != nil && p.OrchestratorProfile.KubernetesConfig != nil {
		return p.OrchestratorProfile.KubernetesConfig.IsIPMasqAgentDisabled()
	}
	return false
}

// HasWindows returns true if the cluster contains windows.
func (p *Properties) HasWindows() bool {
	for _, agentPoolProfile := range p.AgentPoolProfiles {
		if strings.EqualFold(string(agentPoolProfile.OSType), string(Windows)) {
			return true
		}
	}
	return false
}

// IsAKSCustomCloud checks if it's in AKS custom cloud.
func (p *Properties) IsAKSCustomCloud() bool {
	return p.CustomCloudEnv != nil &&
		strings.EqualFold(p.CustomCloudEnv.Name, "akscustom")
}

// IsIPMasqAgentEnabled returns true if the cluster has a hosted master and IpMasqAgent is disabled.
func (p *Properties) IsIPMasqAgentEnabled() bool {
	if p.HostedMasterProfile != nil {
		return p.HostedMasterProfile.IPMasqAgent
	}
	return p.OrchestratorProfile.KubernetesConfig.IsIPMasqAgentEnabled()
}

// GetClusterID creates a unique 8 string cluster ID.
func (p *Properties) GetClusterID() string {
	mutex := &sync.Mutex{}
	if p.ClusterID == "" {
		uniqueNameSuffixSize := 8
		/* the name suffix uniquely identifies the cluster and is generated off a hash from the
		master dns name. */
		h := fnv.New64a()
		if p.HostedMasterProfile != nil {
			h.Write([]byte(p.HostedMasterProfile.DNSPrefix))
		} else if len(p.AgentPoolProfiles) > 0 {
			h.Write([]byte(p.AgentPoolProfiles[0].Name))
		}
		//nolint:gosec // I think we want rand not crypto/rand here
		r := rand.New(rand.NewSource(int64(h.Sum64())))
		mutex.Lock()
		p.ClusterID = fmt.Sprintf("%08d", r.Uint32())[:uniqueNameSuffixSize]
		mutex.Unlock()
	}
	return p.ClusterID
}

/*
AreAgentProfilesCustomVNET returns true if all of the agent profiles in the clusters are
configured with VNET.
*/
func (p *Properties) AreAgentProfilesCustomVNET() bool {
	if p.AgentPoolProfiles != nil {
		for _, agentPoolProfile := range p.AgentPoolProfiles {
			if !agentPoolProfile.IsCustomVNET() {
				return false
			}
		}
		return true
	}
	return false
}

// GetCustomEnvironmentJSON return the JSON format string for custom environment.
func (p *Properties) GetCustomEnvironmentJSON(escape bool) (string, error) {
	var environmentJSON string
	if p.IsAKSCustomCloud() {
		// Workaround to set correct name in AzureStackCloud.json.
		oldName := p.CustomCloudEnv.Name
		p.CustomCloudEnv.Name = AzureStackCloud
		p.CustomCloudEnv.SnakeCaseName = AzureStackCloud
		defer func() {
			// Restore p.CustomCloudEnv to old value.
			p.CustomCloudEnv.Name = oldName
		}()
		bytes, err := json.Marshal(p.CustomCloudEnv)
		if err != nil {
			return "", fmt.Errorf("could not serialize CustomCloudEnv object - %w", err)
		}
		environmentJSON = string(bytes)
		if escape {
			environmentJSON = strings.ReplaceAll(environmentJSON, "\"", "\\\"")
		}
	}
	return environmentJSON, nil
}

// HasDCSeriesSKU returns whether or not there is an DC series SKU agent pool.
func (p *Properties) HasDCSeriesSKU() bool {
	for _, profile := range p.AgentPoolProfiles {
		if strings.Contains(profile.VMSize, "Standard_DC") {
			return true
		}
	}
	return false
}

// K8sOrchestratorName returns the 3 character orchestrator code for kubernetes-based clusters.
func (p *Properties) K8sOrchestratorName() string {
	if p.OrchestratorProfile.IsKubernetes() {
		if p.HostedMasterProfile != nil {
			return DefaultHostedProfileMasterName
		}
		return DefaultOrchestratorName
	}
	return ""
}

// IsVHDDistroForAllNodes returns true if all of the agent pools plus masters are running the VHD image.
func (p *Properties) IsVHDDistroForAllNodes() bool {
	if len(p.AgentPoolProfiles) > 0 {
		for _, ap := range p.AgentPoolProfiles {
			if !ap.IsVHDDistro() {
				return false
			}
		}
	}
	return true
}

// GetVMType returns the type of VM "vmss" or "standard" to be passed to the cloud provider.
func (p *Properties) GetVMType() string {
	if p.HasVMSSAgentPool() {
		return VMSSVMType
	}
	return StandardVMType
}

// HasVMSSAgentPool returns true if the cluster contains Virtual Machine Scale Sets agent pools.
func (p *Properties) HasVMSSAgentPool() bool {
	for _, agentPoolProfile := range p.AgentPoolProfiles {
		if strings.EqualFold(agentPoolProfile.AvailabilityProfile, VirtualMachineScaleSets) {
			return true
		}
	}
	return false
}

// GetSubnetName returns the subnet name of the cluster based on its current configuration.
func (p *Properties) GetSubnetName() string {
	var subnetName string

	if p.AreAgentProfilesCustomVNET() {
		subnetName = strings.Split(p.AgentPoolProfiles[0].VnetSubnetID, "/")[DefaultSubnetNameResourceSegmentIndex]
	} else {
		subnetName = p.K8sOrchestratorName() + "-subnet"
	}

	return subnetName
}

// GetNSGName returns the name of the network security group of the cluster.
func (p *Properties) GetNSGName() string {
	return p.GetResourcePrefix() + "nsg"
}

// GetResourcePrefix returns the prefix to use for naming cluster resources.
func (p *Properties) GetResourcePrefix() string {
	return p.K8sOrchestratorName() + "-agentpool-" + p.GetClusterID() + "-"
}

// GetVirtualNetworkName returns the virtual network name of the cluster.
func (p *Properties) GetVirtualNetworkName() string {
	var vnetName string
	if p.AreAgentProfilesCustomVNET() {
		vnetName = strings.Split(p.AgentPoolProfiles[0].VnetSubnetID, "/")[DefaultVnetNameResourceSegmentIndex]
	} else {
		vnetName = p.K8sOrchestratorName() + "-vnet-" + p.GetClusterID()
	}
	return vnetName
}

// GetVNetResourceGroupName returns the virtual network resource group name of the cluster.
func (p *Properties) GetVNetResourceGroupName() string {
	var vnetResourceGroupName string
	if p.AreAgentProfilesCustomVNET() {
		vnetResourceGroupName = strings.Split(p.AgentPoolProfiles[0].VnetSubnetID, "/")[DefaultVnetResourceGroupSegmentIndex]
	}
	return vnetResourceGroupName
}

// GetRouteTableName returns the route table name of the cluster.
func (p *Properties) GetRouteTableName() string {
	return p.GetResourcePrefix() + "routetable"
}

// GetPrimaryAvailabilitySetName returns the name of the primary availability set of the cluster.
func (p *Properties) GetPrimaryAvailabilitySetName() string {
	if len(p.AgentPoolProfiles) > 0 {
		if strings.EqualFold(p.AgentPoolProfiles[0].AvailabilityProfile, AvailabilitySet) {
			return p.AgentPoolProfiles[0].Name + "-availabilitySet-" + p.GetClusterID()
		}
	}
	return ""
}

func (p *Properties) GetComponentKubernetesConfiguration(component CustomConfigurationComponent) *ComponentConfiguration {
	if p.CustomConfiguration == nil {
		return nil
	}
	if p.CustomConfiguration.KubernetesConfigurations == nil {
		return nil
	}
	if configuration, ok := p.CustomConfiguration.KubernetesConfigurations[string(component)]; ok {
		return configuration
	}

	return nil
}

func (p *Properties) GetComponentWindowsKubernetesConfiguration(component CustomConfigurationComponent) *ComponentConfiguration {
	if p.CustomConfiguration == nil {
		return nil
	}
	if p.CustomConfiguration.WindowsKubernetesConfigurations == nil {
		return nil
	}
	if configuration, ok := p.CustomConfiguration.WindowsKubernetesConfigurations[string(component)]; ok {
		return configuration
	}

	return nil
}

/*
GetKubeProxyFeatureGatesWindowsArguments returns the feature gates string for the kube-proxy arguments
in Windows nodes.
*/
func (p *Properties) GetKubeProxyFeatureGatesWindowsArguments() string {
	featureGates := map[string]bool{}

	if p.FeatureFlags.IsFeatureEnabled(EnableIPv6DualStack) &&
		p.OrchestratorProfile.VersionSupportsFeatureFlag(EnableIPv6DualStack) {
		featureGates["IPv6DualStack"] = true
	}
	if p.FeatureFlags.IsFeatureEnabled(EnableWinDSR) {
		// WinOverlay must be set to false.
		featureGates["WinDSR"] = true
		featureGates["WinOverlay"] = false
	}

	keys := []string{}
	for key := range featureGates {
		keys = append(keys, key)
	}
	sort.Strings(keys)
	var buf bytes.Buffer
	for _, key := range keys {
		buf.WriteString(fmt.Sprintf("\"%s=%t\", ", key, featureGates[key]))
	}
	return strings.TrimSuffix(buf.String(), ", ")
}

// IsVHDDistro returns true if the distro uses VHD SKUs.
func (a *AgentPoolProfile) IsVHDDistro() bool {
	return a.Distro.IsVHDDistro()
}

// Is2204VHDDistro returns true if the distro uses 2204 VHD.
func (a *AgentPoolProfile) Is2204VHDDistro() bool {
	return a.Distro.Is2204VHDDistro()
}

// IsCustomVNET returns true if the customer brought their own VNET.
func (a *AgentPoolProfile) IsCustomVNET() bool {
	return len(a.VnetSubnetID) > 0
}

// IsWindows returns true if the agent pool is windows.
func (a *AgentPoolProfile) IsWindows() bool {
	return strings.EqualFold(string(a.OSType), string(Windows))
}

// IsVirtualMachineScaleSets returns true if the agent pool availability profile is VMSS.
func (a *AgentPoolProfile) IsVirtualMachineScaleSets() bool {
	return strings.EqualFold(a.AvailabilityProfile, VirtualMachineScaleSets)
}

// IsAvailabilitySets returns true if the customer specified disks.
func (a *AgentPoolProfile) IsAvailabilitySets() bool {
	return strings.EqualFold(a.AvailabilityProfile, AvailabilitySet)
}

// GetKubernetesLabels returns a k8s API-compliant labels string for nodes in this profile.
func (a *AgentPoolProfile) GetKubernetesLabels(rg string, deprecated bool, nvidiaEnabled bool, fipsEnabled bool, osSku string) string {
	var buf bytes.Buffer
	buf.WriteString(fmt.Sprintf("agentpool=%s", a.Name))
	buf.WriteString(fmt.Sprintf(",kubernetes.azure.com/agentpool=%s", a.Name))

	keys := []string{}
	for key := range a.CustomNodeLabels {
		keys = append(keys, key)
	}
	sort.Strings(keys)
	for _, key := range keys {
		buf.WriteString(fmt.Sprintf(",%s=%s", key, a.CustomNodeLabels[key]))
	}
	return buf.String()
}

// HasSecrets returns true if the customer specified secrets to install.
func (l *LinuxProfile) HasSecrets() bool {
	return len(l.Secrets) > 0
}

// HasSearchDomain returns true if the customer specified secrets to install.
func (l *LinuxProfile) HasSearchDomain() bool {
	if l.CustomSearchDomain != nil {
		if l.CustomSearchDomain.Name != "" && l.CustomSearchDomain.RealmPassword != "" && l.CustomSearchDomain.RealmUser != "" {
			return true
		}
	}
	return false
}

// IsAzureCNI returns true if Azure CNI network plugin is enabled.
func (o *OrchestratorProfile) IsAzureCNI() bool {
	if o.KubernetesConfig != nil {
		return strings.EqualFold(o.KubernetesConfig.NetworkPlugin, NetworkPluginAzure)
	}
	return false
}

// IsNoneCNI returns true if network plugin none is enabled.
func (o *OrchestratorProfile) IsNoneCNI() bool {
	if o.KubernetesConfig != nil {
		return strings.EqualFold(o.KubernetesConfig.NetworkPlugin, NetworkPluginNone)
	}
	return false
}

func (o *OrchestratorProfile) VersionSupportsFeatureFlag(flag string) bool {
	switch flag {
	case EnableIPv6DualStack:
		// unversioned will retrun true to maintain backwards compatibility
		// IPv6DualStack flag was removed in 1.25.0 and is enabled by default
		// since 1.21. It is supported between 1.15-1.24.
		// https://kubernetes.io/docs/reference/command-line-tools-reference/feature-gates-removed/.
		return o == nil || o.OrchestratorVersion == "" || o.VersionIs(">= 1.15.0 < 1.25.0")
	default:
		return false
	}
}

// VersionIs takes a constraint expression to validate
// the OrchestratorVersion meets this constraint. Examples
// of expressions are `>= 1.24` or `!= 1.25.4`.
// More info: https://github.com/Masterminds/semver#checking-version-constraints.
func (o *OrchestratorProfile) VersionIs(expr string) bool {
	if o == nil || o.OrchestratorVersion == "" {
		return false
	}

	version := semver.MustParse(o.OrchestratorVersion)
	constraint, _ := semver.NewConstraint(expr)
	if constraint == nil {
		return false
	}
	return constraint.Check(version)
}

// IsCSIProxyEnabled returns true if csi proxy service should be enable for Windows nodes.
func (w *WindowsProfile) IsCSIProxyEnabled() bool {
	if w.EnableCSIProxy != nil {
		return *w.EnableCSIProxy
	}
	return DefaultEnableCSIProxyWindows
}

// HasSecrets returns true if the customer specified secrets to install.
func (w *WindowsProfile) HasSecrets() bool {
	return len(w.Secrets) > 0
}

// HasCustomImage returns true if there is a custom windows os image url specified.
func (w *WindowsProfile) HasCustomImage() bool {
	return len(w.WindowsImageSourceURL) > 0
}

// GetSSHEnabled gets it ssh should be enabled for Windows nodes.
func (w *WindowsProfile) GetSSHEnabled() bool {
	if w.SSHEnabled != nil {
		return *w.SSHEnabled
	}
	return DefaultWindowsSSHEnabled
}

// HasImageRef returns true if the customer brought os image.
func (w *WindowsProfile) HasImageRef() bool {
	return w.ImageRef != nil && w.ImageRef.IsValid()
}

/*
GetWindowsSku gets the marketplace sku specified (such as Datacenter-Core-1809-with-Containers-smalldisk)
or returns default value.
*/
func (w *WindowsProfile) GetWindowsSku() string {
	if w.WindowsSku != "" {
		return w.WindowsSku
	}
	return KubernetesDefaultWindowsSku
}

// GetWindowsDockerVersion gets the docker version specified or returns default value.
func (w *WindowsProfile) GetWindowsDockerVersion() string {
	if w.WindowsDockerVersion != "" {
		return w.WindowsDockerVersion
	}
	return KubernetesWindowsDockerVersion
}

/*
GetDefaultContainerdWindowsSandboxIsolation gets the default containerd runtime handler
or return default value.
*/
func (w *WindowsProfile) GetDefaultContainerdWindowsSandboxIsolation() string {
	if w.ContainerdWindowsRuntimes != nil && w.ContainerdWindowsRuntimes.DefaultSandboxIsolation != "" {
		return w.ContainerdWindowsRuntimes.DefaultSandboxIsolation
	}

	return KubernetesDefaultContainerdWindowsSandboxIsolation
}

// GetContainerdWindowsRuntimeHandlers gets comma separated list of runtimehandler names.
func (w *WindowsProfile) GetContainerdWindowsRuntimeHandlers() string {
	if w.ContainerdWindowsRuntimes != nil && len(w.ContainerdWindowsRuntimes.RuntimeHandlers) > 0 {
		handlernames := []string{}
		for _, h := range w.ContainerdWindowsRuntimes.RuntimeHandlers {
			handlernames = append(handlernames, h.BuildNumber)
		}
		return strings.Join(handlernames, ",")
	}

	return ""
}

// IsAlwaysPullWindowsPauseImage returns true if the windows pause image always needs a force pull.
func (w *WindowsProfile) IsAlwaysPullWindowsPauseImage() bool {
	return w.AlwaysPullWindowsPauseImage != nil && *w.AlwaysPullWindowsPauseImage
}

// IsWindowsSecureTLSEnabled returns true if secure TLS should be enabled for Windows nodes.
//
//nolint:revive,stylecheck // allign func name with field name
func (w *WindowsProfile) IsWindowsSecureTlsEnabled() bool {
	if w.WindowsSecureTlsEnabled != nil {
		return *w.WindowsSecureTlsEnabled
	}
	return DefaultWindowsSecureTLSEnabled
}

// GetHnsRemediatorIntervalInMinutes gets HnsRemediatorIntervalInMinutes specified or returns default value.
func (w *WindowsProfile) GetHnsRemediatorIntervalInMinutes() uint32 {
	if w.HnsRemediatorIntervalInMinutes != nil {
		return *w.HnsRemediatorIntervalInMinutes
	}
	return 0
}

// GetLogGeneratorIntervalInMinutes gets LogGeneratorIntervalInMinutes specified or returns default value.
func (w *WindowsProfile) GetLogGeneratorIntervalInMinutes() uint32 {
	if w.LogGeneratorIntervalInMinutes != nil {
		return *w.LogGeneratorIntervalInMinutes
	}
	return 0
}

// IsKubernetes returns true if this template is for Kubernetes orchestrator.
func (o *OrchestratorProfile) IsKubernetes() bool {
	return strings.EqualFold(o.OrchestratorType, Kubernetes)
}

// IsFeatureEnabled returns true if a feature flag is on for the provided feature.
func (f *FeatureFlags) IsFeatureEnabled(feature string) bool {
	if f != nil {
		switch feature {
		case CSERunInBackground:
			return f.EnableCSERunInBackground
		case BlockOutboundInternet:
			return f.BlockOutboundInternet
		case EnableIPv6DualStack:
			return f.EnableIPv6DualStack
		case EnableIPv6Only:
			return f.EnableIPv6Only
		case EnableWinDSR:
			return f.EnableWinDSR
		default:
			return false
		}
	}
	return false
}

// IsValid returns true if ImageRefernce contains at least Name and ResourceGroup.
func (i *ImageReference) IsValid() bool {
	return len(i.Name) > 0 && len(i.ResourceGroup) > 0
}

/* IsAddonEnabled checks whether a k8s addon with name "addonName" is enabled or not based on the Enabled
field of KubernetesAddon. */
// If the value of Enabled is nil, the "defaultValue" is returned.
func (k *KubernetesConfig) IsAddonEnabled(addonName string) bool {
	kubeAddon := k.GetAddonByName(addonName)
	return kubeAddon.IsEnabled()
}

// PrivateJumpboxProvision checks if a private cluster has jumpbox auto-provisioning.
func (k *KubernetesConfig) PrivateJumpboxProvision() bool {
	if k != nil && k.PrivateCluster != nil && *k.PrivateCluster.Enabled && k.PrivateCluster.JumpboxProfile != nil {
		return true
	}
	return false
}

// IsRBACEnabled checks if RBAC is enabled.
func (k *KubernetesConfig) IsRBACEnabled() bool {
	if k.EnableRbac != nil {
		return to.Bool(k.EnableRbac)
	}
	return false
}

// UserAssignedIDEnabled checks if the user assigned ID is enabled or not.
func (k *KubernetesConfig) UserAssignedIDEnabled() bool {
	return k.UseManagedIdentity && k.UserAssignedID != ""
}

// IsIPMasqAgentDisabled checks if the ip-masq-agent addon is disabled.
func (k *KubernetesConfig) IsIPMasqAgentDisabled() bool {
	return k.IsAddonDisabled(IPMASQAgentAddonName)
}

// IsIPMasqAgentEnabled checks if the ip-masq-agent addon is enabled.
func (k *KubernetesConfig) IsIPMasqAgentEnabled() bool {
	return k.IsAddonEnabled(IPMASQAgentAddonName)
}

// GetAddonByName returns the KubernetesAddon instance with name `addonName`.
func (k *KubernetesConfig) GetAddonByName(addonName string) KubernetesAddon {
	var kubeAddon KubernetesAddon
	for _, addon := range k.Addons {
		if strings.EqualFold(addon.Name, addonName) {
			kubeAddon = addon
			break
		}
	}
	return kubeAddon
}

/* IsAddonDisabled checks whether a k8s addon with name "addonName"
is explicitly disabled based on the Enabled field of KubernetesAddon. */
// If the value of Enabled is nil, we return false (not explicitly disabled).
func (k *KubernetesConfig) IsAddonDisabled(addonName string) bool {
	kubeAddon := k.GetAddonByName(addonName)
	return kubeAddon.IsDisabled()
}

// NeedsContainerd returns whether or not we need the containerd runtime configuration.
// E.g., kata configuration requires containerd config.
func (k *KubernetesConfig) NeedsContainerd() bool {
	return strings.EqualFold(k.ContainerRuntime, KataContainers) || strings.EqualFold(k.ContainerRuntime, Containerd)
}

// RequiresDocker returns if the kubernetes settings require docker binary to be installed.
func (k *KubernetesConfig) RequiresDocker() bool {
	if k == nil {
		return false
	}

	return strings.EqualFold(k.ContainerRuntime, Docker) || k.ContainerRuntime == ""
}

// IsAADPodIdentityEnabled checks if the AAD pod identity addon is enabled.
func (k *KubernetesConfig) IsAADPodIdentityEnabled() bool {
	return k.IsAddonEnabled(AADPodIdentityAddonName)
}

// GetAzureCNIURLLinux returns the full URL to source Azure CNI binaries from.
func (k *KubernetesConfig) GetAzureCNIURLLinux(cloudSpecConfig *AzureEnvironmentSpecConfig) string {
	if k.AzureCNIURLLinux != "" {
		return k.AzureCNIURLLinux
	}
	return cloudSpecConfig.KubernetesSpecConfig.VnetCNILinuxPluginsDownloadURL
}

// GetAzureCNIURLARM64Linux returns the full URL to source Azure CNI binaries for ARM64 Linux from.
func (k *KubernetesConfig) GetAzureCNIURLARM64Linux(cloudSpecConfig *AzureEnvironmentSpecConfig) string {
	if k.AzureCNIURLARM64Linux != "" {
		return k.AzureCNIURLARM64Linux
	}
	return cloudSpecConfig.KubernetesSpecConfig.VnetCNIARM64LinuxPluginsDownloadURL
}

// GetAzureCNIURLWindows returns the full URL to source Azure CNI binaries from.
func (k *KubernetesConfig) GetAzureCNIURLWindows(cloudSpecConfig *AzureEnvironmentSpecConfig) string {
	if k.AzureCNIURLWindows != "" {
		return k.AzureCNIURLWindows
	}
	return cloudSpecConfig.KubernetesSpecConfig.VnetCNIWindowsPluginsDownloadURL
}

// IsUsingNetworkPluginMode returns true of NetworkPluginMode matches mode param.
func (k *KubernetesConfig) IsUsingNetworkPluginMode(mode string) bool {
	return strings.EqualFold(k.NetworkPluginMode, mode)
}

func setCustomKubletConfigFromSettings(customKc *CustomKubeletConfig, kubeletConfig map[string]string) map[string]string {
	// Settings from customKubeletConfig, only take if it's set.
	if customKc != nil {
		if customKc.ImageGcHighThreshold != nil {
			kubeletConfig["--image-gc-high-threshold"] = fmt.Sprintf("%d", *customKc.ImageGcHighThreshold)
		}
		if customKc.ImageGcLowThreshold != nil {
			kubeletConfig["--image-gc-low-threshold"] = fmt.Sprintf("%d", *customKc.ImageGcLowThreshold)
		}
		if customKc.ContainerLogMaxSizeMB != nil {
			kubeletConfig["--container-log-max-size"] = fmt.Sprintf("%dMi", *customKc.ContainerLogMaxSizeMB)
		}
		if customKc.ContainerLogMaxFiles != nil {
			kubeletConfig["--container-log-max-files"] = fmt.Sprintf("%d", *customKc.ContainerLogMaxFiles)
		}
	}
	return kubeletConfig
}

/*
GetOrderedKubeletConfigStringForPowershell returns an ordered string of key/val pairs for Powershell
script consumption.
*/
func (config *NodeBootstrappingConfiguration) GetOrderedKubeletConfigStringForPowershell(customKc *CustomKubeletConfig) string {
	kubeletConfig := config.KubeletConfig
	if kubeletConfig == nil {
		kubeletConfig = map[string]string{}
	}

	// override default kubelet configuration with customzied ones.
	if config.ContainerService != nil && config.ContainerService.Properties != nil {
		kubeletCustomConfiguration := config.ContainerService.Properties.GetComponentWindowsKubernetesConfiguration(Componentkubelet)
		if kubeletCustomConfiguration != nil {
			config := kubeletCustomConfiguration.Config
			for k, v := range config {
				kubeletConfig[k] = v
			}
		}
	}

	// Settings from customKubeletConfig, only take if it's set.
	kubeletConfig = setCustomKubletConfigFromSettings(customKc, kubeletConfig)

	if len(kubeletConfig) == 0 {
		return ""
	}

	commandLineOmmittedKubeletConfigFlags := GetCommandLineOmittedKubeletConfigFlags()
	keys := []string{}
	for key := range kubeletConfig {
		if !commandLineOmmittedKubeletConfigFlags[key] {
			keys = append(keys, key)
		}
	}

	sort.Strings(keys)
	var buf bytes.Buffer
	for _, key := range keys {
		buf.WriteString(fmt.Sprintf("\"%s=%s\", ", key, kubeletConfig[key]))
	}
	return strings.TrimSuffix(buf.String(), ", ")
}

/*
GetOrderedKubeproxyConfigStringForPowershell returns an ordered string of key/val pairs
for Powershell script consumption.
*/
func (config *NodeBootstrappingConfiguration) GetOrderedKubeproxyConfigStringForPowershell() string {
	kubeproxyConfig := config.KubeproxyConfig
	if kubeproxyConfig == nil {
		// https://kubernetes.io/docs/reference/command-line-tools-reference/kube-proxy/.
		// --metrics-bind-address ipport     Default: 127.0.0.1:10249.
		// The IP address with port for the metrics server to serve on
		// (set to '0.0.0.0:10249' for all IPv4 interfaces and '[::]:10249' for all IPv6 interfaces).
		// Set empty to disable.
		// This only works with Windows provisioning package v0.0.15+.
		// https://github.com/Azure/aks-engine/blob/master/docs/topics/windows-provisioning-scripts-release-notes.md#v0015
		kubeproxyConfig = map[string]string{"--metrics-bind-address": "0.0.0.0:10249"}
	}

	if _, ok := kubeproxyConfig["--metrics-bind-address"]; !ok {
		kubeproxyConfig["--metrics-bind-address"] = "0.0.0.0:10249"
	}

	// override kube proxy configuration with the customzied ones.
	kubeProxyCustomConfiguration := config.ContainerService.Properties.GetComponentWindowsKubernetesConfiguration(ComponentkubeProxy)
	if kubeProxyCustomConfiguration != nil {
		customConfig := kubeProxyCustomConfiguration.Config
		for k, v := range customConfig {
			kubeproxyConfig[k] = v
		}
	}
	keys := []string{}
	for key := range kubeproxyConfig {
		keys = append(keys, key)
	}
	sort.Strings(keys)
	var buf bytes.Buffer
	for _, key := range keys {
		buf.WriteString(fmt.Sprintf("\"%s=%s\", ", key, kubeproxyConfig[key]))
	}
	return strings.TrimSuffix(buf.String(), ", ")
}

// IsEnabled returns true if the addon is enabled.
func (a *KubernetesAddon) IsEnabled() bool {
	if a.Enabled == nil {
		return false
	}
	return *a.Enabled
}

// IsDisabled returns true if the addon is explicitly disabled.
func (a *KubernetesAddon) IsDisabled() bool {
	if a.Enabled == nil {
		return false
	}
	return !*a.Enabled
}

// GetAddonContainersIndexByName returns the KubernetesAddon containers index with the name `containerName`.
func (a KubernetesAddon) GetAddonContainersIndexByName(containerName string) int {
	for i := range a.Containers {
		if strings.EqualFold(a.Containers[i].Name, containerName) {
			return i
		}
	}
	return -1
}

// FormatProdFQDNByLocation constructs an Azure prod fqdn with custom cloud profile.
/* CustomCloudName is name of environment if customCloudProfile is provided, it will be empty string if
customCloudProfile is empty. Because customCloudProfile is empty for deployment for AzurePublicCloud,
AzureChinaCloud,AzureGermanCloud,AzureUSGovernmentCloud, The customCloudName value will be empty string
for those clouds. */
func FormatProdFQDNByLocation(fqdnPrefix string, location string, cloudSpecConfig *AzureEnvironmentSpecConfig) string {
	fqdnFormat := cloudSpecConfig.EndpointConfig.ResourceManagerVMDNSSuffix
	return fmt.Sprintf("%s.%s."+fqdnFormat, fqdnPrefix, location)
}

type K8sComponents struct {
	// Full path to the "pause" image. Used for --pod-infra-container-image.
	// For example: "mcr.microsoft.com/oss/kubernetes/pause:1.3.1".
	PodInfraContainerImageURL string

	// Full path to the hyperkube image.
	// For example: "mcr.microsoft.com/hyperkube-amd64:v1.16.13".
	HyperkubeImageURL string

	// Full path to the Windows package (windowszip) to use.
	// For example: https://acs-mirror.azureedge.net/kubernetes/v1.17.8/windowszip/v1.17.8-1int.zip.
	WindowsPackageURL string
}

// GetLatestSigImageConfigRequest describes the input for a GetLatestSigImageConfig HTTP request.
// This is mostly a wrapper over existing types so RP doesn't have to manually construct JSON.
//
//nolint:musttag // tags can be added if deemed necessary
type GetLatestSigImageConfigRequest struct {
	SIGConfig SIGConfig
	Region    string
	Distro    Distro
}

// NodeBootstrappingConfiguration represents configurations for node bootstrapping.
//
//nolint:musttag // tags can be added if deemed necessary
type NodeBootstrappingConfiguration struct {
	ContainerService              *ContainerService
	CloudSpecConfig               *AzureEnvironmentSpecConfig
	K8sComponents                 *K8sComponents
	AgentPoolProfile              *AgentPoolProfile
	TenantID                      string
	SubscriptionID                string
	ResourceGroupName             string
	UserAssignedIdentityClientID  string
	OSSKU                         string
	ConfigGPUDriverIfNeeded       bool
	Disable1804SystemdResolved    bool
	EnableGPUDevicePluginIfNeeded bool
	EnableKubeletConfigFile       bool
	EnableNvidia                  bool
	EnableACRTeleportPlugin       bool
	TeleportdPluginURL            string
	ContainerdVersion             string
	RuncVersion                   string
	// ContainerdPackageURL and RuncPackageURL are beneficial for testing non-official.
	// containerd and runc, like the pre-released ones.
	// Currently both configurations are for test purpose, and only deb package is supported.
	ContainerdPackageURL string
	RuncPackageURL       string
	// KubeletClientTLSBootstrapToken - kubelet client TLS bootstrap token to use.
	/* When this feature is enabled, we skip kubelet kubeconfig generation and replace it with bootstrap
	kubeconfig. */
	// ref: https://kubernetes.io/docs/reference/command-line-tools-reference/kubelet-tls-bootstrapping.
	KubeletClientTLSBootstrapToken *string
	FIPSEnabled                    bool
	HTTPProxyConfig                *HTTPProxyConfig
	KubeletConfig                  map[string]string
	KubeproxyConfig                map[string]string
	EnableRuncShimV2               bool
	GPUInstanceProfile             string
	PrimaryScaleSetName            string
	SIGConfig                      SIGConfig
	IsARM64                        bool
	CustomCATrustConfig            *CustomCATrustConfig
	DisableUnattendedUpgrades      bool
	SSHStatus                      SSHStatus
	DisableCustomData              bool
}

type SSHStatus int

const (
	SSHUnspecified SSHStatus = iota
	SSHOff
	SSHOn
)

// NodeBootstrapping represents the custom data, CSE, and OS image info needed for node bootstrapping.
//
//nolint:musttag // tags can be added if deemed necessary
type NodeBootstrapping struct {
	CustomData     string
	CSE            string
	OSImageConfig  *AzureOSImageConfig
	SigImageConfig *SigImageConfig
}

// HTTPProxyConfig represents configurations of http proxy.
type HTTPProxyConfig struct {
	HTTPProxy  *string   `json:"httpProxy,omitempty"`
	HTTPSProxy *string   `json:"httpsProxy,omitempty"`
	NoProxy    *[]string `json:"noProxy,omitempty"`
	TrustedCA  *string   `json:"trustedCa,omitempty"`
}

type CustomCATrustConfig struct {
	CustomCATrustCerts []string `json:"customCATrustCerts,omitempty"`
}

// AKSKubeletConfiguration contains the configuration for the Kubelet that AKS set.
/* this is a subset of KubeletConfiguration defined in
https://github.com/kubernetes/kubernetes/blob/master/staging/src/k8s.io/kubelet/config/v1beta1/types.go
changed metav1.Duration to Duration and pointers to values to simplify translation. */
type AKSKubeletConfiguration struct {
	// Kind is a string value representing the REST resource this object represents.
	// Servers may infer this from the endpoint the client submits requests to.
	// Cannot be updated.
	// In CamelCase.
	// More info:
	// https://git.k8s.io/community/contributors/devel/sig-architecture/api-conventions.md#types-kinds.
	// +optional.
	Kind string `json:"kind,omitempty" protobuf:"bytes,1,opt,name=kind"`
	/* APIVersion defines the versioned schema of this representation of an object.
	Servers should convert recognized schemas to the latest internal value, and
	may reject unrecognized values.
	More info:
	https://git.k8s.io/community/contributors/devel/sig-architecture/api-conventions.md#resources
	+optional. */
	APIVersion string `json:"apiVersion,omitempty" protobuf:"bytes,2,opt,name=apiVersion"`
	/* staticPodPath is the path to the directory containing local (static) pods to
	run, or the path to a single static pod file.
	Dynamic Kubelet Config (beta): If dynamically updating this field, consider that
	the set of static pods specified at the new path may be different than the
	ones the Kubelet initially started with, and this may disrupt your node.
	Default: ""
	+optional. */
	StaticPodPath string `json:"staticPodPath,omitempty"`
	/* address is the IP address for the Kubelet to serve on (set to 0.0.0.0
	for all interfaces).
	Dynamic Kubelet Config (beta): If dynamically updating this field, consider that
	it may disrupt components that interact with the Kubelet server.
	Default: "0.0.0.0"
	+optional. */
	Address string `json:"address,omitempty"`
	/* readOnlyPort is the read-only port for the Kubelet to serve on with
	no authentication/authorization.
	Dynamic Kubelet Config (beta): If dynamically updating this field, consider that
	it may disrupt components that interact with the Kubelet server.
	Default: 0 (disabled)
	+optional. */
	ReadOnlyPort int32 `json:"readOnlyPort,omitempty"`
	/* tlsCertFile is the file containing x509 Certificate for HTTPS. (CA cert,
	if any, concatenated after server cert). If tlsCertFile and
	tlsPrivateKeyFile are not provided, a self-signed certificate
	and key are generated for the public address and saved to the directory
	passed to the Kubelet's --cert-dir flag.
	Dynamic Kubelet Config (beta): If dynamically updating this field, consider that
	it may disrupt components that interact with the Kubelet server.
	Default: ""
	+optional. */
	TLSCertFile string `json:"tlsCertFile,omitempty"`
	/* tlsPrivateKeyFile is the file containing x509 private key matching tlsCertFile
	Dynamic Kubelet Config (beta): If dynamically updating this field, consider that
	it may disrupt components that interact with the Kubelet server.
	Default: ""
	+optional. */
	TLSPrivateKeyFile string `json:"tlsPrivateKeyFile,omitempty"`
	/* TLSCipherSuites is the list of allowed cipher suites for the server.
	Values are from tls package constants (https://golang.org/pkg/crypto/tls/#pkg-constants).
	Dynamic Kubelet Config (beta): If dynamically updating this field, consider that
	it may disrupt components that interact with the Kubelet server.
	Default: nil
	+optional. */
	TLSCipherSuites []string `json:"tlsCipherSuites,omitempty"`
	/* rotateCertificates enables client certificate rotation. The Kubelet will request a
	new certificate from the certificates.k8s.io API. This requires an approver to approve the
	certificate signing requests.
	Dynamic Kubelet Config (beta): If dynamically updating this field, consider that
	disabling it may disrupt the Kubelet's ability to authenticate with the API server
	after the current certificate expires.
	Default: false
	+optional. */
	RotateCertificates bool `json:"rotateCertificates,omitempty"`
	/* authentication specifies how requests to the Kubelet's server are authenticated
	Dynamic Kubelet Config (beta): If dynamically updating this field, consider that
	it may disrupt components that interact with the Kubelet server.
	Defaults:
	  anonymous:
	    enabled: false
	  webhook:
	    enabled: true
	    cacheTTL: "2m"
	+optional. */
	Authentication KubeletAuthentication `json:"authentication"`
	/* authorization specifies how requests to the Kubelet's server are authorized
	Dynamic Kubelet Config (beta): If dynamically updating this field, consider that
	it may disrupt components that interact with the Kubelet server.
	Defaults:
	  mode: Webhook
	  webhook:
	    cacheAuthorizedTTL: "5m"
	    cacheUnauthorizedTTL: "30s"
	+optional. */
	Authorization KubeletAuthorization `json:"authorization"`
	/* eventRecordQPS is the maximum event creations per second. If 0, there
	is no limit enforced.
	Dynamic Kubelet Config (beta): If dynamically updating this field, consider that
	it may impact scalability by changing the amount of traffic produced by
	event creations.
	Default: 5
	+optional. */
	EventRecordQPS *int32 `json:"eventRecordQPS,omitempty"`
	/* clusterDomain is the DNS domain for this cluster. If set, kubelet will
	configure all containers to search this domain in addition to the
	host's search domains.
	Dynamic Kubelet Config (beta): Dynamically updating this field is not recommended,
	as it should be kept in sync with the rest of the cluster.
	Default: ""
	+optional. */
	ClusterDomain string `json:"clusterDomain,omitempty"`
	/* clusterDNS is a list of IP addresses for the cluster DNS server. If set,
	kubelet will configure all containers to use this for DNS resolution
	instead of the host's DNS servers.
	Dynamic Kubelet Config (beta): If dynamically updating this field, consider that
	changes will only take effect on Pods created after the update. Draining
	the node is recommended before changing this field.
	Default: nil
	+optional. */
	ClusterDNS []string `json:"clusterDNS,omitempty"`
	/* streamingConnectionIdleTimeout is the maximum time a streaming connection
	can be idle before the connection is automatically closed.
	Dynamic Kubelet Config (beta): If dynamically updating this field, consider that
	it may impact components that rely on infrequent updates over streaming
	connections to the Kubelet server.
	Default: "4h"
	+optional. */
	StreamingConnectionIdleTimeout Duration `json:"streamingConnectionIdleTimeout,omitempty"`
	/* nodeStatusUpdateFrequency is the frequency that kubelet computes node
	status. If node lease feature is not enabled, it is also the frequency that
	kubelet posts node status to master.
	Note: When node lease feature is not enabled, be cautious when changing the
	constant, it must work with nodeMonitorGracePeriod in nodecontroller.
	Dynamic Kubelet Config (beta): If dynamically updating this field, consider that
	it may impact node scalability, and also that the node controller's
	nodeMonitorGracePeriod must be set to N*NodeStatusUpdateFrequency,
	where N is the number of retries before the node controller marks
	the node unhealthy.
	Default: "10s"
	+optional. */
	NodeStatusUpdateFrequency Duration `json:"nodeStatusUpdateFrequency,omitempty"`
	/* nodeStatusReportFrequency is the frequency that kubelet posts node
	status to master if node status does not change. Kubelet will ignore this
	frequency and post node status immediately if any change is detected. It is
	only used when node lease feature is enabled. nodeStatusReportFrequency's
	default value is 5m. But if nodeStatusUpdateFrequency is set explicitly,
	nodeStatusReportFrequency's default value will be set to
	nodeStatusUpdateFrequency for backward compatibility.
	Default: "5m"
	+optional. */
	NodeStatusReportFrequency Duration `json:"nodeStatusReportFrequency,omitempty"`
	/* imageGCHighThresholdPercent is the percent of disk usage after which
	image garbage collection is always run. The percent is calculated as
	this field value out of 100.
	Dynamic Kubelet Config (beta): If dynamically updating this field, consider that
	it may trigger or delay garbage collection, and may change the image overhead
	on the node.
	Default: 85
	+optional. */
	ImageGCHighThresholdPercent *int32 `json:"imageGCHighThresholdPercent,omitempty"`
	/* imageGCLowThresholdPercent is the percent of disk usage before which
	image garbage collection is never run. Lowest disk usage to garbage
	collect to. The percent is calculated as this field value out of 100.
	Dynamic Kubelet Config (beta): If dynamically updating this field, consider that
	it may trigger or delay garbage collection, and may change the image overhead
	on the node.
	Default: 80
	+optional. */
	ImageGCLowThresholdPercent *int32 `json:"imageGCLowThresholdPercent,omitempty"`
	/* Enable QoS based Cgroup hierarchy: top level cgroups for QoS Classes
	And all Burstable and BestEffort pods are brought up under their
	specific top level QoS cgroup.
	Dynamic Kubelet Config (beta): This field should not be updated without a full node
	reboot. It is safest to keep this value the same as the local config.
	Default: true
	+optional. */
	CgroupsPerQOS *bool `json:"cgroupsPerQOS,omitempty"`
	/* CPUManagerPolicy is the name of the policy to use.
	Requires the CPUManager feature gate to be enabled.
	Dynamic Kubelet Config (beta): This field should not be updated without a full node
	reboot. It is safest to keep this value the same as the local config.
	Default: "none"
	+optional. */
	CPUManagerPolicy string `json:"cpuManagerPolicy,omitempty"`
	/* TopologyManagerPolicy is the name of the policy to use.
	Policies other than "none" require the TopologyManager feature gate to be enabled.
	Dynamic Kubelet Config (beta): This field should not be updated without a full node
	reboot. It is safest to keep this value the same as the local config.
	Default: "none"
	+optional. */
	TopologyManagerPolicy string `json:"topologyManagerPolicy,omitempty"`
	/* maxPods is the number of pods that can run on this Kubelet.
	Dynamic Kubelet Config (beta): If dynamically updating this field, consider that
	changes may cause Pods to fail admission on Kubelet restart, and may change
	the value reported in Node.Status.Capacity[v1.ResourcePods], thus affecting
	future scheduling decisions. Increasing this value may also decrease performance,
	as more Pods can be packed into a single node.
	Default: 110
	+optional. */
	MaxPods int32 `json:"maxPods,omitempty"`
	/* PodPidsLimit is the maximum number of pids in any pod.
	Requires the SupportPodPidsLimit feature gate to be enabled.
	Dynamic Kubelet Config (beta): If dynamically updating this field, consider that
	lowering it may prevent container processes from forking after the change.
	Default: -1
	+optional. */
	PodPidsLimit *int64 `json:"podPidsLimit,omitempty"`
	/* ResolverConfig is the resolver configuration file used as the basis
	for the container DNS resolution configuration.
	Dynamic Kubelet Config (beta): If dynamically updating this field, consider that
	changes will only take effect on Pods created after the update. Draining
	the node is recommended before changing this field.
	Default: "/etc/resolv.conf"
	+optional. */
	ResolverConfig string `json:"resolvConf,omitempty"`
	/* cpuCFSQuota enables CPU CFS quota enforcement for containers that
	specify CPU limits.
	Dynamic Kubelet Config (beta): If dynamically updating this field, consider that
	disabling it may reduce node stability.
	Default: true
	+optional. */
	CPUCFSQuota *bool `json:"cpuCFSQuota,omitempty"`
	/* CPUCFSQuotaPeriod is the CPU CFS quota period value, cpu.cfs_period_us.
	Dynamic Kubelet Config (beta): If dynamically updating this field, consider that
	limits set for containers will result in different cpu.cfs_quota settings. This
	will trigger container restarts on the node being reconfigured.
	Default: "100ms"
	+optional. */
	CPUCFSQuotaPeriod Duration `json:"cpuCFSQuotaPeriod,omitempty"`
	/* Map of signal names to quantities that defines hard eviction thresholds. For example: {"memory.available": "300Mi"}.
	To explicitly disable, pass a 0% or 100% threshold on an arbitrary resource.
	Dynamic Kubelet Config (beta): If dynamically updating this field, consider that
	it may trigger or delay Pod evictions.
	Default:
	  memory.available:  "100Mi"
	  nodefs.available:  "10%"
	  nodefs.inodesFree: "5%"
	  imagefs.available: "15%"
	+optional. */
	EvictionHard map[string]string `json:"evictionHard,omitempty"`
	/* protectKernelDefaults, if true, causes the Kubelet to error if kernel
	flags are not as it expects. Otherwise the Kubelet will attempt to modify
	kernel flags to match its expectation.
	Dynamic Kubelet Config (beta): If dynamically updating this field, consider that
	enabling it may cause the Kubelet to crash-loop if the Kernel is not configured as
	Kubelet expects.
	Default: false
	+optional. */
	ProtectKernelDefaults bool `json:"protectKernelDefaults,omitempty"`
	/* featureGates is a map of feature names to bools that enable or disable alpha/experimental
	features. This field modifies piecemeal the built-in default values from
	"k8s.io/kubernetes/pkg/features/kube_features.go".
	Dynamic Kubelet Config (beta): If dynamically updating this field, consider the
	documentation for the features you are enabling or disabling. While we
	encourage feature developers to make it possible to dynamically enable
	and disable features, some changes may require node reboots, and some
	features may require careful coordination to retroactively disable.
	Default: nil
	+optional. */
	FeatureGates map[string]bool `json:"featureGates,omitempty"`
	/* failSwapOn tells the Kubelet to fail to start if swap is enabled on the node.
	Dynamic Kubelet Config (beta): If dynamically updating this field, consider that
	setting it to true will cause the Kubelet to crash-loop if swap is enabled.
	Default: true
	+optional. */
	FailSwapOn *bool `json:"failSwapOn,omitempty"`
	/* A quantity defines the maximum size of the container log file before it is rotated.
	For example: "5Mi" or "256Ki".
	Dynamic Kubelet Config (beta): If dynamically updating this field, consider that
	it may trigger log rotation.
	Default: "10Mi"
	+optional. */
	ContainerLogMaxSize string `json:"containerLogMaxSize,omitempty"`
	/* Maximum number of container log files that can be present for a container.
	Dynamic Kubelet Config (beta): If dynamically updating this field, consider that
	lowering it may cause log files to be deleted.
	Default: 5
	+optional. */
	ContainerLogMaxFiles *int32 `json:"containerLogMaxFiles,omitempty"`

	/* the following fields are meant for Node Allocatable */

	/* systemReserved is a set of ResourceName=ResourceQuantity (e.g. cpu=200m,memory=150G)
	pairs that describe resources reserved for non-kubernetes components.
	Currently only cpu and memory are supported.
	See http://kubernetes.io/docs/user-guide/compute-resources for more detail.
	Dynamic Kubelet Config (beta): If dynamically updating this field, consider that
	it may not be possible to increase the reserved resources, because this
	requires resizing cgroups. Always look for a NodeAllocatableEnforced event
	after updating this field to ensure that the update was successful.
	Default: nil
	+optional. */
	SystemReserved map[string]string `json:"systemReserved,omitempty"`
	/* A set of ResourceName=ResourceQuantity (e.g. cpu=200m,memory=150G) pairs
	that describe resources reserved for kubernetes system components.
	Currently cpu, memory and local storage for root file system are supported.
	See http://kubernetes.io/docs/user-guide/compute-resources for more detail.
	Dynamic Kubelet Config (beta): If dynamically updating this field, consider that
	it may not be possible to increase the reserved resources, because this
	requires resizing cgroups. Always look for a NodeAllocatableEnforced event
	after updating this field to ensure that the update was successful.
	Default: nil
	+optional. */
	KubeReserved map[string]string `json:"kubeReserved,omitempty"`
	/* This flag specifies the various Node Allocatable enforcements that Kubelet needs to perform.
	This flag accepts a list of options. Acceptable options are `none`, `pods`, `system-reserved` &
	`kube-reserved`. If `none` is specified, no other options may be specified.
	Refer to
	[Node Allocatable](https://git.k8s.io/community/contributors/design-proposals/node/node-allocatable.md)
	doc for more information.
	Dynamic Kubelet Config (beta): If dynamically updating this field, consider that
	removing enforcements may reduce the stability of the node. Alternatively, adding
	enforcements may reduce the stability of components which were using more than
	the reserved amount of resources; for example, enforcing kube-reserved may cause
	Kubelets to OOM if it uses more than the reserved resources, and enforcing system-reserved
	may cause system daemons to OOM if they use more than the reserved resources.
	Default: ["pods"]
	+optional. */
	EnforceNodeAllocatable []string `json:"enforceNodeAllocatable,omitempty"`
	/* A comma separated whitelist of unsafe sysctls or sysctl patterns (ending in *).
	Unsafe sysctl groups are kernel.shm*, kernel.msg*, kernel.sem, fs.mqueue.*, and net.*.
	These sysctls are namespaced but not allowed by default.
	For example: "kernel.msg*,net.ipv4.route.min_pmtu"
	Default: []
	+optional. */
	AllowedUnsafeSysctls []string `json:"allowedUnsafeSysctls,omitempty"`
}

type Duration string

// below are copied from Kubernetes.
type KubeletAuthentication struct {
	// x509 contains settings related to x509 client certificate authentication.
	// +optional.
	X509 KubeletX509Authentication `json:"x509"`
	// webhook contains settings related to webhook bearer token authentication.
	// +optional.
	Webhook KubeletWebhookAuthentication `json:"webhook"`
	// anonymous contains settings related to anonymous authentication.
	// +optional.
	Anonymous KubeletAnonymousAuthentication `json:"anonymous"`
}

type KubeletX509Authentication struct {
	/* clientCAFile is the path to a PEM-encoded certificate bundle. If set, any request presenting a client certificate
	signed by one of the authorities in the bundle is authenticated with a username corresponding to the CommonName,
	and groups corresponding to the Organization in the client certificate.
	+optional. */
	ClientCAFile string `json:"clientCAFile,omitempty"`
}

type KubeletWebhookAuthentication struct {
	// enabled allows bearer token authentication backed by the tokenreviews.authentication.k8s.io API.
	// +optional.
	Enabled bool `json:"enabled,omitempty"`
	// cacheTTL enables caching of authentication results.
	// +optional.
	CacheTTL Duration `json:"cacheTTL,omitempty"`
}

type KubeletAnonymousAuthentication struct {
	// enabled allows anonymous requests to the kubelet server.
	// Requests that are not rejected by another authentication method are treated as anonymous requests.
	// Anonymous requests have a username of system:anonymous, and a group name of system:unauthenticated.
	// +optional.
	Enabled bool `json:"enabled,omitempty"`
}

type KubeletAuthorization struct {
	// mode is the authorization mode to apply to requests to the kubelet server.
	// Valid values are AlwaysAllow and Webhook.
	// Webhook mode uses the SubjectAccessReview API to determine authorization.
	// +optional.
	Mode KubeletAuthorizationMode `json:"mode,omitempty"`

	// webhook contains settings related to Webhook authorization.
	// +optional.
	Webhook KubeletWebhookAuthorization `json:"webhook"`
}

type KubeletAuthorizationMode string

type KubeletWebhookAuthorization struct {
	// cacheAuthorizedTTL is the duration to cache 'authorized' responses from the webhook authorizer.
	// +optional.
	CacheAuthorizedTTL Duration `json:"cacheAuthorizedTTL,omitempty"`
	// cacheUnauthorizedTTL is the duration to cache 'unauthorized' responses from the webhook authorizer.
	// +optional.
	CacheUnauthorizedTTL Duration `json:"cacheUnauthorizedTTL,omitempty"`
}

type CSEStatus struct {
	// ExitCode stores the exitCode from CSE output.
	ExitCode string `json:"exitCode,omitempty"`
	// Output stores the output from CSE output.
	Output string `json:"output,omitempty"`
	// Error stores the error from CSE output.
	Error string `json:"error,omitempty"`
	// ExecDuration stores the execDuration in seconds from CSE output.
	ExecDuration string `json:"execDuration,omitempty"`
	// KernelStartTime of current boot, output from systemctl show -p KernelTimestamp.
	KernelStartTime string `json:"kernelStartTime,omitempty"`
	// SystemdSummary of current boot, output from systemd-analyze.
	SystemdSummary string `json:"systemdSummary,omitempty"`
	// CSEStartTime indicate starttime of CSE.
	CSEStartTime string `json:"cseStartTime,omitempty"`
	/* GuestAgentStartTime indicate starttime of GuestAgent, output from systemctl show
	walinuxagent.service -p ExecMainStartTimestamp */
	GuestAgentStartTime string `json:"guestAgentStartTime,omitempty"`
	// BootDatapoints contains datapoints (key-value pair) from VM boot process.
	BootDatapoints map[string]string `json:"bootDatapoints,omitempty"`
}

type CSEStatusParsingErrorCode string

const (
	// CSEMessageUnmarshalError is the error code for unmarshal cse message.
	CSEMessageUnmarshalError CSEStatusParsingErrorCode = "CSEMessageUnmarshalError"
	// CSEMessageExitCodeEmptyError is the error code for empty cse message exit code.
	CSEMessageExitCodeEmptyError CSEStatusParsingErrorCode = "CSEMessageExitCodeEmptyError"
	// InvalidCSEMessage is the error code for cse invalid message.
	InvalidCSEMessage CSEStatusParsingErrorCode = "InvalidCSEMessage"
)

type CSEStatusParsingError struct {
	Code    CSEStatusParsingErrorCode
	Message string
}

func NewError(code CSEStatusParsingErrorCode, message string) *CSEStatusParsingError {
	return &CSEStatusParsingError{Code: code, Message: message}
}

func (err *CSEStatusParsingError) Error() string {
	return fmt.Sprintf("CSE has invalid message=%q, InstanceErrorCode=%s", err.Message, err.Code)
}

type AgentPoolWindowsProfile struct {
	DisableOutboundNat *bool `json:"disableOutboundNat,omitempty"`
}

// IsDisableWindowsOutboundNat returns true if the Windows agent pool disable OutboundNAT.
func (a *AgentPoolProfile) IsDisableWindowsOutboundNat() bool {
	return a.AgentPoolWindowsProfile != nil &&
		a.AgentPoolWindowsProfile.DisableOutboundNat != nil &&
		*a.AgentPoolWindowsProfile.DisableOutboundNat
}

// SecurityProfile begin.
type SecurityProfile struct {
	PrivateEgress *PrivateEgress `json:"privateEgress,omitempty"`
}

type PrivateEgress struct {
	Enabled                 bool   `json:"enabled"`
	ContainerRegistryServer string `json:"containerRegistryServer"`
	ProxyAddress            string `json:"proxyAddress"`
}

func (s *SecurityProfile) GetProxyAddress() string {
	if s != nil && s.PrivateEgress != nil && s.PrivateEgress.Enabled {
		return s.PrivateEgress.ProxyAddress
	}
	return ""
}

// SecurityProfile end.<|MERGE_RESOLUTION|>--- conflicted
+++ resolved
@@ -278,12 +278,8 @@
 }
 
 func (d Distro) IsKataDistro() bool {
-<<<<<<< HEAD
-	return d == AKSCBLMarinerV2Gen2Kata || d == AKSCBLMarinerV2Gen2KataCgroupV2 || d == AKSCBLMarinerV2KataGen2TL || d == AKSCBLMarinerV2KataGen2TLCgroupV2
-=======
 	return d == AKSCBLMarinerV2Gen2Kata || d == AKSCBLMarinerV2Gen2KataCgroupV2 ||
 		d == AKSCBLMarinerV2KataGen2TL || d == AKSCBLMarinerV2KataGen2TLCgroupV2
->>>>>>> 6a4099b6
 }
 
 /*
