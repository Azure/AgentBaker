syntax = "proto3";
package nbcontract.v1;

// Custom Linux Node OS Config
message CustomLinuxOSConfig {
  // Sysctl settings for Linux agent nodes
  SysctlConfig sysctl_config = 1;
  
  // Ulimit settings for Linux agent nodes
  UlimitConfig ulimit_config = 2;

  // Enable or disable swap configuration
  bool enable_swap_config = 3;
  
  // The size in MB of a swap file that will be created on each node
  int32 swap_file_size = 4;
  
  // Valid values are "always", "defer", "defer+madvise", "madvise" and "never"
  // If it's unset or set to empty string, it will use the default value in the VHD "always"
  string transparent_hugepage_support = 5;
  
  // Valid values are "always", "madvise" and "never"
  // If it's unset or set to empty string, it will use the default value in the VHD "madvise"
<<<<<<< HEAD
  string transparent_defrag = 4;
  
  // Sysctl settings for Linux agent nodes
  SysctlConfig sysctl_config = 5;
  
  // Ulimit settings for Linux agent nodes
  UlimitConfig ulimit_config = 6;

  // Enable or disable UseDomains= for systemd-networkd
  bool configure_systemd_use_domains = 7;
=======
  string transparent_defrag = 6;
>>>>>>> 9fb0bde3
}

message SysctlConfig {
  // using optional here to allow detecting if the field is set or not (explicit presence in proto3)
  optional int32 NetCoreSomaxconn = 1;
  optional int32 NetCoreNetdevMaxBacklog = 2;
  optional int32 NetCoreRmemDefault = 3;
  optional int32 NetCoreRmemMax = 4;
  optional int32 NetCoreWmemDefault = 5;
  optional int32 NetCoreWmemMax = 6;
  optional int32 NetCoreOptmemMax = 7;
  optional int32 NetIpv4TcpMaxSynBacklog = 8;
  optional int32 NetIpv4TcpMaxTwBuckets = 9;
  optional int32 NetIpv4TcpFinTimeout = 10;
  optional int32 NetIpv4TcpKeepaliveTime = 11;
  optional int32 NetIpv4TcpKeepaliveProbes = 12;
  optional int32 NetIpv4TcpkeepaliveIntvl = 13;
  optional bool NetIpv4TcpTwReuse = 14;
  optional string NetIpv4IpLocalPortRange = 15;
  optional int32 NetIpv4NeighDefaultGcThresh1 = 16;
  optional int32 NetIpv4NeighDefaultGcThresh2 = 17;
  optional int32 NetIpv4NeighDefaultGcThresh3 = 18;
  optional int32 NetNetfilterNfConntrackMax = 19;
  optional int32 NetNetfilterNfConntrackBuckets = 20;
  optional int32 FsInotifyMaxUserWatches = 21;
  optional int32 FsFileMax = 22;
  optional int32 FsAioMaxNr = 23;
  optional int32 FsNrOpen = 24;
  optional int32 KernelThreadsMax = 25;
  optional int32 VMMaxMapCount = 26;
  optional int32 VMSwappiness = 27;
  optional int32 VMVfsCachePressure = 28;
}

message UlimitConfig {
  // using optional here to allow detecting if the field is set or not (explicit presence in proto3)
  optional string NoFile = 1;
  optional string MaxLockedMemory = 2; 
}<|MERGE_RESOLUTION|>--- conflicted
+++ resolved
@@ -21,20 +21,10 @@
   
   // Valid values are "always", "madvise" and "never"
   // If it's unset or set to empty string, it will use the default value in the VHD "madvise"
-<<<<<<< HEAD
-  string transparent_defrag = 4;
-  
-  // Sysctl settings for Linux agent nodes
-  SysctlConfig sysctl_config = 5;
-  
-  // Ulimit settings for Linux agent nodes
-  UlimitConfig ulimit_config = 6;
+  string transparent_defrag = 6;
 
   // Enable or disable UseDomains= for systemd-networkd
   bool configure_systemd_use_domains = 7;
-=======
-  string transparent_defrag = 6;
->>>>>>> 9fb0bde3
 }
 
 message SysctlConfig {
