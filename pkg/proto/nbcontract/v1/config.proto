syntax = "proto3";

package nbcontract.v1;

import "pkg/proto/nbcontract/v1/httpproxyconfig.proto";
import "pkg/proto/nbcontract/v1/gpuconfig.proto";
import "pkg/proto/nbcontract/v1/customlinuxosconfig.proto";
import "pkg/proto/nbcontract/v1/kubebinaryconfig.proto";
import "pkg/proto/nbcontract/v1/customsearchdomainconfig.proto";
import "pkg/proto/nbcontract/v1/containerdconfig.proto";
import "pkg/proto/nbcontract/v1/networkconfig.proto";
import "pkg/proto/nbcontract/v1/authconfig.proto";
import "pkg/proto/nbcontract/v1/kubeletconfig.proto";
import "pkg/proto/nbcontract/v1/teleportconfig.proto";
import "pkg/proto/nbcontract/v1/runcconfig.proto";
import "pkg/proto/nbcontract/v1/customcloudconfig.proto";
import "pkg/proto/nbcontract/v1/apiserverconfig.proto";
import "pkg/proto/nbcontract/v1/tlsbootstrappingconfig.proto";
import "pkg/proto/nbcontract/v1/clusterconfig.proto";

enum WorkloadRuntime {
  WR_UNSPECIFIED = 0;
  OCI_CONTAINER= 1;
  WASM_WASI = 2;
}

message Configuration {
  // Semantic version of this node bootstrap contract
  string version = 1;

  // Kubernetes certificate authority (CA) certificate, required by the node to establish TLS with the API server
  string kubernetes_ca_cert = 2;

  // TLS bootstrap config 
  TLSBootstrappingConfig tls_bootstrapping_config = 3;

  // Cluster/user config
  string kubernetes_version = 4; // Q: can this be auto-detected? Or is this part of specifying the desired node version?

  // Kube binary URL config
  KubeBinaryConfig kube_binary_config = 5;

  // Custom cloud config
  CustomCloudConfig custom_cloud_config = 6;

  // Kube proxy URL
  string kube_proxy_url = 7;

  // Kubernetes API server configuration
  ApiServerConfig api_server_config = 8;
  
  // Various Kubernetes cluster level configuration
  ClusterConfig cluster_config = 9;

  // Authentication configuration
  AuthConfig auth_config = 10;

  // The CLI tool runc configuration
  RuncConfig runc_config = 11;

  // The VM size of the node
  string vm_size = 12;

  // Linux admin username. If not specified, the default value is "azureuser"
  string linux_admin_username = 13;

  // Containerd configuration
  ContainerdConfig containerd_config = 14;

  // Specifies whether the node is a VHD node. This is still needed for some customized scenarios.
  bool is_vhd = 15;

  // Network configuration. We assumed network mode is always "transparent" now so it's removed from the contract.
  NetworkConfig network_config = 16;

  // Teleport configuration
  TeleportConfig teleport_config = 17;

  // Specifies whether SSH is enabled or disabled on the VM node
  bool enable_ssh = 18;

  // Specifies whether unattended upgrade is enabled or disabled on the VM node
  bool enable_unattended_upgrade = 19;

  // The message of the day that is displayed on the VM node when a user logs in
  string message_of_the_day = 20;

  // Kubelet configuration
  KubeletConfig kubelet_config = 21;

  // Specifies whether the hosts config agent is enabled or disabled on the VM node
  bool enable_hosts_config_agent = 22;

  // Custom CA certificates to be added to the system trust store
  repeated string custom_ca_certs = 23;  

  // A local file path where cluster provision cse output should be stored
  string provision_output = 24;

  // Workload runtime, e.g., either "OCIContainer" or "WasmWasi", currently.
  WorkloadRuntime workload_runtime = 25;

  // Specifies whether IPv6 dual stack is enabled or disabled on the VM node
  bool ipv6_dual_stack_enabled = 26;

  // Command to use for outbound traffic
  string outbound_command = 27; 

  // specifies whether to ensure no duplicate promiscuous bridge
  bool ensure_no_dupe_promiscuous_bridge = 28; 

  // Custom search domain configurations
<<<<<<< HEAD
  CustomSearchDomain custom_search_domain = 29;
=======
  CustomSearchDomainConfig custom_search_domain_config = 29;
>>>>>>> d37c16b7

  // Custom Linux OS configurations including SwapFile, SysCtl configs, etc.
  CustomLinuxOSConfig custom_linux_os_config = 30;

  // Azure private registry server URI
  string azure_private_registry_server = 31;

  //Private egress proxy address
  string private_egress_proxy_address = 32;

  // Specifies whether artifact streaming is enabled or disabled on the VM node
  bool enable_artifact_streaming = 33;

  // Specifies whether the node is a Kata node
  bool is_kata = 34; 

  // Specifies whether the node needs cgroupv2.
  // When we actually work on the go binary, we should be able to query from the system. By then we can remove this.
  bool needs_cgroupv2 = 35;

  // HTTP/HTTPS proxy configuration for the node
  HTTPProxyConfig http_proxy_config = 36;

  // GPU configuration for the node
  GPUConfig gpu_config = 37;
}<|MERGE_RESOLUTION|>--- conflicted
+++ resolved
@@ -110,11 +110,7 @@
   bool ensure_no_dupe_promiscuous_bridge = 28; 
 
   // Custom search domain configurations
-<<<<<<< HEAD
-  CustomSearchDomain custom_search_domain = 29;
-=======
   CustomSearchDomainConfig custom_search_domain_config = 29;
->>>>>>> d37c16b7
 
   // Custom Linux OS configurations including SwapFile, SysCtl configs, etc.
   CustomLinuxOSConfig custom_linux_os_config = 30;
