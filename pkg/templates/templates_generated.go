--- conflicted
+++ resolved
@@ -63,6 +63,7 @@
 	"strings"
 	"time"
 )
+
 type asset struct {
 	bytes []byte
 	info  os.FileInfo
@@ -344,7 +345,6 @@
 
 var _linuxCloudInitArtifactsConfigure_azure0Sh = []byte(`#!/usr/bin/env bash
 
-<<<<<<< HEAD
 # It's only necessary to configure azure0 in Ubuntu 18.04
 lsb_release -ir | grep 18.04 &> /dev/null
 if [ $? != 0 ]; then
@@ -352,17 +352,12 @@
     exit 0
 fi
 
-=======
->>>>>>> 67c487b3
 # Check if the azure cni config is there... no need to run this script if not
 # Also don't want to run this when not using azure-cni
 [ ! -f /etc/cni/net.d/10-azure.conflist ] && exit 0
 
 # CNI team mentions that this is not needed for calico network policy to run this script
-<<<<<<< HEAD
 echo "Network policy: ${NETWORK_POLICY}"
-=======
->>>>>>> 67c487b3
 if [[ "${NETWORK_POLICY}" == "calico" ]]; then
     exit 0
 fi
@@ -2561,8 +2556,8 @@
 
 # Applies missing master and agent labels to Kubernetes nodes.
 #
-# Kubelet 1.16+ rejects the `+"`"+`kubernetes.io/role`+"`"+` and `+"`"+`node-role.kubernetes.io`+"`"+`
-# labels in its `+"`"+`--node-labels`+"`"+` argument, but they need to be present for
+# Kubelet 1.16+ rejects the ` + "`" + `kubernetes.io/role` + "`" + ` and ` + "`" + `node-role.kubernetes.io` + "`" + `
+# labels in its ` + "`" + `--node-labels` + "`" + ` argument, but they need to be present for
 # backward compatibility.
 
 set -euo pipefail
@@ -2763,7 +2758,7 @@
 # The "sha512" option enables salted SHA512 passwords.  Without this option,
 # the default is Unix crypt.  Prior releases used the option "md5".
 #
-# The "obscure" option replaces the old `+"`"+`OBSCURE_CHECKS_ENAB' option in
+# The "obscure" option replaces the old ` + "`" + `OBSCURE_CHECKS_ENAB' option in
 # login.defs.
 #
 # See the pam_unix manpage for other options.
@@ -2807,19 +2802,19 @@
 }
 
 var _linuxCloudInitArtifactsPamDSu = []byte(`#
-# The PAM configuration file for the Shadow `+"`"+`su' service
+# The PAM configuration file for the Shadow ` + "`" + `su' service
 #
 
 # This allows root to su without passwords (normal operation)
 auth       sufficient pam_rootok.so
 
 # Uncomment this to force users to be a member of group root
-# before they can use `+"`"+`su'. You can also add "group=foo"
+# before they can use ` + "`" + `su'. You can also add "group=foo"
 # to the end of this line if you want to use a group other
 # than the default "root" (but this may have side effect of
 # denying "root" user, unless she's a member of "foo" or explicitly
 # permitted earlier by e.g. "sufficient pam_rootok.so").
-# (Replaces the `+"`"+`SU_WHEEL_ONLY' option from login.defs)
+# (Replaces the ` + "`" + `SU_WHEEL_ONLY' option from login.defs)
 
 # 5.6 Ensure access to the su command is restricted
 auth required pam_wheel.so use_uid
@@ -2834,7 +2829,7 @@
 
 # Uncomment and edit /etc/security/time.conf if you need to set
 # time restrainst on su usage.
-# (Replaces the `+"`"+`PORTTIME_CHECKS_ENAB' option from login.defs
+# (Replaces the ` + "`" + `PORTTIME_CHECKS_ENAB' option from login.defs
 # as well as /etc/porttime)
 # account    requisite  pam_time.so
 
@@ -3620,7 +3615,7 @@
             "hairpinMode": false,
             "ipam": {
                 "type": "host-local",
-                "subnet": "{{`+"`"+`{{.PodCIDR}}`+"`"+`}}",
+                "subnet": "{{` + "`" + `{{.PodCIDR}}` + "`" + `}}",
                 "routes": [{ "dst": "0.0.0.0/0" }]
             }
           }]
@@ -4099,7 +4094,7 @@
 
 $global:CNIPath = [Io.path]::Combine("$global:KubeDir", "cni")
 $global:NetworkMode = "L2Bridge"
-$global:CNIConfig = [Io.path]::Combine($global:CNIPath, "config", "`+"`"+`$global:NetworkMode.conf")
+$global:CNIConfig = [Io.path]::Combine($global:CNIPath, "config", "` + "`" + `$global:NetworkMode.conf")
 $global:CNIConfigPath = [Io.path]::Combine("$global:CNIPath", "config")
 
 
@@ -4179,38 +4174,38 @@
         }
 
         Write-Log "Write Azure cloud provider config"
-        Write-AzureConfig `+"`"+`
-            -KubeDir $global:KubeDir `+"`"+`
-            -AADClientId $AADClientId `+"`"+`
-            -AADClientSecret $([System.Text.Encoding]::ASCII.GetString([System.Convert]::FromBase64String($AADClientSecret))) `+"`"+`
-            -TenantId $global:TenantId `+"`"+`
-            -SubscriptionId $global:SubscriptionId `+"`"+`
-            -ResourceGroup $global:ResourceGroup `+"`"+`
-            -Location $Location `+"`"+`
-            -VmType $global:VmType `+"`"+`
-            -SubnetName $global:SubnetName `+"`"+`
-            -SecurityGroupName $global:SecurityGroupName `+"`"+`
-            -VNetName $global:VNetName `+"`"+`
-            -RouteTableName $global:RouteTableName `+"`"+`
-            -PrimaryAvailabilitySetName $global:PrimaryAvailabilitySetName `+"`"+`
-            -PrimaryScaleSetName $global:PrimaryScaleSetName `+"`"+`
-            -UseManagedIdentityExtension $global:UseManagedIdentityExtension `+"`"+`
-            -UserAssignedClientID $global:UserAssignedClientID `+"`"+`
-            -UseInstanceMetadata $global:UseInstanceMetadata `+"`"+`
-            -LoadBalancerSku $global:LoadBalancerSku `+"`"+`
-            -ExcludeMasterFromStandardLB $global:ExcludeMasterFromStandardLB `+"`"+`
+        Write-AzureConfig ` + "`" + `
+            -KubeDir $global:KubeDir ` + "`" + `
+            -AADClientId $AADClientId ` + "`" + `
+            -AADClientSecret $([System.Text.Encoding]::ASCII.GetString([System.Convert]::FromBase64String($AADClientSecret))) ` + "`" + `
+            -TenantId $global:TenantId ` + "`" + `
+            -SubscriptionId $global:SubscriptionId ` + "`" + `
+            -ResourceGroup $global:ResourceGroup ` + "`" + `
+            -Location $Location ` + "`" + `
+            -VmType $global:VmType ` + "`" + `
+            -SubnetName $global:SubnetName ` + "`" + `
+            -SecurityGroupName $global:SecurityGroupName ` + "`" + `
+            -VNetName $global:VNetName ` + "`" + `
+            -RouteTableName $global:RouteTableName ` + "`" + `
+            -PrimaryAvailabilitySetName $global:PrimaryAvailabilitySetName ` + "`" + `
+            -PrimaryScaleSetName $global:PrimaryScaleSetName ` + "`" + `
+            -UseManagedIdentityExtension $global:UseManagedIdentityExtension ` + "`" + `
+            -UserAssignedClientID $global:UserAssignedClientID ` + "`" + `
+            -UseInstanceMetadata $global:UseInstanceMetadata ` + "`" + `
+            -LoadBalancerSku $global:LoadBalancerSku ` + "`" + `
+            -ExcludeMasterFromStandardLB $global:ExcludeMasterFromStandardLB ` + "`" + `
             -TargetEnvironment $TargetEnvironment
 
         Write-Log "Write ca root"
-        Write-CACert -CACertificate $global:CACertificate `+"`"+`
+        Write-CACert -CACertificate $global:CACertificate ` + "`" + `
                      -KubeDir $global:KubeDir
 
         Write-Log "Write kube config"
-        Write-KubeConfig -CACertificate $global:CACertificate `+"`"+`
-                         -KubeDir $global:KubeDir `+"`"+`
-                         -MasterFQDNPrefix $MasterFQDNPrefix `+"`"+`
-                         -MasterIP $MasterIP `+"`"+`
-                         -AgentKey $AgentKey `+"`"+`
+        Write-KubeConfig -CACertificate $global:CACertificate ` + "`" + `
+                         -KubeDir $global:KubeDir ` + "`" + `
+                         -MasterFQDNPrefix $MasterFQDNPrefix ` + "`" + `
+                         -MasterIP $MasterIP ` + "`" + `
+                         -AgentKey $AgentKey ` + "`" + `
                          -AgentCertificate $global:AgentCertificate
 
         Write-Log "Create the Pause Container kubletwin/pause"
@@ -4228,27 +4223,27 @@
         # Configure network policy.
         if ($global:NetworkPlugin -eq "azure") {
             Write-Log "Installing Azure VNet plugins"
-            Install-VnetPlugins -AzureCNIConfDir $global:AzureCNIConfDir `+"`"+`
-                                -AzureCNIBinDir $global:AzureCNIBinDir `+"`"+`
+            Install-VnetPlugins -AzureCNIConfDir $global:AzureCNIConfDir ` + "`" + `
+                                -AzureCNIBinDir $global:AzureCNIBinDir ` + "`" + `
                                 -VNetCNIPluginsURL $global:VNetCNIPluginsURL
-            Set-AzureCNIConfig -AzureCNIConfDir $global:AzureCNIConfDir `+"`"+`
-                               -KubeDnsSearchPath $global:KubeDnsSearchPath `+"`"+`
-                               -KubeClusterCIDR $global:KubeClusterCIDR `+"`"+`
-                               -MasterSubnet $global:MasterSubnet `+"`"+`
-                               -KubeServiceCIDR $global:KubeServiceCIDR `+"`"+`
-                               -VNetCIDR $global:VNetCIDR `+"`"+`
+            Set-AzureCNIConfig -AzureCNIConfDir $global:AzureCNIConfDir ` + "`" + `
+                               -KubeDnsSearchPath $global:KubeDnsSearchPath ` + "`" + `
+                               -KubeClusterCIDR $global:KubeClusterCIDR ` + "`" + `
+                               -MasterSubnet $global:MasterSubnet ` + "`" + `
+                               -KubeServiceCIDR $global:KubeServiceCIDR ` + "`" + `
+                               -VNetCIDR $global:VNetCIDR ` + "`" + `
                                -TargetEnvironment $TargetEnvironment
 
             if ($TargetEnvironment -ieq "AzureStackCloud") {
-                GenerateAzureStackCNIConfig `+"`"+`
-                    -TenantId $global:TenantId `+"`"+`
-                    -SubscriptionId $global:SubscriptionId `+"`"+`
-                    -ResourceGroup $global:ResourceGroup `+"`"+`
-                    -AADClientId $AADClientId `+"`"+`
-                    -KubeDir $global:KubeDir `+"`"+`
-                    -AADClientSecret $([System.Text.Encoding]::ASCII.GetString([System.Convert]::FromBase64String($AADClientSecret))) `+"`"+`
-                    -NetworkAPIVersion $NetworkAPIVersion `+"`"+`
-                    -AzureEnvironmentFilePath $([io.path]::Combine($global:KubeDir, "azurestackcloud.json")) `+"`"+`
+                GenerateAzureStackCNIConfig ` + "`" + `
+                    -TenantId $global:TenantId ` + "`" + `
+                    -SubscriptionId $global:SubscriptionId ` + "`" + `
+                    -ResourceGroup $global:ResourceGroup ` + "`" + `
+                    -AADClientId $AADClientId ` + "`" + `
+                    -KubeDir $global:KubeDir ` + "`" + `
+                    -AADClientSecret $([System.Text.Encoding]::ASCII.GetString([System.Convert]::FromBase64String($AADClientSecret))) ` + "`" + `
+                    -NetworkAPIVersion $NetworkAPIVersion ` + "`" + `
+                    -AzureEnvironmentFilePath $([io.path]::Combine($global:KubeDir, "azurestackcloud.json")) ` + "`" + `
                     -IdentitySystem "{{ GetIdentitySystem }}"
             }
 
@@ -4259,23 +4254,23 @@
         }
 
         Write-Log "Write kubelet startfile with pod CIDR of $podCIDR"
-        Install-KubernetesServices `+"`"+`
-            -KubeletConfigArgs $global:KubeletConfigArgs `+"`"+`
-            -KubeBinariesVersion $global:KubeBinariesVersion `+"`"+`
-            -NetworkPlugin $global:NetworkPlugin `+"`"+`
-            -NetworkMode $global:NetworkMode `+"`"+`
-            -KubeDir $global:KubeDir `+"`"+`
-            -AzureCNIBinDir $global:AzureCNIBinDir `+"`"+`
-            -AzureCNIConfDir $global:AzureCNIConfDir `+"`"+`
-            -CNIPath $global:CNIPath `+"`"+`
-            -CNIConfig $global:CNIConfig `+"`"+`
-            -CNIConfigPath $global:CNIConfigPath `+"`"+`
-            -MasterIP $MasterIP `+"`"+`
-            -KubeDnsServiceIp $KubeDnsServiceIp `+"`"+`
-            -MasterSubnet $global:MasterSubnet `+"`"+`
-            -KubeClusterCIDR $global:KubeClusterCIDR `+"`"+`
-            -KubeServiceCIDR $global:KubeServiceCIDR `+"`"+`
-            -HNSModule $global:HNSModule `+"`"+`
+        Install-KubernetesServices ` + "`" + `
+            -KubeletConfigArgs $global:KubeletConfigArgs ` + "`" + `
+            -KubeBinariesVersion $global:KubeBinariesVersion ` + "`" + `
+            -NetworkPlugin $global:NetworkPlugin ` + "`" + `
+            -NetworkMode $global:NetworkMode ` + "`" + `
+            -KubeDir $global:KubeDir ` + "`" + `
+            -AzureCNIBinDir $global:AzureCNIBinDir ` + "`" + `
+            -AzureCNIConfDir $global:AzureCNIConfDir ` + "`" + `
+            -CNIPath $global:CNIPath ` + "`" + `
+            -CNIConfig $global:CNIConfig ` + "`" + `
+            -CNIConfigPath $global:CNIConfigPath ` + "`" + `
+            -MasterIP $MasterIP ` + "`" + `
+            -KubeDnsServiceIp $KubeDnsServiceIp ` + "`" + `
+            -MasterSubnet $global:MasterSubnet ` + "`" + `
+            -KubeClusterCIDR $global:KubeClusterCIDR ` + "`" + `
+            -KubeServiceCIDR $global:KubeServiceCIDR ` + "`" + `
+            -HNSModule $global:HNSModule ` + "`" + `
             -KubeletNodeLabels $global:KubeletNodeLabels
 
         Get-NetworkLogCollectionScripts
@@ -4343,7 +4338,7 @@
     )
     # Sets Azure VNET CNI plugin operational mode.
     $fileName  = [Io.path]::Combine("$AzureCNIConfDir", "10-azure.conflist")
-    (Get-Content $fileName) | %{$_ -replace "`+"`"+`"mode`+"`"+`":.*", "`+"`"+`"mode`+"`"+`": `+"`"+`"$Mode`+"`"+`","} | Out-File -encoding ASCII -filepath $fileName
+    (Get-Content $fileName) | %{$_ -replace "` + "`" + `"mode` + "`" + `":.*", "` + "`" + `"mode` + "`" + `": ` + "`" + `"$Mode` + "`" + `","} | Out-File -encoding ASCII -filepath $fileName
 }
 
 
@@ -4557,10 +4552,10 @@
 
     $localNics = Get-NetAdapter | Select-Object -ExpandProperty MacAddress | ForEach-Object {$_ -replace "-",""}
 
-    $sdnNics = Get-Content $networkInterfacesFile `+"`"+`
-        | ConvertFrom-Json `+"`"+`
-        | Select-Object -ExpandProperty value `+"`"+`
-        | Where-Object { $localNics.Contains($_.properties.macAddress) } `+"`"+`
+    $sdnNics = Get-Content $networkInterfacesFile ` + "`" + `
+        | ConvertFrom-Json ` + "`" + `
+        | Select-Object -ExpandProperty value ` + "`" + `
+        | Where-Object { $localNics.Contains($_.properties.macAddress) } ` + "`" + `
         | Where-Object { $_.properties.ipConfigurations.Count -gt 0}
 
     $interfaces = @{
@@ -4568,10 +4563,10 @@
             MacAddress = $_.properties.macAddress
             IsPrimary = $_.properties.primary
             IPSubnets = @(@{
-                Prefix = GetSubnetPrefix `+"`"+`
-                            -Token $token `+"`"+`
-                            -SubnetId $_.properties.ipConfigurations[0].properties.subnet.id `+"`"+`
-                            -NetworkAPIVersion $NetworkAPIVersion `+"`"+`
+                Prefix = GetSubnetPrefix ` + "`" + `
+                            -Token $token ` + "`" + `
+                            -SubnetId $_.properties.ipConfigurations[0].properties.subnet.id ` + "`" + `
+                            -NetworkAPIVersion $NetworkAPIVersion ` + "`" + `
                             -ResourceManagerEndpoint $($azureEnvironment.resourceManagerEndpoint)
                 IPAddresses = $_.properties.ipConfigurations | ForEach-Object { @{
                     Address = $_.properties.privateIPAddress
@@ -4848,8 +4843,8 @@
     Write-Host "Setting required permissions..."
     icacls $adminpath\$adminfile /remove "NT AUTHORITY\Authenticated Users"
     icacls $adminpath\$adminfile /inheritance:r
-    icacls $adminpath\$adminfile /grant SYSTEM:`+"`"+`(F`+"`"+`)
-    icacls $adminpath\$adminfile /grant BUILTIN\Administrators:`+"`"+`(F`+"`"+`)
+    icacls $adminpath\$adminfile /grant SYSTEM:` + "`" + `(F` + "`" + `)
+    icacls $adminpath\$adminfile /grant BUILTIN\Administrators:` + "`" + `(F` + "`" + `)
 
     Write-Host "Restarting sshd service..."
     Restart-Service sshd
@@ -5242,9 +5237,9 @@
 
     mkdir $VolumePluginDir
     $KubeletArgList = $KubeletConfigArgs # This is the initial list passed in from aks-engine
-    $KubeletArgList += "--node-labels=`+"`"+`$global:KubeletNodeLabels"
-    # $KubeletArgList += "--hostname-override=`+"`"+`$global:AzureHostname" TODO: remove - dead code?
-    $KubeletArgList += "--volume-plugin-dir=`+"`"+`$global:VolumePluginDir"
+    $KubeletArgList += "--node-labels=` + "`" + `$global:KubeletNodeLabels"
+    # $KubeletArgList += "--hostname-override=` + "`" + `$global:AzureHostname" TODO: remove - dead code?
+    $KubeletArgList += "--volume-plugin-dir=` + "`" + `$global:VolumePluginDir"
     # If you are thinking about adding another arg here, you should be considering pkg/engine/defaults-kubelet.go first
     # Only args that need to be calculated or combined with other ones on the Windows agent should be added here.
 
@@ -5254,7 +5249,7 @@
     $KubeBinariesVersionStripped = $regex.Matches($KubeBinariesVersion).Value
     if ([System.Version]$KubeBinariesVersionStripped -lt [System.Version]"1.8.0") {
         # --api-server deprecates from 1.8.0
-        $KubeletArgList += "--api-servers=https://`+"`"+`${global:MasterIP}:443"
+        $KubeletArgList += "--api-servers=https://` + "`" + `${global:MasterIP}:443"
     }
 
     # Configure kubelet to use CNI plugins if enabled.
@@ -5277,29 +5272,29 @@
         if ($KubeletArgListStr.length -gt 0) {
             $KubeletArgListStr = $KubeletArgListStr + ", "
         }
-        $KubeletArgListStr = $KubeletArgListStr + "`+"`"+`"" + $_.Replace("`+"`"+`"`+"`"+`"", "`+"`"+`"`+"`"+`"`+"`"+`"`+"`"+`"") + "`+"`"+`""
+        $KubeletArgListStr = $KubeletArgListStr + "` + "`" + `"" + $_.Replace("` + "`" + `"` + "`" + `"", "` + "`" + `"` + "`" + `"` + "`" + `"` + "`" + `"") + "` + "`" + `""
     }
-    $KubeletArgListStr = "@`+"`"+`($KubeletArgListStr`+"`"+`)"
+    $KubeletArgListStr = "@` + "`" + `($KubeletArgListStr` + "`" + `)"
 
     # Used in Azure-CNI version of kubeletstart.ps1
     $KubeletCommandLine = "$KubeDir\kubelet.exe " + ($KubeletArgList -join " ")
 
     $kubeStartStr = @"
-`+"`"+`$global:MasterIP = "$MasterIP"
-`+"`"+`$global:KubeDnsSearchPath = "svc.cluster.local"
-`+"`"+`$global:KubeDnsServiceIp = "$KubeDnsServiceIp"
-`+"`"+`$global:MasterSubnet = "$MasterSubnet"
-`+"`"+`$global:KubeClusterCIDR = "$KubeClusterCIDR"
-`+"`"+`$global:KubeServiceCIDR = "$KubeServiceCIDR"
-`+"`"+`$global:KubeBinariesVersion = "$KubeBinariesVersion"
-`+"`"+`$global:CNIPath = "$CNIPath"
-`+"`"+`$global:NetworkMode = "$NetworkMode"
-`+"`"+`$global:ExternalNetwork = "ext"
-`+"`"+`$global:CNIConfig = "$CNIConfig"
-`+"`"+`$global:HNSModule = "$HNSModule"
-`+"`"+`$global:VolumePluginDir = "$VolumePluginDir"
-`+"`"+`$global:NetworkPlugin="$NetworkPlugin"
-`+"`"+`$global:KubeletNodeLabels="$KubeletNodeLabels"
+` + "`" + `$global:MasterIP = "$MasterIP"
+` + "`" + `$global:KubeDnsSearchPath = "svc.cluster.local"
+` + "`" + `$global:KubeDnsServiceIp = "$KubeDnsServiceIp"
+` + "`" + `$global:MasterSubnet = "$MasterSubnet"
+` + "`" + `$global:KubeClusterCIDR = "$KubeClusterCIDR"
+` + "`" + `$global:KubeServiceCIDR = "$KubeServiceCIDR"
+` + "`" + `$global:KubeBinariesVersion = "$KubeBinariesVersion"
+` + "`" + `$global:CNIPath = "$CNIPath"
+` + "`" + `$global:NetworkMode = "$NetworkMode"
+` + "`" + `$global:ExternalNetwork = "ext"
+` + "`" + `$global:CNIConfig = "$CNIConfig"
+` + "`" + `$global:HNSModule = "$HNSModule"
+` + "`" + `$global:VolumePluginDir = "$VolumePluginDir"
+` + "`" + `$global:NetworkPlugin="$NetworkPlugin"
+` + "`" + `$global:KubeletNodeLabels="$KubeletNodeLabels"
 
 "@
 
@@ -5314,84 +5309,84 @@
 
 # Find if the primary external switch network exists. If not create one.
 # This is done only once in the lifetime of the node
-`+"`"+`$hnsNetwork = Get-HnsNetwork | ? Name -EQ `+"`"+`$global:ExternalNetwork
-if (!`+"`"+`$hnsNetwork)
+` + "`" + `$hnsNetwork = Get-HnsNetwork | ? Name -EQ ` + "`" + `$global:ExternalNetwork
+if (!` + "`" + `$hnsNetwork)
 {
     Write-Host "Creating a new hns Network"
-    ipmo `+"`"+`$global:HNSModule
-
-    `+"`"+`$na = @(Get-NetAdapter -Physical)
-    if (`+"`"+`$na.Count -eq 0)
+    ipmo ` + "`" + `$global:HNSModule
+
+    ` + "`" + `$na = @(Get-NetAdapter -Physical)
+    if (` + "`" + `$na.Count -eq 0)
     {
         throw "Failed to find any physical network adapters"
     }
 
     # If there is more than one adapter, use the first adapter.
-    `+"`"+`$managementIP = (Get-NetIPAddress -ifIndex `+"`"+`$na[0].ifIndex -AddressFamily IPv4).IPAddress
-    `+"`"+`$adapterName = `+"`"+`$na[0].Name
-    write-host "Using adapter `+"`"+`$adapterName with IP address `+"`"+`$managementIP"
-    `+"`"+`$mgmtIPAfterNetworkCreate
-
-    `+"`"+`$stopWatch = New-Object System.Diagnostics.Stopwatch
-    `+"`"+`$stopWatch.Start()
+    ` + "`" + `$managementIP = (Get-NetIPAddress -ifIndex ` + "`" + `$na[0].ifIndex -AddressFamily IPv4).IPAddress
+    ` + "`" + `$adapterName = ` + "`" + `$na[0].Name
+    write-host "Using adapter ` + "`" + `$adapterName with IP address ` + "`" + `$managementIP"
+    ` + "`" + `$mgmtIPAfterNetworkCreate
+
+    ` + "`" + `$stopWatch = New-Object System.Diagnostics.Stopwatch
+    ` + "`" + `$stopWatch.Start()
     # Fixme : use a smallest range possible, that will not collide with any pod space
-    New-HNSNetwork -Type `+"`"+`$global:NetworkMode -AddressPrefix "192.168.255.0/30" -Gateway "192.168.255.1" -AdapterName `+"`"+`$adapterName -Name `+"`"+`$global:ExternalNetwork -Verbose
+    New-HNSNetwork -Type ` + "`" + `$global:NetworkMode -AddressPrefix "192.168.255.0/30" -Gateway "192.168.255.1" -AdapterName ` + "`" + `$adapterName -Name ` + "`" + `$global:ExternalNetwork -Verbose
 
     # Wait for the switch to be created and the ip address to be assigned.
-    for (`+"`"+`$i=0;`+"`"+`$i -lt 180;`+"`"+`$i++)
+    for (` + "`" + `$i=0;` + "`" + `$i -lt 180;` + "`" + `$i++)
     {
-        `+"`"+`$mgmtIPAfterNetworkCreate = Get-NetIPAddress `+"`"+`$managementIP -ErrorAction SilentlyContinue
-        if (`+"`"+`$mgmtIPAfterNetworkCreate)
+        ` + "`" + `$mgmtIPAfterNetworkCreate = Get-NetIPAddress ` + "`" + `$managementIP -ErrorAction SilentlyContinue
+        if (` + "`" + `$mgmtIPAfterNetworkCreate)
         {
             break
         }
         sleep -Milliseconds 1000
     }
 
-    `+"`"+`$stopWatch.Stop()
-    if (-not `+"`"+`$mgmtIPAfterNetworkCreate)
+    ` + "`" + `$stopWatch.Stop()
+    if (-not ` + "`" + `$mgmtIPAfterNetworkCreate)
     {
-        throw "Failed to find `+"`"+`$managementIP after creating `+"`"+`$global:ExternalNetwork network"
+        throw "Failed to find ` + "`" + `$managementIP after creating ` + "`" + `$global:ExternalNetwork network"
     }
-    write-host "It took `+"`"+`$(`+"`"+`$StopWatch.Elapsed.Seconds) seconds to create the `+"`"+`$global:ExternalNetwork network."
+    write-host "It took ` + "`" + `$(` + "`" + `$StopWatch.Elapsed.Seconds) seconds to create the ` + "`" + `$global:ExternalNetwork network."
 }
 
 # Find if network created by CNI exists, if yes, remove it
 # This is required to keep the network non-persistent behavior
 # Going forward, this would be done by HNS automatically during restart of the node
 
-`+"`"+`$hnsNetwork = Get-HnsNetwork | ? Name -EQ $KubeNetwork
-if (`+"`"+`$hnsNetwork)
+` + "`" + `$hnsNetwork = Get-HnsNetwork | ? Name -EQ $KubeNetwork
+if (` + "`" + `$hnsNetwork)
 {
     # Cleanup all containers
-    docker ps -q | foreach {docker rm `+"`"+`$_ -f}
+    docker ps -q | foreach {docker rm ` + "`" + `$_ -f}
 
     Write-Host "Cleaning up old HNS network found"
-    Remove-HnsNetwork `+"`"+`$hnsNetwork
+    Remove-HnsNetwork ` + "`" + `$hnsNetwork
     # Kill all cni instances & stale data left by cni
     # Cleanup all files related to cni
     taskkill /IM azure-vnet.exe /f
     taskkill /IM azure-vnet-ipam.exe /f
-    `+"`"+`$cnijson = [io.path]::Combine("$KubeDir", "azure-vnet-ipam.json")
-    if ((Test-Path `+"`"+`$cnijson))
+    ` + "`" + `$cnijson = [io.path]::Combine("$KubeDir", "azure-vnet-ipam.json")
+    if ((Test-Path ` + "`" + `$cnijson))
     {
-        Remove-Item `+"`"+`$cnijson
+        Remove-Item ` + "`" + `$cnijson
     }
-    `+"`"+`$cnilock = [io.path]::Combine("$KubeDir", "azure-vnet-ipam.json.lock")
-    if ((Test-Path `+"`"+`$cnilock))
+    ` + "`" + `$cnilock = [io.path]::Combine("$KubeDir", "azure-vnet-ipam.json.lock")
+    if ((Test-Path ` + "`" + `$cnilock))
     {
-        Remove-Item `+"`"+`$cnilock
+        Remove-Item ` + "`" + `$cnilock
     }
 
-    `+"`"+`$cnijson = [io.path]::Combine("$KubeDir", "azure-vnet.json")
-    if ((Test-Path `+"`"+`$cnijson))
+    ` + "`" + `$cnijson = [io.path]::Combine("$KubeDir", "azure-vnet.json")
+    if ((Test-Path ` + "`" + `$cnijson))
     {
-        Remove-Item `+"`"+`$cnijson
+        Remove-Item ` + "`" + `$cnijson
     }
-    `+"`"+`$cnilock = [io.path]::Combine("$KubeDir", "azure-vnet.json.lock")
-    if ((Test-Path `+"`"+`$cnilock))
+    ` + "`" + `$cnilock = [io.path]::Combine("$KubeDir", "azure-vnet.json.lock")
+    if ((Test-Path ` + "`" + `$cnilock))
     {
-        Remove-Item `+"`"+`$cnilock
+        Remove-Item ` + "`" + `$cnilock
     }
 }
 
@@ -5399,7 +5394,7 @@
 # This was fixed in 1.15, workaround still needed for 1.14 https://github.com/kubernetes/kubernetes/pull/78612
 Restart-Service Kubeproxy
 
-`+"`"+`$env:AZURE_ENVIRONMENT_FILEPATH="c:\k\azurestackcloud.json"
+` + "`" + `$env:AZURE_ENVIRONMENT_FILEPATH="c:\k\azurestackcloud.json"
 
 $KubeletCommandLine
 
@@ -5411,28 +5406,28 @@
         $kubeStartStr += @"
 
 function
-Get-DefaultGateway(`+"`"+`$CIDR)
+Get-DefaultGateway(` + "`" + `$CIDR)
 {
-    return `+"`"+`$CIDR.substring(0,`+"`"+`$CIDR.lastIndexOf(".")) + ".1"
+    return ` + "`" + `$CIDR.substring(0,` + "`" + `$CIDR.lastIndexOf(".")) + ".1"
 }
 
 function
 Get-PodCIDR()
 {
-    `+"`"+`$podCIDR = c:\k\kubectl.exe --kubeconfig=c:\k\config get nodes/`+"`"+`$(`+"`"+`$env:computername.ToLower()) -o custom-columns=podCidr:.spec.podCIDR --no-headers
-    return `+"`"+`$podCIDR
+    ` + "`" + `$podCIDR = c:\k\kubectl.exe --kubeconfig=c:\k\config get nodes/` + "`" + `$(` + "`" + `$env:computername.ToLower()) -o custom-columns=podCidr:.spec.podCIDR --no-headers
+    return ` + "`" + `$podCIDR
 }
 
 function
-Test-PodCIDR(`+"`"+`$podCIDR)
+Test-PodCIDR(` + "`" + `$podCIDR)
 {
-    return `+"`"+`$podCIDR.length -gt 0
+    return ` + "`" + `$podCIDR.length -gt 0
 }
 
 function
-Update-CNIConfig(`+"`"+`$podCIDR, `+"`"+`$masterSubnetGW)
+Update-CNIConfig(` + "`" + `$podCIDR, ` + "`" + `$masterSubnetGW)
 {
-    `+"`"+`$jsonSampleConfig =
+    ` + "`" + `$jsonSampleConfig =
 "{
     ""cniVersion"": ""0.2.0"",
     ""name"": ""<NetworkMode>"",
@@ -5452,89 +5447,89 @@
     ]
 }"
 
-    `+"`"+`$configJson = ConvertFrom-Json `+"`"+`$jsonSampleConfig
-    `+"`"+`$configJson.name = `+"`"+`$global:NetworkMode.ToLower()
-    `+"`"+`$configJson.dns.Nameservers[0] = `+"`"+`$global:KubeDnsServiceIp
-    `+"`"+`$configJson.dns.Search[0] = `+"`"+`$global:KubeDnsSearchPath
-
-    `+"`"+`$configJson.policies[0].Value.ExceptionList[0] = `+"`"+`$global:KubeClusterCIDR
-    `+"`"+`$configJson.policies[0].Value.ExceptionList[1] = `+"`"+`$global:MasterSubnet
-    `+"`"+`$configJson.policies[1].Value.DestinationPrefix  = `+"`"+`$global:KubeServiceCIDR
-
-    if (Test-Path `+"`"+`$global:CNIConfig)
+    ` + "`" + `$configJson = ConvertFrom-Json ` + "`" + `$jsonSampleConfig
+    ` + "`" + `$configJson.name = ` + "`" + `$global:NetworkMode.ToLower()
+    ` + "`" + `$configJson.dns.Nameservers[0] = ` + "`" + `$global:KubeDnsServiceIp
+    ` + "`" + `$configJson.dns.Search[0] = ` + "`" + `$global:KubeDnsSearchPath
+
+    ` + "`" + `$configJson.policies[0].Value.ExceptionList[0] = ` + "`" + `$global:KubeClusterCIDR
+    ` + "`" + `$configJson.policies[0].Value.ExceptionList[1] = ` + "`" + `$global:MasterSubnet
+    ` + "`" + `$configJson.policies[1].Value.DestinationPrefix  = ` + "`" + `$global:KubeServiceCIDR
+
+    if (Test-Path ` + "`" + `$global:CNIConfig)
     {
-        Clear-Content -Path `+"`"+`$global:CNIConfig
+        Clear-Content -Path ` + "`" + `$global:CNIConfig
     }
 
-    Write-Host "Generated CNI Config [`+"`"+`$configJson]"
-
-    Add-Content -Path `+"`"+`$global:CNIConfig -Value (ConvertTo-Json `+"`"+`$configJson -Depth 20)
+    Write-Host "Generated CNI Config [` + "`" + `$configJson]"
+
+    Add-Content -Path ` + "`" + `$global:CNIConfig -Value (ConvertTo-Json ` + "`" + `$configJson -Depth 20)
 }
 
 try
 {
-    `+"`"+`$env:AZURE_ENVIRONMENT_FILEPATH="c:\k\azurestackcloud.json"
-
-    `+"`"+`$masterSubnetGW = Get-DefaultGateway `+"`"+`$global:MasterSubnet
-    `+"`"+`$podCIDR=Get-PodCIDR
-    `+"`"+`$podCidrDiscovered=Test-PodCIDR(`+"`"+`$podCIDR)
+    ` + "`" + `$env:AZURE_ENVIRONMENT_FILEPATH="c:\k\azurestackcloud.json"
+
+    ` + "`" + `$masterSubnetGW = Get-DefaultGateway ` + "`" + `$global:MasterSubnet
+    ` + "`" + `$podCIDR=Get-PodCIDR
+    ` + "`" + `$podCidrDiscovered=Test-PodCIDR(` + "`" + `$podCIDR)
 
     # if the podCIDR has not yet been assigned to this node, start the kubelet process to get the podCIDR, and then promptly kill it.
-    if (-not `+"`"+`$podCidrDiscovered)
+    if (-not ` + "`" + `$podCidrDiscovered)
     {
-        `+"`"+`$argList = $KubeletArgListStr
-
-        `+"`"+`$process = Start-Process -FilePath c:\k\kubelet.exe -PassThru -ArgumentList `+"`"+`$argList
+        ` + "`" + `$argList = $KubeletArgListStr
+
+        ` + "`" + `$process = Start-Process -FilePath c:\k\kubelet.exe -PassThru -ArgumentList ` + "`" + `$argList
 
         # run kubelet until podCidr is discovered
         Write-Host "waiting to discover pod CIDR"
-        while (-not `+"`"+`$podCidrDiscovered)
+        while (-not ` + "`" + `$podCidrDiscovered)
         {
             Write-Host "Sleeping for 10s, and then waiting to discover pod CIDR"
             Start-Sleep 10
 
-            `+"`"+`$podCIDR=Get-PodCIDR
-            `+"`"+`$podCidrDiscovered=Test-PodCIDR(`+"`"+`$podCIDR)
+            ` + "`" + `$podCIDR=Get-PodCIDR
+            ` + "`" + `$podCidrDiscovered=Test-PodCIDR(` + "`" + `$podCIDR)
         }
 
         # stop the kubelet process now that we have our CIDR, discard the process output
-        `+"`"+`$process | Stop-Process | Out-Null
+        ` + "`" + `$process | Stop-Process | Out-Null
     }
 
     # Turn off Firewall to enable pods to talk to service endpoints. (Kubelet should eventually do this)
     netsh advfirewall set allprofiles state off
 
     # startup the service
-    `+"`"+`$hnsNetwork = Get-HnsNetwork | ? Name -EQ `+"`"+`$global:NetworkMode.ToLower()
-
-    if (`+"`"+`$hnsNetwork)
+    ` + "`" + `$hnsNetwork = Get-HnsNetwork | ? Name -EQ ` + "`" + `$global:NetworkMode.ToLower()
+
+    if (` + "`" + `$hnsNetwork)
     {
         # Kubelet has been restarted with existing network.
         # Cleanup all containers
-        docker ps -q | foreach {docker rm `+"`"+`$_ -f}
+        docker ps -q | foreach {docker rm ` + "`" + `$_ -f}
         # cleanup network
         Write-Host "Cleaning up old HNS network found"
-        Remove-HnsNetwork `+"`"+`$hnsNetwork
+        Remove-HnsNetwork ` + "`" + `$hnsNetwork
         Start-Sleep 10
     }
 
     Write-Host "Creating a new hns Network"
-    ipmo `+"`"+`$global:HNSModule
-
-    `+"`"+`$hnsNetwork = New-HNSNetwork -Type `+"`"+`$global:NetworkMode -AddressPrefix `+"`"+`$podCIDR -Gateway `+"`"+`$masterSubnetGW -Name `+"`"+`$global:NetworkMode.ToLower() -Verbose
+    ipmo ` + "`" + `$global:HNSModule
+
+    ` + "`" + `$hnsNetwork = New-HNSNetwork -Type ` + "`" + `$global:NetworkMode -AddressPrefix ` + "`" + `$podCIDR -Gateway ` + "`" + `$masterSubnetGW -Name ` + "`" + `$global:NetworkMode.ToLower() -Verbose
     # New network has been created, Kubeproxy service has to be restarted
     # This was fixed in 1.15, workaround still needed for 1.14 https://github.com/kubernetes/kubernetes/pull/78612
     Restart-Service Kubeproxy
 
     Start-Sleep 10
     # Add route to all other POD networks
-    Update-CNIConfig `+"`"+`$podCIDR `+"`"+`$masterSubnetGW
+    Update-CNIConfig ` + "`" + `$podCIDR ` + "`" + `$masterSubnetGW
 
     $KubeletCommandLine
 }
 catch
 {
-    Write-Error `+"`"+`$_
+    Write-Error ` + "`" + `$_
 }
 
 "@
@@ -5544,21 +5539,21 @@
     $kubeStartStr | Out-File -encoding ASCII -filepath $KubeletStartFile
 
     $kubeProxyStartStr = @"
-`+"`"+`$env:KUBE_NETWORK = "$KubeNetwork"
-`+"`"+`$global:NetworkMode = "$NetworkMode"
-`+"`"+`$global:HNSModule = "$HNSModule"
-`+"`"+`$hnsNetwork = Get-HnsNetwork | ? Name -EQ $KubeNetwork
-while (!`+"`"+`$hnsNetwork)
+` + "`" + `$env:KUBE_NETWORK = "$KubeNetwork"
+` + "`" + `$global:NetworkMode = "$NetworkMode"
+` + "`" + `$global:HNSModule = "$HNSModule"
+` + "`" + `$hnsNetwork = Get-HnsNetwork | ? Name -EQ $KubeNetwork
+while (!` + "`" + `$hnsNetwork)
 {
     Write-Host "Waiting for Network [$KubeNetwork] to be created . . ."
     Start-Sleep 10
-    `+"`"+`$hnsNetwork = Get-HnsNetwork | ? Name -EQ $KubeNetwork
+    ` + "`" + `$hnsNetwork = Get-HnsNetwork | ? Name -EQ $KubeNetwork
 }
 
 #
 # cleanup the persisted policy lists
 #
-ipmo `+"`"+`$global:HNSModule
+ipmo ` + "`" + `$global:HNSModule
 # Workaround for https://github.com/kubernetes/kubernetes/pull/68923 in < 1.14,
 # and https://github.com/kubernetes/kubernetes/pull/78612 for <= 1.15
 Get-HnsPolicyList | Remove-HnsPolicyList
@@ -5568,8 +5563,8 @@
 
     $kubeProxyStartStr | Out-File -encoding ASCII -filepath $KubeProxyStartFile
 
-    New-NSSMService -KubeDir $KubeDir `+"`"+`
-        -KubeletStartFile $KubeletStartFile `+"`"+`
+    New-NSSMService -KubeDir $KubeDir ` + "`" + `
+        -KubeletStartFile $KubeletStartFile ` + "`" + `
         -KubeProxyStartFile $KubeProxyStartFile
 }
 `)
@@ -5740,19 +5735,19 @@
 	"linux": &bintree{nil, map[string]*bintree{
 		"cloud-init": &bintree{nil, map[string]*bintree{
 			"artifacts": &bintree{nil, map[string]*bintree{
-				"apt-preferences":                           &bintree{linuxCloudInitArtifactsAptPreferences, map[string]*bintree{}},
-				"auditd-rules":                              &bintree{linuxCloudInitArtifactsAuditdRules, map[string]*bintree{}},
-				"cis.sh":                                    &bintree{linuxCloudInitArtifactsCisSh, map[string]*bintree{}},
-				"configure_azure0.sh":                       &bintree{linuxCloudInitArtifactsConfigure_azure0Sh, map[string]*bintree{}},
-				"containerd.service":                        &bintree{linuxCloudInitArtifactsContainerdService, map[string]*bintree{}},
-				"cse_cmd.sh":                                &bintree{linuxCloudInitArtifactsCse_cmdSh, map[string]*bintree{}},
-				"cse_config.sh":                             &bintree{linuxCloudInitArtifactsCse_configSh, map[string]*bintree{}},
-				"cse_helpers.sh":                            &bintree{linuxCloudInitArtifactsCse_helpersSh, map[string]*bintree{}},
-				"cse_install.sh":                            &bintree{linuxCloudInitArtifactsCse_installSh, map[string]*bintree{}},
-				"cse_main.sh":                               &bintree{linuxCloudInitArtifactsCse_mainSh, map[string]*bintree{}},
-				"dhcpv6.service":                            &bintree{linuxCloudInitArtifactsDhcpv6Service, map[string]*bintree{}},
-				"docker-monitor.service":                    &bintree{linuxCloudInitArtifactsDockerMonitorService, map[string]*bintree{}},
-				"docker-monitor.timer":                      &bintree{linuxCloudInitArtifactsDockerMonitorTimer, map[string]*bintree{}},
+				"apt-preferences":        &bintree{linuxCloudInitArtifactsAptPreferences, map[string]*bintree{}},
+				"auditd-rules":           &bintree{linuxCloudInitArtifactsAuditdRules, map[string]*bintree{}},
+				"cis.sh":                 &bintree{linuxCloudInitArtifactsCisSh, map[string]*bintree{}},
+				"configure_azure0.sh":    &bintree{linuxCloudInitArtifactsConfigure_azure0Sh, map[string]*bintree{}},
+				"containerd.service":     &bintree{linuxCloudInitArtifactsContainerdService, map[string]*bintree{}},
+				"cse_cmd.sh":             &bintree{linuxCloudInitArtifactsCse_cmdSh, map[string]*bintree{}},
+				"cse_config.sh":          &bintree{linuxCloudInitArtifactsCse_configSh, map[string]*bintree{}},
+				"cse_helpers.sh":         &bintree{linuxCloudInitArtifactsCse_helpersSh, map[string]*bintree{}},
+				"cse_install.sh":         &bintree{linuxCloudInitArtifactsCse_installSh, map[string]*bintree{}},
+				"cse_main.sh":            &bintree{linuxCloudInitArtifactsCse_mainSh, map[string]*bintree{}},
+				"dhcpv6.service":         &bintree{linuxCloudInitArtifactsDhcpv6Service, map[string]*bintree{}},
+				"docker-monitor.service": &bintree{linuxCloudInitArtifactsDockerMonitorService, map[string]*bintree{}},
+				"docker-monitor.timer":   &bintree{linuxCloudInitArtifactsDockerMonitorTimer, map[string]*bintree{}},
 				"docker_clear_mount_propagation_flags.conf": &bintree{linuxCloudInitArtifactsDocker_clear_mount_propagation_flagsConf, map[string]*bintree{}},
 				"enable-dhcpv6.sh":                          &bintree{linuxCloudInitArtifactsEnableDhcpv6Sh, map[string]*bintree{}},
 				"etc-issue":                                 &bintree{linuxCloudInitArtifactsEtcIssue, map[string]*bintree{}},
