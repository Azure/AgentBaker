// Code generated for package templates by go-bindata DO NOT EDIT. (@generated)
// sources:
// linux/cloud-init/artifacts/apt-preferences
// linux/cloud-init/artifacts/bind-mount.service
// linux/cloud-init/artifacts/bind-mount.sh
// linux/cloud-init/artifacts/cis.sh
// linux/cloud-init/artifacts/containerd-monitor.service
// linux/cloud-init/artifacts/containerd-monitor.timer
// linux/cloud-init/artifacts/cse_cmd.sh
// linux/cloud-init/artifacts/cse_config.sh
// linux/cloud-init/artifacts/cse_helpers.sh
// linux/cloud-init/artifacts/cse_install.sh
// linux/cloud-init/artifacts/cse_main.sh
// linux/cloud-init/artifacts/cse_start.sh
// linux/cloud-init/artifacts/dhcpv6.service
// linux/cloud-init/artifacts/docker-monitor.service
// linux/cloud-init/artifacts/docker-monitor.timer
// linux/cloud-init/artifacts/docker_clear_mount_propagation_flags.conf
// linux/cloud-init/artifacts/enable-dhcpv6.sh
// linux/cloud-init/artifacts/ensure-no-dup.service
// linux/cloud-init/artifacts/ensure-no-dup.sh
// linux/cloud-init/artifacts/etc-issue
// linux/cloud-init/artifacts/etc-issue.net
// linux/cloud-init/artifacts/health-monitor.sh
// linux/cloud-init/artifacts/init-aks-custom-cloud.sh
// linux/cloud-init/artifacts/kms.service
// linux/cloud-init/artifacts/krustlet.service
// linux/cloud-init/artifacts/kubelet-monitor.service
// linux/cloud-init/artifacts/kubelet-monitor.timer
// linux/cloud-init/artifacts/kubelet.service
// linux/cloud-init/artifacts/mariner/cse_helpers_mariner.sh
// linux/cloud-init/artifacts/mariner/cse_install_mariner.sh
// linux/cloud-init/artifacts/mig-partition.service
// linux/cloud-init/artifacts/mig-partition.sh
// linux/cloud-init/artifacts/modprobe-CIS.conf
// linux/cloud-init/artifacts/nvidia-device-plugin.service
// linux/cloud-init/artifacts/nvidia-docker-daemon.json
// linux/cloud-init/artifacts/nvidia-modprobe.service
// linux/cloud-init/artifacts/pam-d-common-auth
// linux/cloud-init/artifacts/pam-d-common-password
// linux/cloud-init/artifacts/pam-d-su
// linux/cloud-init/artifacts/profile-d-cis.sh
// linux/cloud-init/artifacts/pwquality-CIS.conf
// linux/cloud-init/artifacts/reconcile-private-hosts.service
// linux/cloud-init/artifacts/reconcile-private-hosts.sh
// linux/cloud-init/artifacts/rsyslog-d-60-CIS.conf
// linux/cloud-init/artifacts/setup-custom-search-domains.sh
// linux/cloud-init/artifacts/sshd_config
// linux/cloud-init/artifacts/sshd_config_1604
// linux/cloud-init/artifacts/sshd_config_1804_fips
// linux/cloud-init/artifacts/sysctl-d-60-CIS.conf
// linux/cloud-init/artifacts/ubuntu/cse_helpers_ubuntu.sh
// linux/cloud-init/artifacts/ubuntu/cse_install_ubuntu.sh
// linux/cloud-init/artifacts/update-node-labels.service
// linux/cloud-init/artifacts/update-node-labels.sh
// linux/cloud-init/nodecustomdata.yml
// windows/containerdtemplate.toml
// windows/csecmd.ps1
// windows/kuberneteswindowsfunctions.ps1
// windows/kuberneteswindowssetup.ps1
// windows/windowsazurecnifunc.ps1
// windows/windowsazurecnifunc.tests.ps1
// windows/windowscalicofunc.ps1
// windows/windowscnifunc.ps1
// windows/windowsconfigfunc.ps1
// windows/windowscontainerdfunc.ps1
// windows/windowscsehelper.ps1
// windows/windowscsiproxyfunc.ps1
// windows/windowshostsconfigagentfunc.ps1
// windows/windowsinstallopensshfunc.ps1
// windows/windowskubeletfunc.ps1
package templates

import (
	"fmt"
	"io/ioutil"
	"os"
	"path/filepath"
	"strings"
	"time"
)
type asset struct {
	bytes []byte
	info  os.FileInfo
}

type bindataFileInfo struct {
	name    string
	size    int64
	mode    os.FileMode
	modTime time.Time
}

// Name return file name
func (fi bindataFileInfo) Name() string {
	return fi.name
}

// Size return file size
func (fi bindataFileInfo) Size() int64 {
	return fi.size
}

// Mode return file mode
func (fi bindataFileInfo) Mode() os.FileMode {
	return fi.mode
}

// Mode return file modify time
func (fi bindataFileInfo) ModTime() time.Time {
	return fi.modTime
}

// IsDir return file whether a directory
func (fi bindataFileInfo) IsDir() bool {
	return fi.mode&os.ModeDir != 0
}

// Sys return file is sys mode
func (fi bindataFileInfo) Sys() interface{} {
	return nil
}

var _linuxCloudInitArtifactsAptPreferences = []byte(``)

func linuxCloudInitArtifactsAptPreferencesBytes() ([]byte, error) {
	return _linuxCloudInitArtifactsAptPreferences, nil
}

func linuxCloudInitArtifactsAptPreferences() (*asset, error) {
	bytes, err := linuxCloudInitArtifactsAptPreferencesBytes()
	if err != nil {
		return nil, err
	}

	info := bindataFileInfo{name: "linux/cloud-init/artifacts/apt-preferences", size: 0, mode: os.FileMode(0), modTime: time.Unix(0, 0)}
	a := &asset{bytes: bytes, info: info}
	return a, nil
}

var _linuxCloudInitArtifactsBindMountService = []byte(`[Unit]
Description=Bind mount kubelet data
[Service]
Restart=on-failure
RemainAfterExit=yes
ExecStart=/bin/bash /opt/azure/containers/bind-mount.sh

[Install]
WantedBy=multi-user.target
`)

func linuxCloudInitArtifactsBindMountServiceBytes() ([]byte, error) {
	return _linuxCloudInitArtifactsBindMountService, nil
}

func linuxCloudInitArtifactsBindMountService() (*asset, error) {
	bytes, err := linuxCloudInitArtifactsBindMountServiceBytes()
	if err != nil {
		return nil, err
	}

	info := bindataFileInfo{name: "linux/cloud-init/artifacts/bind-mount.service", size: 0, mode: os.FileMode(0), modTime: time.Unix(0, 0)}
	a := &asset{bytes: bytes, info: info}
	return a, nil
}

var _linuxCloudInitArtifactsBindMountSh = []byte(`#!/usr/bin/env bash
set -o errexit
set -o nounset
set -o pipefail
set -x

# Bind mount kubelet to ephemeral storage on startup, as necessary.
#
# This fixes an issue with kubelet's ability to detect allocatable
# capacity for Node ephemeral-storage. On Azure, ephemeral-storage
# should correspond to the temp disk if a VM has one. This script makes
# that true by bind mounting the temp disk to /var/lib/kubelet, so
# kubelet thinks it's located on the temp disk (/dev/sdb). This results
# in correct calculation of ephemeral-storage capacity.

{{if eq GetKubeletDiskType "Temporary"}}
MOUNT_POINT="/mnt/aks"
{{end}}

KUBELET_MOUNT_POINT="${MOUNT_POINT}/kubelet"
KUBELET_DIR="/var/lib/kubelet"

mkdir -p "${MOUNT_POINT}"

# only move the kubelet directory to alternate location on first boot.
SENTINEL_FILE="/opt/azure/containers/bind-sentinel"
if [ ! -e "$SENTINEL_FILE" ]; then
    mv "$KUBELET_DIR" "$MOUNT_POINT"
    touch "$SENTINEL_FILE"
fi

# on every boot, bind mount the kubelet directory back to the expected
# location before kubelet itself may start.
mkdir -p "${KUBELET_DIR}"
mount --bind "${KUBELET_MOUNT_POINT}" "${KUBELET_DIR}" 
chmod a+w "${KUBELET_DIR}"`)

func linuxCloudInitArtifactsBindMountShBytes() ([]byte, error) {
	return _linuxCloudInitArtifactsBindMountSh, nil
}

func linuxCloudInitArtifactsBindMountSh() (*asset, error) {
	bytes, err := linuxCloudInitArtifactsBindMountShBytes()
	if err != nil {
		return nil, err
	}

	info := bindataFileInfo{name: "linux/cloud-init/artifacts/bind-mount.sh", size: 0, mode: os.FileMode(0), modTime: time.Unix(0, 0)}
	a := &asset{bytes: bytes, info: info}
	return a, nil
}

var _linuxCloudInitArtifactsCisSh = []byte(`#!/bin/bash

assignRootPW() {
  if grep '^root:[!*]:' /etc/shadow; then
    SALT=$(openssl rand -base64 5)
    SECRET=$(openssl rand -base64 37)
    CMD="import crypt, getpass, pwd; print crypt.crypt('$SECRET', '\$6\$$SALT\$')"
    HASH=$(python -c "$CMD")

    echo 'root:'$HASH | /usr/sbin/chpasswd -e || exit $ERR_CIS_ASSIGN_FILE_PERMISSION
  fi
}

assignFilePermissions() {
    FILES="
    auth.log
    alternatives.log
    cloud-init.log
    cloud-init-output.log
    daemon.log
    dpkg.log
    kern.log
    lastlog
    waagent.log
    syslog
    unattended-upgrades/unattended-upgrades.log
    unattended-upgrades/unattended-upgrades-dpkg.log
    azure-vnet-ipam.log
    azure-vnet-telemetry.log
    azure-cnimonitor.log
    azure-vnet.log
    kv-driver.log
    blobfuse-driver.log
    blobfuse-flexvol-installer.log
    landscape/sysinfo.log
    "
    for FILE in ${FILES}; do
        FILEPATH="/var/log/${FILE}"
        DIR=$(dirname "${FILEPATH}")
        mkdir -p ${DIR} || exit $ERR_CIS_ASSIGN_FILE_PERMISSION
        touch ${FILEPATH} || exit $ERR_CIS_ASSIGN_FILE_PERMISSION
        chmod 640 ${FILEPATH} || exit $ERR_CIS_ASSIGN_FILE_PERMISSION
    done
    find /var/log -type f -perm '/o+r' -exec chmod 'g-wx,o-rwx' {} \;
    chmod 600 /etc/passwd- || exit $ERR_CIS_ASSIGN_FILE_PERMISSION
    chmod 600 /etc/shadow- || exit $ERR_CIS_ASSIGN_FILE_PERMISSION
    chmod 600 /etc/group- || exit $ERR_CIS_ASSIGN_FILE_PERMISSION

    if [[ -f /etc/default/grub ]]; then
        chmod 644 /etc/default/grub || exit $ERR_CIS_ASSIGN_FILE_PERMISSION
    fi

    if [[ -f /etc/crontab ]]; then
        chmod 0600 /etc/crontab || exit $ERR_CIS_ASSIGN_FILE_PERMISSION
    fi
    for filepath in /etc/cron.hourly /etc/cron.daily /etc/cron.weekly /etc/cron.monthly /etc/cron.d; do
      chmod 0600 $filepath || exit $ERR_CIS_ASSIGN_FILE_PERMISSION
    done
}

setPWExpiration() {
  sed -i "s|PASS_MAX_DAYS||g" /etc/login.defs || exit $ERR_CIS_APPLY_PASSWORD_CONFIG
  grep 'PASS_MAX_DAYS' /etc/login.defs && exit $ERR_CIS_APPLY_PASSWORD_CONFIG
  sed -i "s|PASS_MIN_DAYS||g" /etc/login.defs || exit $ERR_CIS_APPLY_PASSWORD_CONFIG
  grep 'PASS_MIN_DAYS' /etc/login.defs && exit $ERR_CIS_APPLY_PASSWORD_CONFIG
  sed -i "s|INACTIVE=||g" /etc/default/useradd || exit $ERR_CIS_APPLY_PASSWORD_CONFIG
  grep 'INACTIVE=' /etc/default/useradd && exit $ERR_CIS_APPLY_PASSWORD_CONFIG
  echo 'PASS_MAX_DAYS 90' >> /etc/login.defs || exit $ERR_CIS_APPLY_PASSWORD_CONFIG
  grep 'PASS_MAX_DAYS 90' /etc/login.defs || exit $ERR_CIS_APPLY_PASSWORD_CONFIG
  echo 'PASS_MIN_DAYS 7' >> /etc/login.defs || exit $ERR_CIS_APPLY_PASSWORD_CONFIG
  grep 'PASS_MIN_DAYS 7' /etc/login.defs || exit $ERR_CIS_APPLY_PASSWORD_CONFIG
  echo 'INACTIVE=30' >> /etc/default/useradd || exit $ERR_CIS_APPLY_PASSWORD_CONFIG
  grep 'INACTIVE=30' /etc/default/useradd || exit $ERR_CIS_APPLY_PASSWORD_CONFIG
}

applyCIS() {
  setPWExpiration
  assignRootPW
  assignFilePermissions
}

applyCIS

#EOF
`)

func linuxCloudInitArtifactsCisShBytes() ([]byte, error) {
	return _linuxCloudInitArtifactsCisSh, nil
}

func linuxCloudInitArtifactsCisSh() (*asset, error) {
	bytes, err := linuxCloudInitArtifactsCisShBytes()
	if err != nil {
		return nil, err
	}

	info := bindataFileInfo{name: "linux/cloud-init/artifacts/cis.sh", size: 0, mode: os.FileMode(0), modTime: time.Unix(0, 0)}
	a := &asset{bytes: bytes, info: info}
	return a, nil
}

var _linuxCloudInitArtifactsContainerdMonitorService = []byte(`[Unit]
Description=a script that checks containerd health and restarts if needed
After=containerd.service
[Service]
Restart=always
RestartSec=10
RemainAfterExit=yes
ExecStart=/usr/local/bin/health-monitor.sh container-runtime containerd
#EOF
`)

func linuxCloudInitArtifactsContainerdMonitorServiceBytes() ([]byte, error) {
	return _linuxCloudInitArtifactsContainerdMonitorService, nil
}

func linuxCloudInitArtifactsContainerdMonitorService() (*asset, error) {
	bytes, err := linuxCloudInitArtifactsContainerdMonitorServiceBytes()
	if err != nil {
		return nil, err
	}

	info := bindataFileInfo{name: "linux/cloud-init/artifacts/containerd-monitor.service", size: 0, mode: os.FileMode(0), modTime: time.Unix(0, 0)}
	a := &asset{bytes: bytes, info: info}
	return a, nil
}

var _linuxCloudInitArtifactsContainerdMonitorTimer = []byte(`[Unit]
Description=a timer that delays containerd-monitor from starting too soon after boot
[Timer]
Unit=containerd-monitor.service
OnBootSec=10min
[Install]
WantedBy=multi-user.target
#EOF
`)

func linuxCloudInitArtifactsContainerdMonitorTimerBytes() ([]byte, error) {
	return _linuxCloudInitArtifactsContainerdMonitorTimer, nil
}

func linuxCloudInitArtifactsContainerdMonitorTimer() (*asset, error) {
	bytes, err := linuxCloudInitArtifactsContainerdMonitorTimerBytes()
	if err != nil {
		return nil, err
	}

	info := bindataFileInfo{name: "linux/cloud-init/artifacts/containerd-monitor.timer", size: 0, mode: os.FileMode(0), modTime: time.Unix(0, 0)}
	a := &asset{bytes: bytes, info: info}
	return a, nil
}

var _linuxCloudInitArtifactsCse_cmdSh = []byte(`echo $(date),$(hostname) > /var/log/azure/cluster-provision-cse-output.log;
{{GetVariable "outBoundCmd"}}
for i in $(seq 1 1200); do
grep -Fq "EOF" /opt/azure/containers/provision.sh && break;
if [ $i -eq 1200 ]; then exit 100; else sleep 1; fi;
done;
{{if IsAKSCustomCloud}}
for i in $(seq 1 1200); do
grep -Fq "EOF" {{GetInitAKSCustomCloudFilepath}} && break;
if [ $i -eq 1200 ]; then exit 100; else sleep 1; fi;
done;
{{GetInitAKSCustomCloudFilepath}} >> /var/log/azure/cluster-provision.log 2>&1;
{{end}}
ADMINUSER={{GetParameter "linuxAdminUsername"}}
MOBY_VERSION={{GetParameter "mobyVersion"}}
TENANT_ID={{GetVariable "tenantID"}}
KUBERNETES_VERSION={{GetParameter "kubernetesVersion"}}
HYPERKUBE_URL={{GetParameter "kubernetesHyperkubeSpec"}}
KUBE_BINARY_URL={{GetParameter "kubeBinaryURL"}}
KUBEPROXY_URL={{GetParameter "kubeProxySpec"}}
APISERVER_PUBLIC_KEY={{GetParameter "apiServerCertificate"}}
SUBSCRIPTION_ID={{GetVariable "subscriptionId"}}
RESOURCE_GROUP={{GetVariable "resourceGroup"}}
LOCATION={{GetVariable "location"}}
VM_TYPE={{GetVariable "vmType"}}
SUBNET={{GetVariable "subnetName"}}
NETWORK_SECURITY_GROUP={{GetVariable "nsgName"}}
VIRTUAL_NETWORK={{GetVariable "virtualNetworkName"}}
VIRTUAL_NETWORK_RESOURCE_GROUP={{GetVariable "virtualNetworkResourceGroupName"}}
ROUTE_TABLE={{GetVariable "routeTableName"}}
PRIMARY_AVAILABILITY_SET={{GetVariable "primaryAvailabilitySetName"}}
PRIMARY_SCALE_SET={{GetVariable "primaryScaleSetName"}}
SERVICE_PRINCIPAL_CLIENT_ID={{GetParameter "servicePrincipalClientId"}}
SERVICE_PRINCIPAL_CLIENT_SECRET='{{GetParameter "servicePrincipalClientSecret"}}'
KUBELET_PRIVATE_KEY={{GetParameter "clientPrivateKey"}}
NETWORK_PLUGIN={{GetParameter "networkPlugin"}}
NETWORK_POLICY={{GetParameter "networkPolicy"}}
VNET_CNI_PLUGINS_URL={{GetParameter "vnetCniLinuxPluginsURL"}}
CNI_PLUGINS_URL={{GetParameter "cniPluginsURL"}}
CLOUDPROVIDER_BACKOFF={{GetParameterProperty "cloudproviderConfig" "cloudProviderBackoff"}}
CLOUDPROVIDER_BACKOFF_MODE={{GetParameterProperty "cloudproviderConfig" "cloudProviderBackoffMode"}}
CLOUDPROVIDER_BACKOFF_RETRIES={{GetParameterProperty "cloudproviderConfig" "cloudProviderBackoffRetries"}}
CLOUDPROVIDER_BACKOFF_EXPONENT={{GetParameterProperty "cloudproviderConfig" "cloudProviderBackoffExponent"}}
CLOUDPROVIDER_BACKOFF_DURATION={{GetParameterProperty "cloudproviderConfig" "cloudProviderBackoffDuration"}}
CLOUDPROVIDER_BACKOFF_JITTER={{GetParameterProperty "cloudproviderConfig" "cloudProviderBackoffJitter"}}
CLOUDPROVIDER_RATELIMIT={{GetParameterProperty "cloudproviderConfig" "cloudProviderRateLimit"}}
CLOUDPROVIDER_RATELIMIT_QPS={{GetParameterProperty "cloudproviderConfig" "cloudProviderRateLimitQPS"}}
CLOUDPROVIDER_RATELIMIT_QPS_WRITE={{GetParameterProperty "cloudproviderConfig" "cloudProviderRateLimitQPSWrite"}}
CLOUDPROVIDER_RATELIMIT_BUCKET={{GetParameterProperty "cloudproviderConfig" "cloudProviderRateLimitBucket"}}
CLOUDPROVIDER_RATELIMIT_BUCKET_WRITE={{GetParameterProperty "cloudproviderConfig" "cloudProviderRateLimitBucketWrite"}}
LOAD_BALANCER_DISABLE_OUTBOUND_SNAT={{GetParameterProperty "cloudproviderConfig" "cloudProviderDisableOutboundSNAT"}}
USE_MANAGED_IDENTITY_EXTENSION={{GetVariable "useManagedIdentityExtension"}}
USE_INSTANCE_METADATA={{GetVariable "useInstanceMetadata"}}
LOAD_BALANCER_SKU={{GetVariable "loadBalancerSku"}}
EXCLUDE_MASTER_FROM_STANDARD_LB={{GetVariable "excludeMasterFromStandardLB"}}
MAXIMUM_LOADBALANCER_RULE_COUNT={{GetVariable "maximumLoadBalancerRuleCount"}}
CONTAINER_RUNTIME={{GetParameter "containerRuntime"}}
CLI_TOOL={{GetParameter "cliTool"}}
CONTAINERD_DOWNLOAD_URL_BASE={{GetParameter "containerdDownloadURLBase"}}
NETWORK_MODE={{GetParameter "networkMode"}}
KUBE_BINARY_URL={{GetParameter "kubeBinaryURL"}}
USER_ASSIGNED_IDENTITY_ID={{GetVariable "userAssignedIdentityID"}}
API_SERVER_NAME={{GetKubernetesEndpoint}}
IS_VHD={{GetVariable "isVHD"}}
GPU_NODE={{GetVariable "gpuNode"}}
SGX_NODE={{GetVariable "sgxNode"}}
MIG_NODE={{GetVariable "migNode"}}
CONFIG_GPU_DRIVER_IF_NEEDED={{GetVariable "configGPUDriverIfNeeded"}}
ENABLE_GPU_DEVICE_PLUGIN_IF_NEEDED={{GetVariable "enableGPUDevicePluginIfNeeded"}}
TELEPORTD_PLUGIN_DOWNLOAD_URL={{GetParameter "teleportdPluginURL"}}
CONTAINERD_VERSION={{GetParameter "containerdVersion"}}
RUNC_VERSION={{GetParameter "runcVersion"}}
/usr/bin/nohup /bin/bash -c "/bin/bash /opt/azure/containers/provision_start.sh"`)

func linuxCloudInitArtifactsCse_cmdShBytes() ([]byte, error) {
	return _linuxCloudInitArtifactsCse_cmdSh, nil
}

func linuxCloudInitArtifactsCse_cmdSh() (*asset, error) {
	bytes, err := linuxCloudInitArtifactsCse_cmdShBytes()
	if err != nil {
		return nil, err
	}

	info := bindataFileInfo{name: "linux/cloud-init/artifacts/cse_cmd.sh", size: 0, mode: os.FileMode(0), modTime: time.Unix(0, 0)}
	a := &asset{bytes: bytes, info: info}
	return a, nil
}

var _linuxCloudInitArtifactsCse_configSh = []byte(`#!/bin/bash
NODE_INDEX=$(hostname | tail -c 2)
NODE_NAME=$(hostname)

configureAdminUser(){
    chage -E -1 -I -1 -m 0 -M 99999 "${ADMINUSER}"
    chage -l "${ADMINUSER}"
}

{{- if EnableHostsConfigAgent}}
configPrivateClusterHosts() {
  systemctlEnableAndStart reconcile-private-hosts || exit $ERR_SYSTEMCTL_START_FAIL
}
{{- end}}

ensureRPC() {
    systemctlEnableAndStart rpcbind || exit $ERR_SYSTEMCTL_START_FAIL
    systemctlEnableAndStart rpc-statd || exit $ERR_SYSTEMCTL_START_FAIL
}

{{- if ShouldConfigTransparentHugePage}}
configureTransparentHugePage() {
    ETC_SYSFS_CONF="/etc/sysfs.conf"
    THP_ENABLED={{GetTransparentHugePageEnabled}}
    if [[ "${THP_ENABLED}" != "" ]]; then
        echo "${THP_ENABLED}" > /sys/kernel/mm/transparent_hugepage/enabled
        echo "kernel/mm/transparent_hugepage/enabled=${THP_ENABLED}" >> ${ETC_SYSFS_CONF}
    fi
    THP_DEFRAG={{GetTransparentHugePageDefrag}}
    if [[ "${THP_DEFRAG}" != "" ]]; then
        echo "${THP_DEFRAG}" > /sys/kernel/mm/transparent_hugepage/defrag
        echo "kernel/mm/transparent_hugepage/defrag=${THP_DEFRAG}" >> ${ETC_SYSFS_CONF}
    fi
}
{{- end}}

{{- if ShouldConfigSwapFile}}
configureSwapFile() {
    SWAP_SIZE_KB=$(expr {{GetSwapFileSizeMB}} \* 1000)
    DISK_FREE_KB=$(df /dev/sdb1 | sed 1d | awk '{print $4}')
    if [[ ${DISK_FREE_KB} -gt ${SWAP_SIZE_KB} ]]; then
        SWAP_LOCATION=/mnt/swapfile
        retrycmd_if_failure 24 5 25 fallocate -l ${SWAP_SIZE_KB}K ${SWAP_LOCATION} || exit $ERR_SWAP_CREAT_FAIL
        chmod 600 ${SWAP_LOCATION}
        retrycmd_if_failure 24 5 25 mkswap ${SWAP_LOCATION} || exit $ERR_SWAP_CREAT_FAIL
        retrycmd_if_failure 24 5 25 swapon ${SWAP_LOCATION} || exit $ERR_SWAP_CREAT_FAIL
        retrycmd_if_failure 24 5 25 swapon --show | grep ${SWAP_LOCATION} || exit $ERR_SWAP_CREAT_FAIL
        echo "${SWAP_LOCATION} none swap sw 0 0" >> /etc/fstab
    else
        echo "Insufficient disk space creating swap file: request ${SWAP_SIZE_KB} free ${DISK_FREE_KB}"
        exit $ERR_SWAP_CREAT_INSUFFICIENT_DISK_SPACE
    fi
}
{{- end}}

{{- if ShouldConfigureHTTPProxy}}
configureEtcEnvironment() {
    {{- if HasHTTPProxy }}
    echo 'HTTP_PROXY="{{GetHTTPProxy}}"' >> /etc/environment
    echo 'http_proxy="{{GetHTTPProxy}}"' >> /etc/environment
    {{- end}}
    {{- if HasHTTPSProxy }}
    echo 'HTTPS_PROXY="{{GetHTTPSProxy}}"' >> /etc/environment
    echo 'https_proxy="{{GetHTTPSProxy}}"' >> /etc/environment
    {{- end}}
    {{- if HasNoProxy }}
    echo 'NO_PROXY="{{GetNoProxy}}"' >> /etc/environment
    echo 'no_proxy="{{GetNoProxy}}"' >> /etc/environment
    {{- end}}
}
{{- end}}

{{- if ShouldConfigureHTTPProxyCA}}
configureHTTPProxyCA() {
    openssl x509 -outform pem -in /usr/local/share/ca-certificates/proxyCA.pem -out /usr/local/share/ca-certificates/proxyCA.crt || exit $ERR_HTTP_PROXY_CA_CONVERT
    rm -f /usr/local/share/ca-certificates/proxyCA.pem
    update-ca-certificates || exit $ERR_HTTP_PROXY_CA_UPDATE
}
{{- end}}

configureKubeletServerCert() {
    KUBELET_SERVER_PRIVATE_KEY_PATH="/etc/kubernetes/certs/kubeletserver.key"
    KUBELET_SERVER_CERT_PATH="/etc/kubernetes/certs/kubeletserver.crt"

    openssl genrsa -out $KUBELET_SERVER_PRIVATE_KEY_PATH 2048
    openssl req -new -x509 -days 7300 -key $KUBELET_SERVER_PRIVATE_KEY_PATH -out $KUBELET_SERVER_CERT_PATH -subj "/CN=${NODE_NAME}"
}

configureK8s() {
    KUBELET_PRIVATE_KEY_PATH="/etc/kubernetes/certs/client.key"
    touch "${KUBELET_PRIVATE_KEY_PATH}"
    chmod 0600 "${KUBELET_PRIVATE_KEY_PATH}"
    chown root:root "${KUBELET_PRIVATE_KEY_PATH}"

    APISERVER_PUBLIC_KEY_PATH="/etc/kubernetes/certs/apiserver.crt"
    touch "${APISERVER_PUBLIC_KEY_PATH}"
    chmod 0644 "${APISERVER_PUBLIC_KEY_PATH}"
    chown root:root "${APISERVER_PUBLIC_KEY_PATH}"

    AZURE_JSON_PATH="/etc/kubernetes/azure.json"
    touch "${AZURE_JSON_PATH}"
    chmod 0600 "${AZURE_JSON_PATH}"
    chown root:root "${AZURE_JSON_PATH}"

    set +x
    echo "${KUBELET_PRIVATE_KEY}" | base64 --decode > "${KUBELET_PRIVATE_KEY_PATH}"
    echo "${APISERVER_PUBLIC_KEY}" | base64 --decode > "${APISERVER_PUBLIC_KEY_PATH}"
    {{/* Perform the required JSON escaping */}}
    SERVICE_PRINCIPAL_CLIENT_SECRET=${SERVICE_PRINCIPAL_CLIENT_SECRET//\\/\\\\}
    SERVICE_PRINCIPAL_CLIENT_SECRET=${SERVICE_PRINCIPAL_CLIENT_SECRET//\"/\\\"}
    cat << EOF > "${AZURE_JSON_PATH}"
{
    {{- if IsAKSCustomCloud}}
    "cloud": "AzureStackCloud",
    {{- else}}
    "cloud": "{{GetTargetEnvironment}}",
    {{- end}}
    "tenantId": "${TENANT_ID}",
    "subscriptionId": "${SUBSCRIPTION_ID}",
    "aadClientId": "${SERVICE_PRINCIPAL_CLIENT_ID}",
    "aadClientSecret": "${SERVICE_PRINCIPAL_CLIENT_SECRET}",
    "resourceGroup": "${RESOURCE_GROUP}",
    "location": "${LOCATION}",
    "vmType": "${VM_TYPE}",
    "subnetName": "${SUBNET}",
    "securityGroupName": "${NETWORK_SECURITY_GROUP}",
    "vnetName": "${VIRTUAL_NETWORK}",
    "vnetResourceGroup": "${VIRTUAL_NETWORK_RESOURCE_GROUP}",
    "routeTableName": "${ROUTE_TABLE}",
    "primaryAvailabilitySetName": "${PRIMARY_AVAILABILITY_SET}",
    "primaryScaleSetName": "${PRIMARY_SCALE_SET}",
    "cloudProviderBackoffMode": "${CLOUDPROVIDER_BACKOFF_MODE}",
    "cloudProviderBackoff": ${CLOUDPROVIDER_BACKOFF},
    "cloudProviderBackoffRetries": ${CLOUDPROVIDER_BACKOFF_RETRIES},
    "cloudProviderBackoffExponent": ${CLOUDPROVIDER_BACKOFF_EXPONENT},
    "cloudProviderBackoffDuration": ${CLOUDPROVIDER_BACKOFF_DURATION},
    "cloudProviderBackoffJitter": ${CLOUDPROVIDER_BACKOFF_JITTER},
    "cloudProviderRateLimit": ${CLOUDPROVIDER_RATELIMIT},
    "cloudProviderRateLimitQPS": ${CLOUDPROVIDER_RATELIMIT_QPS},
    "cloudProviderRateLimitBucket": ${CLOUDPROVIDER_RATELIMIT_BUCKET},
    "cloudProviderRateLimitQPSWrite": ${CLOUDPROVIDER_RATELIMIT_QPS_WRITE},
    "cloudProviderRateLimitBucketWrite": ${CLOUDPROVIDER_RATELIMIT_BUCKET_WRITE},
    "useManagedIdentityExtension": ${USE_MANAGED_IDENTITY_EXTENSION},
    "userAssignedIdentityID": "${USER_ASSIGNED_IDENTITY_ID}",
    "useInstanceMetadata": ${USE_INSTANCE_METADATA},
    "loadBalancerSku": "${LOAD_BALANCER_SKU}",
    "disableOutboundSNAT": ${LOAD_BALANCER_DISABLE_OUTBOUND_SNAT},
    "excludeMasterFromStandardLB": ${EXCLUDE_MASTER_FROM_STANDARD_LB},
    "providerVaultName": "${KMS_PROVIDER_VAULT_NAME}",
    "maximumLoadBalancerRuleCount": ${MAXIMUM_LOADBALANCER_RULE_COUNT},
    "providerKeyName": "k8s",
    "providerKeyVersion": ""
}
EOF
    set -x
    if [[ "${CLOUDPROVIDER_BACKOFF_MODE}" = "v2" ]]; then
        sed -i "/cloudProviderBackoffExponent/d" /etc/kubernetes/azure.json
        sed -i "/cloudProviderBackoffJitter/d" /etc/kubernetes/azure.json
    fi

    configureKubeletServerCert
{{- if IsAKSCustomCloud}}
    set +x
    AKS_CUSTOM_CLOUD_JSON_PATH="/etc/kubernetes/{{GetTargetEnvironment}}.json"
    touch "${AKS_CUSTOM_CLOUD_JSON_PATH}"
    chmod 0600 "${AKS_CUSTOM_CLOUD_JSON_PATH}"
    chown root:root "${AKS_CUSTOM_CLOUD_JSON_PATH}"

    cat << EOF > "${AKS_CUSTOM_CLOUD_JSON_PATH}"
{
    "name": "{{GetTargetEnvironment}}",
    "managementPortalURL": "{{AKSCustomCloudManagementPortalURL}}",
    "publishSettingsURL": "{{AKSCustomCloudPublishSettingsURL}}",
    "serviceManagementEndpoint": "{{AKSCustomCloudServiceManagementEndpoint}}",
    "resourceManagerEndpoint": "{{AKSCustomCloudResourceManagerEndpoint}}",
    "activeDirectoryEndpoint": "{{AKSCustomCloudActiveDirectoryEndpoint}}",
    "galleryEndpoint": "{{AKSCustomCloudGalleryEndpoint}}",
    "keyVaultEndpoint": "{{AKSCustomCloudKeyVaultEndpoint}}",
    "graphEndpoint": "{{AKSCustomCloudGraphEndpoint}}",
    "serviceBusEndpoint": "{{AKSCustomCloudServiceBusEndpoint}}",
    "batchManagementEndpoint": "{{AKSCustomCloudBatchManagementEndpoint}}",
    "storageEndpointSuffix": "{{AKSCustomCloudStorageEndpointSuffix}}",
    "sqlDatabaseDNSSuffix": "{{AKSCustomCloudSqlDatabaseDNSSuffix}}",
    "trafficManagerDNSSuffix": "{{AKSCustomCloudTrafficManagerDNSSuffix}}",
    "keyVaultDNSSuffix": "{{AKSCustomCloudKeyVaultDNSSuffix}}",
    "serviceBusEndpointSuffix": "{{AKSCustomCloudServiceBusEndpointSuffix}}",
    "serviceManagementVMDNSSuffix": "{{AKSCustomCloudServiceManagementVMDNSSuffix}}",
    "resourceManagerVMDNSSuffix": "{{AKSCustomCloudResourceManagerVMDNSSuffix}}",
    "containerRegistryDNSSuffix": "{{AKSCustomCloudContainerRegistryDNSSuffix}}",
    "cosmosDBDNSSuffix": "{{AKSCustomCloudCosmosDBDNSSuffix}}",
    "tokenAudience": "{{AKSCustomCloudTokenAudience}}",
    "resourceIdentifiers": {
        "graph": "{{AKSCustomCloudResourceIdentifiersGraph}}",
        "keyVault": "{{AKSCustomCloudResourceIdentifiersKeyVault}}",
        "datalake": "{{AKSCustomCloudResourceIdentifiersDatalake}}",
        "batch": "{{AKSCustomCloudResourceIdentifiersBatch}}",
        "operationalInsights": "{{AKSCustomCloudResourceIdentifiersOperationalInsights}}",
        "storage": "{{AKSCustomCloudResourceIdentifiersStorage}}"
    }
}
EOF
    set -x
{{end}}

{{- if IsKubeletConfigFileEnabled}}
    set +x
    KUBELET_CONFIG_JSON_PATH="/etc/default/kubeletconfig.json"
    touch "${KUBELET_CONFIG_JSON_PATH}"
    chmod 0644 "${KUBELET_CONFIG_JSON_PATH}"
    chown root:root "${KUBELET_CONFIG_JSON_PATH}"
    cat << EOF > "${KUBELET_CONFIG_JSON_PATH}"
{{GetKubeletConfigFileContent}}
EOF
    set -x
{{- end}}
}

configureCNI() {
    {{/* needed for the iptables rules to work on bridges */}}
    retrycmd_if_failure 120 5 25 modprobe br_netfilter || exit $ERR_MODPROBE_FAIL
    echo -n "br_netfilter" > /etc/modules-load.d/br_netfilter.conf
    configureCNIIPTables
}

configureCNIIPTables() {
    if [[ "${NETWORK_PLUGIN}" = "azure" ]]; then
        mv $CNI_BIN_DIR/10-azure.conflist $CNI_CONFIG_DIR/
        chmod 600 $CNI_CONFIG_DIR/10-azure.conflist
        if [[ "${NETWORK_POLICY}" == "calico" ]]; then
          sed -i 's#"mode":"bridge"#"mode":"transparent"#g' $CNI_CONFIG_DIR/10-azure.conflist
        elif [[ "${NETWORK_POLICY}" == "" || "${NETWORK_POLICY}" == "none" ]] && [[ "${NETWORK_MODE}" == "transparent" ]]; then
          sed -i 's#"mode":"bridge"#"mode":"transparent"#g' $CNI_CONFIG_DIR/10-azure.conflist
        fi
        /sbin/ebtables -t nat --list
    fi
}

disable1804SystemdResolved() {
    ls -ltr /etc/resolv.conf
    cat /etc/resolv.conf
    {{- if Disable1804SystemdResolved}}
    UBUNTU_RELEASE=$(lsb_release -r -s)
    if [[ ${UBUNTU_RELEASE} == "18.04" ]]; then
        echo "Ingorings systemd-resolved query service but using its resolv.conf file"
        echo "This is the simplest approach to workaround resolved issues without completely uninstall it"
        [ -f /run/systemd/resolve/resolv.conf ] && sudo ln -sf /run/systemd/resolve/resolv.conf /etc/resolv.conf
        ls -ltr /etc/resolv.conf
        cat /etc/resolv.conf
    fi
    {{- else}}
    echo "Disable1804SystemdResolved is false. Skipping."
    {{- end}}
}

{{- if NeedsContainerd}}
ensureContainerd() {
  {{- if TeleportEnabled}}
  ensureTeleportd
  {{- end}}
  wait_for_file 1200 1 /etc/systemd/system/containerd.service.d/exec_start.conf || exit $ERR_FILE_WATCH_TIMEOUT
  wait_for_file 1200 1 /etc/containerd/config.toml || exit $ERR_FILE_WATCH_TIMEOUT
  wait_for_file 1200 1 /etc/sysctl.d/11-containerd.conf || exit $ERR_FILE_WATCH_TIMEOUT
  retrycmd_if_failure 120 5 25 sysctl --system || exit $ERR_SYSCTL_RELOAD
  systemctl is-active --quiet docker && (systemctl_disable 20 30 120 docker || exit $ERR_SYSTEMD_DOCKER_STOP_FAIL)
  systemctlEnableAndStart containerd || exit $ERR_SYSTEMCTL_START_FAIL
}
{{- if and IsKubenet (not HasCalicoNetworkPolicy)}}
ensureNoDupOnPromiscuBridge() {
    wait_for_file 1200 1 /opt/azure/containers/ensure-no-dup.sh || exit $ERR_FILE_WATCH_TIMEOUT
    wait_for_file 1200 1 /etc/systemd/system/ensure-no-dup.service || exit $ERR_FILE_WATCH_TIMEOUT
    systemctlEnableAndStart ensure-no-dup || exit $ERR_SYSTEMCTL_START_FAIL
}
{{- end}}
{{- if TeleportEnabled}}
ensureTeleportd() {
    wait_for_file 1200 1 /etc/systemd/system/teleportd.service || exit $ERR_FILE_WATCH_TIMEOUT
    systemctlEnableAndStart teleportd || exit $ERR_SYSTEMCTL_START_FAIL
}
{{- end}}
{{- else}}
ensureDocker() {
    DOCKER_SERVICE_EXEC_START_FILE=/etc/systemd/system/docker.service.d/exec_start.conf
    wait_for_file 1200 1 $DOCKER_SERVICE_EXEC_START_FILE || exit $ERR_FILE_WATCH_TIMEOUT
    usermod -aG docker ${ADMINUSER}
    DOCKER_MOUNT_FLAGS_SYSTEMD_FILE=/etc/systemd/system/docker.service.d/clear_mount_propagation_flags.conf
    wait_for_file 1200 1 $DOCKER_MOUNT_FLAGS_SYSTEMD_FILE || exit $ERR_FILE_WATCH_TIMEOUT
    DOCKER_JSON_FILE=/etc/docker/daemon.json
    for i in $(seq 1 1200); do
        if [ -s $DOCKER_JSON_FILE ]; then
            jq '.' < $DOCKER_JSON_FILE && break
        fi
        if [ $i -eq 1200 ]; then
            exit $ERR_FILE_WATCH_TIMEOUT
        else
            sleep 1
        fi
    done
    systemctl is-active --quiet containerd && (systemctl_disable 20 30 120 containerd || exit $ERR_SYSTEMD_CONTAINERD_STOP_FAIL)
    systemctlEnableAndStart docker || exit $ERR_DOCKER_START_FAIL

}
{{- end}}
{{- if NeedsContainerd}}
ensureMonitorService() {
    {{/* Delay start of containerd-monitor for 30 mins after booting */}}
    CONTAINERD_MONITOR_SYSTEMD_TIMER_FILE=/etc/systemd/system/containerd-monitor.timer
    wait_for_file 1200 1 $CONTAINERD_MONITOR_SYSTEMD_TIMER_FILE || exit $ERR_FILE_WATCH_TIMEOUT
    CONTAINERD_MONITOR_SYSTEMD_FILE=/etc/systemd/system/containerd-monitor.service
    wait_for_file 1200 1 $CONTAINERD_MONITOR_SYSTEMD_FILE || exit $ERR_FILE_WATCH_TIMEOUT
    systemctlEnableAndStart containerd-monitor.timer || exit $ERR_SYSTEMCTL_START_FAIL
}
{{- else}}
ensureMonitorService() {
    {{/* Delay start of docker-monitor for 30 mins after booting */}}
    DOCKER_MONITOR_SYSTEMD_TIMER_FILE=/etc/systemd/system/docker-monitor.timer
    wait_for_file 1200 1 $DOCKER_MONITOR_SYSTEMD_TIMER_FILE || exit $ERR_FILE_WATCH_TIMEOUT
    DOCKER_MONITOR_SYSTEMD_FILE=/etc/systemd/system/docker-monitor.service
    wait_for_file 1200 1 $DOCKER_MONITOR_SYSTEMD_FILE || exit $ERR_FILE_WATCH_TIMEOUT
    systemctlEnableAndStart docker-monitor.timer || exit $ERR_SYSTEMCTL_START_FAIL
}
{{- end}}
{{if EnableEncryptionWithExternalKms}}
ensureKMS() {
    systemctlEnableAndStart kms || exit $ERR_SYSTEMCTL_START_FAIL
}
{{end}}

{{if IsIPv6DualStackFeatureEnabled}}
ensureDHCPv6() {
    wait_for_file 3600 1 {{GetDHCPv6ServiceCSEScriptFilepath}} || exit $ERR_FILE_WATCH_TIMEOUT
    wait_for_file 3600 1 {{GetDHCPv6ConfigCSEScriptFilepath}} || exit $ERR_FILE_WATCH_TIMEOUT
    systemctlEnableAndStart dhcpv6 || exit $ERR_SYSTEMCTL_START_FAIL
    retrycmd_if_failure 120 5 25 modprobe ip6_tables || exit $ERR_MODPROBE_FAIL
}
{{end}}

ensureKubelet() {
    KUBELET_DEFAULT_FILE=/etc/default/kubelet
    wait_for_file 1200 1 $KUBELET_DEFAULT_FILE || exit $ERR_FILE_WATCH_TIMEOUT
    {{if IsKubeletClientTLSBootstrappingEnabled -}}
    BOOTSTRAP_KUBECONFIG_FILE=/var/lib/kubelet/bootstrap-kubeconfig
    wait_for_file 1200 1 $BOOTSTRAP_KUBECONFIG_FILE || exit $ERR_FILE_WATCH_TIMEOUT
    {{- else -}}
    KUBECONFIG_FILE=/var/lib/kubelet/kubeconfig
    wait_for_file 1200 1 $KUBECONFIG_FILE || exit $ERR_FILE_WATCH_TIMEOUT
    {{- end}}
    KUBELET_RUNTIME_CONFIG_SCRIPT_FILE=/opt/azure/containers/kubelet.sh
    wait_for_file 1200 1 $KUBELET_RUNTIME_CONFIG_SCRIPT_FILE || exit $ERR_FILE_WATCH_TIMEOUT
    {{- if ShouldConfigureHTTPProxy}}
    configureEtcEnvironment
    {{- end}}
    systemctlEnableAndStart kubelet || exit $ERR_KUBELET_START_FAIL
    {{if HasAntreaNetworkPolicy}}
    while [ ! -f /etc/cni/net.d/10-antrea.conf ]; do
        sleep 3
    done
    {{end}}
    {{if HasFlannelNetworkPlugin}}
    while [ ! -f /etc/cni/net.d/10-flannel.conf ]; do
        sleep 3
    done
    {{end}}
}

# The update-node-labels.service updates the labels for the kubernetes node. Runs until successful on startup
ensureUpdateNodeLabels() {
    KUBELET_DEFAULT_FILE=/etc/default/kubelet
    wait_for_file 1200 1 $KUBELET_DEFAULT_FILE || exit $ERR_FILE_WATCH_TIMEOUT
    UPDATE_NODE_LABELS_SCRIPT_FILE=/opt/azure/containers/update-node-labels.sh
    wait_for_file 1200 1 $UPDATE_NODE_LABELS_SCRIPT_FILE || exit $ERR_FILE_WATCH_TIMEOUT
    UPDATE_NODE_LABELS_SYSTEMD_FILE=/etc/systemd/system/update-node-labels.service
    wait_for_file 1200 1 $UPDATE_NODE_LABELS_SYSTEMD_FILE || exit $ERR_FILE_WATCH_TIMEOUT
    systemctlEnableAndStart update-node-labels || exit $ERR_SYSTEMCTL_START_FAIL
}

ensureMigPartition(){
    systemctlEnableAndStart mig-partition || exit $ERR_SYSTEMCTL_START_FAIL
}

ensureSysctl() {
    SYSCTL_CONFIG_FILE=/etc/sysctl.d/999-sysctl-aks.conf
    wait_for_file 1200 1 $SYSCTL_CONFIG_FILE || exit $ERR_FILE_WATCH_TIMEOUT
    retrycmd_if_failure 24 5 25 sysctl --system
}

ensureJournal() {
    {
        echo "Storage=persistent"
        echo "SystemMaxUse=1G"
        echo "RuntimeMaxUse=1G"
        echo "ForwardToSyslog=yes"
    } >> /etc/systemd/journald.conf
    systemctlEnableAndStart systemd-journald || exit $ERR_SYSTEMCTL_START_FAIL
}

ensureK8sControlPlane() {
    if $REBOOTREQUIRED || [ "$NO_OUTBOUND" = "true" ]; then
        return
    fi
    retrycmd_if_failure 120 5 25 $KUBECTL 2>/dev/null cluster-info || exit $ERR_K8S_RUNNING_TIMEOUT
}

createKubeManifestDir() {
    KUBEMANIFESTDIR=/etc/kubernetes/manifests
    mkdir -p $KUBEMANIFESTDIR
}

writeKubeConfig() {
    KUBECONFIGDIR=/home/$ADMINUSER/.kube
    KUBECONFIGFILE=$KUBECONFIGDIR/config
    mkdir -p $KUBECONFIGDIR
    touch $KUBECONFIGFILE
    chown $ADMINUSER:$ADMINUSER $KUBECONFIGDIR
    chown $ADMINUSER:$ADMINUSER $KUBECONFIGFILE
    chmod 700 $KUBECONFIGDIR
    chmod 600 $KUBECONFIGFILE
    set +x
    echo "
---
apiVersion: v1
clusters:
- cluster:
    certificate-authority-data: \"$CA_CERTIFICATE\"
    server: $KUBECONFIG_SERVER
  name: \"$MASTER_FQDN\"
contexts:
- context:
    cluster: \"$MASTER_FQDN\"
    user: \"$MASTER_FQDN-admin\"
  name: \"$MASTER_FQDN\"
current-context: \"$MASTER_FQDN\"
kind: Config
users:
- name: \"$MASTER_FQDN-admin\"
  user:
    client-certificate-data: \"$KUBECONFIG_CERTIFICATE\"
    client-key-data: \"$KUBECONFIG_KEY\"
" > $KUBECONFIGFILE
    set -x
}

configClusterAutoscalerAddon() {
    CLUSTER_AUTOSCALER_ADDON_FILE=/etc/kubernetes/addons/cluster-autoscaler-deployment.yaml
    wait_for_file 1200 1 $CLUSTER_AUTOSCALER_ADDON_FILE || exit $ERR_FILE_WATCH_TIMEOUT
    sed -i "s|<clientID>|$(echo $SERVICE_PRINCIPAL_CLIENT_ID | base64)|g" $CLUSTER_AUTOSCALER_ADDON_FILE
    sed -i "s|<clientSec>|$(echo $SERVICE_PRINCIPAL_CLIENT_SECRET | base64)|g" $CLUSTER_AUTOSCALER_ADDON_FILE
    sed -i "s|<subID>|$(echo $SUBSCRIPTION_ID | base64)|g" $CLUSTER_AUTOSCALER_ADDON_FILE
    sed -i "s|<tenantID>|$(echo $TENANT_ID | base64)|g" $CLUSTER_AUTOSCALER_ADDON_FILE
    sed -i "s|<rg>|$(echo $RESOURCE_GROUP | base64)|g" $CLUSTER_AUTOSCALER_ADDON_FILE
}

configACIConnectorAddon() {
    ACI_CONNECTOR_CREDENTIALS=$(printf "{\"clientId\": \"%s\", \"clientSecret\": \"%s\", \"tenantId\": \"%s\", \"subscriptionId\": \"%s\", \"activeDirectoryEndpointUrl\": \"https://login.microsoftonline.com\",\"resourceManagerEndpointUrl\": \"https://management.azure.com/\", \"activeDirectoryGraphResourceId\": \"https://graph.windows.net/\", \"sqlManagementEndpointUrl\": \"https://management.core.windows.net:8443/\", \"galleryEndpointUrl\": \"https://gallery.azure.com/\", \"managementEndpointUrl\": \"https://management.core.windows.net/\"}" "$SERVICE_PRINCIPAL_CLIENT_ID" "$SERVICE_PRINCIPAL_CLIENT_SECRET" "$TENANT_ID" "$SUBSCRIPTION_ID" | base64 -w 0)

    openssl req -newkey rsa:4096 -new -nodes -x509 -days 3650 -keyout /etc/kubernetes/certs/aci-connector-key.pem -out /etc/kubernetes/certs/aci-connector-cert.pem -subj "/C=US/ST=CA/L=virtualkubelet/O=virtualkubelet/OU=virtualkubelet/CN=virtualkubelet"
    ACI_CONNECTOR_KEY=$(base64 /etc/kubernetes/certs/aci-connector-key.pem -w0)
    ACI_CONNECTOR_CERT=$(base64 /etc/kubernetes/certs/aci-connector-cert.pem -w0)

    ACI_CONNECTOR_ADDON_FILE=/etc/kubernetes/addons/aci-connector-deployment.yaml
    wait_for_file 1200 1 $ACI_CONNECTOR_ADDON_FILE || exit $ERR_FILE_WATCH_TIMEOUT
    sed -i "s|<creds>|$ACI_CONNECTOR_CREDENTIALS|g" $ACI_CONNECTOR_ADDON_FILE
    sed -i "s|<rgName>|$RESOURCE_GROUP|g" $ACI_CONNECTOR_ADDON_FILE
    sed -i "s|<cert>|$ACI_CONNECTOR_CERT|g" $ACI_CONNECTOR_ADDON_FILE
    sed -i "s|<key>|$ACI_CONNECTOR_KEY|g" $ACI_CONNECTOR_ADDON_FILE
}

configAzurePolicyAddon() {
    AZURE_POLICY_ADDON_FILE=/etc/kubernetes/addons/azure-policy-deployment.yaml
    sed -i "s|<resourceId>|/subscriptions/$SUBSCRIPTION_ID/resourceGroups/$RESOURCE_GROUP|g" $AZURE_POLICY_ADDON_FILE
}

{{if IsNSeriesSKU}}
installGPUDriversRun() {
    {{- /* there is no file under the module folder, the installation failed, so clean up the dirty directory
    when you upgrade the GPU driver version, please help check whether the retry installation issue is gone,
    if yes please help remove the clean up logic here too */}}
    set -x
    MODULE_NAME="nvidia"
    NVIDIA_DKMS_DIR="/var/lib/dkms/${MODULE_NAME}/${GPU_DV}"
    KERNEL_NAME=$(uname -r)
    if [ -d "${NVIDIA_DKMS_DIR}" ]; then
        if [ -x "$(command -v dkms)" ]; then
          dkms remove -m ${MODULE_NAME} -v ${GPU_DV} -k ${KERNEL_NAME}
        else
          rm -rf "${NVIDIA_DKMS_DIR}"
        fi
    fi
    {{- /* we need to append the date to the end of the file because the retry will override the log file */}}
    local log_file_name="/var/log/nvidia-installer-$(date +%s).log"
    if [ ! -f "${GPU_DEST}/nvidia-drivers-${GPU_DV}" ]; then
        installGPUDrivers
    fi
    sh $GPU_DEST/nvidia-drivers-$GPU_DV -s \
        -k=$KERNEL_NAME \
        --log-file-name=${log_file_name} \
        -a --no-drm --dkms --utility-prefix="${GPU_DEST}" --opengl-prefix="${GPU_DEST}"
    exit $?
}

configGPUDrivers() {
    {{/* only install the runtime since nvidia-docker2 has a hard dep on docker CE packages. */}}
    {{/* we will manually install nvidia-docker2 */}}
    rmmod nouveau
    echo blacklist nouveau >> /etc/modprobe.d/blacklist.conf
    retrycmd_if_failure_no_stats 120 5 25 update-initramfs -u || exit $ERR_GPU_DRIVERS_INSTALL_TIMEOUT
    wait_for_apt_locks
    {{/* if the unattened upgrade is turned on, and it may takes 10 min to finish the installation, and we use the 1 second just to try to get the lock more aggressively */}}
    retrycmd_if_failure 600 1 3600 apt-get -o Dpkg::Options::="--force-confold" install -y nvidia-container-runtime="${NVIDIA_CONTAINER_RUNTIME_VERSION}+${NVIDIA_DOCKER_SUFFIX}" || exit $ERR_GPU_DRIVERS_INSTALL_TIMEOUT
    tmpDir=$GPU_DEST/tmp
    (
      set -e -o pipefail
      cd "${tmpDir}"
      wait_for_apt_locks
      dpkg-deb -R ./nvidia-docker2*.deb "${tmpDir}/pkg" || exit $ERR_GPU_DRIVERS_INSTALL_TIMEOUT
      cp -r ${tmpDir}/pkg/usr/* /usr/ || exit $ERR_GPU_DRIVERS_INSTALL_TIMEOUT
    )
    rm -rf $GPU_DEST/tmp
    {{if NeedsContainerd}}
    retrycmd_if_failure 120 5 25 pkill -SIGHUP containerd || exit $ERR_GPU_DRIVERS_INSTALL_TIMEOUT
    {{else}}
    retrycmd_if_failure 120 5 25 pkill -SIGHUP dockerd || exit $ERR_GPU_DRIVERS_INSTALL_TIMEOUT
    {{end}}
    mkdir -p $GPU_DEST/lib64 $GPU_DEST/overlay-workdir
    retrycmd_if_failure 120 5 25 mount -t overlay -o lowerdir=/usr/lib/x86_64-linux-gnu,upperdir=${GPU_DEST}/lib64,workdir=${GPU_DEST}/overlay-workdir none /usr/lib/x86_64-linux-gnu || exit $ERR_GPU_DRIVERS_INSTALL_TIMEOUT
    export -f installGPUDriversRun
    retrycmd_if_failure 3 1 600 bash -c installGPUDriversRun || exit $ERR_GPU_DRIVERS_START_FAIL
    mv ${GPU_DEST}/bin/* /usr/bin
    echo "${GPU_DEST}/lib64" > /etc/ld.so.conf.d/nvidia.conf
    retrycmd_if_failure 120 5 25 ldconfig || exit $ERR_GPU_DRIVERS_START_FAIL
    umount -l /usr/lib/x86_64-linux-gnu
    retrycmd_if_failure 120 5 25 nvidia-modprobe -u -c0 || exit $ERR_GPU_DRIVERS_START_FAIL
    retrycmd_if_failure 120 5 25 nvidia-smi || exit $ERR_GPU_DRIVERS_START_FAIL
    retrycmd_if_failure 120 5 25 ldconfig || exit $ERR_GPU_DRIVERS_START_FAIL
}

validateGPUDrivers() {
    retrycmd_if_failure 24 5 25 nvidia-modprobe -u -c0 && echo "gpu driver loaded" || configGPUDrivers || exit $ERR_GPU_DRIVERS_START_FAIL
    which nvidia-smi
    if [[ $? == 0 ]]; then
        SMI_RESULT=$(retrycmd_if_failure 24 5 25 nvidia-smi)
    else
        SMI_RESULT=$(retrycmd_if_failure 24 5 25 $GPU_DEST/bin/nvidia-smi)
    fi
    SMI_STATUS=$?
    if [[ $SMI_STATUS != 0 ]]; then
        if [[ $SMI_RESULT == *"infoROM is corrupted"* ]]; then
            exit $ERR_GPU_INFO_ROM_CORRUPTED
        else
            exit $ERR_GPU_DRIVERS_START_FAIL
        fi
    else
        echo "gpu driver working fine"
    fi
}

ensureGPUDrivers() {
    if [[ "${CONFIG_GPU_DRIVER_IF_NEEDED}" = true ]]; then
        configGPUDrivers
    else
        validateGPUDrivers
    fi
    systemctlEnableAndStart nvidia-modprobe || exit $ERR_GPU_DRIVERS_START_FAIL
}
{{end}}
#EOF
`)

func linuxCloudInitArtifactsCse_configShBytes() ([]byte, error) {
	return _linuxCloudInitArtifactsCse_configSh, nil
}

func linuxCloudInitArtifactsCse_configSh() (*asset, error) {
	bytes, err := linuxCloudInitArtifactsCse_configShBytes()
	if err != nil {
		return nil, err
	}

	info := bindataFileInfo{name: "linux/cloud-init/artifacts/cse_config.sh", size: 0, mode: os.FileMode(0), modTime: time.Unix(0, 0)}
	a := &asset{bytes: bytes, info: info}
	return a, nil
}

var _linuxCloudInitArtifactsCse_helpersSh = []byte(`#!/bin/bash
{{/* ERR_SYSTEMCTL_ENABLE_FAIL=3 Service could not be enabled by systemctl -- DEPRECATED */}}
ERR_SYSTEMCTL_START_FAIL=4 {{/* Service could not be started or enabled by systemctl */}}
ERR_CLOUD_INIT_TIMEOUT=5 {{/* Timeout waiting for cloud-init runcmd to complete */}}
ERR_FILE_WATCH_TIMEOUT=6 {{/* Timeout waiting for a file */}}
ERR_HOLD_WALINUXAGENT=7 {{/* Unable to place walinuxagent apt package on hold during install */}}
ERR_RELEASE_HOLD_WALINUXAGENT=8 {{/* Unable to release hold on walinuxagent apt package after install */}}
ERR_APT_INSTALL_TIMEOUT=9 {{/* Timeout installing required apt packages */}}
ERR_DOCKER_INSTALL_TIMEOUT=20 {{/* Timeout waiting for docker install */}}
ERR_DOCKER_DOWNLOAD_TIMEOUT=21 {{/* Timout waiting for docker downloads */}}
ERR_DOCKER_KEY_DOWNLOAD_TIMEOUT=22 {{/* Timeout waiting to download docker repo key */}}
ERR_DOCKER_APT_KEY_TIMEOUT=23 {{/* Timeout waiting for docker apt-key */}}
ERR_DOCKER_START_FAIL=24 {{/* Docker could not be started by systemctl */}}
ERR_MOBY_APT_LIST_TIMEOUT=25 {{/* Timeout waiting for moby apt sources */}}
ERR_MS_GPG_KEY_DOWNLOAD_TIMEOUT=26 {{/* Timeout waiting for MS GPG key download */}}
ERR_MOBY_INSTALL_TIMEOUT=27 {{/* Timeout waiting for moby-docker install */}}
ERR_CONTAINERD_INSTALL_TIMEOUT=28 {{/* Timeout waiting for moby-containerd install */}}
ERR_CONTAINERD_INSTALL_FILE_NOT_FOUND=38 {{/* Unable to locate containerd debian pkg file */}}
ERR_RUNC_INSTALL_TIMEOUT=29 {{/* Timeout waiting for moby-runc install */}}
ERR_K8S_RUNNING_TIMEOUT=30 {{/* Timeout waiting for k8s cluster to be healthy */}}
ERR_K8S_DOWNLOAD_TIMEOUT=31 {{/* Timeout waiting for Kubernetes downloads */}}
ERR_KUBECTL_NOT_FOUND=32 {{/* kubectl client binary not found on local disk */}}
ERR_IMG_DOWNLOAD_TIMEOUT=33 {{/* Timeout waiting for img download */}}
ERR_KUBELET_START_FAIL=34 {{/* kubelet could not be started by systemctl */}}
ERR_DOCKER_IMG_PULL_TIMEOUT=35 {{/* Timeout trying to pull a Docker image */}}
ERR_CONTAINERD_CTR_IMG_PULL_TIMEOUT=36 {{/* Timeout trying to pull a containerd image via cli tool ctr */}}
ERR_CONTAINERD_CRICTL_IMG_PULL_TIMEOUT=37 {{/* Timeout trying to pull a containerd image via cli tool crictl */}}
ERR_CNI_DOWNLOAD_TIMEOUT=41 {{/* Timeout waiting for CNI downloads */}}
ERR_MS_PROD_DEB_DOWNLOAD_TIMEOUT=42 {{/* Timeout waiting for https://packages.microsoft.com/config/ubuntu/16.04/packages-microsoft-prod.deb */}}
ERR_MS_PROD_DEB_PKG_ADD_FAIL=43 {{/* Failed to add repo pkg file */}}
{{/* ERR_FLEXVOLUME_DOWNLOAD_TIMEOUT=44 Failed to add repo pkg file -- DEPRECATED */}}
ERR_SYSTEMD_INSTALL_FAIL=48 {{/* Unable to install required systemd version */}}
ERR_MODPROBE_FAIL=49 {{/* Unable to load a kernel module using modprobe */}}
ERR_OUTBOUND_CONN_FAIL=50 {{/* Unable to establish outbound connection */}}
ERR_K8S_API_SERVER_CONN_FAIL=51 {{/* Unable to establish connection to k8s api server*/}}
ERR_K8S_API_SERVER_DNS_LOOKUP_FAIL=52 {{/* Unable to resolve k8s api server name */}}
ERR_K8S_API_SERVER_AZURE_DNS_LOOKUP_FAIL=53 {{/* Unable to resolve k8s api server name due to Azure DNS issue */}}
ERR_KATA_KEY_DOWNLOAD_TIMEOUT=60 {{/* Timeout waiting to download kata repo key */}}
ERR_KATA_APT_KEY_TIMEOUT=61 {{/* Timeout waiting for kata apt-key */}}
ERR_KATA_INSTALL_TIMEOUT=62 {{/* Timeout waiting for kata install */}}
ERR_CONTAINERD_DOWNLOAD_TIMEOUT=70 {{/* Timeout waiting for containerd downloads */}}
ERR_CUSTOM_SEARCH_DOMAINS_FAIL=80 {{/* Unable to configure custom search domains */}}
ERR_GPU_DRIVERS_START_FAIL=84 {{/* nvidia-modprobe could not be started by systemctl */}}
ERR_GPU_DRIVERS_INSTALL_TIMEOUT=85 {{/* Timeout waiting for GPU drivers install */}}
ERR_GPU_DEVICE_PLUGIN_START_FAIL=86 {{/* nvidia device plugin could not be started by systemctl */}}
ERR_GPU_INFO_ROM_CORRUPTED=87 {{/* info ROM corrupted error when executing nvidia-smi */}}
ERR_SGX_DRIVERS_INSTALL_TIMEOUT=90 {{/* Timeout waiting for SGX prereqs to download */}}
ERR_SGX_DRIVERS_START_FAIL=91 {{/* Failed to execute SGX driver binary */}}
ERR_APT_DAILY_TIMEOUT=98 {{/* Timeout waiting for apt daily updates */}}
ERR_APT_UPDATE_TIMEOUT=99 {{/* Timeout waiting for apt-get update to complete */}}
ERR_CSE_PROVISION_SCRIPT_NOT_READY_TIMEOUT=100 {{/* Timeout waiting for cloud-init to place this script on the vm */}}
ERR_APT_DIST_UPGRADE_TIMEOUT=101 {{/* Timeout waiting for apt-get dist-upgrade to complete */}}
ERR_APT_PURGE_FAIL=102 {{/* Error purging distro packages */}}
ERR_SYSCTL_RELOAD=103 {{/* Error reloading sysctl config */}}
ERR_CIS_ASSIGN_ROOT_PW=111 {{/* Error assigning root password in CIS enforcement */}}
ERR_CIS_ASSIGN_FILE_PERMISSION=112 {{/* Error assigning permission to a file in CIS enforcement */}}
ERR_PACKER_COPY_FILE=113 {{/* Error writing a file to disk during VHD CI */}}
ERR_CIS_APPLY_PASSWORD_CONFIG=115 {{/* Error applying CIS-recommended passwd configuration */}}
ERR_SYSTEMD_DOCKER_STOP_FAIL=116 {{/* Error stopping dockerd */}}
ERR_CRICTL_DOWNLOAD_TIMEOUT=117 {{/* Timeout waiting for crictl downloads */}}
ERR_CRICTL_OPERATION_ERROR=118 {{/* Error executing a crictl operation */}}
ERR_CTR_OPERATION_ERROR=119 {{/* Error executing a ctr containerd cli operation */}}

ERR_VHD_FILE_NOT_FOUND=124 {{/* VHD log file not found on VM built from VHD distro */}}
ERR_VHD_BUILD_ERROR=125 {{/* Reserved for VHD CI exit conditions */}}

{{/* Azure Stack specific errors */}}
ERR_AZURE_STACK_GET_ARM_TOKEN=120 {{/* Error generating a token to use with Azure Resource Manager */}}
ERR_AZURE_STACK_GET_NETWORK_CONFIGURATION=121 {{/* Error fetching the network configuration for the node */}}
ERR_AZURE_STACK_GET_SUBNET_PREFIX=122 {{/* Error fetching the subnet address prefix for a subnet ID */}}

ERR_SWAP_CREAT_FAIL=130 {{/* Error allocating swap file */}}
ERR_SWAP_CREAT_INSUFFICIENT_DISK_SPACE=131 {{/* Error insufficient disk space for swap file creation */}}

ERR_TELEPORTD_DOWNLOAD_ERR=150 {{/* Error downloading teleportd binary */}}
ERR_TELEPORTD_INSTALL_ERR=151 {{/* Error installing teleportd binary */}}

ERR_HTTP_PROXY_CA_CONVERT=160 {{/* Error converting http proxy ca cert from pem to crt format */}}
ERR_HTTP_PROXY_CA_UPDATE=161 {{/* Error updating ca certs to include http proxy ca */}}

ERR_DISBALE_IPTABLES=170 {{/* Error disabling iptables service */}}

ERR_MIG_PARTITION_FAILURE=180 {{/* Error creating MIG instances on MIG node */}}
ERR_KRUSTLET_DOWNLOAD_TIMEOUT=171 {{/* Timeout waiting for krustlet downloads */}}


OS=$(sort -r /etc/*-release | gawk 'match($0, /^(ID_LIKE=(coreos)|ID=(.*))$/, a) { print toupper(a[2] a[3]); exit }')
UBUNTU_OS_NAME="UBUNTU"
MARINER_OS_NAME="MARINER"
KUBECTL=/usr/local/bin/kubectl
DOCKER=/usr/bin/docker
export GPU_DV=470.57.02
export GPU_DEST=/usr/local/nvidia
NVIDIA_DOCKER_VERSION=2.0.3
DOCKER_VERSION=1.13.1-1
NVIDIA_CONTAINER_RUNTIME_VERSION=2.0.0
NVIDIA_DOCKER_SUFFIX=docker18.09.2-1

retrycmd_if_failure() {
    retries=$1; wait_sleep=$2; timeout=$3; shift && shift && shift
    for i in $(seq 1 $retries); do
        timeout $timeout ${@} && break || \
        if [ $i -eq $retries ]; then
            echo Executed \"$@\" $i times;
            return 1
        else
            sleep $wait_sleep
        fi
    done
    echo Executed \"$@\" $i times;
}
retrycmd_if_failure_no_stats() {
    retries=$1; wait_sleep=$2; timeout=$3; shift && shift && shift
    for i in $(seq 1 $retries); do
        timeout $timeout ${@} && break || \
        if [ $i -eq $retries ]; then
            return 1
        else
            sleep $wait_sleep
        fi
    done
}
retrycmd_get_tarball() {
    tar_retries=$1; wait_sleep=$2; tarball=$3; url=$4
    echo "${tar_retries} retries"
    for i in $(seq 1 $tar_retries); do
        tar -tzf $tarball && break || \
        if [ $i -eq $tar_retries ]; then
            return 1
        else
            timeout 60 curl -fsSL $url -o $tarball
            sleep $wait_sleep
        fi
    done
}
retrycmd_curl_file() {
    curl_retries=$1; wait_sleep=$2; timeout=$3; filepath=$4; url=$5
    echo "${curl_retries} retries"
    for i in $(seq 1 $curl_retries); do
        [[ -f $filepath ]] && break
        if [ $i -eq $curl_retries ]; then
            return 1
        else
            timeout $timeout curl -fsSL $url -o $filepath
            sleep $wait_sleep
        fi
    done
}
wait_for_file() {
    retries=$1; wait_sleep=$2; filepath=$3
    paved=/opt/azure/cloud-init-files.paved
    grep -Fq "${filepath}" $paved && return 0
    for i in $(seq 1 $retries); do
        grep -Fq '#EOF' $filepath && break
        if [ $i -eq $retries ]; then
            return 1
        else
            sleep $wait_sleep
        fi
    done
    sed -i "/#EOF/d" $filepath
    echo $filepath >> $paved
}
systemctl_restart() {
    retries=$1; wait_sleep=$2; timeout=$3 svcname=$4
    for i in $(seq 1 $retries); do
        timeout $timeout systemctl daemon-reload
        timeout $timeout systemctl restart $svcname && break || \
        if [ $i -eq $retries ]; then
            return 1
        else
            sleep $wait_sleep
        fi
    done
}
systemctl_stop() {
    retries=$1; wait_sleep=$2; timeout=$3 svcname=$4
    for i in $(seq 1 $retries); do
        timeout $timeout systemctl daemon-reload
        timeout $timeout systemctl stop $svcname && break || \
        if [ $i -eq $retries ]; then
            return 1
        else
            sleep $wait_sleep
        fi
    done
}
systemctl_disable() {
    retries=$1; wait_sleep=$2; timeout=$3 svcname=$4
    for i in $(seq 1 $retries); do
        timeout $timeout systemctl daemon-reload
        timeout $timeout systemctl disable $svcname && break || \
        if [ $i -eq $retries ]; then
            return 1
        else
            sleep $wait_sleep
        fi
    done
}
sysctl_reload() {
    retries=$1; wait_sleep=$2; timeout=$3
    for i in $(seq 1 $retries); do
        timeout $timeout sysctl --system && break || \
        if [ $i -eq $retries ]; then
            return 1
        else
            sleep $wait_sleep
        fi
    done
}
version_gte() {
  test "$(printf '%s\n' "$@" | sort -rV | head -n 1)" == "$1"
}

systemctlEnableAndStart() {
    systemctl_restart 100 5 30 $1
    RESTART_STATUS=$?
    systemctl status $1 --no-pager -l > /var/log/azure/$1-status.log
    if [ $RESTART_STATUS -ne 0 ]; then
        echo "$1 could not be started"
        return 1
    fi
    if ! retrycmd_if_failure 120 5 25 systemctl enable $1; then
        echo "$1 could not be enabled by systemctl"
        return 1
    fi
}

systemctlDisableAndStop() {
    if systemctl list-units --full --all | grep -q "$1.service"; then
        systemctl_stop 20 5 25 $1 || echo "$1 could not be stopped"
        systemctl_disable 20 5 25 $1 || echo "$1 could not be disabled"
    fi
}

# return true if a >= b 
semverCompare() {
    VERSION_A=$(echo $1 | cut -d "+" -f 1)
    VERSION_B=$(echo $2 | cut -d "+" -f 1)
    [[ "${VERSION_A}" == "${VERSION_B}" ]] && return 0
    sorted=$(echo ${VERSION_A} ${VERSION_B} | tr ' ' '\n' | sort -V )
    highestVersion=$(IFS= echo "${sorted}" | cut -d$'\n' -f2)
    [[ "${VERSION_A}" == ${highestVersion} ]] && return 0
    return 1
}
downloadDebPkgToFile() {
    PKG_NAME=$1
    PKG_VERSION=$2
    PKG_DIRECTORY=$3
    mkdir -p $PKG_DIRECTORY
    # shellcheck disable=SC2164
    pushd ${PKG_DIRECTORY}
    retrycmd_if_failure 10 5 600 apt-get download ${PKG_NAME}=${PKG_VERSION}*
    # shellcheck disable=SC2164
    popd
}
#HELPERSEOF
`)

func linuxCloudInitArtifactsCse_helpersShBytes() ([]byte, error) {
	return _linuxCloudInitArtifactsCse_helpersSh, nil
}

func linuxCloudInitArtifactsCse_helpersSh() (*asset, error) {
	bytes, err := linuxCloudInitArtifactsCse_helpersShBytes()
	if err != nil {
		return nil, err
	}

	info := bindataFileInfo{name: "linux/cloud-init/artifacts/cse_helpers.sh", size: 0, mode: os.FileMode(0), modTime: time.Unix(0, 0)}
	a := &asset{bytes: bytes, info: info}
	return a, nil
}

var _linuxCloudInitArtifactsCse_installSh = []byte(`#!/bin/bash

CC_SERVICE_IN_TMP=/opt/azure/containers/cc-proxy.service.in
CC_SOCKET_IN_TMP=/opt/azure/containers/cc-proxy.socket.in
CNI_CONFIG_DIR="/etc/cni/net.d"
CNI_BIN_DIR="/opt/cni/bin"
CNI_DOWNLOADS_DIR="/opt/cni/downloads"
CRICTL_DOWNLOAD_DIR="/opt/crictl/downloads"
CRICTL_BIN_DIR="/usr/local/bin"
CONTAINERD_DOWNLOADS_DIR="/opt/containerd/downloads"
RUNC_DOWNLOADS_DIR="/opt/runc/downloads"
K8S_DOWNLOADS_DIR="/opt/kubernetes/downloads"
UBUNTU_RELEASE=$(lsb_release -r -s)
TELEPORTD_PLUGIN_DOWNLOAD_DIR="/opt/teleportd/downloads"
TELEPORTD_PLUGIN_BIN_DIR="/usr/local/bin"
KRUSTLET_VERSION="v1.0.0-alpha.1"

cleanupContainerdDlFiles() {
    rm -rf $CONTAINERD_DOWNLOADS_DIR
}

installContainerRuntime() {
    {{if NeedsContainerd}}
        installStandaloneContainerd ${CONTAINERD_VERSION}
    {{else}}
        installMoby
    {{end}}
}

installNetworkPlugin() {
    if [[ "${NETWORK_PLUGIN}" = "azure" ]]; then
        installAzureCNI
    fi
    installCNI
    rm -rf $CNI_DOWNLOADS_DIR &
}

downloadCNI() {
    mkdir -p $CNI_DOWNLOADS_DIR
    CNI_TGZ_TMP=${CNI_PLUGINS_URL##*/} # Use bash builtin ## to remove all chars ("*") up to the final "/"
    retrycmd_get_tarball 120 5 "$CNI_DOWNLOADS_DIR/${CNI_TGZ_TMP}" ${CNI_PLUGINS_URL} || exit $ERR_CNI_DOWNLOAD_TIMEOUT
}

downloadKrustlet() {
    local krustlet_url="https://acs-mirror.azureedge.net/krustlet/${KRUSTLET_VERSION}/linux/amd64/krustlet-wasi"
    local krustlet_filepath="/usr/local/bin/krustlet-wasi"
    if [[ -f "$krustlet_filepath" ]]; then
        installed_version="$("$krustlet_filepath" --version | cut -d' ' -f2)"
        if [[ "${KRUSTLET_VERSION}" == "$installed_version" ]]; then
            echo "desired krustlet version exists on disk, skipping download."
            return
        fi
        rm -rf "$krustlet_filepath"
    fi
    retrycmd_if_failure 30 5 60 curl -fSL -o "$krustlet_filepath" "$krustlet_url" || exit $ERR_KRUSTLET_DOWNLOAD_TIMEOUT
    chmod 755 "$krustlet_filepath"
}

downloadAzureCNI() {
    mkdir -p $CNI_DOWNLOADS_DIR
    CNI_TGZ_TMP=${VNET_CNI_PLUGINS_URL##*/} # Use bash builtin ## to remove all chars ("*") up to the final "/"
    retrycmd_get_tarball 120 5 "$CNI_DOWNLOADS_DIR/${CNI_TGZ_TMP}" ${VNET_CNI_PLUGINS_URL} || exit $ERR_CNI_DOWNLOAD_TIMEOUT
}
{{- if NeedsContainerd}}

downloadCrictl() {
    CRICTL_VERSION=$1
    mkdir -p $CRICTL_DOWNLOAD_DIR
    CRICTL_DOWNLOAD_URL="https://github.com/kubernetes-sigs/cri-tools/releases/download/v${CRICTL_VERSION}/crictl-v${CRICTL_VERSION}-linux-amd64.tar.gz"
    CRICTL_TGZ_TEMP=${CRICTL_DOWNLOAD_URL##*/}
    retrycmd_curl_file 10 5 60 "$CRICTL_DOWNLOAD_DIR/${CRICTL_TGZ_TEMP}" ${CRICTL_DOWNLOAD_URL}
}

installCrictl() {
    currentVersion=$(crictl --version 2>/dev/null | sed 's/crictl version //g')
    local CRICTL_VERSION=${KUBERNETES_VERSION%.*}.0
    if [[ ${currentVersion} =~ ${CRICTL_VERSION} ]]; then
        echo "version ${currentVersion} of crictl already installed. skipping installCrictl of target version ${CRICTL_VERSION}"
    else
        # this is only called during cse. VHDs should have crictl binaries pre-cached so no need to download.
        # if the vhd does not have crictl pre-baked, return early
        CRICTL_TGZ_TEMP="crictl-v${CRICTL_VERSION}-linux-amd64.tar.gz"
        if [[ ! -f "$CRICTL_DOWNLOAD_DIR/${CRICTL_TGZ_TEMP}" ]]; then
            rm -rf ${CRICTL_DOWNLOAD_DIR}
            echo "pre-cached crictl not found: skipping installCrictl"
            return 1
        fi
        echo "Unpacking crictl into ${CRICTL_BIN_DIR}"
        tar zxvf "$CRICTL_DOWNLOAD_DIR/${CRICTL_TGZ_TEMP}" -C ${CRICTL_BIN_DIR}
        chmod 755 $CRICTL_BIN_DIR/crictl
    fi
    rm -rf ${CRICTL_DOWNLOAD_DIR}
}
{{- if TeleportEnabled}}
downloadTeleportdPlugin() {
    DOWNLOAD_URL=$1
    TELEPORTD_VERSION=$2
    if [[ -z ${DOWNLOAD_URL} ]]; then
        echo "download url parameter for downloadTeleportdPlugin was not given"
        exit $ERR_TELEPORTD_DOWNLOAD_ERR
    fi
    if [[ -z ${TELEPORTD_VERSION} ]]; then
        echo "teleportd version not given"
        exit $ERR_TELEPORTD_DOWNLOAD_ERR
    fi
    mkdir -p $TELEPORTD_PLUGIN_DOWNLOAD_DIR
    retrycmd_curl_file 10 5 60 "${TELEPORTD_PLUGIN_DOWNLOAD_DIR}/teleportd-v${TELEPORTD_VERSION}" "${DOWNLOAD_URL}/v${TELEPORTD_VERSION}/teleportd" || exit ${ERR_TELEPORTD_DOWNLOAD_ERR}
}

installTeleportdPlugin() {
    CURRENT_VERSION=$(teleportd --version 2>/dev/null | sed 's/teleportd version v//g')
    local TARGET_VERSION="0.8.0"
    if semverCompare ${CURRENT_VERSION:-"0.0.0"} ${TARGET_VERSION}; then
        echo "currently installed teleportd version ${CURRENT_VERSION} is greater than (or equal to) target base version ${TARGET_VERSION}. skipping installTeleportdPlugin."
    else
        downloadTeleportdPlugin ${TELEPORTD_PLUGIN_DOWNLOAD_URL} ${TARGET_VERSION}
        mv "${TELEPORTD_PLUGIN_DOWNLOAD_DIR}/teleportd-v${TELEPORTD_VERSION}" "${TELEPORTD_PLUGIN_BIN_DIR}/teleportd" || exit ${ERR_TELEPORTD_INSTALL_ERR}
        chmod 755 "${TELEPORTD_PLUGIN_BIN_DIR}/teleportd" || exit ${ERR_TELEPORTD_INSTALL_ERR}
    fi
    rm -rf ${TELEPORTD_PLUGIN_DOWNLOAD_DIR}
}
{{- end}}
{{- end}}

installCNI() {
    CNI_TGZ_TMP=${CNI_PLUGINS_URL##*/} # Use bash builtin ## to remove all chars ("*") up to the final "/"
    if [[ ! -f "$CNI_DOWNLOADS_DIR/${CNI_TGZ_TMP}" ]]; then
        downloadCNI
    fi
    mkdir -p $CNI_BIN_DIR
    tar -xzf "$CNI_DOWNLOADS_DIR/${CNI_TGZ_TMP}" -C $CNI_BIN_DIR
    chown -R root:root $CNI_BIN_DIR
    chmod -R 755 $CNI_BIN_DIR
}

installAzureCNI() {
    CNI_TGZ_TMP=${VNET_CNI_PLUGINS_URL##*/} # Use bash builtin ## to remove all chars ("*") up to the final "/"
    if [[ ! -f "$CNI_DOWNLOADS_DIR/${CNI_TGZ_TMP}" ]]; then
        downloadAzureCNI
    fi
    mkdir -p $CNI_CONFIG_DIR
    chown -R root:root $CNI_CONFIG_DIR
    chmod 755 $CNI_CONFIG_DIR
    mkdir -p $CNI_BIN_DIR
    tar -xzf "$CNI_DOWNLOADS_DIR/${CNI_TGZ_TMP}" -C $CNI_BIN_DIR
}

extractKubeBinaries() {
    K8S_VERSION=$1
    KUBE_BINARY_URL=$2

    mkdir -p ${K8S_DOWNLOADS_DIR}
    K8S_TGZ_TMP=${KUBE_BINARY_URL##*/}
    retrycmd_get_tarball 120 5 "$K8S_DOWNLOADS_DIR/${K8S_TGZ_TMP}" ${KUBE_BINARY_URL} || exit $ERR_K8S_DOWNLOAD_TIMEOUT
    tar --transform="s|.*|&-${K8S_VERSION}|" --show-transformed-names -xzvf "$K8S_DOWNLOADS_DIR/${K8S_TGZ_TMP}" \
        --strip-components=3 -C /usr/local/bin kubernetes/node/bin/kubelet kubernetes/node/bin/kubectl
    rm -f "$K8S_DOWNLOADS_DIR/${K8S_TGZ_TMP}"
}

extractHyperkube() {
    CLI_TOOL=$1
    path="/home/hyperkube-downloads/${KUBERNETES_VERSION}"
    pullContainerImage $CLI_TOOL ${HYPERKUBE_URL}
    mkdir -p "$path"
    if [[ "$CLI_TOOL" == "ctr" ]]; then
        if ctr --namespace k8s.io run --rm --mount type=bind,src=$path,dst=$path,options=bind:rw ${HYPERKUBE_URL} extractTask /bin/bash -c "cp /usr/local/bin/{kubelet,kubectl} $path"; then
            mv "$path/kubelet" "/usr/local/bin/kubelet-${KUBERNETES_VERSION}"
            mv "$path/kubectl" "/usr/local/bin/kubectl-${KUBERNETES_VERSION}"
        else
            ctr --namespace k8s.io run --rm --mount type=bind,src=$path,dst=$path,options=bind:rw ${HYPERKUBE_URL} extractTask /bin/bash -c "cp /hyperkube $path"
        fi

    else
        if docker run --rm --entrypoint "" -v $path:$path ${HYPERKUBE_URL} /bin/bash -c "cp /usr/local/bin/{kubelet,kubectl} $path"; then
            mv "$path/kubelet" "/usr/local/bin/kubelet-${KUBERNETES_VERSION}"
            mv "$path/kubectl" "/usr/local/bin/kubectl-${KUBERNETES_VERSION}"
        else
            docker run --rm -v $path:$path ${HYPERKUBE_URL} /bin/bash -c "cp /hyperkube $path"
        fi
    fi

    cp "$path/hyperkube" "/usr/local/bin/kubelet-${KUBERNETES_VERSION}"
    mv "$path/hyperkube" "/usr/local/bin/kubectl-${KUBERNETES_VERSION}"
}

installKubeletKubectlAndKubeProxy() {
    if [[ ! -f "/usr/local/bin/kubectl-${KUBERNETES_VERSION}" ]]; then
        #TODO: remove the condition check on KUBE_BINARY_URL once RP change is released
        if (($(echo ${KUBERNETES_VERSION} | cut -d"." -f2) >= 17)) && [ -n "${KUBE_BINARY_URL}" ]; then
            extractKubeBinaries ${KUBERNETES_VERSION} ${KUBE_BINARY_URL}
        else
            if [[ "$CONTAINER_RUNTIME" == "containerd" ]]; then
                extractHyperkube "ctr"
            else
                extractHyperkube "docker"
            fi
        fi
    fi

    mv "/usr/local/bin/kubelet-${KUBERNETES_VERSION}" "/usr/local/bin/kubelet"
    mv "/usr/local/bin/kubectl-${KUBERNETES_VERSION}" "/usr/local/bin/kubectl"
    chmod a+x /usr/local/bin/kubelet /usr/local/bin/kubectl
    rm -rf /usr/local/bin/kubelet-* /usr/local/bin/kubectl-* /home/hyperkube-downloads &

    if [ -n "${KUBEPROXY_URL}" ]; then
        #kubeproxy is a system addon that is dictated by control plane so it shouldn't block node provisioning
        pullContainerImage ${CLI_TOOL} ${KUBEPROXY_URL} &
    fi
}

pullContainerImage() {
    CLI_TOOL=$1
    CONTAINER_IMAGE_URL=$2
    echo "pulling the image ${CONTAINER_IMAGE_URL} using ${CLI_TOOL}"
    if [[ ${CLI_TOOL} == "ctr" ]]; then
        retrycmd_if_failure 60 1 1200 ctr --namespace k8s.io image pull $CONTAINER_IMAGE_URL || ( echo "timed out pulling image ${CONTAINER_IMAGE_URL} via ctr" && exit $ERR_CONTAINERD_CTR_IMG_PULL_TIMEOUT )
    elif [[ ${CLI_TOOL} == "crictl" ]]; then
        retrycmd_if_failure 60 1 1200 crictl pull $CONTAINER_IMAGE_URL || ( echo "timed out pulling image ${CONTAINER_IMAGE_URL} via crictl" && exit $ERR_CONTAINERD_CRICTL_IMG_PULL_TIMEOUT )
    else
        retrycmd_if_failure 60 1 1200 docker pull $CONTAINER_IMAGE_URL || ( echo "timed out pulling image ${CONTAINER_IMAGE_URL} via docker" && exit $ERR_DOCKER_IMG_PULL_TIMEOUT )
    fi
}

retagContainerImage() {
    CLI_TOOL=$1
    CONTAINER_IMAGE_URL=$2
    RETAG_IMAGE_URL=$3
    echo "retaging from ${CONTAINER_IMAGE_URL} to ${RETAG_IMAGE_URL} using ${CLI_TOOL}"
    if [[ ${CLI_TOOL} == "ctr" ]]; then
        ctr --namespace k8s.io image tag $CONTAINER_IMAGE_URL $RETAG_IMAGE_URL
    elif [[ ${CLI_TOOL} == "crictl" ]]; then
        crictl image tag $CONTAINER_IMAGE_URL $RETAG_IMAGE_URL
    else
        docker image tag $CONTAINER_IMAGE_URL $RETAG_IMAGE_URL
    fi
}

removeContainerImage() {
    CLI_TOOL=$1
    CONTAINER_IMAGE_URL=$2
    if [[ ${CLI_TOOL} == "ctr" ]]; then
        ctr --namespace k8s.io image rm $CONTAINER_IMAGE_URL
    elif [[ ${CLI_TOOL} == "crictl" ]]; then
        crictl rmi $CONTAINER_IMAGE_URL
    else
        docker image rm $CONTAINER_IMAGE_URL
    fi
}

cleanUpImages() {
    local targetImage=$1
    export targetImage
    function cleanupImagesRun() {
        {{if NeedsContainerd}}
        if [[ "${CLI_TOOL}" == "crictl" ]]; then
            images_to_delete=$(crictl images | awk '{print $1":"$2}' | grep -vE "${KUBERNETES_VERSION}$|${KUBERNETES_VERSION}.[0-9]+$|${KUBERNETES_VERSION}-|${KUBERNETES_VERSION}_" | grep ${targetImage} | tr ' ' '\n')
        else
            images_to_delete=$(ctr --namespace k8s.io images list | awk '{print $1}' | grep -vE "${KUBERNETES_VERSION}$|${KUBERNETES_VERSION}.[0-9]+$|${KUBERNETES_VERSION}-|${KUBERNETES_VERSION}_" | grep ${targetImage} | tr ' ' '\n')
        fi
        {{else}}
        images_to_delete=$(docker images --format '{{OpenBraces}}.Repository{{CloseBraces}}:{{OpenBraces}}.Tag{{CloseBraces}}' | grep -vE "${KUBERNETES_VERSION}$|${KUBERNETES_VERSION}.[0-9]+$|${KUBERNETES_VERSION}-|${KUBERNETES_VERSION}_" | grep ${targetImage} | tr ' ' '\n')
        {{end}}
        local exit_code=$?
        if [[ $exit_code != 0 ]]; then
            exit $exit_code
        elif [[ "${images_to_delete}" != "" ]]; then
            echo "${images_to_delete}" | while read image; do
                {{if NeedsContainerd}}
                removeContainerImage ${CLI_TOOL} ${image}
                {{else}}
                removeContainerImage "docker" ${image}
                {{end}}
            done
        fi
    }
    export -f cleanupImagesRun
    retrycmd_if_failure 10 5 120 bash -c cleanupImagesRun
}

cleanUpHyperkubeImages() {
    echo $(date),$(hostname), cleanUpHyperkubeImages
    cleanUpImages "hyperkube"
    echo $(date),$(hostname), endCleanUpHyperkubeImages
}

cleanUpKubeProxyImages() {
    echo $(date),$(hostname), startCleanUpKubeProxyImages
    cleanUpImages "kube-proxy"
    echo $(date),$(hostname), endCleanUpKubeProxyImages
}

cleanUpContainerImages() {
    # run cleanUpHyperkubeImages and cleanUpKubeProxyImages concurrently
    export KUBERNETES_VERSION
    export CLI_TOOL
    export -f retrycmd_if_failure
    export -f removeContainerImage
    export -f cleanUpImages
    export -f cleanUpHyperkubeImages
    export -f cleanUpKubeProxyImages
    bash -c cleanUpHyperkubeImages &
    bash -c cleanUpKubeProxyImages &
}

cleanUpContainerd() {
    rm -Rf $CONTAINERD_DOWNLOADS_DIR
}

overrideNetworkConfig() {
    CONFIG_FILEPATH="/etc/cloud/cloud.cfg.d/80_azure_net_config.cfg"
    touch ${CONFIG_FILEPATH}
    cat << EOF >> ${CONFIG_FILEPATH}
datasource:
    Azure:
        apply_network_config: false
EOF
}
#EOF
`)

func linuxCloudInitArtifactsCse_installShBytes() ([]byte, error) {
	return _linuxCloudInitArtifactsCse_installSh, nil
}

func linuxCloudInitArtifactsCse_installSh() (*asset, error) {
	bytes, err := linuxCloudInitArtifactsCse_installShBytes()
	if err != nil {
		return nil, err
	}

	info := bindataFileInfo{name: "linux/cloud-init/artifacts/cse_install.sh", size: 0, mode: os.FileMode(0), modTime: time.Unix(0, 0)}
	a := &asset{bytes: bytes, info: info}
	return a, nil
}

var _linuxCloudInitArtifactsCse_mainSh = []byte(`#!/bin/bash
ERR_FILE_WATCH_TIMEOUT=6 {{/* Timeout waiting for a file */}}
set -x
if [ -f /opt/azure/containers/provision.complete ]; then
      echo "Already ran to success exiting..."
      exit 0
fi

UBUNTU_RELEASE=$(lsb_release -r -s)
if [[ ${UBUNTU_RELEASE} == "16.04" ]]; then
    sudo apt-get -y autoremove chrony
    echo $?
    sudo systemctl restart systemd-timesyncd
fi

echo $(date),$(hostname), startcustomscript>>/opt/m

for i in $(seq 1 3600); do
    if [ -s {{GetCSEHelpersScriptFilepath}} ]; then
        grep -Fq '#HELPERSEOF' {{GetCSEHelpersScriptFilepath}} && break
    fi
    if [ $i -eq 3600 ]; then
        exit $ERR_FILE_WATCH_TIMEOUT
    else
        sleep 1
    fi
done
sed -i "/#HELPERSEOF/d" {{GetCSEHelpersScriptFilepath}}
source {{GetCSEHelpersScriptFilepath}}

wait_for_file 3600 1 {{GetCSEHelpersScriptDistroFilepath}} || exit $ERR_FILE_WATCH_TIMEOUT
source {{GetCSEHelpersScriptDistroFilepath}}

wait_for_file 3600 1 {{GetCSEInstallScriptFilepath}} || exit $ERR_FILE_WATCH_TIMEOUT
source {{GetCSEInstallScriptFilepath}}

wait_for_file 3600 1 {{GetCSEInstallScriptDistroFilepath}} || exit $ERR_FILE_WATCH_TIMEOUT
source {{GetCSEInstallScriptDistroFilepath}}

wait_for_file 3600 1 {{GetCSEConfigScriptFilepath}} || exit $ERR_FILE_WATCH_TIMEOUT
source {{GetCSEConfigScriptFilepath}}

{{- if not NeedsContainerd}}
cleanUpContainerd
{{- end}}

if [[ "${GPU_NODE}" != "true" ]]; then
    cleanUpGPUDrivers
fi

{{- if ShouldConfigureHTTPProxyCA}}
configureHTTPProxyCA
{{- end}}

disable1804SystemdResolved

if [ -f /var/run/reboot-required ]; then
    REBOOTREQUIRED=true
else
    REBOOTREQUIRED=false
fi

configureAdminUser

{{- if NeedsContainerd}}
# If crictl gets installed then use it as the cri cli instead of ctr
# crictl is not a critical component so continue with boostrapping if the install fails
# CLI_TOOL is by default set to "ctr"
installCrictl && CLI_TOOL="crictl"
{{- end}}

VHD_LOGS_FILEPATH=/opt/azure/vhd-install.complete
if [ -f $VHD_LOGS_FILEPATH ]; then
    echo "detected golden image pre-install"
    cleanUpContainerImages
    FULL_INSTALL_REQUIRED=false
else
    if [[ "${IS_VHD}" = true ]]; then
        echo "Using VHD distro but file $VHD_LOGS_FILEPATH not found"
        exit $ERR_VHD_FILE_NOT_FOUND
    fi
    FULL_INSTALL_REQUIRED=true
fi

if [[ $OS == $UBUNTU_OS_NAME ]] && [ "$FULL_INSTALL_REQUIRED" = "true" ]; then
    installDeps
else
    echo "Golden image; skipping dependencies installation"
fi

installContainerRuntime
{{- if and NeedsContainerd TeleportEnabled}}
installTeleportdPlugin
{{- end}}

installNetworkPlugin

{{- if IsKrustlet }}
    downloadKrustlet
    # this file is in VHD and should be removed
    sudo rm /etc/systemd/system/kubelet.service
{{- end }}

{{- if IsNSeriesSKU}}
echo $(date),$(hostname), "Start configuring GPU drivers"
if [[ "${GPU_NODE}" = true ]]; then
    if $FULL_INSTALL_REQUIRED; then
        installGPUDrivers
    fi
    ensureGPUDrivers
    if [[ "${ENABLE_GPU_DEVICE_PLUGIN_IF_NEEDED}" = true ]]; then
        systemctlEnableAndStart nvidia-device-plugin || exit $ERR_GPU_DEVICE_PLUGIN_START_FAIL
    else
        systemctlDisableAndStop nvidia-device-plugin
    fi
fi
echo $(date),$(hostname), "End configuring GPU drivers"
{{end}}

{{- if and IsDockerContainerRuntime HasPrivateAzureRegistryServer}}
set +x
docker login -u $SERVICE_PRINCIPAL_CLIENT_ID -p $SERVICE_PRINCIPAL_CLIENT_SECRET {{GetPrivateAzureRegistryServer}}
set -x
{{end}}

installKubeletKubectlAndKubeProxy

ensureRPC

createKubeManifestDir

{{- if HasDCSeriesSKU}}
if [[ ${SGX_NODE} == true && ! -e "/dev/sgx" ]]; then
    installSGXDrivers
fi
{{end}}

{{- if HasCustomSearchDomain}}
wait_for_file 3600 1 {{GetCustomSearchDomainsCSEScriptFilepath}} || exit $ERR_FILE_WATCH_TIMEOUT
{{GetCustomSearchDomainsCSEScriptFilepath}} > /opt/azure/containers/setup-custom-search-domain.log 2>&1 || exit $ERR_CUSTOM_SEARCH_DOMAINS_FAIL
{{end}}

configureK8s

configureCNI

{{/* configure and enable dhcpv6 for dual stack feature */}}
{{- if IsIPv6DualStackFeatureEnabled}}
ensureDHCPv6
{{- end}}

{{- if NeedsContainerd}}
ensureContainerd {{/* containerd should not be configured until cni has been configured first */}}
{{- else}}
ensureDocker
{{- end}}

ensureMonitorService

{{- if EnableHostsConfigAgent}}
configPrivateClusterHosts
{{- end}}

{{- if ShouldConfigTransparentHugePage}}
configureTransparentHugePage
{{- end}}

{{- if ShouldConfigSwapFile}}
configureSwapFile
{{- end}}

ensureSysctl
ensureJournal
{{- if IsKrustlet}}
systemctlEnableAndStart krustlet
{{- else}}
ensureKubelet
{{- if NeedsContainerd}} {{- if and IsKubenet (not HasCalicoNetworkPolicy)}}
ensureNoDupOnPromiscuBridge
{{- end}} {{- end}}
{{- end}}

if $FULL_INSTALL_REQUIRED; then
    if [[ $OS == $UBUNTU_OS_NAME ]]; then
        {{/* mitigation for bug https://bugs.launchpad.net/ubuntu/+source/linux/+bug/1676635 */}}
        echo 2dd1ce17-079e-403c-b352-a1921ee207ee > /sys/bus/vmbus/drivers/hv_util/unbind
        sed -i "13i\echo 2dd1ce17-079e-403c-b352-a1921ee207ee > /sys/bus/vmbus/drivers/hv_util/unbind\n" /etc/rc.local
    fi
fi

{{- /* re-enable unattended upgrades */}}
rm -f /etc/apt/apt.conf.d/99periodic

if [[ $OS == $UBUNTU_OS_NAME ]]; then
    apt_get_purge 20 30 120 apache2-utils &
fi

VALIDATION_ERR=0

{{- /* Edge case scenarios: */}}
{{- /* high retry times to wait for new API server DNS record to replicate (e.g. stop and start cluster) */}}
{{- /* high timeout to address high latency for private dns server to forward request to Azure DNS */}}
API_SERVER_DNS_RETRIES=100
if [[ $API_SERVER_NAME == *.privatelink.* ]]; then
  API_SERVER_DNS_RETRIES=200
fi
{{- if not EnableHostsConfigAgent}}
RES=$(retrycmd_if_failure ${API_SERVER_DNS_RETRIES} 1 10 nslookup ${API_SERVER_NAME})
STS=$?
{{- else}}
STS=0
{{- end}}
if [[ $STS != 0 ]]; then
    time nslookup ${API_SERVER_NAME}
    if [[ $RES == *"168.63.129.16"*  ]]; then
        VALIDATION_ERR=$ERR_K8S_API_SERVER_AZURE_DNS_LOOKUP_FAIL
    else
        VALIDATION_ERR=$ERR_K8S_API_SERVER_DNS_LOOKUP_FAIL
    fi
else
    API_SERVER_CONN_RETRIES=50
    if [[ $API_SERVER_NAME == *.privatelink.* ]]; then
        API_SERVER_CONN_RETRIES=100
    fi
    retrycmd_if_failure ${API_SERVER_CONN_RETRIES} 1 10 nc -vz ${API_SERVER_NAME} 443 || time nc -vz ${API_SERVER_NAME} 443 || VALIDATION_ERR=$ERR_K8S_API_SERVER_CONN_FAIL
fi

# If it is a MIG Node, enable mig-partition systemd service to create MIG instances
if [[ "${MIG_NODE}" == "true" ]]; then
    REBOOTREQUIRED=true
    ensureMigPartition
fi

if $REBOOTREQUIRED; then
    echo 'reboot required, rebooting node in 1 minute'
    /bin/bash -c "shutdown -r 1 &"
    if [[ $OS == $UBUNTU_OS_NAME ]]; then
        aptmarkWALinuxAgent unhold &
    fi
else
    if [[ $OS == $UBUNTU_OS_NAME ]]; then
        /usr/lib/apt/apt.systemd.daily &
        aptmarkWALinuxAgent unhold &
    fi
fi

echo "Custom script finished. API server connection check code:" $VALIDATION_ERR
echo $(date),$(hostname), endcustomscript>>/opt/m
mkdir -p /opt/azure/containers && touch /opt/azure/containers/provision.complete
ps auxfww > /opt/azure/provision-ps.log &

exit $VALIDATION_ERR

#EOF
`)

func linuxCloudInitArtifactsCse_mainShBytes() ([]byte, error) {
	return _linuxCloudInitArtifactsCse_mainSh, nil
}

func linuxCloudInitArtifactsCse_mainSh() (*asset, error) {
	bytes, err := linuxCloudInitArtifactsCse_mainShBytes()
	if err != nil {
		return nil, err
	}

	info := bindataFileInfo{name: "linux/cloud-init/artifacts/cse_main.sh", size: 0, mode: os.FileMode(0), modTime: time.Unix(0, 0)}
	a := &asset{bytes: bytes, info: info}
	return a, nil
}

var _linuxCloudInitArtifactsCse_startSh = []byte(`CSE_STARTTIME=$(date)
/bin/bash /opt/azure/containers/provision.sh >> /var/log/azure/cluster-provision.log 2>&1
EXIT_CODE=$?
systemctl --no-pager -l status kubelet >> /var/log/azure/cluster-provision-cse-output.log 2>&1
OUTPUT=$(head -c 3000 "/var/log/azure/cluster-provision-cse-output.log")
KUBELET_START_TIME=$(echo "$OUTPUT" | cut -d ',' -f -1 | head -1)
KERNEL_STARTTIME=$(systemctl show -p KernelTimestamp | sed -e  "s/KernelTimestamp=//g" || true)
GUEST_AGENT_STARTTIME=$(systemctl show walinuxagent.service -p ExecMainStartTimestamp | sed -e "s/ExecMainStartTimestamp=//g" || true)
SYSTEMD_SUMMARY=$(systemd-analyze || true)
EXECUTION_DURATION=$(echo $(($(date +%s) - $(date -d "$CSE_STARTTIME" +%s))))

JSON_STRING=$( jq -n \
                  --arg ec "$EXIT_CODE" \
                  --arg op "$OUTPUT" \
                  --arg er "" \
                  --arg ed "$EXECUTION_DURATION" \
                  --arg ks "$KERNEL_STARTTIME" \
                  --arg cse "$CSE_STARTTIME" \
                  --arg ga "$GUEST_AGENT_STARTTIME" \
                  --arg ss "$SYSTEMD_SUMMARY" \
                  --arg kubelet "$KUBELET_START_TIME" \
                  '{ExitCode: $ec, Output: $op, Error: $er, ExecDuration: $ed, KernelStartTime: $ks, CSEStartTime: $cse, GuestAgentStartTime: $ga, SystemdSummary: $ss, BootDatapoints: { KernelStartTime: $ks, CSEStartTime: $cse, GuestAgentStartTime: $ga, KubeletStartTime: $kubelet }}' )
echo $JSON_STRING
exit $EXIT_CODE`)

func linuxCloudInitArtifactsCse_startShBytes() ([]byte, error) {
	return _linuxCloudInitArtifactsCse_startSh, nil
}

func linuxCloudInitArtifactsCse_startSh() (*asset, error) {
	bytes, err := linuxCloudInitArtifactsCse_startShBytes()
	if err != nil {
		return nil, err
	}

	info := bindataFileInfo{name: "linux/cloud-init/artifacts/cse_start.sh", size: 0, mode: os.FileMode(0), modTime: time.Unix(0, 0)}
	a := &asset{bytes: bytes, info: info}
	return a, nil
}

var _linuxCloudInitArtifactsDhcpv6Service = []byte(`[Unit]
Description=enabledhcpv6
After=network-online.target

[Service]
Type=oneshot
ExecStart={{GetDHCPv6ConfigCSEScriptFilepath}}

[Install]
WantedBy=multi-user.target
#EOF
`)

func linuxCloudInitArtifactsDhcpv6ServiceBytes() ([]byte, error) {
	return _linuxCloudInitArtifactsDhcpv6Service, nil
}

func linuxCloudInitArtifactsDhcpv6Service() (*asset, error) {
	bytes, err := linuxCloudInitArtifactsDhcpv6ServiceBytes()
	if err != nil {
		return nil, err
	}

	info := bindataFileInfo{name: "linux/cloud-init/artifacts/dhcpv6.service", size: 0, mode: os.FileMode(0), modTime: time.Unix(0, 0)}
	a := &asset{bytes: bytes, info: info}
	return a, nil
}

var _linuxCloudInitArtifactsDockerMonitorService = []byte(`[Unit]
Description=a script that checks docker health and restarts if needed
After=docker.service
[Service]
Restart=always
RestartSec=10
RemainAfterExit=yes
ExecStart=/usr/local/bin/health-monitor.sh container-runtime docker
#EOF
`)

func linuxCloudInitArtifactsDockerMonitorServiceBytes() ([]byte, error) {
	return _linuxCloudInitArtifactsDockerMonitorService, nil
}

func linuxCloudInitArtifactsDockerMonitorService() (*asset, error) {
	bytes, err := linuxCloudInitArtifactsDockerMonitorServiceBytes()
	if err != nil {
		return nil, err
	}

	info := bindataFileInfo{name: "linux/cloud-init/artifacts/docker-monitor.service", size: 0, mode: os.FileMode(0), modTime: time.Unix(0, 0)}
	a := &asset{bytes: bytes, info: info}
	return a, nil
}

var _linuxCloudInitArtifactsDockerMonitorTimer = []byte(`[Unit]
Description=a timer that delays docker-monitor from starting too soon after boot
[Timer]
Unit=docker-monitor.service
OnBootSec=10min
[Install]
WantedBy=multi-user.target
#EOF
`)

func linuxCloudInitArtifactsDockerMonitorTimerBytes() ([]byte, error) {
	return _linuxCloudInitArtifactsDockerMonitorTimer, nil
}

func linuxCloudInitArtifactsDockerMonitorTimer() (*asset, error) {
	bytes, err := linuxCloudInitArtifactsDockerMonitorTimerBytes()
	if err != nil {
		return nil, err
	}

	info := bindataFileInfo{name: "linux/cloud-init/artifacts/docker-monitor.timer", size: 0, mode: os.FileMode(0), modTime: time.Unix(0, 0)}
	a := &asset{bytes: bytes, info: info}
	return a, nil
}

var _linuxCloudInitArtifactsDocker_clear_mount_propagation_flagsConf = []byte(`[Service]
MountFlags=shared
#EOF
`)

func linuxCloudInitArtifactsDocker_clear_mount_propagation_flagsConfBytes() ([]byte, error) {
	return _linuxCloudInitArtifactsDocker_clear_mount_propagation_flagsConf, nil
}

func linuxCloudInitArtifactsDocker_clear_mount_propagation_flagsConf() (*asset, error) {
	bytes, err := linuxCloudInitArtifactsDocker_clear_mount_propagation_flagsConfBytes()
	if err != nil {
		return nil, err
	}

	info := bindataFileInfo{name: "linux/cloud-init/artifacts/docker_clear_mount_propagation_flags.conf", size: 0, mode: os.FileMode(0), modTime: time.Unix(0, 0)}
	a := &asset{bytes: bytes, info: info}
	return a, nil
}

var _linuxCloudInitArtifactsEnableDhcpv6Sh = []byte(`#!/usr/bin/env bash

set -e
set -o pipefail
set -u

DHCLIENT6_CONF_FILE=/etc/dhcp/dhclient6.conf
CLOUD_INIT_CFG=/etc/network/interfaces.d/50-cloud-init.cfg

read -r -d '' NETWORK_CONFIGURATION << EOC || true
iface eth0 inet6 auto
    up sleep 5
    up dhclient -1 -6 -cf /etc/dhcp/dhclient6.conf -lf /var/lib/dhcp/dhclient6.eth0.leases -v eth0 || true
EOC

add_if_not_exists() {
    grep -qxF "${1}" "${2}" || echo "${1}" >> "${2}"
}

echo "Configuring dhcpv6 ..."

touch /etc/dhcp/dhclient6.conf && add_if_not_exists "timeout 10;" ${DHCLIENT6_CONF_FILE} && \
    add_if_not_exists "${NETWORK_CONFIGURATION}" ${CLOUD_INIT_CFG} && \
    sudo ifdown eth0 && sudo ifup eth0

echo "Configuration complete"
#EOF
`)

func linuxCloudInitArtifactsEnableDhcpv6ShBytes() ([]byte, error) {
	return _linuxCloudInitArtifactsEnableDhcpv6Sh, nil
}

func linuxCloudInitArtifactsEnableDhcpv6Sh() (*asset, error) {
	bytes, err := linuxCloudInitArtifactsEnableDhcpv6ShBytes()
	if err != nil {
		return nil, err
	}

	info := bindataFileInfo{name: "linux/cloud-init/artifacts/enable-dhcpv6.sh", size: 0, mode: os.FileMode(0), modTime: time.Unix(0, 0)}
	a := &asset{bytes: bytes, info: info}
	return a, nil
}

var _linuxCloudInitArtifactsEnsureNoDupService = []byte(`[Unit]
Description=Add dedup ebtable rules for kubenet bridge in promiscuous mode
After=containerd.service
After=kubelet.service
[Service]
Restart=on-failure
RestartSec=2
ExecStart=/bin/bash /opt/azure/containers/ensure-no-dup.sh
#EOF
`)

func linuxCloudInitArtifactsEnsureNoDupServiceBytes() ([]byte, error) {
	return _linuxCloudInitArtifactsEnsureNoDupService, nil
}

func linuxCloudInitArtifactsEnsureNoDupService() (*asset, error) {
	bytes, err := linuxCloudInitArtifactsEnsureNoDupServiceBytes()
	if err != nil {
		return nil, err
	}

	info := bindataFileInfo{name: "linux/cloud-init/artifacts/ensure-no-dup.service", size: 0, mode: os.FileMode(0), modTime: time.Unix(0, 0)}
	a := &asset{bytes: bytes, info: info}
	return a, nil
}

var _linuxCloudInitArtifactsEnsureNoDupSh = []byte(`#!/bin/bash

# remove this if we are no longer using promiscuous bridge mode for containerd
# background: we get duplicated packets from pod to serviceIP if both are on the same node (one from the cbr0 bridge and one from the pod ip itself via kernel due to promiscuous mode being on)
# we should filter out the one from pod ip
# this is exactly what kubelet does for dockershim+kubenet
# https://github.com/kubernetes/kubernetes/pull/28717

ebtables -t filter -L AKS-DEDUP-PROMISC 2>/dev/null
if [[ $? -eq 0 ]]; then
    echo "AKS-DEDUP-PROMISC rule already set"
    exit 0
fi
if [[ ! -f /etc/cni/net.d/10-containerd-net.conflist ]]; then
    echo "cni config not up yet...exiting early"
    exit 1
fi

bridgeName=$(cat /etc/cni/net.d/10-containerd-net.conflist  | jq -r ".plugins[] | select(.type == \"bridge\") | .bridge")
promiscMode=$(cat /etc/cni/net.d/10-containerd-net.conflist  | jq -r ".plugins[] | select(.type == \"bridge\") | .promiscMode")
if [[ "${promiscMode}" != "true" ]]; then
    echo "bridge ${bridgeName} not in promiscuous mode...exiting early"
    exit 0
fi

if [[ ! -f /sys/class/net/${bridgeName}/address ]]; then
    echo "bridge ${bridgeName} not up yet...exiting early"
    exit 1
fi


bridgeIP=$(ip addr show ${bridgeName} | grep -Eo "inet ([0-9]*\.){3}[0-9]*" | grep -Eo "([0-9]*\.){3}[0-9]*")
if [[ -z "${bridgeIP}" ]]; then
    echo "bridge ${bridgeName} does not have an ipv4 address...exiting early"
    exit 1
fi

podSubnetAddr=$(cat /etc/cni/net.d/10-containerd-net.conflist  | jq -r ".plugins[] | select(.type == \"bridge\") | .ipam.subnet")
if [[ -z "${podSubnetAddr}" ]]; then
    echo "could not determine this node's pod ipam subnet range from 10-containerd-net.conflist...exiting early"
    exit 1
fi

bridgeMAC=$(cat /sys/class/net/${bridgeName}/address)

echo "adding AKS-DEDUP-PROMISC ebtable chain"
ebtables -t filter -N AKS-DEDUP-PROMISC # add new AKS-DEDUP-PROMISC chain
ebtables -t filter -A AKS-DEDUP-PROMISC -p IPv4 -s ${bridgeMAC} -o veth+ --ip-src ${bridgeIP} -j ACCEPT
ebtables -t filter -A AKS-DEDUP-PROMISC -p IPv4 -s ${bridgeMAC} -o veth+ --ip-src ${podSubnetAddr} -j DROP
ebtables -t filter -A OUTPUT -j AKS-DEDUP-PROMISC # add new rule to OUTPUT chain jump to AKS-DEDUP-PROMISC

echo "outputting newly added AKS-DEDUP-PROMISC rules:"
ebtables -t filter -L OUTPUT 2>/dev/null
ebtables -t filter -L AKS-DEDUP-PROMISC 2>/dev/null
exit 0
#EOF`)

func linuxCloudInitArtifactsEnsureNoDupShBytes() ([]byte, error) {
	return _linuxCloudInitArtifactsEnsureNoDupSh, nil
}

func linuxCloudInitArtifactsEnsureNoDupSh() (*asset, error) {
	bytes, err := linuxCloudInitArtifactsEnsureNoDupShBytes()
	if err != nil {
		return nil, err
	}

	info := bindataFileInfo{name: "linux/cloud-init/artifacts/ensure-no-dup.sh", size: 0, mode: os.FileMode(0), modTime: time.Unix(0, 0)}
	a := &asset{bytes: bytes, info: info}
	return a, nil
}

var _linuxCloudInitArtifactsEtcIssue = []byte(`
Authorized uses only. All activity may be monitored and reported.
`)

func linuxCloudInitArtifactsEtcIssueBytes() ([]byte, error) {
	return _linuxCloudInitArtifactsEtcIssue, nil
}

func linuxCloudInitArtifactsEtcIssue() (*asset, error) {
	bytes, err := linuxCloudInitArtifactsEtcIssueBytes()
	if err != nil {
		return nil, err
	}

	info := bindataFileInfo{name: "linux/cloud-init/artifacts/etc-issue", size: 0, mode: os.FileMode(0), modTime: time.Unix(0, 0)}
	a := &asset{bytes: bytes, info: info}
	return a, nil
}

var _linuxCloudInitArtifactsEtcIssueNet = []byte(`
Authorized uses only. All activity may be monitored and reported.
`)

func linuxCloudInitArtifactsEtcIssueNetBytes() ([]byte, error) {
	return _linuxCloudInitArtifactsEtcIssueNet, nil
}

func linuxCloudInitArtifactsEtcIssueNet() (*asset, error) {
	bytes, err := linuxCloudInitArtifactsEtcIssueNetBytes()
	if err != nil {
		return nil, err
	}

	info := bindataFileInfo{name: "linux/cloud-init/artifacts/etc-issue.net", size: 0, mode: os.FileMode(0), modTime: time.Unix(0, 0)}
	a := &asset{bytes: bytes, info: info}
	return a, nil
}

var _linuxCloudInitArtifactsHealthMonitorSh = []byte(`#!/usr/bin/env bash

# This script originated at https://github.com/kubernetes/kubernetes/blob/master/cluster/gce/gci/health-monitor.sh
# and has been modified for aks-engine.

set -o nounset
set -o pipefail

container_runtime_monitoring() {
  local -r max_attempts=5
  local attempt=1
  local -r container_runtime_name=$1

  if [[ ${container_runtime_name} == "containerd" ]]; then
    local healthcheck_command="ctr --namespace k8s.io container list"
  else 
    local healthcheck_command="docker ps"
  fi

  until timeout 60 ${healthcheck_command} > /dev/null; do
    if (( attempt == max_attempts )); then
      echo "Max attempt ${max_attempts} reached! Proceeding to monitor container runtime healthiness."
      break
    fi
    echo "$attempt initial attempt \"${healthcheck_command}\"! Trying again in $attempt seconds..."
    sleep "$(( 2 ** attempt++ ))"
  done
  while true; do
    if ! timeout 60 ${healthcheck_command} > /dev/null; then
      echo "Container runtime ${container_runtime_name} failed!"
      if [[ "$container_runtime_name" == "containerd" ]]; then
        pkill -SIGUSR1 containerd
      else 
        pkill -SIGUSR1 dockerd
      fi
      systemctl kill --kill-who=main "${container_runtime_name}"
      sleep 120
    else
      sleep "${SLEEP_SECONDS}"
    fi
  done
}

kubelet_monitoring() {
  echo "Wait for 2 minutes for kubelet to be functional"
  sleep 120
  local -r max_seconds=10
  local output=""
  while true; do
    if ! output=$(curl -m "${max_seconds}" -f -s -S http://127.0.0.1:10255/healthz 2>&1); then
      echo $output
      echo "Kubelet is unhealthy!"
      systemctl kill kubelet
      sleep 60
    else
      sleep "${SLEEP_SECONDS}"
    fi
  done
}

if [[ "$#" -lt 1 ]]; then
  echo "Usage: health-monitor.sh <container-runtime/kubelet>"
  exit 1
fi

component=$1
if [[ "${component}" == "container-runtime" ]]; then
  if [[ -z $2 ]]; then
    echo "Usage: health-monitor.sh container-runtime <docker/containerd>"
    exit 1
  fi
  container_runtime=$2
fi

KUBE_HOME="/usr/local/bin"
KUBE_ENV="/etc/default/kube-env"
if [[  -e "${KUBE_ENV}" ]]; then
  source "${KUBE_ENV}"
fi

SLEEP_SECONDS=10

echo "Start kubernetes health monitoring for ${component}"

if [[ "${component}" == "container-runtime" ]]; then
  container_runtime_monitoring ${container_runtime}
elif [[ "${component}" == "kubelet" ]]; then
  kubelet_monitoring
else
  echo "Health monitoring for component ${component} is not supported!"
fi
`)

func linuxCloudInitArtifactsHealthMonitorShBytes() ([]byte, error) {
	return _linuxCloudInitArtifactsHealthMonitorSh, nil
}

func linuxCloudInitArtifactsHealthMonitorSh() (*asset, error) {
	bytes, err := linuxCloudInitArtifactsHealthMonitorShBytes()
	if err != nil {
		return nil, err
	}

	info := bindataFileInfo{name: "linux/cloud-init/artifacts/health-monitor.sh", size: 0, mode: os.FileMode(0), modTime: time.Unix(0, 0)}
	a := &asset{bytes: bytes, info: info}
	return a, nil
}

var _linuxCloudInitArtifactsInitAksCustomCloudSh = []byte(`#!/bin/bash
mkdir -p /root/AzureCACertificates
# http://168.63.129.16 is a constant for the host's wireserver endpoint
certs=$(curl "http://168.63.129.16/machine?comp=acmspackage&type=cacertificates&ext=json")
IFS_backup=$IFS
IFS=$'\r\n'
certNames=($(echo $certs | grep -oP '(?<=Name\": \")[^\"]*'))
certBodies=($(echo $certs | grep -oP '(?<=CertBody\": \")[^\"]*'))
for i in ${!certBodies[@]}; do
    echo ${certBodies[$i]}  | sed 's/\\r\\n/\n/g' | sed 's/\\//g' > "/root/AzureCACertificates/$(echo ${certNames[$i]} | sed 's/.cer/.crt/g')"
done
IFS=$IFS_backup

cp /root/AzureCACertificates/*.crt /usr/local/share/ca-certificates/
/usr/sbin/update-ca-certificates

# This copies the updated bundle to the location used by OpenSSL which is commonly used
cp /etc/ssl/certs/ca-certificates.crt /usr/lib/ssl/cert.pem

# This section creates a cron job to poll for refreshed CA certs daily
# It can be removed if not needed or desired
action=${1:-init}
if [ $action == "ca-refresh" ]
then
    exit
fi

(crontab -l ; echo "0 19 * * * $0 ca-refresh") | crontab -

cloud-init status --wait
repoDepotEndpoint="{{AKSCustomCloudRepoDepotEndpoint}}"
sudo sed -i "s,http://.[^ ]*,$repoDepotEndpoint,g" /etc/apt/sources.list

# Disable systemd-timesyncd and install chrony and uses local time source
systemctl stop systemd-timesyncd
systemctl disable systemd-timesyncd

apt-get update
apt-get install chrony -y
cat > /etc/chrony/chrony.conf <<EOF
# Welcome to the chrony configuration file. See chrony.conf(5) for more
# information about usuable directives.

# This will use (up to):
# - 4 sources from ntp.ubuntu.com which some are ipv6 enabled
# - 2 sources from 2.ubuntu.pool.ntp.org which is ipv6 enabled as well
# - 1 source from [01].ubuntu.pool.ntp.org each (ipv4 only atm)
# This means by default, up to 6 dual-stack and up to 2 additional IPv4-only
# sources will be used.
# At the same time it retains some protection against one of the entries being
# down (compare to just using one of the lines). See (LP: #1754358) for the
# discussion.
#
# About using servers from the NTP Pool Project in general see (LP: #104525).
# Approved by Ubuntu Technical Board on 2011-02-08.
# See http://www.pool.ntp.org/join.html for more information.
#pool ntp.ubuntu.com        iburst maxsources 4
#pool 0.ubuntu.pool.ntp.org iburst maxsources 1
#pool 1.ubuntu.pool.ntp.org iburst maxsources 1
#pool 2.ubuntu.pool.ntp.org iburst maxsources 2

# This directive specify the location of the file containing ID/key pairs for
# NTP authentication.
keyfile /etc/chrony/chrony.keys

# This directive specify the file into which chronyd will store the rate
# information.
driftfile /var/lib/chrony/chrony.drift

# Uncomment the following line to turn logging on.
#log tracking measurements statistics

# Log files location.
logdir /var/log/chrony

# Stop bad estimates upsetting machine clock.
maxupdateskew 100.0

# This directive enables kernel synchronisation (every 11 minutes) of the
# real-time clock. Note that it can’t be used along with the 'rtcfile' directive.
rtcsync

# Settings come from: https://docs.microsoft.com/en-us/azure/virtual-machines/linux/time-sync
refclock PHC /dev/ptp0 poll 3 dpoll -2 offset 0
makestep 1.0 -1
EOF

systemctl restart chrony

#EOF`)

func linuxCloudInitArtifactsInitAksCustomCloudShBytes() ([]byte, error) {
	return _linuxCloudInitArtifactsInitAksCustomCloudSh, nil
}

func linuxCloudInitArtifactsInitAksCustomCloudSh() (*asset, error) {
	bytes, err := linuxCloudInitArtifactsInitAksCustomCloudShBytes()
	if err != nil {
		return nil, err
	}

	info := bindataFileInfo{name: "linux/cloud-init/artifacts/init-aks-custom-cloud.sh", size: 0, mode: os.FileMode(0), modTime: time.Unix(0, 0)}
	a := &asset{bytes: bytes, info: info}
	return a, nil
}

var _linuxCloudInitArtifactsKmsService = []byte(`[Unit]
Description=azurekms
Requires=docker.service
After=network-online.target

[Service]
Type=simple
Restart=always
TimeoutStartSec=0
ExecStart=/usr/bin/docker run \
  --net=host \
  --volume=/opt:/opt \
  --volume=/etc/kubernetes:/etc/kubernetes \
  --volume=/etc/ssl/certs/ca-certificates.crt:/etc/ssl/certs/ca-certificates.crt \
  --volume=/var/lib/waagent:/var/lib/waagent \
  mcr.microsoft.com/k8s/kms/keyvault:v0.0.9

[Install]
WantedBy=multi-user.target
`)

func linuxCloudInitArtifactsKmsServiceBytes() ([]byte, error) {
	return _linuxCloudInitArtifactsKmsService, nil
}

func linuxCloudInitArtifactsKmsService() (*asset, error) {
	bytes, err := linuxCloudInitArtifactsKmsServiceBytes()
	if err != nil {
		return nil, err
	}

	info := bindataFileInfo{name: "linux/cloud-init/artifacts/kms.service", size: 0, mode: os.FileMode(0), modTime: time.Unix(0, 0)}
	a := &asset{bytes: bytes, info: info}
	return a, nil
}

var _linuxCloudInitArtifactsKrustletService = []byte(`[Unit]
Description=Krustlet

[Service]
Restart=on-failure
RestartSec=5s
<<<<<<< HEAD
EnvironmentFile=/etc/default/kubelet
=======
>>>>>>> 74be0222
Environment=KUBECONFIG=/var/lib/kubelet/kubeconfig
Environment=KRUSTLET_CERT_FILE=/etc/kubernetes/certs/kubeletserver.crt
Environment=KRUSTLET_PRIVATE_KEY_FILE=/etc/kubernetes/certs/kubeletserver.key
Environment=KRUSTLET_DATA_DIR=/etc/krustlet
Environment=RUST_LOG=wasi_provider=info,main=info
Environment=KRUSTLET_BOOTSTRAP_FILE=/var/lib/kubelet/bootstrap-kubeconfig
<<<<<<< HEAD
ExecStart=/usr/local/bin/krustlet-wasi --node-labels="${KUBELET_NODE_LABELS}"
=======
ExecStart=/usr/local/bin/krustlet-wasi
>>>>>>> 74be0222

[Install]
WantedBy=multi-user.target
`)

func linuxCloudInitArtifactsKrustletServiceBytes() ([]byte, error) {
	return _linuxCloudInitArtifactsKrustletService, nil
}

func linuxCloudInitArtifactsKrustletService() (*asset, error) {
	bytes, err := linuxCloudInitArtifactsKrustletServiceBytes()
	if err != nil {
		return nil, err
	}

	info := bindataFileInfo{name: "linux/cloud-init/artifacts/krustlet.service", size: 0, mode: os.FileMode(0), modTime: time.Unix(0, 0)}
	a := &asset{bytes: bytes, info: info}
	return a, nil
}

var _linuxCloudInitArtifactsKubeletMonitorService = []byte(`[Unit]
Description=a script that checks kubelet health and restarts if needed
After=kubelet.service
[Service]
Restart=always
RestartSec=10
RemainAfterExit=yes
ExecStart=/usr/local/bin/health-monitor.sh kubelet`)

func linuxCloudInitArtifactsKubeletMonitorServiceBytes() ([]byte, error) {
	return _linuxCloudInitArtifactsKubeletMonitorService, nil
}

func linuxCloudInitArtifactsKubeletMonitorService() (*asset, error) {
	bytes, err := linuxCloudInitArtifactsKubeletMonitorServiceBytes()
	if err != nil {
		return nil, err
	}

	info := bindataFileInfo{name: "linux/cloud-init/artifacts/kubelet-monitor.service", size: 0, mode: os.FileMode(0), modTime: time.Unix(0, 0)}
	a := &asset{bytes: bytes, info: info}
	return a, nil
}

var _linuxCloudInitArtifactsKubeletMonitorTimer = []byte(`[Unit]
Description=a timer that delays kubelet-monitor from starting too soon after boot
[Timer]
OnBootSec=30min
[Install]
WantedBy=multi-user.target`)

func linuxCloudInitArtifactsKubeletMonitorTimerBytes() ([]byte, error) {
	return _linuxCloudInitArtifactsKubeletMonitorTimer, nil
}

func linuxCloudInitArtifactsKubeletMonitorTimer() (*asset, error) {
	bytes, err := linuxCloudInitArtifactsKubeletMonitorTimerBytes()
	if err != nil {
		return nil, err
	}

	info := bindataFileInfo{name: "linux/cloud-init/artifacts/kubelet-monitor.timer", size: 0, mode: os.FileMode(0), modTime: time.Unix(0, 0)}
	a := &asset{bytes: bytes, info: info}
	return a, nil
}

var _linuxCloudInitArtifactsKubeletService = []byte(`[Unit]
Description=Kubelet
ConditionPathExists=/usr/local/bin/kubelet
{{if EnableEncryptionWithExternalKms}}
Requires=kms.service
{{end}}
{{- if HasKubeletDiskType}}
Requires=bind-mount.service
After=bind-mount.service
{{end}}

[Service]
Restart=always
EnvironmentFile=/etc/default/kubelet
{{- if ShouldConfigureHTTPProxy}}
EnvironmentFile=/etc/environment
{{- end}}
SuccessExitStatus=143
ExecStartPre=/bin/bash /opt/azure/containers/kubelet.sh
ExecStartPre=/bin/mkdir -p /var/lib/kubelet
ExecStartPre=/bin/mkdir -p /var/lib/cni
ExecStartPre=/bin/bash -c "if [ $(mount | grep \"/var/lib/kubelet\" | wc -l) -le 0 ] ; then /bin/mount --bind /var/lib/kubelet /var/lib/kubelet ; fi"
ExecStartPre=/bin/mount --make-shared /var/lib/kubelet

ExecStartPre=-/sbin/ebtables -t nat --list
ExecStartPre=-/sbin/iptables -t nat --numeric --list

ExecStart=/usr/local/bin/kubelet \
        --enable-server \
        --node-labels="${KUBELET_NODE_LABELS}" \
        --v=2 {{if NeedsContainerd}}--container-runtime=remote --runtime-request-timeout=15m --container-runtime-endpoint=unix:///run/containerd/containerd.sock{{end}} \
        --volume-plugin-dir=/etc/kubernetes/volumeplugins \
        {{- if IsKubeletConfigFileEnabled}}
        --config /etc/default/kubeletconfig.json \
        {{- end}}
        {{- if IsKubeletClientTLSBootstrappingEnabled}}
        --kubeconfig /var/lib/kubelet/kubeconfig \
        --bootstrap-kubeconfig /var/lib/kubelet/bootstrap-kubeconfig \
        {{- end}}
        $KUBELET_FLAGS \
        $KUBELET_REGISTER_NODE $KUBELET_REGISTER_WITH_TAINTS

[Install]
WantedBy=multi-user.target`)

func linuxCloudInitArtifactsKubeletServiceBytes() ([]byte, error) {
	return _linuxCloudInitArtifactsKubeletService, nil
}

func linuxCloudInitArtifactsKubeletService() (*asset, error) {
	bytes, err := linuxCloudInitArtifactsKubeletServiceBytes()
	if err != nil {
		return nil, err
	}

	info := bindataFileInfo{name: "linux/cloud-init/artifacts/kubelet.service", size: 0, mode: os.FileMode(0), modTime: time.Unix(0, 0)}
	a := &asset{bytes: bytes, info: info}
	return a, nil
}

var _linuxCloudInitArtifactsMarinerCse_helpers_marinerSh = []byte(`#!/bin/bash

echo "Sourcing cse_helpers_distro.sh for Mariner"

dnfversionlockWALinuxAgent() {
    echo "No aptmark equivalent for DNF by default. If this is necessary add support for dnf versionlock plugin"
}

aptmarkWALinuxAgent() {
    echo "No aptmark equivalent for DNF by default. If this is necessary add support for dnf versionlock plugin"
}

dnf_makecache() {
    retries=10
    dnf_makecache_output=/tmp/dnf-makecache.out
    for i in $(seq 1 $retries); do
        ! (dnf makecache -y 2>&1 | tee $dnf_makecache_output | grep -E "^([WE]:.*)|([eE]rr.*)$") && \
        cat $dnf_makecache_output && break || \
        cat $dnf_makecache_output
        if [ $i -eq $retries ]; then
            return 1
        else sleep 5
        fi
    done
    echo Executed dnf makecache -y $i times
}
dnf_install() {
    retries=$1; wait_sleep=$2; timeout=$3; shift && shift && shift
    for i in $(seq 1 $retries); do
        dnf install -y ${@} && break || \
        if [ $i -eq $retries ]; then
            return 1
        else
            sleep $wait_sleep
            dnf_makecache
        fi
    done
    echo Executed dnf install -y \"$@\" $i times;
}
dnf_remove() {
    retries=$1; wait_sleep=$2; timeout=$3; shift && shift && shift
    for i in $(seq 1 $retries); do
        dnf remove -y ${@} && break || \
        if [ $i -eq $retries ]; then
            return 1
        else
            sleep $wait_sleep
        fi
    done
    echo Executed dnf remove  -y \"$@\" $i times;
}
dnf_update() {
  retries=10
  dnf_update_output=/tmp/dnf-update.out
  for i in $(seq 1 $retries); do
    ! (dnf update -y --refresh 2>&1 | tee $dnf_update_output | grep -E "^([WE]:.*)|([eE]rr.*)$") && \
    cat $dnf_update_output && break || \
    cat $dnf_update_output
    if [ $i -eq $retries ]; then
      return 1
    else sleep 5
    fi
  done
  echo Executed dnf update -y --refresh $i times
}
#EOF
`)

func linuxCloudInitArtifactsMarinerCse_helpers_marinerShBytes() ([]byte, error) {
	return _linuxCloudInitArtifactsMarinerCse_helpers_marinerSh, nil
}

func linuxCloudInitArtifactsMarinerCse_helpers_marinerSh() (*asset, error) {
	bytes, err := linuxCloudInitArtifactsMarinerCse_helpers_marinerShBytes()
	if err != nil {
		return nil, err
	}

	info := bindataFileInfo{name: "linux/cloud-init/artifacts/mariner/cse_helpers_mariner.sh", size: 0, mode: os.FileMode(0), modTime: time.Unix(0, 0)}
	a := &asset{bytes: bytes, info: info}
	return a, nil
}

var _linuxCloudInitArtifactsMarinerCse_install_marinerSh = []byte(`#!/bin/bash

echo "Sourcing cse_install_distro.sh for Mariner"

removeContainerd() {
    retrycmd_if_failure 10 5 60 dnf remove -y moby-containerd
}

installDeps() {
    dnf_makecache || exit $ERR_APT_UPDATE_TIMEOUT
    dnf_update || exit $ERR_APT_DIST_UPGRADE_TIMEOUT
    for dnf_package in blobfuse ca-certificates cifs-utils conntrack-tools cracklib ebtables ethtool fuse git iotop iproute ipset iptables jq lsof nmap-ncat nfs-utils pam pigz psmisc socat sysstat traceroute util-linux xz zip; do
      if ! dnf_install 30 1 600 $dnf_package; then
        exit $ERR_APT_INSTALL_TIMEOUT
      fi
    done
}

installGPUDrivers() {
    echo "GPU drivers not yet supported for Mariner"
    exit $ERR_GPU_DRIVERS_INSTALL_TIMEOUT
}

installSGXDrivers() {
    echo "SGX drivers not yet supported for Mariner"
    exit $ERR_SGX_DRIVERS_START_FAIL
}

# CSE+VHD can dictate the containerd version, users don't care as long as it works
installStandaloneContainerd() {
    CONTAINERD_VERSION=$1
    #overwrite the passed containerd_version since mariner uses only 1 version now which is different than ubuntu's
    CONTAINERD_VERSION="1.3.4"
    # azure-built runtimes have a "+azure" suffix in their version strings (i.e 1.4.1+azure). remove that here.
    CURRENT_VERSION=$(containerd -version | cut -d " " -f 3 | sed 's|v||' | cut -d "+" -f 1)
    # v1.4.1 is our lowest supported version of containerd
    
    if semverCompare ${CURRENT_VERSION:-"0.0.0"} ${CONTAINERD_VERSION}; then
        echo "currently installed containerd version ${CURRENT_VERSION} is greater than (or equal to) target base version ${CONTAINERD_VERSION}. skipping installStandaloneContainerd."
    else
        echo "installing containerd version ${CONTAINERD_VERSION}"
        removeContainerd
        # TODO: tie runc to r92 once that's possible on Mariner's pkg repo and if we're still using v1.linux shim
        if ! dnf_install 30 1 600 moby-containerd; then
          exit $ERR_CONTAINERD_INSTALL_TIMEOUT
        fi
    fi

    # Workaround to restore the CSE configuration after containerd has been installed from the package server.
    if [[ -f /etc/containerd/config.toml.rpmsave ]]; then
        mv /etc/containerd/config.toml.rpmsave /etc/containerd/config.toml
    fi

}

cleanUpGPUDrivers() {
    rm -Rf $GPU_DEST
}

#EOF
`)

func linuxCloudInitArtifactsMarinerCse_install_marinerShBytes() ([]byte, error) {
	return _linuxCloudInitArtifactsMarinerCse_install_marinerSh, nil
}

func linuxCloudInitArtifactsMarinerCse_install_marinerSh() (*asset, error) {
	bytes, err := linuxCloudInitArtifactsMarinerCse_install_marinerShBytes()
	if err != nil {
		return nil, err
	}

	info := bindataFileInfo{name: "linux/cloud-init/artifacts/mariner/cse_install_mariner.sh", size: 0, mode: os.FileMode(0), modTime: time.Unix(0, 0)}
	a := &asset{bytes: bytes, info: info}
	return a, nil
}

var _linuxCloudInitArtifactsMigPartitionService = []byte(`[Unit]
Description=Apply MIG configuration on Nvidia A100 GPU

[Service]
Restart=on-failure
ExecStartPre=/usr/bin/nvidia-smi -mig 1
ExecStart=/bin/bash /opt/azure/containers/mig-partition.sh {{GetGPUInstanceProfile}}

[Install]
WantedBy=multi-user.target`)

func linuxCloudInitArtifactsMigPartitionServiceBytes() ([]byte, error) {
	return _linuxCloudInitArtifactsMigPartitionService, nil
}

func linuxCloudInitArtifactsMigPartitionService() (*asset, error) {
	bytes, err := linuxCloudInitArtifactsMigPartitionServiceBytes()
	if err != nil {
		return nil, err
	}

	info := bindataFileInfo{name: "linux/cloud-init/artifacts/mig-partition.service", size: 0, mode: os.FileMode(0), modTime: time.Unix(0, 0)}
	a := &asset{bytes: bytes, info: info}
	return a, nil
}

var _linuxCloudInitArtifactsMigPartitionSh = []byte(`#!/bin/bash

#NOTE: Currently, Nvidia library mig-parted (https://github.com/NVIDIA/mig-parted) cannot work properly because of the outdated GPU driver version
#TODO: Use mig-parted library to do the partition after the above issue is fixed 
MIG_PROFILE=${1}
case ${MIG_PROFILE} in 
    "MIG1g")
        nvidia-smi mig -cgi 19,19,19,19,19,19,19
        ;;
    "MIG2g")
        nvidia-smi mig -cgi 14,14,14
        ;;
    "MIG3g")
        nvidia-smi mig -cgi 9,9
        ;;
    "MIG4g")
        nvidia-smi mig -cgi 5
        ;;
    "MIG7g")
        nvidia-smi mig -cgi 0
        ;;  
    *)
        echo "not a valid GPU instance profile"
        exit ${ERR_MIG_PARTITION_FAILURE}
        ;;
esac
nvidia-smi mig -cci`)

func linuxCloudInitArtifactsMigPartitionShBytes() ([]byte, error) {
	return _linuxCloudInitArtifactsMigPartitionSh, nil
}

func linuxCloudInitArtifactsMigPartitionSh() (*asset, error) {
	bytes, err := linuxCloudInitArtifactsMigPartitionShBytes()
	if err != nil {
		return nil, err
	}

	info := bindataFileInfo{name: "linux/cloud-init/artifacts/mig-partition.sh", size: 0, mode: os.FileMode(0), modTime: time.Unix(0, 0)}
	a := &asset{bytes: bytes, info: info}
	return a, nil
}

var _linuxCloudInitArtifactsModprobeCisConf = []byte(`# 3.5.1 Ensure DCCP is disabled
install dccp /bin/true
# 3.5.2 Ensure SCTP is disabled
install sctp /bin/true
# 3.5.3 Ensure RDS is disabled
install rds /bin/true
# 3.5.4 Ensure TIPC is disabled
install tipc /bin/true
# 1.1.1.1 Ensure mounting of cramfs filesystems is disabled
install cramfs /bin/true
# 1.1.1.2 Ensure mounting of freevxfs filesystems is disabled
install freevxfs /bin/true
# 1.1.1.3 Ensure mounting of jffs2 filesystems is disabled
install jffs2 /bin/true
# 1.1.1.4 Ensure mounting of hfs filesystems is disabled
install hfs /bin/true
# 1.1.1.5 Ensure mounting of hfsplus filesystems is disabled
install hfsplus /bin/true`)

func linuxCloudInitArtifactsModprobeCisConfBytes() ([]byte, error) {
	return _linuxCloudInitArtifactsModprobeCisConf, nil
}

func linuxCloudInitArtifactsModprobeCisConf() (*asset, error) {
	bytes, err := linuxCloudInitArtifactsModprobeCisConfBytes()
	if err != nil {
		return nil, err
	}

	info := bindataFileInfo{name: "linux/cloud-init/artifacts/modprobe-CIS.conf", size: 0, mode: os.FileMode(0), modTime: time.Unix(0, 0)}
	a := &asset{bytes: bytes, info: info}
	return a, nil
}

var _linuxCloudInitArtifactsNvidiaDevicePluginService = []byte(`[Unit]
Description=Run nvidia device plugin
[Service]
RemainAfterExit=true
ExecStart=/usr/local/nvidia/bin/nvidia-device-plugin
Restart=on-failure
[Install]
WantedBy=multi-user.target`)

func linuxCloudInitArtifactsNvidiaDevicePluginServiceBytes() ([]byte, error) {
	return _linuxCloudInitArtifactsNvidiaDevicePluginService, nil
}

func linuxCloudInitArtifactsNvidiaDevicePluginService() (*asset, error) {
	bytes, err := linuxCloudInitArtifactsNvidiaDevicePluginServiceBytes()
	if err != nil {
		return nil, err
	}

	info := bindataFileInfo{name: "linux/cloud-init/artifacts/nvidia-device-plugin.service", size: 0, mode: os.FileMode(0), modTime: time.Unix(0, 0)}
	a := &asset{bytes: bytes, info: info}
	return a, nil
}

var _linuxCloudInitArtifactsNvidiaDockerDaemonJson = []byte(`{
    "live-restore": true,
    "log-driver": "json-file",
    "log-opts":  {
       "max-size": "50m",
       "max-file": "5"
    },
    "default-runtime": "nvidia",
    "runtimes": {
       "nvidia": {
           "path": "/usr/bin/nvidia-container-runtime",
           "runtimeArgs": []
      }
    }
}`)

func linuxCloudInitArtifactsNvidiaDockerDaemonJsonBytes() ([]byte, error) {
	return _linuxCloudInitArtifactsNvidiaDockerDaemonJson, nil
}

func linuxCloudInitArtifactsNvidiaDockerDaemonJson() (*asset, error) {
	bytes, err := linuxCloudInitArtifactsNvidiaDockerDaemonJsonBytes()
	if err != nil {
		return nil, err
	}

	info := bindataFileInfo{name: "linux/cloud-init/artifacts/nvidia-docker-daemon.json", size: 0, mode: os.FileMode(0), modTime: time.Unix(0, 0)}
	a := &asset{bytes: bytes, info: info}
	return a, nil
}

var _linuxCloudInitArtifactsNvidiaModprobeService = []byte(`[Unit]
Description=Installs and loads Nvidia GPU kernel module
[Service]
Type=oneshot
RemainAfterExit=true
ExecStartPre=/bin/sh -c "dkms autoinstall --verbose"
ExecStart=/bin/sh -c "nvidia-modprobe -u -c0"
[Install]
WantedBy=multi-user.target`)

func linuxCloudInitArtifactsNvidiaModprobeServiceBytes() ([]byte, error) {
	return _linuxCloudInitArtifactsNvidiaModprobeService, nil
}

func linuxCloudInitArtifactsNvidiaModprobeService() (*asset, error) {
	bytes, err := linuxCloudInitArtifactsNvidiaModprobeServiceBytes()
	if err != nil {
		return nil, err
	}

	info := bindataFileInfo{name: "linux/cloud-init/artifacts/nvidia-modprobe.service", size: 0, mode: os.FileMode(0), modTime: time.Unix(0, 0)}
	a := &asset{bytes: bytes, info: info}
	return a, nil
}

var _linuxCloudInitArtifactsPamDCommonAuth = []byte(`#
# /etc/pam.d/common-auth - authentication settings common to all services
#
# This file is included from other service-specific PAM config files,
# and should contain a list of the authentication modules that define
# the central authentication scheme for use on the system
# (e.g., /etc/shadow, LDAP, Kerberos, etc.).  The default is to use the
# traditional Unix authentication mechanisms.
#
# As of pam 1.0.1-6, this file is managed by pam-auth-update by default.
# To take advantage of this, it is recommended that you configure any
# local modules either before or after the default block, and use
# pam-auth-update to manage selection of other modules.  See
# pam-auth-update(8) for details.

# here are the per-package modules (the "Primary" block)
auth	[success=1 default=ignore]	pam_unix.so nullok_secure
# here's the fallback if no module succeeds
auth	requisite			pam_deny.so
# prime the stack with a positive return value if there isn't one already;
# this avoids us returning an error just because nothing sets a success code
# since the modules above will each just jump around
auth	required			pam_permit.so
# and here are more per-package modules (the "Additional" block)
# end of pam-auth-update config

# 5.3.2 Ensure lockout for failed password attempts is configured
auth required pam_tally2.so onerr=fail audit silent deny=5 unlock_time=900
`)

func linuxCloudInitArtifactsPamDCommonAuthBytes() ([]byte, error) {
	return _linuxCloudInitArtifactsPamDCommonAuth, nil
}

func linuxCloudInitArtifactsPamDCommonAuth() (*asset, error) {
	bytes, err := linuxCloudInitArtifactsPamDCommonAuthBytes()
	if err != nil {
		return nil, err
	}

	info := bindataFileInfo{name: "linux/cloud-init/artifacts/pam-d-common-auth", size: 0, mode: os.FileMode(0), modTime: time.Unix(0, 0)}
	a := &asset{bytes: bytes, info: info}
	return a, nil
}

var _linuxCloudInitArtifactsPamDCommonPassword = []byte(`#
# /etc/pam.d/common-password - password-related modules common to all services
#
# This file is included from other service-specific PAM config files,
# and should contain a list of modules that define the services to be
# used to change user passwords.  The default is pam_unix.

# Explanation of pam_unix options:
#
# The "sha512" option enables salted SHA512 passwords.  Without this option,
# the default is Unix crypt.  Prior releases used the option "md5".
#
# The "obscure" option replaces the old `+"`"+`OBSCURE_CHECKS_ENAB' option in
# login.defs.
#
# See the pam_unix manpage for other options.

# As of pam 1.0.1-6, this file is managed by pam-auth-update by default.
# To take advantage of this, it is recommended that you configure any
# local modules either before or after the default block, and use
# pam-auth-update to manage selection of other modules.  See
# pam-auth-update(8) for details.

# here are the per-package modules (the "Primary" block)
password	requisite			pam_pwquality.so retry=3
password	[success=1 default=ignore]	pam_unix.so obscure use_authtok try_first_pass sha512
# here's the fallback if no module succeeds
password	requisite			pam_deny.so
# prime the stack with a positive return value if there isn't one already;
# this avoids us returning an error just because nothing sets a success code
# since the modules above will each just jump around
password	required			pam_permit.so
# and here are more per-package modules (the "Additional" block)
# end of pam-auth-update config

# 5.3.3 Ensure password reuse is limited
# 5.3.4 Ensure password hashing algorithm is SHA-512
password	[success=1 default=ignore]	pam_unix.so obscure use_authtok try_first_pass sha512 remember=5
`)

func linuxCloudInitArtifactsPamDCommonPasswordBytes() ([]byte, error) {
	return _linuxCloudInitArtifactsPamDCommonPassword, nil
}

func linuxCloudInitArtifactsPamDCommonPassword() (*asset, error) {
	bytes, err := linuxCloudInitArtifactsPamDCommonPasswordBytes()
	if err != nil {
		return nil, err
	}

	info := bindataFileInfo{name: "linux/cloud-init/artifacts/pam-d-common-password", size: 0, mode: os.FileMode(0), modTime: time.Unix(0, 0)}
	a := &asset{bytes: bytes, info: info}
	return a, nil
}

var _linuxCloudInitArtifactsPamDSu = []byte(`#
# The PAM configuration file for the Shadow `+"`"+`su' service
#

# This allows root to su without passwords (normal operation)
auth       sufficient pam_rootok.so

# Uncomment this to force users to be a member of group root
# before they can use `+"`"+`su'. You can also add "group=foo"
# to the end of this line if you want to use a group other
# than the default "root" (but this may have side effect of
# denying "root" user, unless she's a member of "foo" or explicitly
# permitted earlier by e.g. "sufficient pam_rootok.so").
# (Replaces the `+"`"+`SU_WHEEL_ONLY' option from login.defs)

# 5.6 Ensure access to the su command is restricted
auth required pam_wheel.so use_uid

# Uncomment this if you want wheel members to be able to
# su without a password.
# auth       sufficient pam_wheel.so trust

# Uncomment this if you want members of a specific group to not
# be allowed to use su at all.
# auth       required   pam_wheel.so deny group=nosu

# Uncomment and edit /etc/security/time.conf if you need to set
# time restrainst on su usage.
# (Replaces the `+"`"+`PORTTIME_CHECKS_ENAB' option from login.defs
# as well as /etc/porttime)
# account    requisite  pam_time.so

# This module parses environment configuration file(s)
# and also allows you to use an extended config
# file /etc/security/pam_env.conf.
#
# parsing /etc/environment needs "readenv=1"
session       required   pam_env.so readenv=1
# locale variables are also kept into /etc/default/locale in etch
# reading this file *in addition to /etc/environment* does not hurt
session       required   pam_env.so readenv=1 envfile=/etc/default/locale

# Defines the MAIL environment variable
# However, userdel also needs MAIL_DIR and MAIL_FILE variables
# in /etc/login.defs to make sure that removing a user
# also removes the user's mail spool file.
# See comments in /etc/login.defs
#
# "nopen" stands to avoid reporting new mail when su'ing to another user
session    optional   pam_mail.so nopen

# Sets up user limits according to /etc/security/limits.conf
# (Replaces the use of /etc/limits in old login)
session    required   pam_limits.so

# The standard Unix authentication modules, used with
# NIS (man nsswitch) as well as normal /etc/passwd and
# /etc/shadow entries.
@include common-auth
@include common-account
@include common-session
`)

func linuxCloudInitArtifactsPamDSuBytes() ([]byte, error) {
	return _linuxCloudInitArtifactsPamDSu, nil
}

func linuxCloudInitArtifactsPamDSu() (*asset, error) {
	bytes, err := linuxCloudInitArtifactsPamDSuBytes()
	if err != nil {
		return nil, err
	}

	info := bindataFileInfo{name: "linux/cloud-init/artifacts/pam-d-su", size: 0, mode: os.FileMode(0), modTime: time.Unix(0, 0)}
	a := &asset{bytes: bytes, info: info}
	return a, nil
}

var _linuxCloudInitArtifactsProfileDCisSh = []byte(`#!/bin/bash

# 5.4.4 Ensure default user umask is 027 or more restrictive
umask 027
`)

func linuxCloudInitArtifactsProfileDCisShBytes() ([]byte, error) {
	return _linuxCloudInitArtifactsProfileDCisSh, nil
}

func linuxCloudInitArtifactsProfileDCisSh() (*asset, error) {
	bytes, err := linuxCloudInitArtifactsProfileDCisShBytes()
	if err != nil {
		return nil, err
	}

	info := bindataFileInfo{name: "linux/cloud-init/artifacts/profile-d-cis.sh", size: 0, mode: os.FileMode(0), modTime: time.Unix(0, 0)}
	a := &asset{bytes: bytes, info: info}
	return a, nil
}

var _linuxCloudInitArtifactsPwqualityCisConf = []byte(`# 5.3.1 Ensure password creation requirements are configured (Scored)

minlen=14
dcredit=-1
ucredit=-1
ocredit=-1
lcredit=-1`)

func linuxCloudInitArtifactsPwqualityCisConfBytes() ([]byte, error) {
	return _linuxCloudInitArtifactsPwqualityCisConf, nil
}

func linuxCloudInitArtifactsPwqualityCisConf() (*asset, error) {
	bytes, err := linuxCloudInitArtifactsPwqualityCisConfBytes()
	if err != nil {
		return nil, err
	}

	info := bindataFileInfo{name: "linux/cloud-init/artifacts/pwquality-CIS.conf", size: 0, mode: os.FileMode(0), modTime: time.Unix(0, 0)}
	a := &asset{bytes: bytes, info: info}
	return a, nil
}

var _linuxCloudInitArtifactsReconcilePrivateHostsService = []byte(`[Unit]
Description=Reconcile /etc/hosts file for private cluster
[Service]
Type=simple
Restart=on-failure
ExecStart=/bin/bash /opt/azure/containers/reconcilePrivateHosts.sh
[Install]
WantedBy=multi-user.target`)

func linuxCloudInitArtifactsReconcilePrivateHostsServiceBytes() ([]byte, error) {
	return _linuxCloudInitArtifactsReconcilePrivateHostsService, nil
}

func linuxCloudInitArtifactsReconcilePrivateHostsService() (*asset, error) {
	bytes, err := linuxCloudInitArtifactsReconcilePrivateHostsServiceBytes()
	if err != nil {
		return nil, err
	}

	info := bindataFileInfo{name: "linux/cloud-init/artifacts/reconcile-private-hosts.service", size: 0, mode: os.FileMode(0), modTime: time.Unix(0, 0)}
	a := &asset{bytes: bytes, info: info}
	return a, nil
}

var _linuxCloudInitArtifactsReconcilePrivateHostsSh = []byte(`#!/bin/bash

set -o nounset
set -o pipefail

get-apiserver-ip-from-tags() {
  tags=$(curl -sSL -H "Metadata: true" "http://169.254.169.254/metadata/instance/compute/tags?api-version=2019-03-11&format=text")
  if [ "$?" == "0" ]; then
    IFS=";" read -ra tagList <<< "$tags"
    for i in "${tagList[@]}"; do
      tagKey=$(cut -d":" -f1 <<<$i)
      tagValue=$(cut -d":" -f2 <<<$i)
      if echo $tagKey | grep -iq "^aksAPIServerIPAddress$"; then
        echo -n "$tagValue"
        return
      fi
    done
  fi
  echo -n ""
}

SLEEP_SECONDS=15
clusterFQDN="{{GetKubernetesEndpoint}}"
if [[ $clusterFQDN != *.privatelink.* ]]; then
  echo "skip reconcile hosts for $clusterFQDN since it's not AKS private cluster"
  exit 0
fi
echo "clusterFQDN: $clusterFQDN"

while true; do
  clusterIP=$(get-apiserver-ip-from-tags)
  if [ -z $clusterIP ]; then
    sleep "${SLEEP_SECONDS}"
    continue
  fi
  if grep -q "$clusterIP $clusterFQDN" /etc/hosts; then
    echo -n ""
  else
    sudo sed -i "/$clusterFQDN/d" /etc/hosts
    echo "$clusterIP $clusterFQDN" | sudo tee -a /etc/hosts > /dev/null
    echo "Updated $clusterFQDN to $clusterIP"
  fi
  sleep "${SLEEP_SECONDS}"
done

#EOF
`)

func linuxCloudInitArtifactsReconcilePrivateHostsShBytes() ([]byte, error) {
	return _linuxCloudInitArtifactsReconcilePrivateHostsSh, nil
}

func linuxCloudInitArtifactsReconcilePrivateHostsSh() (*asset, error) {
	bytes, err := linuxCloudInitArtifactsReconcilePrivateHostsShBytes()
	if err != nil {
		return nil, err
	}

	info := bindataFileInfo{name: "linux/cloud-init/artifacts/reconcile-private-hosts.sh", size: 0, mode: os.FileMode(0), modTime: time.Unix(0, 0)}
	a := &asset{bytes: bytes, info: info}
	return a, nil
}

var _linuxCloudInitArtifactsRsyslogD60CisConf = []byte(`# 4.2.1.2 Ensure logging is configured (Not Scored)
*.emerg                            :omusrmsg:*
mail.*                             -/var/log/mail
mail.info                          -/var/log/mail.info
mail.warning                       -/var/log/mail.warn
mail.err                           /var/log/mail.err
news.crit                          -/var/log/news/news.crit
news.err                           -/var/log/news/news.err
news.notice                        -/var/log/news/news.notice
*.=warning;*.=err                  -/var/log/warn
*.crit                             /var/log/warn
*.*;mail.none;news.none            -/var/log/messages
local0,local1.*                    -/var/log/localmessages
local2,local3.*                    -/var/log/localmessages
local4,local5.*                    -/var/log/localmessages
local6,local7.*                    -/var/log/localmessages`)

func linuxCloudInitArtifactsRsyslogD60CisConfBytes() ([]byte, error) {
	return _linuxCloudInitArtifactsRsyslogD60CisConf, nil
}

func linuxCloudInitArtifactsRsyslogD60CisConf() (*asset, error) {
	bytes, err := linuxCloudInitArtifactsRsyslogD60CisConfBytes()
	if err != nil {
		return nil, err
	}

	info := bindataFileInfo{name: "linux/cloud-init/artifacts/rsyslog-d-60-CIS.conf", size: 0, mode: os.FileMode(0), modTime: time.Unix(0, 0)}
	a := &asset{bytes: bytes, info: info}
	return a, nil
}

var _linuxCloudInitArtifactsSetupCustomSearchDomainsSh = []byte(`#!/bin/bash
set -x
source {{GetCSEHelpersScriptFilepath}}
source {{GetCSEHelpersScriptDistroFilepath}}


echo "  dns-search {{GetSearchDomainName}}" | tee -a /etc/network/interfaces.d/50-cloud-init.cfg
systemctl_restart 20 5 10 networking
wait_for_apt_locks
retrycmd_if_failure 10 5 120 apt-get -y install realmd sssd sssd-tools samba-common samba samba-common python2.7 samba-libs packagekit
wait_for_apt_locks
echo "{{GetSearchDomainRealmPassword}}" | realm join -U {{GetSearchDomainRealmUser}}@$(echo "{{GetSearchDomainName}}" | tr /a-z/ /A-Z/) $(echo "{{GetSearchDomainName}}" | tr /a-z/ /A-Z/)
`)

func linuxCloudInitArtifactsSetupCustomSearchDomainsShBytes() ([]byte, error) {
	return _linuxCloudInitArtifactsSetupCustomSearchDomainsSh, nil
}

func linuxCloudInitArtifactsSetupCustomSearchDomainsSh() (*asset, error) {
	bytes, err := linuxCloudInitArtifactsSetupCustomSearchDomainsShBytes()
	if err != nil {
		return nil, err
	}

	info := bindataFileInfo{name: "linux/cloud-init/artifacts/setup-custom-search-domains.sh", size: 0, mode: os.FileMode(0), modTime: time.Unix(0, 0)}
	a := &asset{bytes: bytes, info: info}
	return a, nil
}

var _linuxCloudInitArtifactsSshd_config = []byte(`# What ports, IPs and protocols we listen for
Port 22
# Use these options to restrict which interfaces/protocols sshd will bind to
#ListenAddress ::
#ListenAddress 0.0.0.0
Protocol 2

# 5.2.11 Ensure only approved MAC algorithms are used
MACs hmac-sha2-512-etm@openssh.com,hmac-sha2-256-etm@openssh.com,umac-128-etm@openssh.com,hmac-sha2-512,hmac-sha2-256,umac-128@openssh.com
KexAlgorithms curve25519-sha256@libssh.org
Ciphers chacha20-poly1305@openssh.com,aes256-gcm@openssh.com,aes128-gcm@openssh.com,aes256-ctr,aes192-ctr,aes128-ctr

# 5.2.12 Ensure SSH Idle Timeout Interval is configured
ClientAliveInterval 120
ClientAliveCountMax 3

# HostKeys for protocol version 2
HostKey /etc/ssh/ssh_host_rsa_key
HostKey /etc/ssh/ssh_host_dsa_key
HostKey /etc/ssh/ssh_host_ecdsa_key
HostKey /etc/ssh/ssh_host_ed25519_key

# Logging
SyslogFacility AUTH
LogLevel INFO

# Authentication:
LoginGraceTime 60

# 5.2.8 Ensure SSH root login is disabled
PermitRootLogin no
# 5.2.10 Ensure SSH PermitUserEnvironment is disabled
PermitUserEnvironment no

StrictModes yes
PubkeyAuthentication yes
#AuthorizedKeysFile	%h/.ssh/authorized_keys

# Don't read the user's ~/.rhosts and ~/.shosts files
IgnoreRhosts yes
# similar for protocol version 2
HostbasedAuthentication no

# To enable empty passwords, change to yes (NOT RECOMMENDED)
PermitEmptyPasswords no

# Change to yes to enable challenge-response passwords (beware issues with
# some PAM modules and threads)
ChallengeResponseAuthentication no

# Change to no to disable tunnelled clear text passwords
PasswordAuthentication no

# 5.2.4 Ensure SSH X11 forwarding is disabled
X11Forwarding no

# 5.2.5 Ensure SSH MaxAuthTries is set to 4 or less
MaxAuthTries 4

X11DisplayOffset 10
PrintMotd no
PrintLastLog yes
TCPKeepAlive yes
#UseLogin no

#MaxStartups 10:30:60
Banner /etc/issue.net

# Allow client to pass locale environment variables
AcceptEnv LANG LC_*

Subsystem sftp /usr/lib/openssh/sftp-server

# Set this to 'yes' to enable PAM authentication, account processing,
# and session processing. If this is enabled, PAM authentication will
# be allowed through the ChallengeResponseAuthentication and
# PasswordAuthentication.  Depending on your PAM configuration,
# PAM authentication via ChallengeResponseAuthentication may bypass
# the setting of "PermitRootLogin without-password".
# If you just want the PAM account and session checks to run without
# PAM authentication, then enable this but set PasswordAuthentication
# and ChallengeResponseAuthentication to 'no'.
UsePAM yes
UseDNS no
GSSAPIAuthentication no
`)

func linuxCloudInitArtifactsSshd_configBytes() ([]byte, error) {
	return _linuxCloudInitArtifactsSshd_config, nil
}

func linuxCloudInitArtifactsSshd_config() (*asset, error) {
	bytes, err := linuxCloudInitArtifactsSshd_configBytes()
	if err != nil {
		return nil, err
	}

	info := bindataFileInfo{name: "linux/cloud-init/artifacts/sshd_config", size: 0, mode: os.FileMode(0), modTime: time.Unix(0, 0)}
	a := &asset{bytes: bytes, info: info}
	return a, nil
}

var _linuxCloudInitArtifactsSshd_config_1604 = []byte(`# What ports, IPs and protocols we listen for
Port 22
# Use these options to restrict which interfaces/protocols sshd will bind to
#ListenAddress ::
#ListenAddress 0.0.0.0
Protocol 2

# 5.2.11 Ensure only approved MAC algorithms are used
MACs hmac-sha2-512-etm@openssh.com,hmac-sha2-256-etm@openssh.com,umac-128-etm@openssh.com,hmac-sha2-512,hmac-sha2-256,umac-128@openssh.com
KexAlgorithms curve25519-sha256@libssh.org
Ciphers chacha20-poly1305@openssh.com,aes256-gcm@openssh.com,aes128-gcm@openssh.com,aes256-ctr,aes192-ctr,aes128-ctr

# 5.2.12 Ensure SSH Idle Timeout Interval is configured
ClientAliveInterval 120
ClientAliveCountMax 3

# HostKeys for protocol version 2
HostKey /etc/ssh/ssh_host_rsa_key
HostKey /etc/ssh/ssh_host_dsa_key
HostKey /etc/ssh/ssh_host_ecdsa_key
HostKey /etc/ssh/ssh_host_ed25519_key

#Privilege Separation is turned on for security
UsePrivilegeSeparation yes

# Lifetime and size of ephemeral version 1 server key
KeyRegenerationInterval 3600
ServerKeyBits 1024

# Logging
SyslogFacility AUTH
LogLevel INFO

# Authentication:
LoginGraceTime 60

# 5.2.8 Ensure SSH root login is disabled
PermitRootLogin no
# 5.2.10 Ensure SSH PermitUserEnvironment is disabled
PermitUserEnvironment no

StrictModes yes
RSAAuthentication yes
PubkeyAuthentication yes
#AuthorizedKeysFile	%h/.ssh/authorized_keys

# Don't read the user's ~/.rhosts and ~/.shosts files
IgnoreRhosts yes
# For this to work you will also need host keys in /etc/ssh_known_hosts
RhostsRSAAuthentication no
# similar for protocol version 2
HostbasedAuthentication no

# To enable empty passwords, change to yes (NOT RECOMMENDED)
PermitEmptyPasswords no

# Change to yes to enable challenge-response passwords (beware issues with
# some PAM modules and threads)
ChallengeResponseAuthentication no

# Change to no to disable tunnelled clear text passwords
PasswordAuthentication no

# 5.2.4 Ensure SSH X11 forwarding is disabled
X11Forwarding no

# 5.2.5 Ensure SSH MaxAuthTries is set to 4 or less
MaxAuthTries 4

X11DisplayOffset 10
PrintMotd no
PrintLastLog yes
TCPKeepAlive yes
#UseLogin no

#MaxStartups 10:30:60
Banner /etc/issue.net

# Allow client to pass locale environment variables
AcceptEnv LANG LC_*

Subsystem sftp /usr/lib/openssh/sftp-server

# Set this to 'yes' to enable PAM authentication, account processing,
# and session processing. If this is enabled, PAM authentication will
# be allowed through the ChallengeResponseAuthentication and
# PasswordAuthentication.  Depending on your PAM configuration,
# PAM authentication via ChallengeResponseAuthentication may bypass
# the setting of "PermitRootLogin without-password".
# If you just want the PAM account and session checks to run without
# PAM authentication, then enable this but set PasswordAuthentication
# and ChallengeResponseAuthentication to 'no'.
UsePAM yes
UseDNS no
GSSAPIAuthentication no
`)

func linuxCloudInitArtifactsSshd_config_1604Bytes() ([]byte, error) {
	return _linuxCloudInitArtifactsSshd_config_1604, nil
}

func linuxCloudInitArtifactsSshd_config_1604() (*asset, error) {
	bytes, err := linuxCloudInitArtifactsSshd_config_1604Bytes()
	if err != nil {
		return nil, err
	}

	info := bindataFileInfo{name: "linux/cloud-init/artifacts/sshd_config_1604", size: 0, mode: os.FileMode(0), modTime: time.Unix(0, 0)}
	a := &asset{bytes: bytes, info: info}
	return a, nil
}

var _linuxCloudInitArtifactsSshd_config_1804_fips = []byte(`#	$OpenBSD: sshd_config,v 1.101 2017/03/14 07:19:07 djm Exp $

# This is the sshd server system-wide configuration file.  See
# sshd_config(5) for more information.

# This sshd was compiled with PATH=/usr/bin:/bin:/usr/sbin:/sbin

# The strategy used for options in the default sshd_config shipped with
# OpenSSH is to specify options with their default value where
# possible, but leave them commented.  Uncommented options override the
# default value.

#Port 22
#AddressFamily any
#ListenAddress 0.0.0.0
#ListenAddress ::

#HostKey /etc/ssh/ssh_host_rsa_key
#HostKey /etc/ssh/ssh_host_ecdsa_key
#HostKey /etc/ssh/ssh_host_ed25519_key

# Ciphers and keying
#RekeyLimit default none

# Logging
#SyslogFacility AUTH
#LogLevel INFO

# Authentication:

#LoginGraceTime 2m
#PermitRootLogin prohibit-password
#StrictModes yes
#MaxAuthTries 6
#MaxSessions 10

#PubkeyAuthentication yes

# Expect .ssh/authorized_keys2 to be disregarded by default in future.
#AuthorizedKeysFile	.ssh/authorized_keys .ssh/authorized_keys2

#AuthorizedPrincipalsFile none

#AuthorizedKeysCommand none
#AuthorizedKeysCommandUser nobody

# For this to work you will also need host keys in /etc/ssh/ssh_known_hosts
#HostbasedAuthentication no
# Change to yes if you don't trust ~/.ssh/known_hosts for
# HostbasedAuthentication
#IgnoreUserKnownHosts no
# Don't read the user's ~/.rhosts and ~/.shosts files
#IgnoreRhosts yes

# To disable tunneled clear text passwords, change to no here!
PasswordAuthentication yes
#PermitEmptyPasswords no

# Change to yes to enable challenge-response passwords (beware issues with
# some PAM modules and threads)
ChallengeResponseAuthentication no

# Kerberos options
#KerberosAuthentication no
#KerberosOrLocalPasswd yes
#KerberosTicketCleanup yes
#KerberosGetAFSToken no

# GSSAPI options
#GSSAPIAuthentication no
#GSSAPICleanupCredentials yes
#GSSAPIStrictAcceptorCheck yes
#GSSAPIKeyExchange no

# Set this to 'yes' to enable PAM authentication, account processing,
# and session processing. If this is enabled, PAM authentication will
# be allowed through the ChallengeResponseAuthentication and
# PasswordAuthentication.  Depending on your PAM configuration,
# PAM authentication via ChallengeResponseAuthentication may bypass
# the setting of "PermitRootLogin without-password".
# If you just want the PAM account and session checks to run without
# PAM authentication, then enable this but set PasswordAuthentication
# and ChallengeResponseAuthentication to 'no'.
UsePAM yes

#AllowAgentForwarding yes
#AllowTcpForwarding yes
#GatewayPorts no
X11Forwarding yes
#X11DisplayOffset 10
#X11UseLocalhost yes
#PermitTTY yes
PrintMotd no
#PrintLastLog yes
#TCPKeepAlive yes
#UseLogin no
#PermitUserEnvironment no
#Compression delayed
#ClientAliveInterval 0
#ClientAliveCountMax 3
#UseDNS no
#PidFile /var/run/sshd.pid
#MaxStartups 10:30:100
#PermitTunnel no
#ChrootDirectory none
#VersionAddendum none

# no default banner path
#Banner none

# Allow client to pass locale environment variables
AcceptEnv LANG LC_*

# override default of no subsystems
Subsystem sftp	/usr/lib/openssh/sftp-server

# Example of overriding settings on a per-user basis
#Match User anoncvs
#	X11Forwarding no
#	AllowTcpForwarding no
#	PermitTTY no
#	ForceCommand cvs server

# CLOUD_IMG: This file was created/modified by the Cloud Image build process
ClientAliveInterval 120
`)

func linuxCloudInitArtifactsSshd_config_1804_fipsBytes() ([]byte, error) {
	return _linuxCloudInitArtifactsSshd_config_1804_fips, nil
}

func linuxCloudInitArtifactsSshd_config_1804_fips() (*asset, error) {
	bytes, err := linuxCloudInitArtifactsSshd_config_1804_fipsBytes()
	if err != nil {
		return nil, err
	}

	info := bindataFileInfo{name: "linux/cloud-init/artifacts/sshd_config_1804_fips", size: 0, mode: os.FileMode(0), modTime: time.Unix(0, 0)}
	a := &asset{bytes: bytes, info: info}
	return a, nil
}

var _linuxCloudInitArtifactsSysctlD60CisConf = []byte(`# 3.1.2 Ensure packet redirect sending is disabled
net.ipv4.conf.all.send_redirects = 0
net.ipv4.conf.default.send_redirects = 0
# 3.2.1 Ensure source routed packets are not accepted 
net.ipv4.conf.all.accept_source_route = 0
net.ipv4.conf.default.accept_source_route = 0
# 3.2.2 Ensure ICMP redirects are not accepted
net.ipv4.conf.all.accept_redirects = 0
net.ipv4.conf.default.accept_redirects = 0
# 3.2.3 Ensure secure ICMP redirects are not accepted
net.ipv4.conf.all.secure_redirects = 0
net.ipv4.conf.default.secure_redirects = 0
# 3.2.4 Ensure suspicious packets are logged
net.ipv4.conf.all.log_martians = 1
net.ipv4.conf.default.log_martians = 1
# 3.3.1 Ensure IPv6 router advertisements are not accepted
net.ipv6.conf.all.accept_ra = 0
net.ipv6.conf.default.accept_ra = 0
# 3.3.2 Ensure IPv6 redirects are not accepted
net.ipv6.conf.all.accept_redirects = 0
net.ipv6.conf.default.accept_redirects = 0
# refer to https://github.com/kubernetes/kubernetes/blob/75d45bdfc9eeda15fb550e00da662c12d7d37985/pkg/kubelet/cm/container_manager_linux.go#L359-L397
vm.overcommit_memory = 1
kernel.panic = 10
kernel.panic_on_oops = 1
# https://github.com/Azure/AKS/issues/772
fs.inotify.max_user_watches = 1048576
`)

func linuxCloudInitArtifactsSysctlD60CisConfBytes() ([]byte, error) {
	return _linuxCloudInitArtifactsSysctlD60CisConf, nil
}

func linuxCloudInitArtifactsSysctlD60CisConf() (*asset, error) {
	bytes, err := linuxCloudInitArtifactsSysctlD60CisConfBytes()
	if err != nil {
		return nil, err
	}

	info := bindataFileInfo{name: "linux/cloud-init/artifacts/sysctl-d-60-CIS.conf", size: 0, mode: os.FileMode(0), modTime: time.Unix(0, 0)}
	a := &asset{bytes: bytes, info: info}
	return a, nil
}

var _linuxCloudInitArtifactsUbuntuCse_helpers_ubuntuSh = []byte(`#!/bin/bash

echo "Sourcing cse_helpers_distro.sh for Ubuntu"


aptmarkWALinuxAgent() {
    echo $(date),$(hostname), startAptmarkWALinuxAgent "$1"
    wait_for_apt_locks
    retrycmd_if_failure 120 5 25 apt-mark $1 walinuxagent || \
    if [[ "$1" == "hold" ]]; then
        exit $ERR_HOLD_WALINUXAGENT
    elif [[ "$1" == "unhold" ]]; then
        exit $ERR_RELEASE_HOLD_WALINUXAGENT
    fi
    echo $(date),$(hostname), endAptmarkWALinuxAgent "$1"
}

wait_for_apt_locks() {
    while fuser /var/lib/dpkg/lock /var/lib/apt/lists/lock /var/cache/apt/archives/lock >/dev/null 2>&1; do
        echo 'Waiting for release of apt locks'
        sleep 3
    done
}
apt_get_update() {
    retries=10
    apt_update_output=/tmp/apt-get-update.out
    for i in $(seq 1 $retries); do
        wait_for_apt_locks
        export DEBIAN_FRONTEND=noninteractive
        dpkg --configure -a --force-confdef
        apt-get -f -y install
        ! (apt-get update 2>&1 | tee $apt_update_output | grep -E "^([WE]:.*)|([eE]rr.*)$") && \
        cat $apt_update_output && break || \
        cat $apt_update_output
        if [ $i -eq $retries ]; then
            return 1
        else sleep 5
        fi
    done
    echo Executed apt-get update $i times
    wait_for_apt_locks
}
apt_get_install() {
    retries=$1; wait_sleep=$2; timeout=$3; shift && shift && shift
    for i in $(seq 1 $retries); do
        wait_for_apt_locks
        export DEBIAN_FRONTEND=noninteractive
        dpkg --configure -a --force-confdef
        apt-get install -o Dpkg::Options::="--force-confold" --no-install-recommends -y ${@} && break || \
        if [ $i -eq $retries ]; then
            return 1
        else
            sleep $wait_sleep
            apt_get_update
        fi
    done
    echo Executed apt-get install --no-install-recommends -y \"$@\" $i times;
    wait_for_apt_locks
}
apt_get_purge() {
    retries=$1; wait_sleep=$2; timeout=$3; shift && shift && shift
    for i in $(seq 1 $retries); do
        wait_for_apt_locks
        export DEBIAN_FRONTEND=noninteractive
        dpkg --configure -a --force-confdef
        apt-get purge -o Dpkg::Options::="--force-confold" -y ${@} && break || \
        if [ $i -eq $retries ]; then
            return 1
        else
            sleep $wait_sleep
        fi
    done
    echo Executed apt-get purge -y \"$@\" $i times;
    wait_for_apt_locks
}
apt_get_dist_upgrade() {
  retries=10
  apt_dist_upgrade_output=/tmp/apt-get-dist-upgrade.out
  for i in $(seq 1 $retries); do
    wait_for_apt_locks
    export DEBIAN_FRONTEND=noninteractive
    dpkg --configure -a --force-confdef
    apt-get -f -y install
    apt-mark showhold
    ! (apt-get dist-upgrade -y 2>&1 | tee $apt_dist_upgrade_output | grep -E "^([WE]:.*)|([eE]rr.*)$") && \
    cat $apt_dist_upgrade_output && break || \
    cat $apt_dist_upgrade_output
    if [ $i -eq $retries ]; then
      return 1
    else sleep 5
    fi
  done
  echo Executed apt-get dist-upgrade $i times
  wait_for_apt_locks
}
installDebPackageFromFile() {
    DEB_FILE=$1
    wait_for_apt_locks
    retrycmd_if_failure 10 5 600 apt-get -y -f install ${DEB_FILE} --allow-downgrades
    if [[ $? -ne 0 ]]; then
        return 1
    fi
}
#EOF
`)

func linuxCloudInitArtifactsUbuntuCse_helpers_ubuntuShBytes() ([]byte, error) {
	return _linuxCloudInitArtifactsUbuntuCse_helpers_ubuntuSh, nil
}

func linuxCloudInitArtifactsUbuntuCse_helpers_ubuntuSh() (*asset, error) {
	bytes, err := linuxCloudInitArtifactsUbuntuCse_helpers_ubuntuShBytes()
	if err != nil {
		return nil, err
	}

	info := bindataFileInfo{name: "linux/cloud-init/artifacts/ubuntu/cse_helpers_ubuntu.sh", size: 0, mode: os.FileMode(0), modTime: time.Unix(0, 0)}
	a := &asset{bytes: bytes, info: info}
	return a, nil
}

var _linuxCloudInitArtifactsUbuntuCse_install_ubuntuSh = []byte(`#!/bin/bash

echo "Sourcing cse_install_distro.sh for Ubuntu"

removeMoby() {
    wait_for_apt_locks
    retrycmd_if_failure 10 5 60 apt-get purge -y moby-engine moby-cli
}

removeContainerd() {
    wait_for_apt_locks
    retrycmd_if_failure 10 5 60 apt-get purge -y moby-containerd
}

installDeps() {
    retrycmd_if_failure_no_stats 120 5 25 curl -fsSL https://packages.microsoft.com/config/ubuntu/${UBUNTU_RELEASE}/packages-microsoft-prod.deb > /tmp/packages-microsoft-prod.deb || exit $ERR_MS_PROD_DEB_DOWNLOAD_TIMEOUT
    retrycmd_if_failure 60 5 10 dpkg -i /tmp/packages-microsoft-prod.deb || exit $ERR_MS_PROD_DEB_PKG_ADD_FAIL
    aptmarkWALinuxAgent hold
    apt_get_update || exit $ERR_APT_UPDATE_TIMEOUT
    apt_get_dist_upgrade || exit $ERR_APT_DIST_UPGRADE_TIMEOUT
    for apt_package in apache2-utils apt-transport-https blobfuse=1.3.7 ca-certificates ceph-common cgroup-lite cifs-utils conntrack cracklib-runtime ebtables ethtool fuse git glusterfs-client htop iftop init-system-helpers iotop iproute2 ipset iptables jq libpam-pwquality libpwquality-tools mount nfs-common pigz socat sysfsutils sysstat traceroute util-linux xz-utils zip; do
      if ! apt_get_install 30 1 600 $apt_package; then
        journalctl --no-pager -u $apt_package
        exit $ERR_APT_INSTALL_TIMEOUT
      fi
    done
}

installGPUDrivers() {
    mkdir -p $GPU_DEST/tmp
    retrycmd_if_failure_no_stats 120 5 25 curl -fsSL https://nvidia.github.io/nvidia-docker/gpgkey > $GPU_DEST/tmp/aptnvidia.gpg || exit $ERR_GPU_DRIVERS_INSTALL_TIMEOUT
    wait_for_apt_locks
    retrycmd_if_failure 120 5 25 apt-key add $GPU_DEST/tmp/aptnvidia.gpg || exit $ERR_GPU_DRIVERS_INSTALL_TIMEOUT
    wait_for_apt_locks
    retrycmd_if_failure_no_stats 120 5 25 curl -fsSL https://nvidia.github.io/nvidia-docker/ubuntu${UBUNTU_RELEASE}/nvidia-docker.list > $GPU_DEST/tmp/nvidia-docker.list || exit  $ERR_GPU_DRIVERS_INSTALL_TIMEOUT
    wait_for_apt_locks
    retrycmd_if_failure_no_stats 120 5 25 cat $GPU_DEST/tmp/nvidia-docker.list > /etc/apt/sources.list.d/nvidia-docker.list || exit  $ERR_GPU_DRIVERS_INSTALL_TIMEOUT
    apt_get_update
    retrycmd_if_failure 30 5 3600 apt-get install -y linux-headers-$(uname -r) gcc make dkms || exit $ERR_GPU_DRIVERS_INSTALL_TIMEOUT
    retrycmd_if_failure 30 5 60 curl -fLS https://us.download.nvidia.com/tesla/$GPU_DV/NVIDIA-Linux-x86_64-${GPU_DV}.run -o ${GPU_DEST}/nvidia-drivers-${GPU_DV} || exit $ERR_GPU_DRIVERS_INSTALL_TIMEOUT
    tmpDir=$GPU_DEST/tmp
    if ! (
      set -e -o pipefail
      cd "${tmpDir}"
      retrycmd_if_failure 30 5 3600 apt-get download nvidia-docker2="${NVIDIA_DOCKER_VERSION}+${NVIDIA_DOCKER_SUFFIX}" || exit $ERR_GPU_DRIVERS_INSTALL_TIMEOUT
    ); then
      exit $ERR_GPU_DRIVERS_INSTALL_TIMEOUT
    fi
}

installSGXDrivers() {
    echo "Installing SGX driver"
    local VERSION
    VERSION=$(grep DISTRIB_RELEASE /etc/*-release| cut -f 2 -d "=")
    case $VERSION in
    "18.04")
        SGX_DRIVER_URL="https://download.01.org/intel-sgx/dcap-1.2/linux/dcap_installers/ubuntuServer18.04/sgx_linux_x64_driver_1.12_c110012.bin"
        ;;
    "16.04")
        SGX_DRIVER_URL="https://download.01.org/intel-sgx/dcap-1.2/linux/dcap_installers/ubuntuServer16.04/sgx_linux_x64_driver_1.12_c110012.bin"
        ;;
    "*")
        echo "Version $VERSION is not supported"
        exit 1
        ;;
    esac

    local PACKAGES="make gcc dkms"
    wait_for_apt_locks
    retrycmd_if_failure 30 5 3600 apt-get -y install $PACKAGES  || exit $ERR_SGX_DRIVERS_INSTALL_TIMEOUT

    local SGX_DRIVER
    SGX_DRIVER=$(basename $SGX_DRIVER_URL)
    local OE_DIR=/opt/azure/containers/oe
    mkdir -p ${OE_DIR}

    retrycmd_if_failure 120 5 25 curl -fsSL ${SGX_DRIVER_URL} -o ${OE_DIR}/${SGX_DRIVER} || exit $ERR_SGX_DRIVERS_INSTALL_TIMEOUT
    chmod a+x ${OE_DIR}/${SGX_DRIVER}
    ${OE_DIR}/${SGX_DRIVER} || exit $ERR_SGX_DRIVERS_START_FAIL
}

updateAptWithMicrosoftPkg() {
    retrycmd_if_failure_no_stats 120 5 25 curl https://packages.microsoft.com/config/ubuntu/${UBUNTU_RELEASE}/prod.list > /tmp/microsoft-prod.list || exit $ERR_MOBY_APT_LIST_TIMEOUT
    retrycmd_if_failure 10 5 10 cp /tmp/microsoft-prod.list /etc/apt/sources.list.d/ || exit $ERR_MOBY_APT_LIST_TIMEOUT
    retrycmd_if_failure_no_stats 120 5 25 curl https://packages.microsoft.com/keys/microsoft.asc | gpg --dearmor > /tmp/microsoft.gpg || exit $ERR_MS_GPG_KEY_DOWNLOAD_TIMEOUT
    retrycmd_if_failure 10 5 10 cp /tmp/microsoft.gpg /etc/apt/trusted.gpg.d/ || exit $ERR_MS_GPG_KEY_DOWNLOAD_TIMEOUT
    apt_get_update || exit $ERR_APT_UPDATE_TIMEOUT
}

{{- if NeedsContainerd}}

# CSE+VHD can dictate the containerd version, users don't care as long as it works
installStandaloneContainerd() {
    CONTAINERD_VERSION=$1
    # azure-built runtimes have a "+azure" suffix in their version strings (i.e 1.4.1+azure). remove that here.
    CURRENT_VERSION=$(containerd -version | cut -d " " -f 3 | sed 's|v||' | cut -d "+" -f 1)
    # v1.4.1 is our lowest supported version of containerd
    
    #if there is no containerd_version input from RP, use hardcoded version
    if [[ -z ${CONTAINERD_VERSION} ]]; then
        CONTAINERD_VERSION="1.4.8"
        echo "Containerd Version not specified, using default version: ${CONTAINERD_VERSION}"
    else
        echo "Using specified Containerd Version: ${CONTAINERD_VERSION}"
    fi

    if semverCompare ${CURRENT_VERSION:-"0.0.0"} ${CONTAINERD_VERSION}; then
        echo "currently installed containerd version ${CURRENT_VERSION} is greater than (or equal to) target base version ${CONTAINERD_VERSION}. skipping installStandaloneContainerd."
    else
        echo "installing containerd version ${CONTAINERD_VERSION}"
        removeMoby
        removeContainerd
        # if containerd version has been overriden then there should exist a local .deb file for it on aks VHDs (best-effort)
        # if no files found then try fetching from packages.microsoft repo
        if [ -f $VHD_LOGS_FILEPATH ]; then
            CONTAINERD_DEB_TMP="moby-containerd_${CONTAINERD_VERSION/-/\~}+azure-1_amd64.deb"
            CONTAINERD_DEB_FILE="$CONTAINERD_DOWNLOADS_DIR/${CONTAINERD_DEB_TMP}"
            if [[ -f "${CONTAINERD_DEB_FILE}" ]]; then
                installDebPackageFromFile ${CONTAINERD_DEB_FILE} || exit $ERR_CONTAINERD_INSTALL_TIMEOUT
                return 0
            fi
        fi
        updateAptWithMicrosoftPkg
        apt_get_install 20 30 120 moby-containerd=${CONTAINERD_VERSION}* --allow-downgrades || exit $ERR_CONTAINERD_INSTALL_TIMEOUT
    fi
    ensureRunc ${RUNC_VERSION:-""} # RUNC_VERSION is an optional override supplied via NodeBootstrappingConfig api
}

downloadContainerd() {
    CONTAINERD_VERSION=$1
    # currently upstream maintains the package on a storage endpoint rather than an actual apt repo
    CONTAINERD_DOWNLOAD_URL="https://mobyartifacts.azureedge.net/moby/moby-containerd/${CONTAINERD_VERSION}+azure/bionic/linux_amd64/moby-containerd_${CONTAINERD_VERSION/-/\~}+azure-1_amd64.deb"
    mkdir -p $CONTAINERD_DOWNLOADS_DIR
    CONTAINERD_DEB_TMP=${CONTAINERD_DOWNLOAD_URL##*/}
    retrycmd_curl_file 120 5 60 "$CONTAINERD_DOWNLOADS_DIR/${CONTAINERD_DEB_TMP}" ${CONTAINERD_DOWNLOAD_URL} || exit $ERR_CONTAINERD_DOWNLOAD_TIMEOUT
    CONTAINERD_DEB_FILE="$CONTAINERD_DOWNLOADS_DIR/${CONTAINERD_DEB_TMP}"
}
{{- end}}

installMoby() {
    CURRENT_VERSION=$(dockerd --version | grep "Docker version" | cut -d "," -f 1 | cut -d " " -f 3 | cut -d "+" -f 1)
    local MOBY_VERSION="19.03.14"
    if semverCompare ${CURRENT_VERSION:-"0.0.0"} ${MOBY_VERSION}; then
        echo "currently installed moby-docker version ${CURRENT_VERSION} is greater than (or equal to) target base version ${MOBY_VERSION}. skipping installMoby."
    else
        removeMoby
        updateAptWithMicrosoftPkg
        MOBY_CLI=${MOBY_VERSION}
        if [[ "${MOBY_CLI}" == "3.0.4" ]]; then
            MOBY_CLI="3.0.3"
        fi
        apt_get_install 20 30 120 moby-engine=${MOBY_VERSION}* moby-cli=${MOBY_CLI}* --allow-downgrades || exit $ERR_MOBY_INSTALL_TIMEOUT
    fi
    ensureRunc ${RUNC_VERSION:-""} # RUNC_VERSION is an optional override supplied via NodeBootstrappingConfig api
}

ensureRunc() {
    TARGET_VERSION=$1
    if [[ -z ${TARGET_VERSION} ]]; then
        TARGET_VERSION="1.0.0-rc95"
    fi
    CURRENT_VERSION=$(runc --version | head -n1 | sed 's/runc version //')
    if [ "${CURRENT_VERSION}" == "${TARGET_VERSION}" ]; then
        echo "target moby-runc version ${TARGET_VERSION} is already installed. skipping installRunc."
    fi
    # if on a vhd-built image, first check if we've cached the deb file
    if [ -f $VHD_LOGS_FILEPATH ]; then
        RUNC_DEB_PATTERN="moby-runc_${TARGET_VERSION/-/\~}+azure-*_amd64.deb"
        RUNC_DEB_FILE=$(find ${RUNC_DOWNLOADS_DIR} -type f -iname "${RUNC_DEB_PATTERN}" | sort -V | tail -n1)
        if [[ -f "${RUNC_DEB_FILE}" ]]; then
            installDebPackageFromFile ${RUNC_DEB_FILE} || exit $ERR_RUNC_INSTALL_TIMEOUT
            return 0
        fi
    fi
    apt_get_install 20 30 120 moby-runc=${TARGET_VERSION/-/\~}* --allow-downgrades || exit $ERR_RUNC_INSTALL_TIMEOUT
}

cleanUpGPUDrivers() {
    rm -Rf $GPU_DEST
    rm -f /etc/apt/sources.list.d/nvidia-docker.list
}

#EOF
`)

func linuxCloudInitArtifactsUbuntuCse_install_ubuntuShBytes() ([]byte, error) {
	return _linuxCloudInitArtifactsUbuntuCse_install_ubuntuSh, nil
}

func linuxCloudInitArtifactsUbuntuCse_install_ubuntuSh() (*asset, error) {
	bytes, err := linuxCloudInitArtifactsUbuntuCse_install_ubuntuShBytes()
	if err != nil {
		return nil, err
	}

	info := bindataFileInfo{name: "linux/cloud-init/artifacts/ubuntu/cse_install_ubuntu.sh", size: 0, mode: os.FileMode(0), modTime: time.Unix(0, 0)}
	a := &asset{bytes: bytes, info: info}
	return a, nil
}

var _linuxCloudInitArtifactsUpdateNodeLabelsService = []byte(`[Unit]
Description=Updates Labels for Kubernetes node
After=kubelet.service
[Service]
Restart=on-failure
RestartSec=30
EnvironmentFile=/etc/default/kubelet
ExecStart=/bin/bash /opt/azure/containers/update-node-labels.sh
#EOF
`)

func linuxCloudInitArtifactsUpdateNodeLabelsServiceBytes() ([]byte, error) {
	return _linuxCloudInitArtifactsUpdateNodeLabelsService, nil
}

func linuxCloudInitArtifactsUpdateNodeLabelsService() (*asset, error) {
	bytes, err := linuxCloudInitArtifactsUpdateNodeLabelsServiceBytes()
	if err != nil {
		return nil, err
	}

	info := bindataFileInfo{name: "linux/cloud-init/artifacts/update-node-labels.service", size: 0, mode: os.FileMode(0), modTime: time.Unix(0, 0)}
	a := &asset{bytes: bytes, info: info}
	return a, nil
}

var _linuxCloudInitArtifactsUpdateNodeLabelsSh = []byte(`#!/usr/bin/env bash

# Updates Labels for this Kubernetes node (adds any missing, updates others to newest values, but never removes labels)

set -euo pipefail

NODE_NAME=$(echo $(hostname) | tr "[:upper:]" "[:lower:]")

echo "updating labels for ${NODE_NAME}"

FORMATTED_CURRENT_NODE_LABELS=$(kubectl label --kubeconfig /var/lib/kubelet/kubeconfig --list=true node $NODE_NAME | sort)

echo "current node labels (sorted): ${FORMATTED_CURRENT_NODE_LABELS}"

FORMATTED_NODE_LABELS_TO_UPDATE=$(echo $KUBELET_NODE_LABELS | tr ',' '\n' | sort)

echo "node labels to update (formatted+sorted): ${FORMATTED_NODE_LABELS_TO_UPDATE}"

MISSING_LABELS=$(comm -32 <(echo $FORMATTED_NODE_LABELS_TO_UPDATE | tr ' ' '\n') <(echo $FORMATTED_CURRENT_NODE_LABELS | tr ' ' '\n') | tr '\n' ' ')

echo "missing labels: ${MISSING_LABELS}"

if [ ! -z "$MISSING_LABELS" ]; then
  kubectl label --kubeconfig /var/lib/kubelet/kubeconfig --overwrite node $NODE_NAME $MISSING_LABELS
fi
#EOF
`)

func linuxCloudInitArtifactsUpdateNodeLabelsShBytes() ([]byte, error) {
	return _linuxCloudInitArtifactsUpdateNodeLabelsSh, nil
}

func linuxCloudInitArtifactsUpdateNodeLabelsSh() (*asset, error) {
	bytes, err := linuxCloudInitArtifactsUpdateNodeLabelsShBytes()
	if err != nil {
		return nil, err
	}

	info := bindataFileInfo{name: "linux/cloud-init/artifacts/update-node-labels.sh", size: 0, mode: os.FileMode(0), modTime: time.Unix(0, 0)}
	a := &asset{bytes: bytes, info: info}
	return a, nil
}

var _linuxCloudInitNodecustomdataYml = []byte(`#cloud-config

write_files:
- path: {{GetCSEHelpersScriptFilepath}}
  permissions: "0744"
  encoding: gzip
  owner: root
  content: !!binary |
    {{GetVariableProperty "cloudInitData" "provisionSource"}}


{{if IsMariner}}
- path: {{GetCSEHelpersScriptDistroFilepath}}
  permissions: "0744"
  encoding: gzip
  owner: root
  content: !!binary |
    {{GetVariableProperty "cloudInitData" "provisionSourceMariner"}}
{{- else}}
- path: {{GetCSEHelpersScriptDistroFilepath}}
  permissions: "0744"
  encoding: gzip
  owner: root
  content: !!binary |
    {{GetVariableProperty "cloudInitData" "provisionSourceUbuntu"}}
{{end}}

- path: /opt/azure/containers/provision_start.sh
  permissions: "0744"
  encoding: gzip
  owner: root
  content: !!binary |
    {{GetVariableProperty "cloudInitData" "provisionStartScript"}}

- path: /opt/azure/containers/provision.sh
  permissions: "0744"
  encoding: gzip
  owner: root
  content: !!binary |
    {{GetVariableProperty "cloudInitData" "provisionScript"}}

- path: {{GetCSEInstallScriptFilepath}}
  permissions: "0744"
  encoding: gzip
  owner: root
  content: !!binary |
    {{GetVariableProperty "cloudInitData" "provisionInstalls"}}

{{if IsMariner}}
- path: {{GetCSEInstallScriptDistroFilepath}}
  permissions: "0744"
  encoding: gzip
  owner: root
  content: !!binary |
    {{GetVariableProperty "cloudInitData" "provisionInstallsMariner"}}
{{- else}}
- path: {{GetCSEInstallScriptDistroFilepath}}
  permissions: "0744"
  encoding: gzip
  owner: root
  content: !!binary |
    {{GetVariableProperty "cloudInitData" "provisionInstallsUbuntu"}}
{{end}}

- path: {{GetCSEConfigScriptFilepath}}
  permissions: "0744"
  encoding: gzip
  owner: root
  content: !!binary |
    {{GetVariableProperty "cloudInitData" "provisionConfigs"}}

{{if not .IsVHDDistro}}
- path: /opt/azure/containers/provision_cis.sh
  permissions: "0744"
  encoding: gzip
  owner: root
  content: !!binary |
    {{GetVariableProperty "cloudInitData" "provisionCIS"}}
{{end}}

{{if IsAKSCustomCloud}}
- path: {{GetInitAKSCustomCloudFilepath}}
  permissions: "0744"
  encoding: gzip
  owner: root
  content: !!binary |
    {{GetVariableProperty "cloudInitData" "initAKSCustomCloud"}}
{{end}}

{{- if EnableHostsConfigAgent}}
- path: /opt/azure/containers/reconcilePrivateHosts.sh
  permissions: "0744"
  encoding: gzip
  owner: root
  content: !!binary |
    {{GetVariableProperty "cloudInitData" "reconcilePrivateHostsScript"}}

- path: /etc/systemd/system/reconcile-private-hosts.service
  permissions: "0644"
  encoding: gzip
  owner: root
  content: !!binary |
    {{GetVariableProperty "cloudInitData" "reconcilePrivateHostsService"}}
{{- end}}

 {{- if IsKrustlet}}
- path: /etc/systemd/system/krustlet.service
  permissions: "0644"
  encoding: gzip
  owner: root
  content: !!binary |
    {{GetVariableProperty "cloudInitData" "krustletSystemdService"}}
{{ else }}
- path: /etc/systemd/system/kubelet.service
  permissions: "0644"
  encoding: gzip
  owner: root
  content: !!binary |
    {{GetVariableProperty "cloudInitData" "kubeletSystemdService"}}
{{- end}}

{{- if IsMIGEnabledNode}}
- path: /etc/systemd/system/mig-partition.service
  permissions: "0644"
  encoding: gzip
  owner: root
  content: !!binary |
    {{GetVariableProperty "cloudInitData" "migPartitionSystemdService"}}

- path: /opt/azure/containers/mig-partition.sh
  permissions: "0544"
  encoding: gzip
  owner: root
  content: !!binary |
    {{GetVariableProperty "cloudInitData" "migPartitionScript"}}  
{{end}}

{{- if not .IsVHDDistro}}
- path: /etc/systemd/system/update-node-labels.service
  permissions: "0644"
  encoding: gzip
  owner: root
  content: !!binary |
    {{GetVariableProperty "cloudInitData" "updateNodeLabelsSystemdService"}}

- path: /opt/azure/containers/update-node-labels.sh
  permissions: "0744"
  encoding: gzip
  owner: root
  content: !!binary |
    {{GetVariableProperty "cloudInitData" "updateNodeLabelsScript"}}  
{{end}}

{{- if HasKubeletDiskType}}
- path: /opt/azure/containers/bind-mount.sh
  permissions: "0544"
  encoding: gzip
  owner: root
  content: !!binary |
    {{GetVariableProperty "cloudInitData" "bindMountScript"}}

- path: /etc/systemd/system/bind-mount.service
  permissions: "0644"
  encoding: gzip
  owner: root
  content: !!binary |
    {{GetVariableProperty "cloudInitData" "bindMountSystemdService"}}
{{end}}

{{if not .IsVHDDistro}}
- path: /usr/local/bin/health-monitor.sh
  permissions: "0544"
  encoding: gzip
  owner: root
  content: !!binary |
    {{GetVariableProperty "cloudInitData" "healthMonitorScript"}}

- path: /etc/systemd/system/kubelet-monitor.service
  permissions: "0644"
  encoding: gzip
  owner: root
  content: !!binary |
    {{GetVariableProperty "cloudInitData" "kubeletMonitorSystemdService"}}

{{if NeedsContainerd}}
- path: /etc/systemd/system/containerd-monitor.timer
  permissions: "0644"
  encoding: gzip
  owner: root
  content: !!binary |
    {{GetVariableProperty "cloudInitData" "containerdMonitorSystemdTimer"}}

- path: /etc/systemd/system/containerd-monitor.service
  permissions: "0644"
  encoding: gzip
  owner: root
  content: !!binary |
    {{GetVariableProperty "cloudInitData" "containerdMonitorSystemdService"}}
{{- else}}
- path: /etc/systemd/system/docker-monitor.timer
  permissions: "0644"
  encoding: gzip
  owner: root
  content: !!binary |
    {{GetVariableProperty "cloudInitData" "dockerMonitorSystemdTimer"}}

- path: /etc/systemd/system/docker-monitor.service
  permissions: "0644"
  encoding: gzip
  owner: root
  content: !!binary |
    {{GetVariableProperty "cloudInitData" "dockerMonitorSystemdService"}}
{{- end}}
- path: /etc/systemd/system/kms.service
  permissions: "0644"
  encoding: gzip
  owner: root
  content: !!binary |
    {{GetVariableProperty "cloudInitData" "kmsSystemdService"}}

- path: /etc/apt/preferences
  permissions: "0644"
  encoding: gzip
  owner: root
  content: !!binary |
    {{GetVariableProperty "cloudInitData" "aptPreferences"}}
{{end}}

{{if not IsMariner}}
- path: /etc/apt/apt.conf.d/99periodic
  permissions: "0644"
  owner: root
  content: |
    APT::Periodic::Update-Package-Lists "0";
    APT::Periodic::Download-Upgradeable-Packages "0";
    APT::Periodic::AutocleanInterval "0";
    APT::Periodic::Unattended-Upgrade "0";
{{end}}

{{- if ShouldConfigureHTTPProxy}}
- path: /etc/apt/apt.conf.d/95proxy
  permissions: "0644"
  owner: root
  content: |
    {{- if HasHTTPProxy }}
    Acquire::http::proxy "{{GetHTTPProxy}}";
    {{- end}}
    {{- if HasHTTPSProxy }}
    Acquire::https::proxy "{{GetHTTPSProxy}}";
    {{- end}}

- path: /etc/systemd/system.conf.d/proxy.conf
  permissions: "0644"
  owner: root
  content: |
    [Manager]
    {{- if HasHTTPProxy }}
    DefaultEnvironment="HTTP_PROXY={{GetHTTPProxy}}"
    DefaultEnvironment="http_proxy={{GetHTTPProxy}}"
    {{- end}}
    {{- if HasHTTPSProxy }}
    DefaultEnvironment="HTTPS_PROXY={{GetHTTPSProxy}}"
    DefaultEnvironment="https_proxy={{GetHTTPSProxy}}"
    {{- end}}
    {{- if HasNoProxy }}
    DefaultEnvironment="NO_PROXY={{GetNoProxy}}"
    DefaultEnvironment="no_proxy={{GetNoProxy}}"
    {{- end}}
{{- end}}

{{- if ShouldConfigureHTTPProxyCA}}
- path: /usr/local/share/ca-certificates/proxyCA.pem
  permissions: "0644"
  owner: root
  content: |
{{GetHTTPProxyCA}}
{{- end}}

{{if IsIPv6DualStackFeatureEnabled}}
- path: {{GetDHCPv6ServiceCSEScriptFilepath}}
  permissions: "0644"
  encoding: gzip
  owner: root
  content: !!binary |
    {{GetVariableProperty "cloudInitData" "dhcpv6SystemdService"}}

- path: {{GetDHCPv6ConfigCSEScriptFilepath}}
  permissions: "0544"
  encoding: gzip
  owner: root
  content: !!binary |
    {{GetVariableProperty "cloudInitData" "dhcpv6ConfigurationScript"}}
{{end}}

{{if RequiresDocker}}
    {{if not .IsVHDDistro}}
- path: /etc/systemd/system/docker.service.d/clear_mount_propagation_flags.conf
  permissions: "0644"
  encoding: gzip
  owner: "root"
  content: !!binary |
    {{GetVariableProperty "cloudInitData" "dockerClearMountPropagationFlags"}}
    {{end}}

- path: /etc/systemd/system/docker.service.d/exec_start.conf
  permissions: "0644"
  owner: root
  content: |
    [Service]
    ExecStart=
    ExecStart=/usr/bin/dockerd -H fd:// --storage-driver=overlay2 --bip={{GetParameter "dockerBridgeCidr"}}
    ExecStartPost=/sbin/iptables -P FORWARD ACCEPT
    #EOF

- path: /etc/docker/daemon.json
  permissions: "0644"
  owner: root
  content: |
    {
      "live-restore": true,
      "log-driver": "json-file",
      "log-opts":  {
         "max-size": "50m",
         "max-file": "5"
      }{{if IsNSeriesSKU}}
      ,"default-runtime": "nvidia",
      "runtimes": {
         "nvidia": {
             "path": "/usr/bin/nvidia-container-runtime",
             "runtimeArgs": []
        }
      }{{end}}{{if HasDataDir}},
      "data-root": "{{GetDataDir}}"{{- end}}
    }
{{end}}

{{if NeedsContainerd}}
{{if UseRuncShimV2}}
- path: /etc/containerd/config.toml
  permissions: "0644"
  owner: root
  content: |
    version = 2
    oom_score = 0{{if HasDataDir }}
    root = "{{GetDataDir}}"{{- end}}
    [plugins."io.containerd.grpc.v1.cri"]
      sandbox_image = "{{GetPodInfraContainerSpec}}"
      [plugins."io.containerd.grpc.v1.cri".containerd]
        {{- if TeleportEnabled }}
        snapshotter = "teleportd"
        disable_snapshot_annotations = false
        {{- end}}
        {{- if IsNSeriesSKU }}
        default_runtime_name = "nvidia-container-runtime"
        [plugins."io.containerd.grpc.v1.cri".containerd.runtimes.nvidia-container-runtime]
          runtime_type = "io.containerd.runc.v2"
        [plugins."io.containerd.grpc.v1.cri".containerd.runtimes.nvidia-container-runtime.options]
          BinaryName = "/usr/bin/nvidia-container-runtime"
        [plugins."io.containerd.grpc.v1.cri".containerd.runtimes.untrusted]
          runtime_type = "io.containerd.runc.v2"
        [plugins."io.containerd.grpc.v1.cri".containerd.runtimes.untrusted.options]
          BinaryName = "/usr/bin/nvidia-container-runtime"
        {{- else}}
        default_runtime_name = "runc"
        [plugins."io.containerd.grpc.v1.cri".containerd.runtimes.runc]
          runtime_type = "io.containerd.runc.v2"
        [plugins."io.containerd.grpc.v1.cri".containerd.runtimes.runc.options]
          BinaryName = "/usr/bin/runc"
        [plugins."io.containerd.grpc.v1.cri".containerd.runtimes.untrusted]
          runtime_type = "io.containerd.runc.v2"
        [plugins."io.containerd.grpc.v1.cri".containerd.runtimes.untrusted.options]
          BinaryName = "/usr/bin/runc"
        {{- end}}
      {{- if and (IsKubenet) (not HasCalicoNetworkPolicy) }}
      [plugins."io.containerd.grpc.v1.cri".cni]
        bin_dir = "/opt/cni/bin"
        conf_dir = "/etc/cni/net.d"
        conf_template = "/etc/containerd/kubenet_template.conf"
      {{- end}}
      [plugins."io.containerd.grpc.v1.cri".registry.headers]
        X-Meta-Source-Client = ["azure/aks"]
    [metrics]
      address = "0.0.0.0:10257"
    {{- if TeleportEnabled }}
    [proxy_plugins]
      [proxy_plugins.teleportd]
        type = "snapshot"
        address = "/run/teleportd/snapshotter.sock"
    {{- end}}
    #EOF
{{else}}
- path: /etc/containerd/config.toml
  permissions: "0644"
  owner: root
  content: |
    version = 2
    subreaper = false
    oom_score = 0{{if HasDataDir }}
    root = "{{GetDataDir}}"{{- end}}
    [plugins."io.containerd.grpc.v1.cri"]
      sandbox_image = "{{GetPodInfraContainerSpec}}"
      [plugins."io.containerd.grpc.v1.cri".containerd]
        {{ if TeleportEnabled }}
        snapshotter = "teleportd"
        disable_snapshot_annotations = false
        {{ end}}
        [plugins."io.containerd.grpc.v1.cri".containerd.untrusted_workload_runtime]
          runtime_type = "io.containerd.runtime.v1.linux"
          {{- if IsNSeriesSKU}}
          runtime_engine = "/usr/bin/nvidia-container-runtime"
          {{- else}}
          runtime_engine = "/usr/bin/runc"
          {{- end}}
        [plugins."io.containerd.grpc.v1.cri".containerd.default_runtime]
          runtime_type = "io.containerd.runtime.v1.linux"
          {{- if IsNSeriesSKU}}
          runtime_engine = "/usr/bin/nvidia-container-runtime"
          {{- else}}
          runtime_engine = "/usr/bin/runc"
          {{- end}}
      {{ if and (IsKubenet) (not HasCalicoNetworkPolicy) }}
      [plugins."io.containerd.grpc.v1.cri".cni]
        bin_dir = "/opt/cni/bin"
        conf_dir = "/etc/cni/net.d"
        conf_template = "/etc/containerd/kubenet_template.conf"
      {{ end}}
      [plugins."io.containerd.grpc.v1.cri".registry.headers]
        X-Meta-Source-Client = ["azure/aks"]
    [metrics]
      address = "0.0.0.0:10257"
    {{ if TeleportEnabled }}
    [proxy_plugins]
      [proxy_plugins.teleportd]
        type = "snapshot"
        address = "/run/teleportd/snapshotter.sock"
    {{ end}}
    #EOF
{{end}}
- path: /etc/containerd/kubenet_template.conf
  permissions: "0644"
  owner: root
  content: |
      {
          "cniVersion": "0.3.1",
          "name": "kubenet",
          "plugins": [{
            "type": "bridge",
            "bridge": "cbr0",
            "mtu": 1500,
            "addIf": "eth0",
            "isGateway": true,
            {{- if IsIPMasqAgentEnabled}}
            "ipMasq": false,
            {{- else}}
            "ipMasq": true,
            {{- end}}
            "promiscMode": true,
            "hairpinMode": false,
            "ipam": {
                "type": "host-local",
                "subnet": "{{`+"`"+`{{.PodCIDR}}`+"`"+`}}",
                "routes": [{ "dst": "0.0.0.0/0" }]
            }
          },
          {
            "type": "portmap",
            "capabilities": {"portMappings": true},
            "externalSetMarkChain": "KUBE-MARK-MASQ"
          }]
      }

- path: /etc/systemd/system/containerd.service
  permissions: "0644"
  owner: root
  content: |
    [Unit]
    Description=containerd daemon
    After=network.target

    [Service]
    ExecStartPre=/sbin/modprobe overlay
    ExecStart=/usr/bin/containerd
    Delegate=yes
    KillMode=process
    Restart=always
    OOMScoreAdjust=-999
    LimitNOFILE=1048576
    LimitNPROC=infinity
    LimitCORE=infinity

    [Install]
    WantedBy=multi-user.target

    #EOF

- path: /etc/systemd/system/containerd.service.d/exec_start.conf
  permissions: "0644"
  owner: root
  content: |
    [Service]
    ExecStartPost=/sbin/iptables -P FORWARD ACCEPT
    #EOF

- path: /etc/crictl.yaml
  permissions: "0644"
  owner: root
  content: |
    runtime-endpoint: unix:///run/containerd/containerd.sock
    #EOF

- path: /etc/sysctl.d/11-containerd.conf
  permissions: "0644"
  owner: root
  content: |
    net.ipv4.ip_forward = 1
    net.ipv4.conf.all.forwarding = 1
    net.bridge.bridge-nf-call-iptables = 1
    #EOF

{{if TeleportEnabled}}
- path: /etc/systemd/system/teleportd.service
  permissions: "0644"
  owner: root
  content: |
    [Unit]
    Description=teleportd teleport runtime
    After=network.target
    [Service]
    ExecStart=/usr/local/bin/teleportd --metrics --aksConfig /etc/kubernetes/azure.json
    Delegate=yes
    KillMode=process
    Restart=always
    LimitNPROC=infinity
    LimitCORE=infinity
    LimitNOFILE=1048576
    TasksMax=infinity
    [Install]
    WantedBy=multi-user.target
    #EOF
{{end}}
{{- if and IsKubenet (not HasCalicoNetworkPolicy)}}
- path: /etc/systemd/system/ensure-no-dup.service
  permissions: "0644"
  encoding: gzip
  owner: root
  content: !!binary |
    {{GetVariableProperty "cloudInitData" "ensureNoDupEbtablesService"}}

- path: /opt/azure/containers/ensure-no-dup.sh
  permissions: "0755"
  owner: root
  encoding: gzip
  content: !!binary |
    {{GetVariableProperty "cloudInitData" "ensureNoDupEbtablesScript"}}
{{- end}}
{{end}}

{{if IsNSeriesSKU}}
- path: /etc/systemd/system/nvidia-modprobe.service
  permissions: "0644"
  owner: root
  content: |
    [Unit]
    Description=Installs and loads Nvidia GPU kernel module
    [Service]
    Type=oneshot
    RemainAfterExit=true
    ExecStartPre=/bin/sh -c "dkms autoinstall --verbose"
    ExecStart=/bin/sh -c "nvidia-modprobe -u -c0"
    ExecStartPost=/bin/sh -c "sleep 10 && systemctl restart kubelet"
    [Install]
    WantedBy=multi-user.target
{{end}}

- path: /etc/kubernetes/certs/ca.crt
  permissions: "0644"
  encoding: base64
  owner: root
  content: |
    {{GetParameter "caCertificate"}}

{{if not IsKubeletClientTLSBootstrappingEnabled -}}
- path: /etc/kubernetes/certs/client.crt
  permissions: "0644"
  encoding: base64
  owner: root
  content: |
    {{GetParameter "clientCertificate"}}
{{- end}}

{{if HasCustomSearchDomain}}
- path: {{GetCustomSearchDomainsCSEScriptFilepath}}
  permissions: "0744"
  encoding: gzip
  owner: root
  content: !!binary |
    {{GetVariableProperty "cloudInitData" "customSearchDomainsScript"}}
{{end}}

{{if IsKubeletClientTLSBootstrappingEnabled -}}
- path: /var/lib/kubelet/bootstrap-kubeconfig
  permissions: "0644"
  owner: root
  content: |
    apiVersion: v1
    kind: Config
    clusters:
    - name: localcluster
      cluster:
        {{ if IsKrustlet -}}
        certificate-authority-data: "{{GetBase64CertificateAuthorityData}}"
        {{- else -}}
        certificate-authority: /etc/kubernetes/certs/ca.crt
<<<<<<< HEAD
        certificate-authority-data: "{{GetBase64CertificateAuthorityData}}"
=======
        {{- end }}
>>>>>>> 74be0222
        server: https://{{GetKubernetesEndpoint}}:443
    users:
    - name: kubelet-bootstrap
      user:
        token: "{{GetTLSBootstrapTokenForKubeConfig}}"
    contexts:
    - context:
        cluster: localcluster
        user: kubelet-bootstrap
      name: bootstrap-context
    current-context: bootstrap-context
    #EOF
{{else -}}
- path: /var/lib/kubelet/kubeconfig
  permissions: "0644"
  owner: root
  content: |
    apiVersion: v1
    kind: Config
    clusters:
    - name: localcluster
      cluster:
        certificate-authority: /etc/kubernetes/certs/ca.crt
        server: https://{{GetKubernetesEndpoint}}:443
    users:
    - name: client
      user:
        client-certificate: /etc/kubernetes/certs/client.crt
        client-key: /etc/kubernetes/certs/client.key
    contexts:
    - context:
        cluster: localcluster
        user: client
      name: localclustercontext
    current-context: localclustercontext
    #EOF
{{- end}}

- path: /etc/default/kubelet
  permissions: "0644"
  owner: root
  content: |
    KUBELET_FLAGS={{GetKubeletConfigKeyVals}}
    KUBELET_REGISTER_SCHEDULABLE=true
    NETWORK_POLICY={{GetParameter "networkPolicy"}}
{{- if not (IsKubernetesVersionGe "1.17.0")}}
    KUBELET_IMAGE={{GetHyperkubeImageReference}}
{{end}}
{{if IsKubernetesVersionGe "1.16.0"}}
    KUBELET_NODE_LABELS={{GetAgentKubernetesLabels . }}
{{else}}
    KUBELET_NODE_LABELS={{GetAgentKubernetesLabelsDeprecated . }}
{{end}}
{{- if IsAKSCustomCloud}}
    AZURE_ENVIRONMENT_FILEPATH=/etc/kubernetes/{{GetTargetEnvironment}}.json
{{end}}
    #EOF

- path: /opt/azure/containers/kubelet.sh
  permissions: "0755"
  owner: root
  content: |
    #!/bin/bash
{{if not IsIPMasqAgentEnabled}}
    {{if IsAzureCNI}}
    iptables -t nat -A POSTROUTING -m iprange ! --dst-range 168.63.129.16 -m addrtype ! --dst-type local ! -d {{GetParameter "vnetCidr"}} -j MASQUERADE
    {{end}}
{{end}}

    # Disallow container from reaching out to the special IP address 168.63.129.16
    # for TCP protocol (which http uses)
    #
    # 168.63.129.16 contains protected settings that have priviledged info.
    #
    # The host can still reach 168.63.129.16 because it goes through the OUTPUT chain, not FORWARD.
    #
    # Note: we should not block all traffic to 168.63.129.16. For example UDP traffic is still needed
    # for DNS.
    iptables -I FORWARD -d 168.63.129.16 -p tcp --dport 80 -j DROP
    #EOF

- path: /etc/sysctl.d/999-sysctl-aks.conf
  permissions: "0644"
  owner: root
  content: |
    # This is a partial workaround to this upstream Kubernetes issue:
    # https://github.com/kubernetes/kubernetes/issues/41916#issuecomment-312428731
    net.ipv4.tcp_retries2=8
    net.core.message_burst=80
    net.core.message_cost=40
{{- if GetCustomSysctlConfigByName "NetCoreSomaxconn"}}
    net.core.somaxconn={{.CustomLinuxOSConfig.Sysctls.NetCoreSomaxconn}}
{{- else}}
    net.core.somaxconn=16384
{{- end}}
{{- if GetCustomSysctlConfigByName "NetIpv4TcpMaxSynBacklog"}}
    net.ipv4.tcp_max_syn_backlog={{.CustomLinuxOSConfig.Sysctls.NetIpv4TcpMaxSynBacklog}}
{{- else}}
    net.ipv4.tcp_max_syn_backlog=16384
{{- end}}
{{- if GetCustomSysctlConfigByName "NetIpv4NeighDefaultGcThresh1"}}
    net.ipv4.neigh.default.gc_thresh1={{.CustomLinuxOSConfig.Sysctls.NetIpv4NeighDefaultGcThresh1}}
{{- else}}
    net.ipv4.neigh.default.gc_thresh1=4096
{{- end}}
{{- if GetCustomSysctlConfigByName "NetIpv4NeighDefaultGcThresh2"}}
    net.ipv4.neigh.default.gc_thresh2={{.CustomLinuxOSConfig.Sysctls.NetIpv4NeighDefaultGcThresh2}}
{{- else}}
    net.ipv4.neigh.default.gc_thresh2=8192
{{- end}}
{{- if GetCustomSysctlConfigByName "NetIpv4NeighDefaultGcThresh3"}}
    net.ipv4.neigh.default.gc_thresh3={{.CustomLinuxOSConfig.Sysctls.NetIpv4NeighDefaultGcThresh3}}
{{- else}}
    net.ipv4.neigh.default.gc_thresh3=16384
{{- end}}
{{if ShouldConfigCustomSysctl}}
    # The following are sysctl configs passed from API
{{- $s:=.CustomLinuxOSConfig.Sysctls}}
{{- if $s.NetCoreNetdevMaxBacklog}}
    net.core.netdev_max_backlog={{$s.NetCoreNetdevMaxBacklog}}
{{- end}}
{{- if $s.NetCoreRmemDefault}}
    net.core.rmem_default={{$s.NetCoreRmemDefault}}
{{- end}}
{{- if $s.NetCoreRmemMax}}
    net.core.rmem_max={{$s.NetCoreRmemMax}}
{{- end}}
{{- if $s.NetCoreWmemDefault}}
    net.core.wmem_default={{$s.NetCoreWmemDefault}}
{{- end}}
{{- if $s.NetCoreWmemMax}}
    net.core.wmem_max={{$s.NetCoreWmemMax}}
{{- end}}
{{- if $s.NetCoreOptmemMax}}
    net.core.optmem_max={{$s.NetCoreOptmemMax}}
{{- end}}
{{- if $s.NetIpv4TcpMaxTwBuckets}}
    net.ipv4.tcp_max_tw_buckets={{$s.NetIpv4TcpMaxTwBuckets}}
{{- end}}
{{- if $s.NetIpv4TcpFinTimeout}}
    net.ipv4.tcp_fin_timeout={{$s.NetIpv4TcpFinTimeout}}
{{- end}}
{{- if $s.NetIpv4TcpKeepaliveTime}}
    net.ipv4.tcp_keepalive_time={{$s.NetIpv4TcpKeepaliveTime}}
{{- end}}
{{- if $s.NetIpv4TcpKeepaliveProbes}}
    net.ipv4.tcp_keepalive_probes={{$s.NetIpv4TcpKeepaliveProbes}}
{{- end}}
{{- if $s.NetIpv4TcpkeepaliveIntvl}}
    net.ipv4.tcp_keepalive_intvl={{$s.NetIpv4TcpkeepaliveIntvl}}
{{- end}}
{{- if $s.NetIpv4TcpTwReuse}}
    net.ipv4.tcp_tw_reuse={{BoolPtrToInt $s.NetIpv4TcpTwReuse}}
{{- end}}
{{- if $s.NetIpv4IpLocalPortRange}}
    net.ipv4.ip_local_port_range={{$s.NetIpv4IpLocalPortRange}}
{{- end}}
{{- if $s.NetNetfilterNfConntrackMax}}
    net.netfilter.nf_conntrack_max={{$s.NetNetfilterNfConntrackMax}}
{{- end}}
{{- if $s.NetNetfilterNfConntrackBuckets}}
    net.netfilter.nf_conntrack_buckets={{$s.NetNetfilterNfConntrackBuckets}}
{{- end}}
{{- if $s.FsInotifyMaxUserWatches}}
    fs.inotify.max_user_watches={{$s.FsInotifyMaxUserWatches}}
{{- end}}
{{- if $s.FsFileMax}}
    fs.file-max={{$s.FsFileMax}}
{{- end}}
{{- if $s.FsAioMaxNr}}
    fs.aio-max-nr={{$s.FsAioMaxNr}}
{{- end}}
{{- if $s.FsNrOpen}}
    fs.nr_open={{$s.FsNrOpen}}
{{- end}}
{{- if $s.KernelThreadsMax}}
    kernel.threads-max={{$s.KernelThreadsMax}}
{{- end}}
{{- if $s.VMMaxMapCount}}
    vm.max_map_count={{$s.VMMaxMapCount}}
{{- end}}
{{- if $s.VMSwappiness}}
    vm.swappiness={{$s.VMSwappiness}}
{{- end}}
{{- if $s.VMVfsCachePressure}}
    vm.vfs_cache_pressure={{$s.VMVfsCachePressure}}
{{- end}}
{{- end}}
    #EOF

runcmd:
- set -x
- . {{GetCSEHelpersScriptFilepath}}
- . {{GetCSEHelpersScriptDistroFilepath}}
- aptmarkWALinuxAgent hold{{GetKubernetesAgentPreprovisionYaml .}}
`)

func linuxCloudInitNodecustomdataYmlBytes() ([]byte, error) {
	return _linuxCloudInitNodecustomdataYml, nil
}

func linuxCloudInitNodecustomdataYml() (*asset, error) {
	bytes, err := linuxCloudInitNodecustomdataYmlBytes()
	if err != nil {
		return nil, err
	}

	info := bindataFileInfo{name: "linux/cloud-init/nodecustomdata.yml", size: 0, mode: os.FileMode(0), modTime: time.Unix(0, 0)}
	a := &asset{bytes: bytes, info: info}
	return a, nil
}

var _windowsContainerdtemplateToml = []byte(`root = "C:\\ProgramData\\containerd\\root"
state = "C:\\ProgramData\\containerd\\state"

[grpc]
  address = "\\\\.\\pipe\\containerd-containerd"
  max_recv_message_size = 16777216
  max_send_message_size = 16777216

[ttrpc]
  address = ""

[debug]
  address = ""
  level = "info"

[metrics]
  address = "0.0.0.0:10257"
  grpc_histogram = false

[cgroup]
  path = ""

[plugins]
  [plugins.cri]
    stream_server_address = "127.0.0.1"
    stream_server_port = "0"
    enable_selinux = false
    sandbox_image = "{{pauseImage}}-windows-{{currentversion}}-amd64"
    stats_collect_period = 10
    systemd_cgroup = false
    enable_tls_streaming = false
    max_container_log_line_size = 16384
    disable_http2_client = false
    [plugins.cri.containerd]
      snapshotter = "windows"
      discard_unpacked_layers = true
      no_pivot = false
      [plugins.cri.containerd.default_runtime]
        runtime_type = "io.containerd.runhcs.v1"
        [plugins.cri.containerd.default_runtime.options]
          Debug = false
          DebugType = 0
          SandboxImage = "{{pauseImage}}-windows-{{currentversion}}-amd64"
          SandboxPlatform = "windows/amd64"
          SandboxIsolation = {{sandboxIsolation}}
      [plugins.cri.containerd.runtimes]
        [plugins.cri.containerd.runtimes.runhcs-wcow-process]
          runtime_type = "io.containerd.runhcs.v1"
          [plugins.cri.containerd.runtimes.runhcs-wcow-process.options]
            Debug = true
            DebugType = 2
            SandboxImage = "{{pauseImage}}-windows-{{currentversion}}-amd64"
            SandboxPlatform = "windows/amd64"
{{hypervisors}}
    [plugins.cri.cni]
      bin_dir = "{{cnibin}}"
      conf_dir = "{{cniconf}}"
    [plugins.cri.registry]
      [plugins.cri.registry.mirrors]
        [plugins.cri.registry.mirrors."docker.io"]
          endpoint = ["https://registry-1.docker.io"]
  [plugins.diff-service]
    default = ["windows"]
  [plugins.scheduler]
    pause_threshold = 0.02
    deletion_threshold = 0
    mutation_threshold = 100
    schedule_delay = "0s"
    startup_delay = "100ms"`)

func windowsContainerdtemplateTomlBytes() ([]byte, error) {
	return _windowsContainerdtemplateToml, nil
}

func windowsContainerdtemplateToml() (*asset, error) {
	bytes, err := windowsContainerdtemplateTomlBytes()
	if err != nil {
		return nil, err
	}

	info := bindataFileInfo{name: "windows/containerdtemplate.toml", size: 0, mode: os.FileMode(0), modTime: time.Unix(0, 0)}
	a := &asset{bytes: bytes, info: info}
	return a, nil
}

var _windowsCsecmdPs1 = []byte(`powershell.exe -ExecutionPolicy Unrestricted -command \"
$arguments = '
-MasterIP {{ GetKubernetesEndpoint }}
-KubeDnsServiceIp {{ GetParameter "kubeDNSServiceIP" }}
-MasterFQDNPrefix {{ GetParameter "masterEndpointDNSNamePrefix" }}
-Location {{ GetVariable "location" }}
{{if UserAssignedIDEnabled}}
-UserAssignedClientID {{ GetVariable "userAssignedIdentityID" }}
{{ end }}
-TargetEnvironment {{ GetTargetEnvironment }}
-AgentKey {{ GetParameter "clientPrivateKey" }}
-AADClientId {{ GetParameter "servicePrincipalClientId" }}
-AADClientSecret ''{{ GetParameter "encodedServicePrincipalClientSecret" }}''
-NetworkAPIVersion 2018-08-01
-LogFile %SYSTEMDRIVE%\AzureData\CustomDataSetupScript.log
-CSEResultFilePath %SYSTEMDRIVE%\AzureData\CSEResult.log';
$inputFile = '%SYSTEMDRIVE%\AzureData\CustomData.bin';
$outputFile = '%SYSTEMDRIVE%\AzureData\CustomDataSetupScript.ps1';
Copy-Item $inputFile $outputFile;
Invoke-Expression('{0} {1}' -f $outputFile, $arguments);
\" >> %SYSTEMDRIVE%\AzureData\CustomDataSetupScript.log 2>&1; $code=(Get-Content %SYSTEMDRIVE%\AzureData\CSEResult.log); exit $code`)

func windowsCsecmdPs1Bytes() ([]byte, error) {
	return _windowsCsecmdPs1, nil
}

func windowsCsecmdPs1() (*asset, error) {
	bytes, err := windowsCsecmdPs1Bytes()
	if err != nil {
		return nil, err
	}

	info := bindataFileInfo{name: "windows/csecmd.ps1", size: 0, mode: os.FileMode(0), modTime: time.Unix(0, 0)}
	a := &asset{bytes: bytes, info: info}
	return a, nil
}

var _windowsKuberneteswindowsfunctionsPs1 = []byte(`# This filter removes null characters (\0) which are captured in nssm.exe output when logged through powershell
filter RemoveNulls { $_ -replace '\0', '' }

filter Timestamp { "$(Get-Date -Format o): $_" }

function Write-Log($message) {
    $msg = $message | Timestamp
    Write-Output $msg
}

function DownloadFileOverHttp {
    Param(
        [Parameter(Mandatory = $true)][string]
        $Url,
        [Parameter(Mandatory = $true)][string]
        $DestinationPath
    )

    # First check to see if a file with the same name is already cached on the VHD
    $fileName = [IO.Path]::GetFileName($Url)

    $search = @()
    if (Test-Path $global:CacheDir) {
        $search = [IO.Directory]::GetFiles($global:CacheDir, $fileName, [IO.SearchOption]::AllDirectories)
    }

    if ($search.Count -ne 0) {
        Write-Log "Using cached version of $fileName - Copying file from $($search[0]) to $DestinationPath"
        Copy-Item -Path $search[0] -Destination $DestinationPath -Force
    }
    else {
        $secureProtocols = @()
        $insecureProtocols = @([System.Net.SecurityProtocolType]::SystemDefault, [System.Net.SecurityProtocolType]::Ssl3)

        foreach ($protocol in [System.Enum]::GetValues([System.Net.SecurityProtocolType])) {
            if ($insecureProtocols -notcontains $protocol) {
                $secureProtocols += $protocol
            }
        }
        [System.Net.ServicePointManager]::SecurityProtocol = $secureProtocols

        $oldProgressPreference = $ProgressPreference
        $ProgressPreference = 'SilentlyContinue'

        $downloadTimer = [System.Diagnostics.Stopwatch]::StartNew()
        curl.exe -f --retry 5 --retry-delay 0 -L $Url -o $DestinationPath
        if ($LASTEXITCODE) {
            Set-ExitCode -ExitCode $global:WINDOWS_CSE_ERROR_DOWNLOAD_FILE_WITH_RETRY -ErrorMessage "Curl exited with '$LASTEXITCODE' while attemping to downlaod '$Url'"
        }
        $downloadTimer.Stop()

        if ($global:AppInsightsClient -ne $null) {
            $event = New-Object "Microsoft.ApplicationInsights.DataContracts.EventTelemetry"
            $event.Name = "FileDownload"
            $event.Properties["FileName"] = $fileName
            $event.Metrics["DurationMs"] = $downloadTimer.ElapsedMilliseconds
            $global:AppInsightsClient.TrackEvent($event)
        }

        $ProgressPreference = $oldProgressPreference
        Write-Log "Downloaded file $Url to $DestinationPath"
    }
}

function Get-ProvisioningScripts {
    Write-Log "Getting provisioning scripts"
    DownloadFileOverHttp -Url $global:ProvisioningScriptsPackageUrl -DestinationPath 'c:\k\provisioningscripts.zip'
    Expand-Archive -Path 'c:\k\provisioningscripts.zip' -DestinationPath 'c:\k' -Force
    Remove-Item -Path 'c:\k\provisioningscripts.zip' -Force
}

function Get-WindowsVersion {
    $systemInfo = Get-ItemProperty -Path "HKLM:SOFTWARE\Microsoft\Windows NT\CurrentVersion"
    return "$($systemInfo.CurrentBuildNumber).$($systemInfo.UBR)"
}

function Get-CniVersion {
    switch ($global:NetworkPlugin) {
        "azure" {
            if ($global:VNetCNIPluginsURL -match "(v[0-9`+"`"+`.]+).(zip|tar)") {
                return $matches[1]
            }
            else {
                return ""
            }
            break;
        }
        default {
            return ""
        }
    }
}

function Get-InstanceMetadataServiceTelemetry {
    $keys = @{ }

    try {
        # Write-Log "Querying instance metadata service..."
        # Note: 2019-04-30 is latest api available in all clouds
        $metadata = Invoke-RestMethod -Headers @{"Metadata" = "true" } -URI "http://169.254.169.254/metadata/instance?api-version=2019-04-30" -Method get
        # Write-Log ($metadata | ConvertTo-Json)

        $keys.Add("vm_size", $metadata.compute.vmSize)
    }
    catch {
        Write-Log "Error querying instance metadata service."
    }

    return $keys
}

# https://stackoverflow.com/a/34559554/697126
function New-TemporaryDirectory {
    $parent = [System.IO.Path]::GetTempPath()
    [string] $name = [System.Guid]::NewGuid()
    New-Item -ItemType Directory -Path (Join-Path $parent $name)
}

function Initialize-DataDirectories {
    # Some of the Kubernetes tests that were designed for Linux try to mount /tmp into a pod
    # On Windows, Go translates to c:\tmp. If that path doesn't exist, then some node tests fail

    $requiredPaths = 'c:\tmp'

    $requiredPaths | ForEach-Object {
        Create-Directory -FullPath $_
    }
}

function Retry-Command {
    Param(
        [Parameter(Mandatory = $true)][ValidateNotNullOrEmpty()][string]
        $Command,
        [Parameter(Mandatory = $true)][ValidateNotNullOrEmpty()][hashtable]
        $Args,
        [Parameter(Mandatory = $true)][ValidateNotNullOrEmpty()][int]
        $Retries,
        [Parameter(Mandatory = $true)][ValidateNotNullOrEmpty()][int]
        $RetryDelaySeconds
    )

    for ($i = 0; $i -lt $Retries; $i++) {
        try {
            return & $Command @Args
        }
        catch {
            Start-Sleep $RetryDelaySeconds
        }
    }
}

function Invoke-Executable {
    Param(
        [string]
        $Executable,
        [string[]]
        $ArgList,
        [int[]]
        $AllowedExitCodes = @(0),
        [int]
        $Retries = 1,
        [int]
        $RetryDelaySeconds = 1
    )

    for ($i = 0; $i -lt $Retries; $i++) {
        Write-Log "Running $Executable $ArgList ..."
        & $Executable $ArgList
        if ($LASTEXITCODE -notin $AllowedExitCodes) {
            Write-Log "$Executable returned unsuccessfully with exit code $LASTEXITCODE"
            Start-Sleep -Seconds $RetryDelaySeconds
            continue
        }
        else {
            Write-Log "$Executable returned successfully"
            return
        }
    }

    Set-ExitCode -ExitCode $global:WINDOWS_CSE_ERROR_INVOKE_EXECUTABLE -ErrorMessage "Exhausted retries for $Executable $ArgList"
}

function Get-LogCollectionScripts {
    Write-Log "Getting various log collect scripts and depencencies"
    Create-Directory -FullPath 'c:\k\debug' -DirectoryUsage "storing debug scripts"
    DownloadFileOverHttp -Url 'https://github.com/Azure/AgentBaker/raw/master/vhdbuilder/scripts/windows/collect-windows-logs.ps1' -DestinationPath 'c:\k\debug\collect-windows-logs.ps1'
    DownloadFileOverHttp -Url 'https://github.com/microsoft/SDN/raw/master/Kubernetes/windows/debug/collectlogs.ps1' -DestinationPath 'c:\k\debug\collectlogs.ps1'
    DownloadFileOverHttp -Url 'https://github.com/microsoft/SDN/raw/master/Kubernetes/windows/debug/dumpVfpPolicies.ps1' -DestinationPath 'c:\k\debug\dumpVfpPolicies.ps1'
    DownloadFileOverHttp -Url 'https://github.com/microsoft/SDN/raw/master/Kubernetes/windows/debug/portReservationTest.ps1' -DestinationPath 'c:\k\debug\portReservationTest.ps1'
    DownloadFileOverHttp -Url 'https://github.com/microsoft/SDN/raw/master/Kubernetes/windows/debug/starthnstrace.cmd' -DestinationPath 'c:\k\debug\starthnstrace.cmd'
    DownloadFileOverHttp -Url 'https://github.com/microsoft/SDN/raw/master/Kubernetes/windows/debug/startpacketcapture.cmd' -DestinationPath 'c:\k\debug\startpacketcapture.cmd'
    DownloadFileOverHttp -Url 'https://github.com/microsoft/SDN/raw/master/Kubernetes/windows/debug/stoppacketcapture.cmd' -DestinationPath 'c:\k\debug\stoppacketcapture.cmd'
    DownloadFileOverHttp -Url 'https://github.com/Microsoft/SDN/raw/master/Kubernetes/windows/debug/VFP.psm1' -DestinationPath 'c:\k\debug\VFP.psm1'
    DownloadFileOverHttp -Url 'https://github.com/microsoft/SDN/raw/master/Kubernetes/windows/helper.psm1' -DestinationPath 'c:\k\debug\helper.psm1'
    DownloadFileOverHttp -Url 'https://github.com/microsoft/SDN/raw/master/Kubernetes/windows/hns.psm1' -DestinationPath 'c:\k\debug\hns.psm1'
}

function Register-LogsCleanupScriptTask {
    Write-Log "Creating a scheduled task to run windowslogscleanup.ps1"

    $action = New-ScheduledTaskAction -Execute "powershell.exe" -Argument "-File `+"`"+`"c:\k\windowslogscleanup.ps1`+"`"+`""
    $principal = New-ScheduledTaskPrincipal -UserId SYSTEM -LogonType ServiceAccount -RunLevel Highest
    $trigger = New-JobTrigger -Daily -At "00:00" -DaysInterval 1
    $definition = New-ScheduledTask -Action $action -Principal $principal -Trigger $trigger -Description "log-cleanup-task"
    Register-ScheduledTask -TaskName "log-cleanup-task" -InputObject $definition
}

function Register-NodeResetScriptTask {
    Write-Log "Creating a startup task to run windowsnodereset.ps1"

    $action = New-ScheduledTaskAction -Execute "powershell.exe" -Argument "-File `+"`"+`"c:\k\windowsnodereset.ps1`+"`"+`""
    $principal = New-ScheduledTaskPrincipal -UserId SYSTEM -LogonType ServiceAccount -RunLevel Highest
    $trigger = New-JobTrigger -AtStartup -RandomDelay 00:00:05
    $definition = New-ScheduledTask -Action $action -Principal $principal -Trigger $trigger -Description "k8s-restart-job"
    Register-ScheduledTask -TaskName "k8s-restart-job" -InputObject $definition
}

# TODO ksubrmnn parameterize this fully
function Write-KubeClusterConfig {
    param(
        [Parameter(Mandatory = $true)][string]
        $MasterIP,
        [Parameter(Mandatory = $true)][string]
        $KubeDnsServiceIp
    )

    $Global:ClusterConfiguration = [PSCustomObject]@{ }

    $Global:ClusterConfiguration | Add-Member -MemberType NoteProperty -Name Cri -Value @{
        Name   = $global:ContainerRuntime;
        Images = @{
            # e.g. "mcr.microsoft.com/oss/kubernetes/pause:1.4.1"
            "Pause" = $global:WindowsPauseImageURL
        }
    }

    $Global:ClusterConfiguration | Add-Member -MemberType NoteProperty -Name Cni -Value @{
        Name   = $global:NetworkPlugin;
        Plugin = @{
            Name = "bridge";
        };
    }

    $Global:ClusterConfiguration | Add-Member -MemberType NoteProperty -Name Csi -Value @{
        EnableProxy = $global:EnableCsiProxy
    }

    $Global:ClusterConfiguration | Add-Member -MemberType NoteProperty -Name Kubernetes -Value @{
        Source       = @{
            Release = $global:KubeBinariesVersion;
        };
        ControlPlane = @{
            IpAddress    = $MasterIP;
            Username     = "azureuser"
            MasterSubnet = $global:MasterSubnet
        };
        Network      = @{
            ServiceCidr = $global:KubeServiceCIDR;
            ClusterCidr = $global:KubeClusterCIDR;
            DnsIp       = $KubeDnsServiceIp
        };
        Kubelet      = @{
            NodeLabels = $global:KubeletNodeLabels;
            ConfigArgs = $global:KubeletConfigArgs
        };
        Kubeproxy    = @{
            FeatureGates = $global:KubeproxyFeatureGates
        };
    }

    $Global:ClusterConfiguration | Add-Member -MemberType NoteProperty -Name Install -Value @{
        Destination = "c:\k";
    }

    $Global:ClusterConfiguration | ConvertTo-Json -Depth 10 | Out-File -FilePath $global:KubeClusterConfigPath
}

function Assert-FileExists {
    Param(
        [Parameter(Mandatory = $true, Position = 0)][string]
        $Filename
    )

    if (-Not (Test-Path $Filename)) {
        Set-ExitCode -ExitCode $global:WINDOWS_CSE_ERROR_FILE_NOT_EXIST -ErrorMessage "$Filename does not exist"
    }
}

function Update-DefenderPreferences {
    Add-MpPreference -ExclusionProcess "c:\k\kubelet.exe"

    if ($global:EnableCsiProxy) {
        Add-MpPreference -ExclusionProcess "c:\k\csi-proxy-server.exe"
    }

    if ($global:ContainerRuntime -eq 'containerd') {
        Add-MpPreference -ExclusionProcess "c:\program files\containerd\containerd.exe"
    }
}

function Check-APIServerConnectivity {
    Param(
        [Parameter(Mandatory = $true)][string]
        $MasterIP,
        [Parameter(Mandatory = $false)][int]
        $RetryInterval = 1,
        [Parameter(Mandatory = $false)][int]
        $ConnectTimeout = 10,  #seconds
        [Parameter(Mandatory = $false)][int]
        $MaxRetryCount = 100
    )
    $retryCount=0

    do {
        try {
            $tcpClient=New-Object Net.Sockets.TcpClient
            Write-Log "Retry $retryCount : Trying to connect to API server $MasterIP"
            $tcpClient.ConnectAsync($MasterIP, 443).wait($ConnectTimeout*1000)
            if ($tcpClient.Connected) {
                $tcpClient.Close()
                Write-Log "Retry $retryCount : Connected to API server successfully"
                return
            }
            $tcpClient.Close()
        } catch {
            Write-Log "Retry $retryCount : Failed to connect to API server $MasterIP. Error: $_"
        }
        $retryCount++
        Write-Log "Retry $retryCount : Sleep $RetryInterval and then retry to connect to API server"
        Sleep $RetryInterval
    } while ($retryCount -lt $MaxRetryCount)

    Set-ExitCode -ExitCode $global:WINDOWS_CSE_ERROR_CHECK_API_SERVER_CONNECTIVITY -ErrorMessage "Failed to connect to API server $MasterIP after $retryCount retries"
}

function Get-CACertificates {
    try {
        Write-Log "Get CA certificates"
        $caFolder = "C:\ca"
        $uri = 'http://168.63.129.16/machine?comp=acmspackage&type=cacertificates&ext=json'

        Create-Directory -FullPath $caFolder -DirectoryUsage "storing CA certificates"

        Write-Log "Download CA certificates rawdata"
        # This is required when the root CA certs are different for some clouds.
        $rawData = Retry-Command -Command 'Invoke-WebRequest' -Args @{Uri=$uri; UseBasicParsing=$true} -Retries 5 -RetryDelaySeconds 10
        if ([string]::IsNullOrEmpty($rawData)) {
            Set-ExitCode -ExitCode $global:WINDOWS_CSE_ERROR_DOWNLOAD_CA_CERTIFICATES -ErrorMessage "Failed to download CA certificates rawdata"
        }

        Write-Log "Convert CA certificates rawdata"
        $caCerts=($rawData.Content) | ConvertFrom-Json
        if ([string]::IsNullOrEmpty($caCerts)) {
            Set-ExitCode -ExitCode $global:WINDOWS_CSE_ERROR_EMPTY_CA_CERTIFICATES -ErrorMessage "CA certificates rawdata is empty"
        }

        $certificates = $caCerts.Certificates
        for ($index = 0; $index -lt $certificates.Length ; $index++) {
            $name=$certificates[$index].Name
            $certFilePath = Join-Path $caFolder $name
            Write-Log "Write certificate $name to $certFilePath"
            $certificates[$index].CertBody > $certFilePath
        }
    }
    catch {
        # Catch all exceptions in this function. NOTE: exit cannot be caught.
        Set-ExitCode -ExitCode $global:WINDOWS_CSE_ERROR_GET_CA_CERTIFICATES -ErrorMessage $_
    }
}`)

func windowsKuberneteswindowsfunctionsPs1Bytes() ([]byte, error) {
	return _windowsKuberneteswindowsfunctionsPs1, nil
}

func windowsKuberneteswindowsfunctionsPs1() (*asset, error) {
	bytes, err := windowsKuberneteswindowsfunctionsPs1Bytes()
	if err != nil {
		return nil, err
	}

	info := bindataFileInfo{name: "windows/kuberneteswindowsfunctions.ps1", size: 0, mode: os.FileMode(0), modTime: time.Unix(0, 0)}
	a := &asset{bytes: bytes, info: info}
	return a, nil
}

var _windowsKuberneteswindowssetupPs1 = []byte(`<#
    .SYNOPSIS
        Provisions VM as a Kubernetes agent.

    .DESCRIPTION
        Provisions VM as a Kubernetes agent.

        The parameters passed in are required, and will vary per-deployment.

        Notes on modifying this file:
        - This file extension is PS1, but it is actually used as a template from pkg/engine/template_generator.go
        - All of the lines that have braces in them will be modified. Please do not change them here, change them in the Go sources
        - Single quotes are forbidden, they are reserved to delineate the different members for the ARM template concat() call
#>
[CmdletBinding(DefaultParameterSetName="Standard")]
param(
    [string]
    [ValidateNotNullOrEmpty()]
    $MasterIP,

    [parameter()]
    [ValidateNotNullOrEmpty()]
    $KubeDnsServiceIp,

    [parameter(Mandatory=$true)]
    [ValidateNotNullOrEmpty()]
    $MasterFQDNPrefix,

    [parameter(Mandatory=$true)]
    [ValidateNotNullOrEmpty()]
    $Location,

    [parameter(Mandatory=$true)]
    [ValidateNotNullOrEmpty()]
    $AgentKey,

    [parameter(Mandatory=$true)]
    [ValidateNotNullOrEmpty()]
    $AADClientId,

    [parameter(Mandatory=$true)]
    [ValidateNotNullOrEmpty()]
    $AADClientSecret, # base64

    [parameter(Mandatory=$true)]
    [ValidateNotNullOrEmpty()]
    $NetworkAPIVersion,

    [parameter(Mandatory=$true)]
    [ValidateNotNullOrEmpty()]
    $TargetEnvironment,

    [parameter(Mandatory=$true)]
    [ValidateNotNullOrEmpty()]
    $LogFile,

    [parameter(Mandatory=$true)]
    [ValidateNotNullOrEmpty()]
    $CSEResultFilePath,

    [string]
    $UserAssignedClientID
)
# Do not parse the start time from $LogFile to simplify the logic
$StartTime=Get-Date
$global:ExitCode=0
$global:ErrorMessage=""

# These globals will not change between nodes in the same cluster, so they are not
# passed as powershell parameters

## SSH public keys to add to authorized_keys
$global:SSHKeys = @( {{ GetSshPublicKeysPowerShell }} )

## Certificates generated by aks-engine
$global:CACertificate = "{{GetParameter "caCertificate"}}"
$global:AgentCertificate = "{{GetParameter "clientCertificate"}}"

## Download sources provided by aks-engine
$global:KubeBinariesPackageSASURL = "{{GetParameter "kubeBinariesSASURL"}}"
$global:WindowsKubeBinariesURL = "{{GetParameter "windowsKubeBinariesURL"}}"
$global:KubeBinariesVersion = "{{GetParameter "kubeBinariesVersion"}}"
$global:ContainerdUrl = "{{GetParameter "windowsContainerdURL"}}"
$global:ContainerdSdnPluginUrl = "{{GetParameter "windowsSdnPluginURL"}}"

## Docker Version
$global:DockerVersion = "{{GetParameter "windowsDockerVersion"}}"

## ContainerD Usage
$global:ContainerRuntime = "{{GetParameter "containerRuntime"}}"
$global:DefaultContainerdWindowsSandboxIsolation = "{{GetParameter "defaultContainerdWindowsSandboxIsolation"}}"
$global:ContainerdWindowsRuntimeHandlers = "{{GetParameter "containerdWindowsRuntimeHandlers"}}"

## VM configuration passed by Azure
$global:WindowsTelemetryGUID = "{{GetParameter "windowsTelemetryGUID"}}"
{{if eq GetIdentitySystem "adfs"}}
$global:TenantId = "adfs"
{{else}}
$global:TenantId = "{{GetVariable "tenantID"}}"
{{end}}
$global:SubscriptionId = "{{GetVariable "subscriptionId"}}"
$global:ResourceGroup = "{{GetVariable "resourceGroup"}}"
$global:VmType = "{{GetVariable "vmType"}}"
$global:SubnetName = "{{GetVariable "subnetName"}}"
# NOTE: MasterSubnet is still referenced by `+"`"+`kubeletstart.ps1`+"`"+` and `+"`"+`windowsnodereset.ps1`+"`"+`
# for case of Kubenet
$global:MasterSubnet = ""
$global:SecurityGroupName = "{{GetVariable "nsgName"}}"
$global:VNetName = "{{GetVariable "virtualNetworkName"}}"
$global:RouteTableName = "{{GetVariable "routeTableName"}}"
$global:PrimaryAvailabilitySetName = "{{GetVariable "primaryAvailabilitySetName"}}"
$global:PrimaryScaleSetName = "{{GetVariable "primaryScaleSetName"}}"

$global:KubeClusterCIDR = "{{GetParameter "kubeClusterCidr"}}"
$global:KubeServiceCIDR = "{{GetParameter "kubeServiceCidr"}}"
$global:VNetCIDR = "{{GetParameter "vnetCidr"}}"
{{if IsKubernetesVersionGe "1.16.0"}}
$global:KubeletNodeLabels = "{{GetAgentKubernetesLabels . }}"
{{else}}
$global:KubeletNodeLabels = "{{GetAgentKubernetesLabelsDeprecated . }}"
{{end}}
$global:KubeletConfigArgs = @( {{GetKubeletConfigKeyValsPsh}} )

$global:KubeproxyFeatureGates = @( {{GetKubeProxyFeatureGatesPsh}} )

$global:UseManagedIdentityExtension = "{{GetVariable "useManagedIdentityExtension"}}"
$global:UseInstanceMetadata = "{{GetVariable "useInstanceMetadata"}}"

$global:LoadBalancerSku = "{{GetVariable "loadBalancerSku"}}"
$global:ExcludeMasterFromStandardLB = "{{GetVariable "excludeMasterFromStandardLB"}}"


# Windows defaults, not changed by aks-engine
$global:CacheDir = "c:\akse-cache"
$global:KubeDir = "c:\k"
$global:HNSModule = [Io.path]::Combine("$global:KubeDir", "hns.psm1")

$global:KubeDnsSearchPath = "svc.cluster.local"

$global:CNIPath = [Io.path]::Combine("$global:KubeDir", "cni")
$global:NetworkMode = "L2Bridge"
$global:CNIConfig = [Io.path]::Combine($global:CNIPath, "config", "`+"`"+`$global:NetworkMode.conf")
$global:CNIConfigPath = [Io.path]::Combine("$global:CNIPath", "config")


$global:AzureCNIDir = [Io.path]::Combine("$global:KubeDir", "azurecni")
$global:AzureCNIBinDir = [Io.path]::Combine("$global:AzureCNIDir", "bin")
$global:AzureCNIConfDir = [Io.path]::Combine("$global:AzureCNIDir", "netconf")

# Azure cni configuration
# $global:NetworkPolicy = "{{GetParameter "networkPolicy"}}" # BUG: unused
$global:NetworkPlugin = "{{GetParameter "networkPlugin"}}"
$global:VNetCNIPluginsURL = "{{GetParameter "vnetCniWindowsPluginsURL"}}"
$global:IsDualStackEnabled = {{if IsIPv6DualStackFeatureEnabled}}$true{{else}}$false{{end}}

# Telemetry settings
$global:EnableTelemetry = [System.Convert]::ToBoolean("{{GetVariable "enableTelemetry" }}");
$global:TelemetryKey = "{{GetVariable "applicationInsightsKey" }}";

# CSI Proxy settings
$global:EnableCsiProxy = [System.Convert]::ToBoolean("{{GetVariable "windowsEnableCSIProxy" }}");
$global:CsiProxyUrl = "{{GetVariable "windowsCSIProxyURL" }}";

# Hosts Config Agent settings
$global:EnableHostsConfigAgent = [System.Convert]::ToBoolean("{{ EnableHostsConfigAgent }}");

$global:ProvisioningScriptsPackageUrl = "{{GetVariable "windowsProvisioningScriptsPackageURL" }}";

# PauseImage
$global:WindowsPauseImageURL = "{{GetVariable "windowsPauseImageURL" }}";
$global:AlwaysPullWindowsPauseImage = [System.Convert]::ToBoolean("{{GetVariable "alwaysPullWindowsPauseImage" }}");

# Calico
$global:WindowsCalicoPackageURL = "{{GetVariable "windowsCalicoPackageURL" }}";

# GMSA
$global:WindowsGmsaPackageUrl = "{{GetVariable "windowsGmsaPackageUrl" }}";

# TLS Bootstrap Token
$global:TLSBootstrapToken = "{{GetTLSBootstrapTokenForKubeConfig}}"

# Base64 representation of ZIP archive
$zippedFiles = "{{ GetKubernetesWindowsAgentFunctions }}"

# Extract ZIP from script
[io.file]::WriteAllBytes("scripts.zip", [System.Convert]::FromBase64String($zippedFiles))
Expand-Archive scripts.zip -DestinationPath "C:\\AzureData\\"

# Dot-source scripts with functions that are called in this script
. c:\AzureData\windows\kuberneteswindowsfunctions.ps1
. c:\AzureData\windows\windowsconfigfunc.ps1
. c:\AzureData\windows\windowskubeletfunc.ps1
. c:\AzureData\windows\windowscnifunc.ps1
. c:\AzureData\windows\windowsazurecnifunc.ps1
. c:\AzureData\windows\windowscsiproxyfunc.ps1
. c:\AzureData\windows\windowsinstallopensshfunc.ps1
. c:\AzureData\windows\windowscontainerdfunc.ps1
. c:\AzureData\windows\windowshostsconfigagentfunc.ps1
. c:\AzureData\windows\windowscalicofunc.ps1
. c:\AzureData\windows\windowscsehelper.ps1

$useContainerD = ($global:ContainerRuntime -eq "containerd")
$global:KubeClusterConfigPath = "c:\k\kubeclusterconfig.json"
$fipsEnabled = [System.Convert]::ToBoolean("{{ FIPSEnabled }}")
$windowsSecureTlsEnabled = [System.Convert]::ToBoolean("{{GetVariable "windowsSecureTlsEnabled" }}");

try
{
    # Set to false for debugging.  This will output the start script to
    # c:\AzureData\CustomDataSetupScript.log, and then you can RDP
    # to the windows machine, and run the script manually to watch
    # the output.
    if ($true) {
        Write-Log ".\CustomDataSetupScript.ps1 -MasterIP $MasterIP -KubeDnsServiceIp $KubeDnsServiceIp -MasterFQDNPrefix $MasterFQDNPrefix -Location $Location -AADClientId $AADClientId -NetworkAPIVersion $NetworkAPIVersion -TargetEnvironment $TargetEnvironment"

        if ($global:EnableTelemetry) {
            $global:globalTimer = [System.Diagnostics.Stopwatch]::StartNew()

            $configAppInsightsClientTimer = [System.Diagnostics.Stopwatch]::StartNew()
            # Get app insights binaries and set up app insights client
            Create-Directory -FullPath c:\k\appinsights -DirectoryUsage "storing appinsights"
            DownloadFileOverHttp -Url "https://globalcdn.nuget.org/packages/microsoft.applicationinsights.2.11.0.nupkg" -DestinationPath "c:\k\appinsights\microsoft.applicationinsights.2.11.0.zip"
            Expand-Archive -Path "c:\k\appinsights\microsoft.applicationinsights.2.11.0.zip" -DestinationPath "c:\k\appinsights"
            $appInsightsDll = "c:\k\appinsights\lib\net46\Microsoft.ApplicationInsights.dll"
            [Reflection.Assembly]::LoadFile($appInsightsDll)
            $conf = New-Object "Microsoft.ApplicationInsights.Extensibility.TelemetryConfiguration"
            $conf.DisableTelemetry = -not $global:EnableTelemetry
            $conf.InstrumentationKey = $global:TelemetryKey
            $global:AppInsightsClient = New-Object "Microsoft.ApplicationInsights.TelemetryClient"($conf)

            $global:AppInsightsClient.Context.Properties["correlation_id"] = New-Guid
            $global:AppInsightsClient.Context.Properties["cri"] = $global:ContainerRuntime
            # TODO: Update once containerd versioning story is decided
            $global:AppInsightsClient.Context.Properties["cri_version"] = if ($global:ContainerRuntime -eq "docker") { $global:DockerVersion } else { "" }
            $global:AppInsightsClient.Context.Properties["k8s_version"] = $global:KubeBinariesVersion
            $global:AppInsightsClient.Context.Properties["lb_sku"] = $global:LoadBalancerSku
            $global:AppInsightsClient.Context.Properties["location"] = $Location
            $global:AppInsightsClient.Context.Properties["os_type"] = "windows"
            $global:AppInsightsClient.Context.Properties["os_version"] = Get-WindowsVersion
            $global:AppInsightsClient.Context.Properties["network_plugin"] = $global:NetworkPlugin
            $global:AppInsightsClient.Context.Properties["network_plugin_version"] = Get-CniVersion
            $global:AppInsightsClient.Context.Properties["network_mode"] = $global:NetworkMode
            $global:AppInsightsClient.Context.Properties["subscription_id"] = $global:SubscriptionId

            $vhdId = ""
            if (Test-Path "c:\vhd-id.txt") {
                $vhdId = Get-Content "c:\vhd-id.txt"
            }
            $global:AppInsightsClient.Context.Properties["vhd_id"] = $vhdId

            $imdsProperties = Get-InstanceMetadataServiceTelemetry
            foreach ($key in $imdsProperties.keys) {
                $global:AppInsightsClient.Context.Properties[$key] = $imdsProperties[$key]
            }

            $configAppInsightsClientTimer.Stop()
            $global:AppInsightsClient.TrackMetric("Config-AppInsightsClient", $configAppInsightsClientTimer.Elapsed.TotalSeconds)
        }

        # Install OpenSSH if SSH enabled
        $sshEnabled = [System.Convert]::ToBoolean("{{ WindowsSSHEnabled }}")

        if ( $sshEnabled ) {
            Write-Log "Install OpenSSH"
            if ($global:EnableTelemetry) {
                $installOpenSSHTimer = [System.Diagnostics.Stopwatch]::StartNew()
            }
            Install-OpenSSH -SSHKeys $SSHKeys
            if ($global:EnableTelemetry) {
                $installOpenSSHTimer.Stop()
                $global:AppInsightsClient.TrackMetric("Install-OpenSSH", $installOpenSSHTimer.Elapsed.TotalSeconds)
            }
        }

        Write-Log "Apply telemetry data setting"
        Set-TelemetrySetting -WindowsTelemetryGUID $global:WindowsTelemetryGUID

        Write-Log "Resize os drive if possible"
        if ($global:EnableTelemetry) {
            $resizeTimer = [System.Diagnostics.Stopwatch]::StartNew()
        }
        Resize-OSDrive
        if ($global:EnableTelemetry) {
            $resizeTimer.Stop()
            $global:AppInsightsClient.TrackMetric("Resize-OSDrive", $resizeTimer.Elapsed.TotalSeconds)
        }

        Write-Log "Initialize data disks"
        Initialize-DataDisks

        Write-Log "Create required data directories as needed"
        Initialize-DataDirectories

        Create-Directory -FullPath "c:\k"
        Get-ProvisioningScripts

        Write-KubeClusterConfig -MasterIP $MasterIP -KubeDnsServiceIp $KubeDnsServiceIp

        Write-Log "Download kubelet binaries and unzip"
        Get-KubePackage -KubeBinariesSASURL $global:KubeBinariesPackageSASURL

        # This overwrites the binaries that are downloaded from the custom packge with binaries.
        # The custom package has a few files that are necessary for future steps (nssm.exe)
        # this is a temporary work around to get the binaries until we depreciate
        # custom package and nssm.exe as defined in aks-engine#3851.
        if ($global:WindowsKubeBinariesURL){
            Write-Log "Overwriting kube node binaries from $global:WindowsKubeBinariesURL"
            Get-KubeBinaries -KubeBinariesURL $global:WindowsKubeBinariesURL
        }

        if ($useContainerD) {
            Write-Log "Installing ContainerD"
            if ($global:EnableTelemetry) {
                $containerdTimer = [System.Diagnostics.Stopwatch]::StartNew()
            }
            $cniBinPath = $global:AzureCNIBinDir
            $cniConfigPath = $global:AzureCNIConfDir
            if ($global:NetworkPlugin -eq "kubenet") {
                $cniBinPath = $global:CNIPath
                $cniConfigPath = $global:CNIConfigPath
            }
            Install-Containerd -ContainerdUrl $global:ContainerdUrl -CNIBinDir $cniBinPath -CNIConfDir $cniConfigPath -KubeDir $global:KubeDir
            if ($global:EnableTelemetry) {
                $containerdTimer.Stop()
                $global:AppInsightsClient.TrackMetric("Install-ContainerD", $containerdTimer.Elapsed.TotalSeconds)
            }
        } else {
            Write-Log "Install docker"
            if ($global:EnableTelemetry) {
                $dockerTimer = [System.Diagnostics.Stopwatch]::StartNew()
            }
            Install-Docker -DockerVersion $global:DockerVersion
            Set-DockerLogFileOptions
            if ($global:EnableTelemetry) {
                $dockerTimer.Stop()
                $global:AppInsightsClient.TrackMetric("Install-Docker", $dockerTimer.Elapsed.TotalSeconds)
            }
        }

        # For AKSClustomCloud, TargetEnvironment must be set to AzureStackCloud
        Write-Log "Write Azure cloud provider config"
        Write-AzureConfig `+"`"+`
            -KubeDir $global:KubeDir `+"`"+`
            -AADClientId $AADClientId `+"`"+`
            -AADClientSecret $([System.Text.Encoding]::ASCII.GetString([System.Convert]::FromBase64String($AADClientSecret))) `+"`"+`
            -TenantId $global:TenantId `+"`"+`
            -SubscriptionId $global:SubscriptionId `+"`"+`
            -ResourceGroup $global:ResourceGroup `+"`"+`
            -Location $Location `+"`"+`
            -VmType $global:VmType `+"`"+`
            -SubnetName $global:SubnetName `+"`"+`
            -SecurityGroupName $global:SecurityGroupName `+"`"+`
            -VNetName $global:VNetName `+"`"+`
            -RouteTableName $global:RouteTableName `+"`"+`
            -PrimaryAvailabilitySetName $global:PrimaryAvailabilitySetName `+"`"+`
            -PrimaryScaleSetName $global:PrimaryScaleSetName `+"`"+`
            -UseManagedIdentityExtension $global:UseManagedIdentityExtension `+"`"+`
            -UserAssignedClientID $UserAssignedClientID `+"`"+`
            -UseInstanceMetadata $global:UseInstanceMetadata `+"`"+`
            -LoadBalancerSku $global:LoadBalancerSku `+"`"+`
            -ExcludeMasterFromStandardLB $global:ExcludeMasterFromStandardLB `+"`"+`
            -TargetEnvironment {{if IsAKSCustomCloud}}"AzureStackCloud"{{else}}$TargetEnvironment{{end}} 

        # we borrow the logic of AzureStackCloud to achieve AKSCustomCloud. 
        # In case of AKSCustomCloud, customer cloud env will be loaded from azurestackcloud.json 
        {{if IsAKSCustomCloud}}
        $azureStackConfigFile = [io.path]::Combine($global:KubeDir, "azurestackcloud.json")
        $envJSON = "{{ GetBase64EncodedEnvironmentJSON }}"
        [io.file]::WriteAllBytes($azureStackConfigFile, [System.Convert]::FromBase64String($envJSON))

        Get-CACertificates
        {{end}}

        Write-Log "Write ca root"
        Write-CACert -CACertificate $global:CACertificate `+"`"+`
            -KubeDir $global:KubeDir

        if ($global:EnableCsiProxy) {
            New-CsiProxyService -CsiProxyPackageUrl $global:CsiProxyUrl -KubeDir $global:KubeDir
        }

        if ($global:TLSBootstrapToken) {
            Write-Log "Write TLS bootstrap kubeconfig"
            Write-BootstrapKubeConfig -CACertificate $global:CACertificate `+"`"+`
                -KubeDir $global:KubeDir `+"`"+`
                -MasterFQDNPrefix $MasterFQDNPrefix `+"`"+`
                -MasterIP $MasterIP `+"`"+`
                -TLSBootstrapToken $global:TLSBootstrapToken

            # NOTE: we need kubeconfig to setup calico even if TLS bootstrapping is enabled
            #       This kubeconfig will deleted after calico installation.
            # TODO(hbc): once TLS bootstrap is fully enabled, remove this if block
            Write-Log "Write temporary kube config"
        } else {
            Write-Log "Write kube config"
        }

        Write-KubeConfig -CACertificate $global:CACertificate `+"`"+`
            -KubeDir $global:KubeDir `+"`"+`
            -MasterFQDNPrefix $MasterFQDNPrefix `+"`"+`
            -MasterIP $MasterIP `+"`"+`
            -AgentKey $AgentKey `+"`"+`
            -AgentCertificate $global:AgentCertificate

        if ($global:EnableHostsConfigAgent) {
             Write-Log "Starting hosts config agent"
             New-HostsConfigService
         }

        Write-Log "Create the Pause Container kubletwin/pause"
        if ($global:EnableTelemetry) {
            $infraContainerTimer = [System.Diagnostics.Stopwatch]::StartNew()
        }
        New-InfraContainer -KubeDir $global:KubeDir -ContainerRuntime $global:ContainerRuntime
        if ($global:EnableTelemetry) {
            $infraContainerTimer.Stop()
            $global:AppInsightsClient.TrackMetric("New-InfraContainer", $infraContainerTimer.Elapsed.TotalSeconds)
        }

        if (-not (Test-ContainerImageExists -Image "kubletwin/pause" -ContainerRuntime $global:ContainerRuntime)) {
            Write-Log "Could not find container with name kubletwin/pause"
            if ($useContainerD) {
                $o = ctr -n k8s.io image list
                Write-Log $o
            } else {
                $o = docker image list
                Write-Log $o
            }
            Set-ExitCode -ExitCode $global:WINDOWS_CSE_ERROR_PAUSE_IMAGE_NOT_EXIST -ErrorMessage "kubletwin/pause container does not exist!"
        }

        Write-Log "Configuring networking with NetworkPlugin:$global:NetworkPlugin"

        # Configure network policy.
        Get-HnsPsm1 -HNSModule $global:HNSModule
        Import-Module $global:HNSModule

        Write-Log "Installing Azure VNet plugins"
        Install-VnetPlugins -AzureCNIConfDir $global:AzureCNIConfDir `+"`"+`
            -AzureCNIBinDir $global:AzureCNIBinDir `+"`"+`
            -VNetCNIPluginsURL $global:VNetCNIPluginsURL

        Set-AzureCNIConfig -AzureCNIConfDir $global:AzureCNIConfDir `+"`"+`
            -KubeDnsSearchPath $global:KubeDnsSearchPath `+"`"+`
            -KubeClusterCIDR $global:KubeClusterCIDR `+"`"+`
            -KubeServiceCIDR $global:KubeServiceCIDR `+"`"+`
            -VNetCIDR $global:VNetCIDR `+"`"+`
            -IsDualStackEnabled $global:IsDualStackEnabled

        if ($TargetEnvironment -ieq "AzureStackCloud") {
            GenerateAzureStackCNIConfig `+"`"+`
                -TenantId $global:TenantId `+"`"+`
                -SubscriptionId $global:SubscriptionId `+"`"+`
                -ResourceGroup $global:ResourceGroup `+"`"+`
                -AADClientId $AADClientId `+"`"+`
                -KubeDir $global:KubeDir `+"`"+`
                -AADClientSecret $([System.Text.Encoding]::ASCII.GetString([System.Convert]::FromBase64String($AADClientSecret))) `+"`"+`
                -NetworkAPIVersion $NetworkAPIVersion `+"`"+`
                -AzureEnvironmentFilePath $([io.path]::Combine($global:KubeDir, "azurestackcloud.json")) `+"`"+`
                -IdentitySystem "{{ GetIdentitySystem }}"
        }

        New-ExternalHnsNetwork -IsDualStackEnabled $global:IsDualStackEnabled

        Install-KubernetesServices `+"`"+`
            -KubeDir $global:KubeDir `+"`"+`
            -ContainerRuntime $global:ContainerRuntime

        Get-LogCollectionScripts

        Write-Log "Disable Internet Explorer compat mode and set homepage"
        Set-Explorer

        Write-Log "Adjust pagefile size"
        Adjust-PageFileSize

        Write-Log "Start preProvisioning script"
        PREPROVISION_EXTENSION

        Write-Log "Update service failure actions"
        Update-ServiceFailureActions -ContainerRuntime $global:ContainerRuntime
        Adjust-DynamicPortRange
        Register-LogsCleanupScriptTask
        Register-NodeResetScriptTask
        Update-DefenderPreferences

        if ($windowsSecureTlsEnabled) {
            Write-Host "Enable secure TLS protocols"
            try {
                . C:\k\windowssecuretls.ps1
                Enable-SecureTls
            }
            catch {
                Set-ExitCode -ExitCode $global:WINDOWS_CSE_ERROR_ENABLE_SECURE_TLS -ErrorMessage $_
            }
        }

        Enable-FIPSMode -FipsEnabled $fipsEnabled
        if ($global:WindowsGmsaPackageUrl) {
            Write-Log "Start to install Windows gmsa package"
            Install-GmsaPlugin -GmsaPackageUrl $global:WindowsGmsaPackageUrl
        }

        Check-APIServerConnectivity -MasterIP $MasterIP

        if ($global:WindowsCalicoPackageURL) {
            Write-Log "Start calico installation"
            Start-InstallCalico -RootDir "c:\" -KubeServiceCIDR $global:KubeServiceCIDR -KubeDnsServiceIp $KubeDnsServiceIp
        }

        if (Test-Path $CacheDir)
        {
            Write-Log "Removing aks-engine bits cache directory"
            Remove-Item $CacheDir -Recurse -Force
        }

        if ($global:EnableTelemetry) {
            $global:globalTimer.Stop()
            $global:AppInsightsClient.TrackMetric("TotalDuration", $global:globalTimer.Elapsed.TotalSeconds)
            $global:AppInsightsClient.Flush()
        }

        if ($global:TLSBootstrapToken) {
            Write-Log "Removing temporary kube config"
            $kubeConfigFile = [io.path]::Combine($KubeDir, "config")
            Remove-Item $kubeConfigFile
        }

        # Postpone restart-computer so we can generate CSE response before restarting computer
        Write-Log "Setup Complete, reboot computer"
        Postpone-RestartComputer
    }
    else
    {
        # keep for debugging purposes
        Write-Log ".\CustomDataSetupScript.ps1 -MasterIP $MasterIP -KubeDnsServiceIp $KubeDnsServiceIp -MasterFQDNPrefix $MasterFQDNPrefix -Location $Location -AgentKey $AgentKey -AADClientId $AADClientId -AADClientSecret $AADClientSecret -NetworkAPIVersion $NetworkAPIVersion -TargetEnvironment $TargetEnvironment"
    }
}
catch
{
    if ($global:EnableTelemetry) {
        $exceptionTelemtry = New-Object "Microsoft.ApplicationInsights.DataContracts.ExceptionTelemetry"
        $exceptionTelemtry.Exception = $_.Exception
        $global:AppInsightsClient.TrackException($exceptionTelemtry)
        $global:AppInsightsClient.Flush()
    }

    # Set-ExitCode will exit with the specified ExitCode immediately and not be caught by this catch block
    # Ideally all exceptions will be handled and no exception will be thrown.
    Set-ExitCode -ExitCode $global:WINDOWS_CSE_ERROR_UNKNOWN -ErrorMessage $_
}
finally
{
    # Generate CSE result so it can be returned as the CSE response in csecmd.ps1
    $ExecutionDuration=$(New-Timespan -Start $StartTime -End $(Get-Date))
    Write-Log "CSE ExecutionDuration: $ExecutionDuration"

    # Windows CSE does not return any error message so we cannot generate below content as the response
    # $JsonString = "ExitCode: `+"`"+`"{0}`+"`"+`", Output: `+"`"+`"{1}`+"`"+`", Error: `+"`"+`"{2}`+"`"+`", ExecDuration: `+"`"+`"{3}`+"`"+`"" -f $global:ExitCode, "", $global:ErrorMessage, $ExecutionDuration.TotalSeconds
    Write-Log "Generate CSE result to $CSEResultFilePath : $global:ExitCode"
    echo $global:ExitCode | Out-File -FilePath $CSEResultFilePath -Encoding utf8
}

`)

func windowsKuberneteswindowssetupPs1Bytes() ([]byte, error) {
	return _windowsKuberneteswindowssetupPs1, nil
}

func windowsKuberneteswindowssetupPs1() (*asset, error) {
	bytes, err := windowsKuberneteswindowssetupPs1Bytes()
	if err != nil {
		return nil, err
	}

	info := bindataFileInfo{name: "windows/kuberneteswindowssetup.ps1", size: 0, mode: os.FileMode(0), modTime: time.Unix(0, 0)}
	a := &asset{bytes: bytes, info: info}
	return a, nil
}

var _windowsWindowsazurecnifuncPs1 = []byte(`function
Install-VnetPlugins
{
    Param(
        [Parameter(Mandatory=$true)][string]
        $AzureCNIConfDir,
        [Parameter(Mandatory=$true)][string]
        $AzureCNIBinDir,
        [Parameter(Mandatory=$true)][string]
        $VNetCNIPluginsURL
    )
    # Create CNI directories.
    Create-Directory -FullPath $AzureCNIBinDir -DirectoryUsage "storing Azure CNI binaries"
    Create-Directory -FullPath $AzureCNIConfDir -DirectoryUsage "storing Azure CNI configuration"

    # Download Azure VNET CNI plugins.
    # Mirror from https://github.com/Azure/azure-container-networking/releases
    $zipfile =  [Io.path]::Combine("$AzureCNIDir", "azure-vnet.zip")
    DownloadFileOverHttp -Url $VNetCNIPluginsURL -DestinationPath $zipfile
    Expand-Archive -path $zipfile -DestinationPath $AzureCNIBinDir
    del $zipfile

    # Windows does not need a separate CNI loopback plugin because the Windows
    # kernel automatically creates a loopback interface for each network namespace.
    # Copy CNI network config file and set bridge mode.
    move $AzureCNIBinDir/*.conflist $AzureCNIConfDir
}

function
Set-AzureCNIConfig
{
    Param(
        [Parameter(Mandatory=$true)][string]
        $AzureCNIConfDir,
        [Parameter(Mandatory=$true)][string]
        $KubeDnsSearchPath,
        [Parameter(Mandatory=$true)][string]
        $KubeClusterCIDR,
        [Parameter(Mandatory=$true)][string]
        $KubeServiceCIDR,
        [Parameter(Mandatory=$true)][string]
        $VNetCIDR,
        [Parameter(Mandatory=$true)][bool]
        $IsDualStackEnabled
    )
    # Fill in DNS information for kubernetes.
    if ($IsDualStackEnabled){
        $subnetToPass = $KubeClusterCIDR -split ","
        $exceptionAddresses = @($subnetToPass[0])
    }
    else {
        $exceptionAddresses = @($KubeClusterCIDR)
    }
    $vnetCIDRs = $VNetCIDR -split ","
    foreach ($cidr in $vnetCIDRs) {
        $exceptionAddresses += $cidr
    }

    $fileName  = [Io.path]::Combine("$AzureCNIConfDir", "10-azure.conflist")
    $configJson = Get-Content $fileName | ConvertFrom-Json
    $configJson.plugins.dns.Nameservers[0] = $KubeDnsServiceIp
    $configJson.plugins.dns.Search[0] = $KubeDnsSearchPath

    $osBuildNumber = (get-wmiobject win32_operatingsystem).BuildNumber
    if ($osBuildNumber -le 17763){
        # In WS2019 and below rules in the exception list are generated by dropping the prefix lenght and removing duplicate rules.
        # If multiple execptions are specified with different ranges we should only include the broadest range for each address.
        # This issue has been addressed in 19h1+ builds

        $processedExceptions = GetBroadestRangesForEachAddress $exceptionAddresses
        Write-Log "Filtering CNI config exception list values to work around WS2019 issue processing rules. Original exception list: $exceptionAddresses, processed exception list: $processedExceptions"
        $configJson.plugins.AdditionalArgs[0].Value.ExceptionList = $processedExceptions
    }
    else {
        $configJson.plugins.AdditionalArgs[0].Value.ExceptionList = $exceptionAddresses
    }

    if ($IsDualStackEnabled){
        $configJson.plugins[0]|Add-Member -Name "ipv6Mode" -Value "ipv6nat" -MemberType NoteProperty
        $serviceCidr = $KubeServiceCIDR -split ","
        $configJson.plugins[0].AdditionalArgs[1].Value.DestinationPrefix = $serviceCidr[0]
        $valueObj = [PSCustomObject]@{
            Type = 'ROUTE'
            DestinationPrefix = $serviceCidr[1]
            NeedEncap = $True
        }

        $jsonContent = [PSCustomObject]@{
            Name = 'EndpointPolicy'
            Value = $valueObj
        }
        $configJson.plugins[0].AdditionalArgs += $jsonContent
    }
    else {
        $configJson.plugins[0].AdditionalArgs[1].Value.DestinationPrefix = $KubeServiceCIDR
    }

    $aclRule1 = [PSCustomObject]@{
        Type = 'ACL'
        Protocols = '6'
        Action = 'Block'
        Direction = 'Out'
        RemoteAddresses = '168.63.129.16/32'
        RemotePorts = '80'
        Priority = 200
        RuleType = 'Switch'
    }
    $aclRule2 = [PSCustomObject]@{
        Type = 'ACL'
        Action = 'Allow'
        Direction = 'In'
        Priority = 65500
    }
    $aclRule3 = [PSCustomObject]@{
        Type = 'ACL'
        Action = 'Allow'
        Direction = 'Out'
        Priority = 65500
    }
    $jsonContent = [PSCustomObject]@{
        Name = 'EndpointPolicy'
        Value = $aclRule1
    }
    $configJson.plugins[0].AdditionalArgs += $jsonContent
    $jsonContent = [PSCustomObject]@{
        Name = 'EndpointPolicy'
        Value = $aclRule2
    }
    $configJson.plugins[0].AdditionalArgs += $jsonContent
    $jsonContent = [PSCustomObject]@{
        Name = 'EndpointPolicy'
        Value = $aclRule3
    }
    $configJson.plugins[0].AdditionalArgs += $jsonContent

    $configJson | ConvertTo-Json -depth 20 | Out-File -encoding ASCII -filepath $fileName
}

function GetBroadestRangesForEachAddress{
    param([string[]] $values)

    # Create a map of range values to IP addresses
    $map = @{}

    foreach ($value in $Values) {
        if ($value -match '([0-9\.]+)\/([0-9]+)') {
            if (!$map.contains($matches[1])) {
                $map.Add($matches[1], @())
            }

            $map[$matches[1]] += [int]$matches[2]
        }
    }

    # For each IP address select the range with the lagest scope (smallest value)
    $returnValues = @()
    foreach ($ip in $map.Keys) {
        $range = $map[$ip] | Sort-Object | Select-Object -First 1

        $returnValues += $ip + "/" + $range
    }

    # prefix $returnValues with common to ensure single values get returned as an array otherwise invalid json may be generated
    return ,$returnValues
}

function GetSubnetPrefix
{
    Param(
        [Parameter(Mandatory=$true)][ValidateNotNullOrEmpty()][string] $Token,
        [Parameter(Mandatory=$true)][ValidateNotNullOrEmpty()][string] $SubnetId,
        [Parameter(Mandatory=$true)][ValidateNotNullOrEmpty()][string] $ResourceManagerEndpoint,
        [Parameter(Mandatory=$true)][ValidateNotNullOrEmpty()][string] $NetworkAPIVersion
    )

    $uri = "$($ResourceManagerEndpoint)$($SubnetId)?api-version=$NetworkAPIVersion"
    $headers = @{Authorization="Bearer $Token"}

    $response = Retry-Command -Command "Invoke-RestMethod" -Args @{Uri=$uri; Method="Get"; ContentType="application/json"; Headers=$headers} -Retries 5 -RetryDelaySeconds 10

    if(!$response) {
        Set-ExitCode -ExitCode $global:WINDOWS_CSE_ERROR_GET_SUBNET_PREFIX -ErrorMessage 'Error getting subnet prefix'
    }

    $response.properties.addressPrefix
}

function GenerateAzureStackCNIConfig
{
    Param(
        [Parameter(Mandatory=$true)][ValidateNotNullOrEmpty()][string] $TenantId,
        [Parameter(Mandatory=$true)][ValidateNotNullOrEmpty()][string] $SubscriptionId,
        [Parameter(Mandatory=$true)][ValidateNotNullOrEmpty()][string] $AADClientId,
        [Parameter(Mandatory=$true)][ValidateNotNullOrEmpty()][string] $AADClientSecret,
        [Parameter(Mandatory=$true)][ValidateNotNullOrEmpty()][string] $ResourceGroup,
        [Parameter(Mandatory=$true)][ValidateNotNullOrEmpty()][string] $NetworkAPIVersion,
        [Parameter(Mandatory=$true)][ValidateNotNullOrEmpty()][string] $AzureEnvironmentFilePath,
        [Parameter(Mandatory=$true)][ValidateNotNullOrEmpty()][string] $IdentitySystem,
        [Parameter(Mandatory=$true)][ValidateNotNullOrEmpty()][string] $KubeDir

    )

    $networkInterfacesFile = "$KubeDir\network-interfaces.json"
    $azureCNIConfigFile = "$KubeDir\interfaces.json"
    $azureEnvironment = Get-Content $AzureEnvironmentFilePath | ConvertFrom-Json

    Write-Log "------------------------------------------------------------------------"
    Write-Log "Parameters"
    Write-Log "------------------------------------------------------------------------"
    Write-Log "TenantId:                  $TenantId"
    Write-Log "SubscriptionId:            $SubscriptionId"
    Write-Log "AADClientId:               ..."
    Write-Log "AADClientSecret:           ..."
    Write-Log "ResourceGroup:             $ResourceGroup"
    Write-Log "NetworkAPIVersion:         $NetworkAPIVersion"
    Write-Log "ServiceManagementEndpoint: $($azureEnvironment.serviceManagementEndpoint)"
    Write-Log "ActiveDirectoryEndpoint:   $($azureEnvironment.activeDirectoryEndpoint)"
    Write-Log "ResourceManagerEndpoint:   $($azureEnvironment.resourceManagerEndpoint)"
    Write-Log "------------------------------------------------------------------------"
    Write-Log "Variables"
    Write-Log "------------------------------------------------------------------------"
    Write-Log "azureCNIConfigFile: $azureCNIConfigFile"
    Write-Log "networkInterfacesFile: $networkInterfacesFile"
    Write-Log "------------------------------------------------------------------------"

    Write-Log "Generating token for Azure Resource Manager"

    $tokenURL = ""
    if($IdentitySystem -ieq "adfs") {
        $tokenURL = "$($azureEnvironment.activeDirectoryEndpoint)adfs/oauth2/token"
    } else {
        $tokenURL = "$($azureEnvironment.activeDirectoryEndpoint)$TenantId/oauth2/token"
    }

    Add-Type -AssemblyName System.Web
    $encodedSecret = [System.Web.HttpUtility]::UrlEncode($AADClientSecret)

    $body = "grant_type=client_credentials&client_id=$AADClientId&client_secret=$encodedSecret&resource=$($azureEnvironment.serviceManagementEndpoint)"
    $args = @{Uri=$tokenURL; Method="Post"; Body=$body; ContentType='application/x-www-form-urlencoded'}
    $tokenResponse = Retry-Command -Command "Invoke-RestMethod" -Args $args -Retries 5 -RetryDelaySeconds 10

    if(!$tokenResponse) {
        Set-ExitCode -ExitCode $global:WINDOWS_CSE_ERROR_GENERATE_TOKEN_FOR_ARM -ErrorMessage 'Error generating token for Azure Resource Manager'
    }

    $token = $tokenResponse | Select-Object -ExpandProperty access_token

    Write-Log "Fetching network interface configuration for node"

    $interfacesUri = "$($azureEnvironment.resourceManagerEndpoint)subscriptions/$SubscriptionId/resourceGroups/$ResourceGroup/providers/Microsoft.Network/networkInterfaces?api-version=$NetworkAPIVersion"
    $headers = @{Authorization="Bearer $token"}
    $args = @{Uri=$interfacesUri; Method="Get"; ContentType="application/json"; Headers=$headers; OutFile=$networkInterfacesFile}
    Retry-Command -Command "Invoke-RestMethod" -Args $args -Retries 5 -RetryDelaySeconds 10

    if(!$(Test-Path $networkInterfacesFile)) {
        Set-ExitCode -ExitCode $global:WINDOWS_CSE_ERROR_NETWORK_INTERFACES_NOT_EXIST -ErrorMessage 'Error fetching network interface configuration for node'
    }

    Write-Log "Generating Azure CNI interface file"

    $localNics = Get-NetAdapter | Select-Object -ExpandProperty MacAddress | ForEach-Object {$_ -replace "-",""}

    $sdnNics = Get-Content $networkInterfacesFile `+"`"+`
        | ConvertFrom-Json `+"`"+`
        | Select-Object -ExpandProperty value `+"`"+`
        | Where-Object { $localNics.Contains($_.properties.macAddress) } `+"`"+`
        | Where-Object { $_.properties.ipConfigurations.Count -gt 0}

    $interfaces = @{
        Interfaces = @( $sdnNics | ForEach-Object { @{
            MacAddress = $_.properties.macAddress
            IsPrimary = $_.properties.primary
            IPSubnets = @(@{
                Prefix = GetSubnetPrefix `+"`"+`
                            -Token $token `+"`"+`
                            -SubnetId $_.properties.ipConfigurations[0].properties.subnet.id `+"`"+`
                            -NetworkAPIVersion $NetworkAPIVersion `+"`"+`
                            -ResourceManagerEndpoint $($azureEnvironment.resourceManagerEndpoint)
                IPAddresses = $_.properties.ipConfigurations | ForEach-Object { @{
                    Address = $_.properties.privateIPAddress
                    IsPrimary = $_.properties.primary
                }}
            })
        }})
    }

    ConvertTo-Json $interfaces -Depth 6 | Out-File -FilePath $azureCNIConfigFile -Encoding ascii

    Set-ItemProperty -Path $azureCNIConfigFile -Name IsReadOnly -Value $true
}

function New-ExternalHnsNetwork
{
    param (
        [Parameter(Mandatory=$true)][bool]
        $IsDualStackEnabled
    )

    Write-Log "Creating new HNS network `+"`"+`"ext`+"`"+`""
    $externalNetwork = "ext"
    $na = @(Get-NetAdapter -Physical)

    if ($na.Count -eq 0) {
        Set-ExitCode -ExitCode $global:WINDOWS_CSE_ERROR_NETWORK_ADAPTER_NOT_EXIST -ErrorMessage "Failed to find any physical network adapters"
    }

    # If there is more than one adapter, use the first adapter.
    $managementIP = (Get-NetIPAddress -ifIndex $na[0].ifIndex -AddressFamily IPv4).IPAddress
    $adapterName = $na[0].Name
    Write-Log "Using adapter $adapterName with IP address $managementIP"
    $mgmtIPAfterNetworkCreate

    $stopWatch = New-Object System.Diagnostics.Stopwatch
    $stopWatch.Start()

    # Fixme : use a smallest range possible, that will not collide with any pod space
    if ($IsDualStackEnabled) {
        New-HNSNetwork -Type $global:NetworkMode -AddressPrefix @("192.168.255.0/30","192:168:255::0/127") -Gateway @("192.168.255.1","192:168:255::1") -AdapterName $adapterName -Name $externalNetwork -Verbose
    }
    else {
        New-HNSNetwork -Type $global:NetworkMode -AddressPrefix "192.168.255.0/30" -Gateway "192.168.255.1" -AdapterName $adapterName -Name $externalNetwork -Verbose
    }
    # Wait for the switch to be created and the ip address to be assigned.
    for ($i = 0; $i -lt 60; $i++) {
        $mgmtIPAfterNetworkCreate = Get-NetIPAddress $managementIP -ErrorAction SilentlyContinue
        if ($mgmtIPAfterNetworkCreate) {
            break
        }
        Start-Sleep -Milliseconds 500
    }

    $stopWatch.Stop()
    if (-not $mgmtIPAfterNetworkCreate) {
        Set-ExitCode -ExitCode $global:WINDOWS_CSE_ERROR_MANAGEMENT_IP_NOT_EXIST -ErrorMessage "Failed to find $managementIP after creating $externalNetwork network"
    }
    Write-Log "It took $($StopWatch.Elapsed.Seconds) seconds to create the $externalNetwork network."
}
`)

func windowsWindowsazurecnifuncPs1Bytes() ([]byte, error) {
	return _windowsWindowsazurecnifuncPs1, nil
}

func windowsWindowsazurecnifuncPs1() (*asset, error) {
	bytes, err := windowsWindowsazurecnifuncPs1Bytes()
	if err != nil {
		return nil, err
	}

	info := bindataFileInfo{name: "windows/windowsazurecnifunc.ps1", size: 0, mode: os.FileMode(0), modTime: time.Unix(0, 0)}
	a := &asset{bytes: bytes, info: info}
	return a, nil
}

var _windowsWindowsazurecnifuncTestsPs1 = []byte(`. $PSScriptRoot\windowsazurecnifunc.ps1

Describe 'GetBroadestRangesForEachAddress' {

    It "Values '<Values>' should return '<Expected>'" -TestCases @(
        @{ Values = @('10.240.0.0/12', '10.0.0.0/8'); Expected = @('10.0.0.0/8', '10.240.0.0/12')}
        @{ Values = @('10.0.0.0/8', '10.0.0.0/16'); Expected = @('10.0.0.0/8')}
        @{ Values = @('10.0.0.0/16', '10.240.0.0/12', '10.0.0.0/8' ); Expected = @('10.0.0.0/8', '10.240.0.0/12')}
        @{ Values = @(); Expected = @()}
        @{ Values = @('foobar'); Expected = @()}
    ){
        param ($Values, $Expected)

        $actual = GetBroadestRangesForEachAddress -values $Values
        $actual | Should -Be $Expected
    }
}`)

func windowsWindowsazurecnifuncTestsPs1Bytes() ([]byte, error) {
	return _windowsWindowsazurecnifuncTestsPs1, nil
}

func windowsWindowsazurecnifuncTestsPs1() (*asset, error) {
	bytes, err := windowsWindowsazurecnifuncTestsPs1Bytes()
	if err != nil {
		return nil, err
	}

	info := bindataFileInfo{name: "windows/windowsazurecnifunc.tests.ps1", size: 0, mode: os.FileMode(0), modTime: time.Unix(0, 0)}
	a := &asset{bytes: bytes, info: info}
	return a, nil
}

var _windowsWindowscalicofuncPs1 = []byte(`function Get-CalicoPackage {
    param(
        [parameter(Mandatory=$true)] $RootDir
    )

    Write-Log "Getting Calico package"
    DownloadFileOverHttp -Url $global:WindowsCalicoPackageURL -DestinationPath 'c:\calicowindows.zip'
    Expand-Archive -Path 'c:\calicowindows.zip' -DestinationPath $RootDir -Force
    Remove-Item -Path 'c:\calicowindows.zip' -Force
}

function Set-CalicoStaticRules {
    param(
        [parameter(Mandatory=$true)] $CalicoRootDir
    )
    $fileName  = [Io.path]::Combine("$CalicoRootDir", "static-rules.json")
    echo '{
    "Provider": "AKS",
    "Rules": [
        {
            "Name": "EndpointPolicy",
            "Rule": {
                "Action": "Block",
                "Direction": "Out",
                "Id": "block-wireserver",
                "Priority": 200,
                "Protocol": 6,
                "RemoteAddresses": "168.63.129.16/32",
                "RemotePorts": "80",
                "RuleType": "Switch",
                "Type": "ACL"
            }
        }
    ],
    "version": "0.1.0"
}' | Out-File -encoding ASCII -filepath $fileName
}

function SetConfigParameters {
    param(
        [parameter(Mandatory=$true)] $RootDir,
        [parameter(Mandatory=$true)] $OldString,
        [parameter(Mandatory=$true)] $NewString
    )

    (Get-Content $RootDir\config.ps1).replace($OldString, $NewString) | Set-Content $RootDir\config.ps1 -Force
}

function GetCalicoKubeConfig {
    param(
        [parameter(Mandatory=$true)] $RootDir,
        [parameter(Mandatory=$true)] $CalicoNamespace,
        [parameter(Mandatory=$false)] $SecretName = "calico-node",
        [parameter(Mandatory=$false)] $KubeConfigPath = "c:\\k\\config"
    )

    # When creating Windows agent pools with the system Linux agent pool, the service account for calico may not be available in provisioning Windows agent nodes.
    # So we need to wait here until the service account for calico is available
    $name=""
    $retryCount=0
    $retryInterval=5
    $maxRetryCount=120 # 10 minutes

    do {
        try {
            Write-Log "Retry $retryCount : Trying to get service account $SecretName"
            $name=c:\k\kubectl.exe --kubeconfig=$KubeConfigPath get secret -n $CalicoNamespace --field-selector=type=kubernetes.io/service-account-token --no-headers -o custom-columns=":metadata.name" | findstr $SecretName | select -first 1
            if (![string]::IsNullOrEmpty($name)) {
                break
            }
        } catch {
            Write-Log "Retry $retryCount : Failed to get service account $SecretName. Error: $_"
        }
        $retryCount++
        Write-Log "Retry $retryCount : Sleep $retryInterval and then retry to get service account $SecretName"
        Sleep $retryInterval
    } while ($retryCount -lt $maxRetryCount)

    if ([string]::IsNullOrEmpty($name)) {
        Set-ExitCode -ExitCode $global:WINDOWS_CSE_ERROR_CALICO_SERVICE_ACCOUNT_NOT_EXIST -ErrorMessage "$SecretName service account does not exist."
    }

    $ca=c:\k\kubectl.exe --kubeconfig=$KubeConfigPath get secret/$name -o jsonpath='{.data.ca\.crt}' -n $CalicoNamespace
    $tokenBase64=c:\k\kubectl.exe --kubeconfig=$KubeConfigPath get secret/$name -o jsonpath='{.data.token}' -n $CalicoNamespace
    $token=[System.Text.Encoding]::ASCII.GetString([System.Convert]::FromBase64String($tokenBase64))

    $server=findstr https:// $KubeConfigPath

    (Get-Content $RootDir\calico-kube-config.template).replace('<ca>', $ca).replace('<server>', $server.Trim()).replace('<token>', $token) | Set-Content $RootDir\calico-kube-config -Force
}

function Start-InstallCalico {
    param(
        [parameter(Mandatory=$true)] $RootDir,
        [parameter(Mandatory=$true)] $KubeServiceCIDR,
        [parameter(Mandatory=$true)] $KubeDnsServiceIp,
        [parameter(Mandatory=$false)] $CalicoNs = "calico-system"
    )

    Write-Log "Download Calico"
    Get-CalicoPackage -RootDir $RootDir

    $CalicoDir  = [Io.path]::Combine("$RootDir", "CalicoWindows")

    Set-CalicoStaticRules -CalicoRootDir $CalicoDir

    SetConfigParameters -RootDir $CalicoDir -OldString "<your datastore type>" -NewString "kubernetes"
    SetConfigParameters -RootDir $CalicoDir -OldString "<your etcd endpoints>" -NewString ""
    SetConfigParameters -RootDir $CalicoDir -OldString "<your etcd key>" -NewString ""
    SetConfigParameters -RootDir $CalicoDir -OldString "<your etcd cert>" -NewString ""
    SetConfigParameters -RootDir $CalicoDir -OldString "<your etcd ca cert>" -NewString ""
    SetConfigParameters -RootDir $CalicoDir -OldString "<your service cidr>" -NewString $KubeServiceCIDR
    SetConfigParameters -RootDir $CalicoDir -OldString "<your dns server ips>" -NewString $KubeDnsServiceIp
    SetConfigParameters -RootDir $CalicoDir -OldString "CALICO_NETWORKING_BACKEND=`+"`"+`"vxlan`+"`"+`"" -NewString "CALICO_NETWORKING_BACKEND=`+"`"+`"none`+"`"+`""
    SetConfigParameters -RootDir $CalicoDir -OldString "KUBE_NETWORK = `+"`"+`"Calico.*`+"`"+`"" -NewString "KUBE_NETWORK = `+"`"+`"azure.*`+"`"+`""

    GetCalicoKubeConfig -RootDir $CalicoDir -CalicoNamespace $CalicoNs

    Write-Log "Install Calico"

    pushd $CalicoDir
    .\install-calico.ps1
    popd
}
`)

func windowsWindowscalicofuncPs1Bytes() ([]byte, error) {
	return _windowsWindowscalicofuncPs1, nil
}

func windowsWindowscalicofuncPs1() (*asset, error) {
	bytes, err := windowsWindowscalicofuncPs1Bytes()
	if err != nil {
		return nil, err
	}

	info := bindataFileInfo{name: "windows/windowscalicofunc.ps1", size: 0, mode: os.FileMode(0), modTime: time.Unix(0, 0)}
	a := &asset{bytes: bytes, info: info}
	return a, nil
}

var _windowsWindowscnifuncPs1 = []byte(`function Get-HnsPsm1
{
    Param(
        [string]
        $HnsUrl = "https://github.com/Microsoft/SDN/raw/master/Kubernetes/windows/hns.psm1",
        [Parameter(Mandatory=$true)][string]
        $HNSModule
    )
    DownloadFileOverHttp -Url $HnsUrl -DestinationPath "$HNSModule"
}

# TODO: Move the code that creates the wincni configuration file out of windowskubeletfunc.ps1 and put it here`)

func windowsWindowscnifuncPs1Bytes() ([]byte, error) {
	return _windowsWindowscnifuncPs1, nil
}

func windowsWindowscnifuncPs1() (*asset, error) {
	bytes, err := windowsWindowscnifuncPs1Bytes()
	if err != nil {
		return nil, err
	}

	info := bindataFileInfo{name: "windows/windowscnifunc.ps1", size: 0, mode: os.FileMode(0), modTime: time.Unix(0, 0)}
	a := &asset{bytes: bytes, info: info}
	return a, nil
}

var _windowsWindowsconfigfuncPs1 = []byte(`

# Set the service telemetry GUID. This is used with Windows Analytics https://docs.microsoft.com/en-us/sccm/core/clients/manage/monitor-windows-analytics
function Set-TelemetrySetting
{
    Param(
        [Parameter(Mandatory=$true)][string]
        $WindowsTelemetryGUID
    )
    Set-ItemProperty -Path "HKLM:\Software\Microsoft\Windows\CurrentVersion\Policies\DataCollection" -Name "CommercialId" -Value $WindowsTelemetryGUID -Force
}

# Resize the system partition to the max available size. Azure can resize a managed disk, but the VM still needs to extend the partition boundary
function Resize-OSDrive
{
    $osDrive = ((Get-WmiObject Win32_OperatingSystem).SystemDrive).TrimEnd(":")
    $size = (Get-Partition -DriveLetter $osDrive).Size
    $maxSize = (Get-PartitionSupportedSize -DriveLetter $osDrive).SizeMax
    if ($size -lt $maxSize)
    {
        Resize-Partition -DriveLetter $osDrive -Size $maxSize
    }
}

# https://docs.microsoft.com/en-us/powershell/module/storage/new-partition
function Initialize-DataDisks
{
    Get-Disk | Where-Object PartitionStyle -eq 'raw' | Initialize-Disk -PartitionStyle MBR -PassThru | New-Partition -UseMaximumSize -AssignDriveLetter | Format-Volume -FileSystem NTFS -Force
}

# Set the Internet Explorer to use the latest rendering mode on all sites
# https://docs.microsoft.com/en-us/windows-hardware/customize/desktop/unattend/microsoft-windows-ie-internetexplorer-intranetcompatibilitymode
# (This only affects installations with UI)
function Set-Explorer
{
    New-Item -Path HKLM:"\\SOFTWARE\\Policies\\Microsoft\\Internet Explorer"
    New-Item -Path HKLM:"\\SOFTWARE\\Policies\\Microsoft\\Internet Explorer\\BrowserEmulation"
    New-ItemProperty -Path HKLM:"\\SOFTWARE\\Policies\\Microsoft\\Internet Explorer\\BrowserEmulation" -Name IntranetCompatibilityMode -Value 0 -Type DWord
    New-Item -Path HKLM:"\\SOFTWARE\\Policies\\Microsoft\\Internet Explorer\\Main"
    New-ItemProperty -Path HKLM:"\\SOFTWARE\\Policies\\Microsoft\\Internet Explorer\\Main" -Name "Start Page" -Type String -Value http://bing.com
}

function Install-Docker
{
    Param(
        [Parameter(Mandatory=$true)][string]
        $DockerVersion
    )

    Write-Log "Docker version $DockerVersion found, clearing DOCKER_API_VERSION"
    [System.Environment]::SetEnvironmentVariable('DOCKER_API_VERSION', $null, [System.EnvironmentVariableTarget]::Machine)

    try {
        $installDocker = $true
        $dockerService = Get-Service | ? Name -like 'docker'
        if ($dockerService.Count -eq 0) {
            Write-Log "Docker is not installed. Install docker version($DockerVersion)."
        }
        else {
            $dockerServerVersion = docker version --format '{{.Server.Version}}'
            Write-Log "Docker service is installed with docker version($dockerServerVersion)."
            if ($dockerServerVersion -eq $DockerVersion) {
                $installDocker = $false
                Write-Log "Same version docker installed will skip installing docker version($dockerServerVersion)."
            }
            else {
                Write-Log "Same version docker is not installed. Will install docker version($DockerVersion)."
            }
        }

        if ($installDocker) {
            Find-Package -Name Docker -ProviderName DockerMsftProvider -RequiredVersion $DockerVersion -ErrorAction Stop
            Write-Log "Found version $DockerVersion. Installing..."
            Install-Package -Name Docker -ProviderName DockerMsftProvider -Update -Force -RequiredVersion $DockerVersion
            net start docker
            Write-Log "Installed version $DockerVersion"
        }
    } catch {
        Write-Log "Error while installing package: $_.Exception.Message"
        $currentDockerVersion = (Get-Package -Name Docker -ProviderName DockerMsftProvider).Version
        Write-Log "Not able to install docker version. Using default version $currentDockerVersion"
    }
}

function Set-DockerLogFileOptions {
    Write-Log "Updating log file options in docker config"
    $dockerConfigPath = "C:\ProgramData\docker\config\daemon.json"

    if (-not (Test-Path $dockerConfigPath)) {
        "{}" | Out-File $dockerConfigPath
    }

    $dockerConfig = Get-Content $dockerConfigPath | ConvertFrom-Json
    $dockerConfig | Add-Member -Name "log-driver" -Value "json-file" -MemberType NoteProperty
    $logOpts = @{ "max-size" = "50m"; "max-file" = "5" }
    $dockerConfig | Add-Member -Name "log-opts" -Value $logOpts -MemberType NoteProperty
    $dockerConfig = $dockerConfig | ConvertTo-Json -Depth 10

    Write-Log "New docker config:"
    Write-Log $dockerConfig

    # daemon.json MUST be encoded as UTF8-no-BOM!
    Remove-Item $dockerConfigPath
    $fileEncoding = New-Object System.Text.UTF8Encoding $false
    [IO.File]::WriteAllLInes($dockerConfigPath, $dockerConfig, $fileEncoding)

    Restart-Service docker
}

# Pagefile adjustments
function Adjust-PageFileSize()
{
    wmic pagefileset set InitialSize=8096,MaximumSize=8096
}

function Adjust-DynamicPortRange()
{
    # Kube-proxy reserves 63 ports per service which limits clusters with Windows nodes
    # to ~225 services if default port reservations are used.
    # https://docs.microsoft.com/en-us/virtualization/windowscontainers/kubernetes/common-problems#load-balancers-are-plumbed-inconsistently-across-the-cluster-nodes
    # Kube-proxy load balancing should be set to DSR mode when it releases with future versions of the OS

    Invoke-Executable -Executable "netsh.exe" -ArgList @("int", "ipv4", "set", "dynamicportrange", "tcp", "16385", "49151")
}

# TODO: should this be in this PR?
# Service start actions. These should be split up later and included in each install step
function Update-ServiceFailureActions
{
    Param(
        [Parameter(Mandatory = $true)][string]
        $ContainerRuntime
    )
    sc.exe failure "kubelet" actions= restart/60000/restart/60000/restart/60000 reset= 900
    sc.exe failure "kubeproxy" actions= restart/60000/restart/60000/restart/60000 reset= 900
    sc.exe failure $ContainerRuntime actions= restart/60000/restart/60000/restart/60000 reset= 900
}

function Add-SystemPathEntry
{
    Param(
        [Parameter(Mandatory = $true)][string]
        $Directory
    )
    # update the path variable if it doesn't have the needed paths
    $path = [Environment]::GetEnvironmentVariable("Path", [EnvironmentVariableTarget]::Machine)
    $updated = $false
    if(-not ($path -match $Directory.Replace("\","\\")+"(;|$)"))
    {
        $path += ";"+$Directory
        $updated = $true
    }
    if($updated)
    {
        Write-Log "Updating path, added $Directory"
        [Environment]::SetEnvironmentVariable("Path", $path, [EnvironmentVariableTarget]::Machine)
        $env:Path = [System.Environment]::GetEnvironmentVariable("Path","Machine") + ";" + [System.Environment]::GetEnvironmentVariable("Path","User")
    }
}

function Enable-FIPSMode
{
    Param(
        [Parameter(Mandatory = $true)][bool]
        $FipsEnabled
    )

    if ( $FipsEnabled ) {
        Write-Log "Set the registry to enable fips-mode"
        Set-ItemProperty -Path "HKLM:\System\CurrentControlSet\Control\Lsa\FipsAlgorithmPolicy" -Name "Enabled" -Value 1 -Type DWORD -Force
    }
    else
    {
        Write-Log "Leave FipsAlgorithmPolicy as it is."
    }
}

function Enable-Privilege {
    param($Privilege)
    $Definition = @'
  using System;
  using System.Runtime.InteropServices;
  public class AdjPriv {
    [DllImport("advapi32.dll", ExactSpelling = true, SetLastError = true)]
    internal static extern bool AdjustTokenPrivileges(IntPtr htok, bool disall,
      ref TokPriv1Luid newst, int len, IntPtr prev, IntPtr rele);
    [DllImport("advapi32.dll", ExactSpelling = true, SetLastError = true)]
    internal static extern bool OpenProcessToken(IntPtr h, int acc, ref IntPtr phtok);
    [DllImport("advapi32.dll", SetLastError = true)]
    internal static extern bool LookupPrivilegeValue(string host, string name,
      ref long pluid);
    [StructLayout(LayoutKind.Sequential, Pack = 1)]
    internal struct TokPriv1Luid {
      public int Count;
      public long Luid;
      public int Attr;
    }
    internal const int SE_PRIVILEGE_ENABLED = 0x00000002;
    internal const int TOKEN_QUERY = 0x00000008;
    internal const int TOKEN_ADJUST_PRIVILEGES = 0x00000020;
    public static bool EnablePrivilege(long processHandle, string privilege) {
      bool retVal;
      TokPriv1Luid tp;
      IntPtr hproc = new IntPtr(processHandle);
      IntPtr htok = IntPtr.Zero;
      retVal = OpenProcessToken(hproc, TOKEN_ADJUST_PRIVILEGES | TOKEN_QUERY,
        ref htok);
      tp.Count = 1;
      tp.Luid = 0;
      tp.Attr = SE_PRIVILEGE_ENABLED;
      retVal = LookupPrivilegeValue(null, privilege, ref tp.Luid);
      retVal = AdjustTokenPrivileges(htok, false, ref tp, 0, IntPtr.Zero,
        IntPtr.Zero);
      return retVal;
    }
  }
'@
    $ProcessHandle = (Get-Process -id $pid).Handle
    $type = Add-Type $definition -PassThru
    $type[0]::EnablePrivilege($processHandle, $Privilege)
}

function Install-GmsaPlugin {
    Param(
        [Parameter(Mandatory=$true)]
        [String] $GmsaPackageUrl
    )

    $tempInstallPackageFoler = [Io.path]::Combine($env:TEMP, "CCGAKVPlugin")
    $tempPluginZipFile = [Io.path]::Combine($ENV:TEMP, "gmsa.zip")

    Write-Log "Getting the GMSA plugin package"
    DownloadFileOverHttp -Url $GmsaPackageUrl -DestinationPath $tempPluginZipFile
    Expand-Archive -Path $tempPluginZipFile -DestinationPath $tempInstallPackageFoler -Force
    if ($LASTEXITCODE) {
        Set-ExitCode -ExitCode $global:WINDOWS_CSE_ERROR_GMSA_EXPAND_ARCHIVE -ErrorMessage "Failed to extract the '$tempPluginZipFile' archive."
    }
    Remove-Item -Path $tempPluginZipFile -Force

    # Copy the plugin DLL file.
    Write-Log "Installing the GMSA plugin"
    Copy-Item -Force -Path "$tempInstallPackageFoler\CCGAKVPlugin.dll" -Destination "${env:SystemRoot}\System32\"

    # Enable the PowerShell privilege to set the registry permissions.
    Write-Log "Enabling the PowerShell privilege"
    $enablePrivilegeResponse=$false
    for($i = 0; $i -lt 10; $i++) {
        Write-Log "Retry $i : Trying to enable the PowerShell privilege"
        $enablePrivilegeResponse = Enable-Privilege -Privilege "SeTakeOwnershipPrivilege"
        if ($enablePrivilegeResponse) {
            break
        }
        Start-Sleep 1
    }
    if(!$enablePrivilegeResponse) {
        Set-ExitCode -ExitCode $global:WINDOWS_CSE_ERROR_GMSA_ENABLE_POWERSHELL_PRIVILEGE -ErrorMessage "Failed to enable the PowerShell privilege."
    }

    # Set the registry permissions.
    Write-Log "Setting GMSA plugin registry permissions"
    try {
        $ccgKeyPath = "System\CurrentControlSet\Control\CCG\COMClasses"
        $owner = [System.Security.Principal.NTAccount]"BUILTIN\Administrators"

        $key = [Microsoft.Win32.Registry]::LocalMachine.OpenSubKey(
            $ccgKeyPath,
            [Microsoft.Win32.RegistryKeyPermissionCheck]::ReadWriteSubTree,
            [System.Security.AccessControl.RegistryRights]::TakeOwnership)
        $acl = $key.GetAccessControl()
        $acl.SetOwner($owner)
        $key.SetAccessControl($acl)
        
        $key = [Microsoft.Win32.Registry]::LocalMachine.OpenSubKey(
            $ccgKeyPath,
            [Microsoft.Win32.RegistryKeyPermissionCheck]::ReadWriteSubTree,
            [System.Security.AccessControl.RegistryRights]::ChangePermissions)
        $acl = $key.GetAccessControl()
        $rule = New-Object System.Security.AccessControl.RegistryAccessRule(
            $owner,
            [System.Security.AccessControl.RegistryRights]::FullControl,
            [System.Security.AccessControl.AccessControlType]::Allow)
        $acl.SetAccessRule($rule)
        $key.SetAccessControl($acl)
    } catch {
        Set-ExitCode -ExitCode $global:WINDOWS_CSE_ERROR_GMSA_SET_REGISTRY_PERMISSION -ErrorMessage "Failed to set GMSA plugin registry permissions. $_"
    }
  
    # Set the appropriate registry values.
    try {
        Write-Log "Setting the appropriate GMSA plugin registry values"
        reg.exe import "$tempInstallPackageFoler\registerplugin.reg" 2>$null 1>$null
    } catch {
        Set-ExitCode -ExitCode $global:WINDOWS_CSE_ERROR_GMSA_SET_REGISTRY_VALUES -ErrorMessage  "Failed to set GMSA plugin registry values. $_"
    }

    Write-Log "Removing $tempInstallPackageFoler"
    Remove-Item -Path $tempInstallPackageFoler -Force -Recurse

    Write-Log "Successfully installed the GMSA plugin"
}
`)

func windowsWindowsconfigfuncPs1Bytes() ([]byte, error) {
	return _windowsWindowsconfigfuncPs1, nil
}

func windowsWindowsconfigfuncPs1() (*asset, error) {
	bytes, err := windowsWindowsconfigfuncPs1Bytes()
	if err != nil {
		return nil, err
	}

	info := bindataFileInfo{name: "windows/windowsconfigfunc.ps1", size: 0, mode: os.FileMode(0), modTime: time.Unix(0, 0)}
	a := &asset{bytes: bytes, info: info}
	return a, nil
}

var _windowsWindowscontainerdfuncPs1 = []byte(`# this is $global to persist across all functions since this is dot-sourced
$global:ContainerdInstallLocation = "$Env:ProgramFiles\containerd"
$global:Containerdbinary = (Join-Path $global:ContainerdInstallLocation containerd.exe)

function RegisterContainerDService {
  Param(
    [Parameter(Mandatory = $true)][string]
    $kubedir
  )

  Assert-FileExists $global:Containerdbinary

  # in the past service was not installed via nssm so remove it in case
  $svc = Get-Service -Name "containerd" -ErrorAction SilentlyContinue
  if ($null -ne $svc) {
    sc.exe delete containerd
  }

  Write-Log "Registering containerd as a service"
  # setup containerd
  & "$KubeDir\nssm.exe" install containerd $global:Containerdbinary | RemoveNulls
  & "$KubeDir\nssm.exe" set containerd AppDirectory $KubeDir | RemoveNulls
  & "$KubeDir\nssm.exe" set containerd DisplayName containerd | RemoveNulls
  & "$KubeDir\nssm.exe" set containerd Description containerd | RemoveNulls
  & "$KubeDir\nssm.exe" set containerd Start SERVICE_DEMAND_START | RemoveNulls
  & "$KubeDir\nssm.exe" set containerd ObjectName LocalSystem | RemoveNulls
  & "$KubeDir\nssm.exe" set containerd Type SERVICE_WIN32_OWN_PROCESS | RemoveNulls
  & "$KubeDir\nssm.exe" set containerd AppThrottle 1500 | RemoveNulls
  & "$KubeDir\nssm.exe" set containerd AppStdout "$KubeDir\containerd.log" | RemoveNulls
  & "$KubeDir\nssm.exe" set containerd AppStderr "$KubeDir\containerd.err.log" | RemoveNulls
  & "$KubeDir\nssm.exe" set containerd AppRotateFiles 1 | RemoveNulls
  & "$KubeDir\nssm.exe" set containerd AppRotateOnline 1 | RemoveNulls
  & "$KubeDir\nssm.exe" set containerd AppRotateSeconds 86400 | RemoveNulls
  & "$KubeDir\nssm.exe" set containerd AppRotateBytes 10485760 | RemoveNulls

  $retryCount=0
  $retryInterval=10
  $maxRetryCount=6 # 1 minutes

  do {
    $svc = Get-Service -Name "containerd" -ErrorAction SilentlyContinue
    if ($null -eq $svc) {
      Set-ExitCode -ExitCode $global:WINDOWS_CSE_ERROR_CONTAINERD_NOT_INSTALLED -ErrorMessage "containerd.exe did not get installed as a service correctly."
    }
    if ($svc.Status -eq "Running") {
      break
    }
    Write-Log "Starting containerd, current status: $svc.Status"
    Start-Service containerd
    $retryCount++
    Write-Log "Retry $retryCount : Sleep $retryInterval and check containerd status"
    Sleep $retryInterval
  } while ($retryCount -lt $maxRetryCount)

  if ($svc.Status -ne "Running") {
    Set-ExitCode -ExitCode $global:WINDOWS_CSE_ERROR_CONTAINERD_NOT_RUNNING -ErrorMessage "containerd service is not running"
  }

}

function CreateHypervisorRuntime {
  Param(
    [Parameter(Mandatory = $true)][string]
    $image,
    [Parameter(Mandatory = $true)][string]
    $version,
    [Parameter(Mandatory = $true)][string]
    $buildNumber
  )

  return @"
        [plugins.cri.containerd.runtimes.runhcs-wcow-hypervisor-$buildnumber]
          runtime_type = "io.containerd.runhcs.v1"
          [plugins.cri.containerd.runtimes.runhcs-wcow-hypervisor-$buildnumber.options]
            Debug = true
            DebugType = 2
            SandboxImage = "$image-windows-$version-amd64"
            SandboxPlatform = "windows/amd64"
            SandboxIsolation = 1
            ScaleCPULimitsToSandbox = true
"@
}

function CreateHypervisorRuntimes {
  Param(
    [Parameter(Mandatory = $true)][string[]]
    $builds,
    [Parameter(Mandatory = $true)][string]
    $image
  )
  
  Write-Log "Adding hyperv runtimes $builds"
  $hypervRuntimes = ""
  ForEach ($buildNumber in $builds) {
    $windowsVersion = Select-Windows-Version -buildNumber $buildNumber
    $runtime = createHypervisorRuntime -image $pauseImage -version $windowsVersion -buildNumber $buildNumber
    if ($hypervRuntimes -eq "") {
      $hypervRuntimes = $runtime
    }
    else {
      $hypervRuntimes = $hypervRuntimes + "`+"`"+`r`+"`"+`n" + $runtime
    }
  }

  return $hypervRuntimes
}

function Select-Windows-Version {
  param (
    [Parameter()]
    [string]
    $buildNumber
  )

  switch ($buildNumber) {
    "17763" { return "1809" }
    "18362" { return "1903" }
    "18363" { return "1909" }
    "19041" { return "2004" }
    Default { return "" } 
  }
}

function Enable-Logging {
  if ((Test-Path "$global:ContainerdInstallLocation\diag.ps1") -And (Test-Path "$global:ContainerdInstallLocation\ContainerPlatform.wprp")) {
    $logs = Join-path $pwd.drive.Root logs
    Write-Log "Containerd hyperv logging enabled; temp location $logs"
    $diag = Join-Path $global:ContainerdInstallLocation diag.ps1
    Create-Directory -FullPath $logs -DirectoryUsage "storing containerd logs"
    # !ContainerPlatformPersistent profile is made to work with long term and boot tracing
    & $diag -Start -ProfilePath "$global:ContainerdInstallLocation\ContainerPlatform.wprp!ContainerPlatformPersistent" -TempPath $logs
  }
  else {
    Write-Log "Containerd hyperv logging script not avalaible"
  }
}

function Install-Containerd {
  Param(
    [Parameter(Mandatory = $true)][string]
    $ContainerdUrl,
    [Parameter(Mandatory = $true)][string]
    $CNIBinDir,
    [Parameter(Mandatory = $true)][string]
    $CNIConfDir,
    [Parameter(Mandatory = $true)][string]
    $KubeDir
  )

  $svc = Get-Service -Name containerd -ErrorAction SilentlyContinue
  if ($null -ne $svc) {
    Write-Log "Stoping containerd service"
    $svc | Stop-Service
  }

  # TODO: check if containerd is already installed and is the same version before this.
  
  # Extract the package
  if ($ContainerdUrl.endswith(".zip")) {
    $zipfile = [Io.path]::Combine($ENV:TEMP, "containerd.zip")
    DownloadFileOverHttp -Url $ContainerdUrl -DestinationPath $zipfile
    Expand-Archive -path $zipfile -DestinationPath $global:ContainerdInstallLocation -Force
    Remove-Item -Path $zipfile -Force
  }
  elseif ($ContainerdUrl.endswith(".tar.gz")) {
    # upstream containerd package is a tar 
    $tarfile = [Io.path]::Combine($ENV:TEMP, "containerd.tar.gz")
    DownloadFileOverHttp -Url $ContainerdUrl -DestinationPath $tarfile
    Create-Directory -FullPath $global:ContainerdInstallLocation -DirectoryUsage "storing containerd"
    tar -xzf $tarfile -C $global:ContainerdInstallLocation

    mv -Force $global:ContainerdInstallLocation\bin\* $global:ContainerdInstallLocation\
    Remove-Item -Path $tarfile -Force
    Remove-Item -Path $global:ContainerdInstallLocation\bin -Force -Recurse
  }

  # get configuration options
  Add-SystemPathEntry $global:ContainerdInstallLocation
  $configFile = [Io.Path]::Combine($global:ContainerdInstallLocation, "config.toml")
  $clusterConfig = ConvertFrom-Json ((Get-Content $global:KubeClusterConfigPath -ErrorAction Stop) | Out-String)
  $pauseImage = $clusterConfig.Cri.Images.Pause
  $formatedbin = $(($CNIBinDir).Replace("\", "/"))
  $formatedconf = $(($CNIConfDir).Replace("\", "/"))
  $sandboxIsolation = 0
  $windowsVersion = (Get-ItemProperty "HKLM:\SOFTWARE\Microsoft\Windows NT\CurrentVersion").ReleaseId
  $hypervRuntimes = ""
  $hypervHandlers = $global:ContainerdWindowsRuntimeHandlers.split(",", [System.StringSplitOptions]::RemoveEmptyEntries)

  # configure
  if ($global:DefaultContainerdWindowsSandboxIsolation -eq "hyperv") {
    Write-Log "default runtime for containerd set to hyperv"
    $sandboxIsolation = 1
  }

  $template = Get-Content -Path "c:\AzureData\windows\containerdtemplate.toml" 
  if ($sandboxIsolation -eq 0 -And $hypervHandlers.Count -eq 0) {
    # remove the value hypervisor place holder
    $template = $template | Select-String -Pattern 'hypervisors' -NotMatch | Out-String
  }
  else {
    $hypervRuntimes = CreateHypervisorRuntimes -builds @($hypervHandlers) -image $pauseImage
  }

  $template.Replace('{{sandboxIsolation}}', $sandboxIsolation).
  Replace('{{pauseImage}}', $pauseImage).
  Replace('{{hypervisors}}', $hypervRuntimes).
  Replace('{{cnibin}}', $formatedbin).
  Replace('{{cniconf}}', $formatedconf).
  Replace('{{currentversion}}', $windowsVersion) | `+"`"+`
    Out-File -FilePath "$configFile" -Encoding ascii

  RegisterContainerDService -KubeDir $KubeDir
  Enable-Logging
}
`)

func windowsWindowscontainerdfuncPs1Bytes() ([]byte, error) {
	return _windowsWindowscontainerdfuncPs1, nil
}

func windowsWindowscontainerdfuncPs1() (*asset, error) {
	bytes, err := windowsWindowscontainerdfuncPs1Bytes()
	if err != nil {
		return nil, err
	}

	info := bindataFileInfo{name: "windows/windowscontainerdfunc.ps1", size: 0, mode: os.FileMode(0), modTime: time.Unix(0, 0)}
	a := &asset{bytes: bytes, info: info}
	return a, nil
}

var _windowsWindowscsehelperPs1 = []byte(`# Define all exit codes in Windows CSE

function Set-ExitCode
{
    Param(
        [Parameter(Mandatory=$true)][int]
        $ExitCode,
        [Parameter(Mandatory=$true)][string]
        $ErrorMessage
    )
    Write-Log "Set ExitCode to $ExitCode and exit. Error: $ErrorMessage"
    $global:ExitCode=$ExitCode
    $global:ErrorMessage=$ErrorMessage
    exit $ExitCode
}

function Postpone-RestartComputer
{
    Write-Log "Creating an one-time task to restart the VM"
    $action = New-ScheduledTaskAction -Execute "powershell.exe" -Argument " -Command `+"`"+`"Restart-Computer -Force`+"`"+`""
    $principal = New-ScheduledTaskPrincipal -UserId SYSTEM -LogonType ServiceAccount -RunLevel Highest
    # trigger this task once
    $trigger = New-JobTrigger -At  (Get-Date).AddSeconds(15).DateTime -Once
    $definition = New-ScheduledTask -Action $action -Principal $principal -Trigger $trigger -Description "Restart computer after provisioning the VM"
    Register-ScheduledTask -TaskName "restart-computer" -InputObject $definition
    Write-Log "Created an one-time task to restart the VM"
}

function Create-Directory
{
    Param(
        [Parameter(Mandatory=$true)][string]
        $FullPath,
        [Parameter(Mandatory=$false)][string]
        $DirectoryUsage = "general purpose"
    )
    
    if (-Not (Test-Path $FullPath)) {
        Write-Log "Create directory $FullPath for $DirectoryUsage"
        New-Item -ItemType Directory -Path $FullPath > $null
    } else {
        Write-Log "Directory $FullPath for $DirectoryUsage exists"
    }
}

$global:WINDOWS_CSE_ERROR_UNKNOWN=1 # For unexpected error caught by the catch block in kuberneteswindowssetup.ps1
$global:WINDOWS_CSE_ERROR_DOWNLOAD_FILE_WITH_RETRY=2
$global:WINDOWS_CSE_ERROR_INVOKE_EXECUTABLE=3
$global:WINDOWS_CSE_ERROR_FILE_NOT_EXIST=4
$global:WINDOWS_CSE_ERROR_CHECK_API_SERVER_CONNECTIVITY=5
$global:WINDOWS_CSE_ERROR_PAUSE_IMAGE_NOT_EXIST=6
$global:WINDOWS_CSE_ERROR_GET_SUBNET_PREFIX=7
$global:WINDOWS_CSE_ERROR_GENERATE_TOKEN_FOR_ARM=8
$global:WINDOWS_CSE_ERROR_NETWORK_INTERFACES_NOT_EXIST=9
$global:WINDOWS_CSE_ERROR_NETWORK_ADAPTER_NOT_EXIST=10
$global:WINDOWS_CSE_ERROR_MANAGEMENT_IP_NOT_EXIST=11
$global:WINDOWS_CSE_ERROR_CALICO_SERVICE_ACCOUNT_NOT_EXIST=12
$global:WINDOWS_CSE_ERROR_CONTAINERD_NOT_INSTALLED=13
$global:WINDOWS_CSE_ERROR_CONTAINERD_NOT_RUNNING=14
$global:WINDOWS_CSE_ERROR_OPENSSH_NOT_INSTALLED=15
$global:WINDOWS_CSE_ERROR_OPENSSH_FIREWALL_NOT_CONFIGURED=16
$global:WINDOWS_CSE_ERROR_INVALID_PARAMETER_IN_AZURE_CONFIG=17
$global:WINDOWS_CSE_ERROR_NO_DOCKER_TO_BUILD_PAUSE_CONTAINER=18
$global:WINDOWS_CSE_ERROR_GET_CA_CERTIFICATES=19
$global:WINDOWS_CSE_ERROR_DOWNLOAD_CA_CERTIFICATES=20
$global:WINDOWS_CSE_ERROR_EMPTY_CA_CERTIFICATES=21
$global:WINDOWS_CSE_ERROR_ENABLE_SECURE_TLS=22
$global:WINDOWS_CSE_ERROR_GMSA_EXPAND_ARCHIVE=23
$global:WINDOWS_CSE_ERROR_GMSA_ENABLE_POWERSHELL_PRIVILEGE=24
$global:WINDOWS_CSE_ERROR_GMSA_SET_REGISTRY_PERMISSION=25
$global:WINDOWS_CSE_ERROR_GMSA_SET_REGISTRY_VALUES=26
`)

func windowsWindowscsehelperPs1Bytes() ([]byte, error) {
	return _windowsWindowscsehelperPs1, nil
}

func windowsWindowscsehelperPs1() (*asset, error) {
	bytes, err := windowsWindowscsehelperPs1Bytes()
	if err != nil {
		return nil, err
	}

	info := bindataFileInfo{name: "windows/windowscsehelper.ps1", size: 0, mode: os.FileMode(0), modTime: time.Unix(0, 0)}
	a := &asset{bytes: bytes, info: info}
	return a, nil
}

var _windowsWindowscsiproxyfuncPs1 = []byte(`function New-CsiProxyService {
    Param(
        [Parameter(Mandatory = $true)][string]
        $CsiProxyPackageUrl,
        [Parameter(Mandatory = $true)][string]
        $KubeDir
    )

    $tempdir = New-TemporaryDirectory
    $binaryPackage = "$tempdir\csiproxy.tar"

    DownloadFileOverHttp -Url $CsiProxyPackageUrl -DestinationPath $binaryPackage

    tar -xzf $binaryPackage -C $tempdir
    cp "$tempdir\bin\csi-proxy.exe" "$KubeDir\csi-proxy.exe"

    del $tempdir -Recurse

    & "$KubeDir\nssm.exe" install csi-proxy "$KubeDir\csi-proxy.exe" | RemoveNulls
    & "$KubeDir\nssm.exe" set csi-proxy AppDirectory "$KubeDir" | RemoveNulls
    & "$KubeDir\nssm.exe" set csi-proxy AppRestartDelay 5000 | RemoveNulls
    & "$KubeDir\nssm.exe" set csi-proxy Description csi-proxy | RemoveNulls
    & "$KubeDir\nssm.exe" set csi-proxy Start SERVICE_DEMAND_START | RemoveNulls
    & "$KubeDir\nssm.exe" set csi-proxy ObjectName LocalSystem | RemoveNulls
    & "$KubeDir\nssm.exe" set csi-proxy Type SERVICE_WIN32_OWN_PROCESS | RemoveNulls
    & "$KubeDir\nssm.exe" set csi-proxy AppThrottle 1500 | RemoveNulls
    & "$KubeDir\nssm.exe" set csi-proxy AppStdout "$KubeDir\csi-proxy.log" | RemoveNulls
    & "$KubeDir\nssm.exe" set csi-proxy AppStderr "$KubeDir\csi-proxy.err.log" | RemoveNulls
    & "$KubeDir\nssm.exe" set csi-proxy AppStdoutCreationDisposition 4 | RemoveNulls
    & "$KubeDir\nssm.exe" set csi-proxy AppStderrCreationDisposition 4 | RemoveNulls
    & "$KubeDir\nssm.exe" set csi-proxy AppRotateFiles 1 | RemoveNulls
    & "$KubeDir\nssm.exe" set csi-proxy AppRotateOnline 1 | RemoveNulls
    & "$KubeDir\nssm.exe" set csi-proxy AppRotateSeconds 86400 | RemoveNulls
    & "$KubeDir\nssm.exe" set csi-proxy AppRotateBytes 10485760 | RemoveNulls
}`)

func windowsWindowscsiproxyfuncPs1Bytes() ([]byte, error) {
	return _windowsWindowscsiproxyfuncPs1, nil
}

func windowsWindowscsiproxyfuncPs1() (*asset, error) {
	bytes, err := windowsWindowscsiproxyfuncPs1Bytes()
	if err != nil {
		return nil, err
	}

	info := bindataFileInfo{name: "windows/windowscsiproxyfunc.ps1", size: 0, mode: os.FileMode(0), modTime: time.Unix(0, 0)}
	a := &asset{bytes: bytes, info: info}
	return a, nil
}

var _windowsWindowshostsconfigagentfuncPs1 = []byte(`function New-HostsConfigService {
    $HostsConfigParameters = [io.path]::Combine($KubeDir, "hostsconfigagent.ps1")

    & "$KubeDir\nssm.exe" install hosts-config-agent C:\Windows\System32\WindowsPowerShell\v1.0\powershell.exe | RemoveNulls
    & "$KubeDir\nssm.exe" set hosts-config-agent AppDirectory "$KubeDir" | RemoveNulls
    & "$KubeDir\nssm.exe" set hosts-config-agent AppParameters $HostsConfigParameters | RemoveNulls
    & "$KubeDir\nssm.exe" set hosts-config-agent AppRestartDelay 5000 | RemoveNulls
    & "$KubeDir\nssm.exe" set hosts-config-agent Description hosts-config-agent | RemoveNulls
    & "$KubeDir\nssm.exe" set hosts-config-agent Start SERVICE_DEMAND_START | RemoveNulls
    & "$KubeDir\nssm.exe" set hosts-config-agent ObjectName LocalSystem | RemoveNulls
    & "$KubeDir\nssm.exe" set hosts-config-agent Type SERVICE_WIN32_OWN_PROCESS | RemoveNulls
    & "$KubeDir\nssm.exe" set hosts-config-agent AppThrottle 1500 | RemoveNulls
    & "$KubeDir\nssm.exe" set hosts-config-agent AppStdout "$KubeDir\hosts-config-agent.log" | RemoveNulls
    & "$KubeDir\nssm.exe" set hosts-config-agent AppStderr "$KubeDir\hosts-config-agent.err.log" | RemoveNulls
    & "$KubeDir\nssm.exe" set hosts-config-agent AppStdoutCreationDisposition 4 | RemoveNulls
    & "$KubeDir\nssm.exe" set hosts-config-agent AppStderrCreationDisposition 4 | RemoveNulls
    & "$KubeDir\nssm.exe" set hosts-config-agent AppRotateFiles 1 | RemoveNulls
    & "$KubeDir\nssm.exe" set hosts-config-agent AppRotateOnline 1 | RemoveNulls
    & "$KubeDir\nssm.exe" set hosts-config-agent AppRotateSeconds 86400 | RemoveNulls
    & "$KubeDir\nssm.exe" set hosts-config-agent AppRotateBytes 10485760 | RemoveNulls
}`)

func windowsWindowshostsconfigagentfuncPs1Bytes() ([]byte, error) {
	return _windowsWindowshostsconfigagentfuncPs1, nil
}

func windowsWindowshostsconfigagentfuncPs1() (*asset, error) {
	bytes, err := windowsWindowshostsconfigagentfuncPs1Bytes()
	if err != nil {
		return nil, err
	}

	info := bindataFileInfo{name: "windows/windowshostsconfigagentfunc.ps1", size: 0, mode: os.FileMode(0), modTime: time.Unix(0, 0)}
	a := &asset{bytes: bytes, info: info}
	return a, nil
}

var _windowsWindowsinstallopensshfuncPs1 = []byte(`function
Install-OpenSSH {
    Param(
        [Parameter(Mandatory = $true)][string[]] 
        $SSHKeys
    )

    $adminpath = "c:\ProgramData\ssh"
    $adminfile = "administrators_authorized_keys"

    $sshdService = Get-Service | ? Name -like 'sshd'
    if ($sshdService.Count -eq 0)
    {
        Write-Log "Installing OpenSSH"
        $isAvailable = Get-WindowsCapability -Online | ? Name -like 'OpenSSH*'

        if (!$isAvailable) {
            Set-ExitCode -ExitCode $global:WINDOWS_CSE_ERROR_OPENSSH_NOT_INSTALLED -ErrorMessage "OpenSSH is not available on this machine"
        }

        Add-WindowsCapability -Online -Name OpenSSH.Server~~~~0.0.1.0
    }
    else
    {
        Write-Log "OpenSSH Server service detected - skipping online install..."
    }

    Start-Service sshd

    if (!(Test-Path "$adminpath")) {
        Write-Log "Created new file and text content added"
        New-Item -path $adminpath -name $adminfile -type "file" -value ""
    }

    Write-Log "$adminpath found."
    Write-Log "Adding keys to: $adminpath\$adminfile ..."
    $SSHKeys | foreach-object {
        Add-Content $adminpath\$adminfile $_
    }

    Write-Log "Setting required permissions..."
    icacls $adminpath\$adminfile /remove "NT AUTHORITY\Authenticated Users"
    icacls $adminpath\$adminfile /inheritance:r
    icacls $adminpath\$adminfile /grant SYSTEM:`+"`"+`(F`+"`"+`)
    icacls $adminpath\$adminfile /grant BUILTIN\Administrators:`+"`"+`(F`+"`"+`)

    Write-Log "Restarting sshd service..."
    Restart-Service sshd
    # OPTIONAL but recommended:
    Set-Service -Name sshd -StartupType 'Automatic'

    # Confirm the Firewall rule is configured. It should be created automatically by setup. 
    $firewall = Get-NetFirewallRule -Name *ssh*

    if (!$firewall) {
        Set-ExitCode -ExitCode $global:WINDOWS_CSE_ERROR_OPENSSH_FIREWALL_NOT_CONFIGURED -ErrorMessage "OpenSSH's firewall is not configured properly"
    }
    Write-Log "OpenSSH installed and configured successfully"
}
`)

func windowsWindowsinstallopensshfuncPs1Bytes() ([]byte, error) {
	return _windowsWindowsinstallopensshfuncPs1, nil
}

func windowsWindowsinstallopensshfuncPs1() (*asset, error) {
	bytes, err := windowsWindowsinstallopensshfuncPs1Bytes()
	if err != nil {
		return nil, err
	}

	info := bindataFileInfo{name: "windows/windowsinstallopensshfunc.ps1", size: 0, mode: os.FileMode(0), modTime: time.Unix(0, 0)}
	a := &asset{bytes: bytes, info: info}
	return a, nil
}

var _windowsWindowskubeletfuncPs1 = []byte(`function
Write-AzureConfig {
    Param(

        [Parameter(Mandatory = $true)][string]
        $AADClientId,
        [Parameter(Mandatory = $true)][string]
        $AADClientSecret,
        [Parameter(Mandatory = $true)][string]
        $TenantId,
        [Parameter(Mandatory = $true)][string]
        $SubscriptionId,
        [Parameter(Mandatory = $true)][string]
        $ResourceGroup,
        [Parameter(Mandatory = $true)][string]
        $Location,
        [Parameter(Mandatory = $true)][string]
        $VmType,
        [Parameter(Mandatory = $true)][string]
        $SubnetName,
        [Parameter(Mandatory = $true)][string]
        $SecurityGroupName,
        [Parameter(Mandatory = $true)][string]
        $VNetName,
        [Parameter(Mandatory = $true)][string]
        $RouteTableName,
        [Parameter(Mandatory = $false)][string] # Need one of these configured
        $PrimaryAvailabilitySetName,
        [Parameter(Mandatory = $false)][string] # Need one of these configured
        $PrimaryScaleSetName,
        [Parameter(Mandatory = $true)][string]
        $UseManagedIdentityExtension,
        [string]
        $UserAssignedClientID,
        [Parameter(Mandatory = $true)][string]
        $UseInstanceMetadata,
        [Parameter(Mandatory = $true)][string]
        $LoadBalancerSku,
        [Parameter(Mandatory = $true)][string]
        $ExcludeMasterFromStandardLB,
        [Parameter(Mandatory = $true)][string]
        $KubeDir,
        [Parameter(Mandatory = $true)][string]
        $TargetEnvironment,
        [Parameter(Mandatory = $false)][bool]
        $UseContainerD = $false
    )

    if ( -Not $PrimaryAvailabilitySetName -And -Not $PrimaryScaleSetName ) {
        Set-ExitCode -ExitCode $global:WINDOWS_CSE_ERROR_INVALID_PARAMETER_IN_AZURE_CONFIG -ErrorMessage "Either PrimaryAvailabilitySetName or PrimaryScaleSetName must be set"
    }

    $azureConfigFile = [io.path]::Combine($KubeDir, "azure.json")

    $azureConfig = @"
{
    "cloud": "$TargetEnvironment",
    "tenantId": "$TenantId",
    "subscriptionId": "$SubscriptionId",
    "aadClientId": "$AADClientId",
    "aadClientSecret": "$AADClientSecret",
    "resourceGroup": "$ResourceGroup",
    "location": "$Location",
    "vmType": "$VmType",
    "subnetName": "$SubnetName",
    "securityGroupName": "$SecurityGroupName",
    "vnetName": "$VNetName",
    "routeTableName": "$RouteTableName",
    "primaryAvailabilitySetName": "$PrimaryAvailabilitySetName",
    "primaryScaleSetName": "$PrimaryScaleSetName",
    "useManagedIdentityExtension": $UseManagedIdentityExtension,
    "userAssignedIdentityID": "$UserAssignedClientID",
    "useInstanceMetadata": $UseInstanceMetadata,
    "loadBalancerSku": "$LoadBalancerSku",
    "excludeMasterFromStandardLB": $ExcludeMasterFromStandardLB
}
"@

    $azureConfig | Out-File -encoding ASCII -filepath "$azureConfigFile"
}


function
Write-CACert {
    Param(
        [Parameter(Mandatory = $true)][string]
        $CACertificate,
        [Parameter(Mandatory = $true)][string]
        $KubeDir
    )
    $caFile = [io.path]::Combine($KubeDir, "ca.crt")
    [System.Text.Encoding]::ASCII.GetString([System.Convert]::FromBase64String($CACertificate)) | Out-File -Encoding ascii $caFile
}

function
Write-KubeConfig {
    Param(
        [Parameter(Mandatory = $true)][string]
        $CACertificate,
        [Parameter(Mandatory = $true)][string]
        $MasterFQDNPrefix,
        [Parameter(Mandatory = $true)][string]
        $MasterIP,
        [Parameter(Mandatory = $true)][string]
        $AgentKey,
        [Parameter(Mandatory = $true)][string]
        $AgentCertificate,
        [Parameter(Mandatory = $true)][string]
        $KubeDir
    )
    $kubeConfigFile = [io.path]::Combine($KubeDir, "config")

    $kubeConfig = @"
---
apiVersion: v1
clusters:
- cluster:
    certificate-authority-data: "$CACertificate"
    server: https://${MasterIP}:443
  name: "$MasterFQDNPrefix"
contexts:
- context:
    cluster: "$MasterFQDNPrefix"
    user: "$MasterFQDNPrefix-admin"
  name: "$MasterFQDNPrefix"
current-context: "$MasterFQDNPrefix"
kind: Config
users:
- name: "$MasterFQDNPrefix-admin"
  user:
    client-certificate-data: "$AgentCertificate"
    client-key-data: "$AgentKey"
"@

    $kubeConfig | Out-File -encoding ASCII -filepath "$kubeConfigFile"
}

function
Write-BootstrapKubeConfig {
    Param(
        [Parameter(Mandatory = $true)][string]
        $CACertificate,
        [Parameter(Mandatory = $true)][string]
        $MasterFQDNPrefix,
        [Parameter(Mandatory = $true)][string]
        $MasterIP,
        [Parameter(Mandatory = $true)][string]
        $TLSBootstrapToken,
        [Parameter(Mandatory = $true)][string]
        $KubeDir
    )
    $bootstrapKubeConfigFile = [io.path]::Combine($KubeDir, "bootstrap-config")

    $bootstrapKubeConfig = @"
---
apiVersion: v1
clusters:
- cluster:
    certificate-authority-data: "$CACertificate"
    server: https://${MasterIP}:443
  name: "$MasterFQDNPrefix"
contexts:
- context:
    cluster: "$MasterFQDNPrefix"
    user: "kubelet-bootstrap"
  name: "$MasterFQDNPrefix"
current-context: "$MasterFQDNPrefix"
kind: Config
users:
- name: "kubelet-bootstrap"
  user:
    token: "$TLSBootstrapToken"
"@

    $bootstrapKubeConfig | Out-File -encoding ASCII -filepath "$bootstrapKubeConfigFIle"
}

function
Test-ContainerImageExists {
    Param(
        [Parameter(Mandatory = $true)][string]
        $Image,
        [Parameter(Mandatory = $false)][string]
        $Tag,
        [Parameter(Mandatory = $false)][string]
        $ContainerRuntime = "docker"
    )

    $target = $Image
    if ($Tag) {
        $target += ":$Tag"
    }

    if ($ContainerRuntime -eq "docker") {
        $images = docker image list $target --format "{{json .}}"
        return $images.Count -gt 0
    }
    else {
        return ( (ctr.exe -n k8s.io images list) | Select-String $target) -ne $Null
    }
}

function
Build-PauseContainer {
    Param(
        [Parameter(Mandatory = $true)][string]
        $WindowsBase,
        $DestinationTag,
        [Parameter(Mandatory = $false)][string]
        $ContainerRuntime = "docker"
    )
    # Future work: This needs to build wincat - see https://github.com/Azure/aks-engine/issues/1461
    # Otherwise, delete this code and require a prebuilt pause image (or override with one from an Azure Container Registry instance)
    # ContainerD can't build, so doing the builds outside of node deployment is probably the right long-term solution.
    "FROM $($WindowsBase)" | Out-File -encoding ascii -FilePath Dockerfile
    "CMD cmd /c ping -t localhost" | Out-File -encoding ascii -FilePath Dockerfile -Append
    if ($ContainerRuntime -eq "docker") {
        Invoke-Executable -Executable "docker" -ArgList @("build", "-t", "$DestinationTag", ".")
    }
    else {
        Set-ExitCode -ExitCode $global:WINDOWS_CSE_ERROR_NO_DOCKER_TO_BUILD_PAUSE_CONTAINER -ErrorMessage "Cannot build pause container without Docker"
    }
}

function
New-InfraContainer {
    Param(
        [Parameter(Mandatory = $true)][string]
        $KubeDir,
        $DestinationTag = "kubletwin/pause",
        [Parameter(Mandatory = $false)][string]
        $ContainerRuntime = "docker"
    )
    cd $KubeDir
    $windowsVersion = (Get-ItemProperty "HKLM:\SOFTWARE\Microsoft\Windows NT\CurrentVersion").ReleaseId

    # Reference for these tags: curl -L https://mcr.microsoft.com/v2/k8s/core/pause/tags/list
    # Then docker run --rm mplatform/manifest-tool inspect mcr.microsoft.com/k8s/core/pause:<tag>

    $clusterConfig = ConvertFrom-Json ((Get-Content $global:KubeClusterConfigPath -ErrorAction Stop) | Out-String)
    $defaultPauseImage = $clusterConfig.Cri.Images.Pause

    $pauseImageVersions = @("1809", "1903", "1909", "2004", "2009", "20h2")

    if ($pauseImageVersions -icontains $windowsVersion) {
        if ($ContainerRuntime -eq "docker") {
            if (-not (Test-ContainerImageExists -Image $defaultPauseImage -ContainerRuntime $ContainerRuntime) -or $global:AlwaysPullWindowsPauseImage) {
                Invoke-Executable -Executable "docker" -ArgList @("pull", "$defaultPauseImage") -Retries 5 -RetryDelaySeconds 30
            }
            Invoke-Executable -Executable "docker" -ArgList @("tag", "$defaultPauseImage", "$DestinationTag")
        }
        else {
            # containerd
            if (-not (Test-ContainerImageExists -Image $defaultPauseImage -ContainerRuntime $ContainerRuntime) -or $global:AlwaysPullWindowsPauseImage) {
                Invoke-Executable -Executable "ctr" -ArgList @("-n", "k8s.io", "image", "pull", "$defaultPauseImage") -Retries 5 -RetryDelaySeconds 30
            }
            Invoke-Executable -Executable "ctr" -ArgList @("-n", "k8s.io", "image", "tag", "$defaultPauseImage", "$DestinationTag")
        }
    }
    else {
        Build-PauseContainer -WindowsBase "mcr.microsoft.com/nanoserver-insider" -DestinationTag $DestinationTag -ContainerRuntime $ContainerRuntime
    }
}

function
Test-ContainerImageExists {
    Param(
        [Parameter(Mandatory = $true)][string]
        $Image,
        [Parameter(Mandatory = $false)][string]
        $Tag,
        [Parameter(Mandatory = $false)][string]
        $ContainerRuntime = "docker"
    )

    $target = $Image
    if ($Tag) {
        $target += ":$Tag"
    }

    if ($ContainerRuntime -eq "docker") {
        $images = docker image list $target --format "{{json .}}"
        return $images.Count -gt 0
    }
    else {
        return ( (ctr.exe -n k8s.io images list) | Select-String $target) -ne $Null
    }
}

# TODO: Deprecate this and replace with methods that get individual components instead of zip containing everything
# This expects the ZIP file created by Azure Pipelines.
function
Get-KubePackage {
    Param(
        [Parameter(Mandatory = $true)][string]
        $KubeBinariesSASURL
    )

    $zipfile = "c:\k.zip"
    for ($i = 0; $i -le 10; $i++) {
        DownloadFileOverHttp -Url $KubeBinariesSASURL -DestinationPath $zipfile
        if ($?) {
            break
        }
        else {
            Write-Log $Error[0].Exception.Message
        }
    }
    Expand-Archive -path $zipfile -DestinationPath C:\
    Remove-Item $zipfile
}

function
Get-KubeBinaries {
    Param(
        [Parameter(Mandatory = $true)][string]
        $KubeBinariesURL
    )

    $tempdir = New-TemporaryDirectory
    $binaryPackage = "$tempdir\k.tar.gz"
    for ($i = 0; $i -le 10; $i++) {
        DownloadFileOverHttp -Url $KubeBinariesURL -DestinationPath $binaryPackage
        if ($?) {
            break
        }
        else {
            Write-Log $Error[0].Exception.Message
        }
    }

    # using tar to minimize dependencies
    # tar should be avalible on 1803+
    tar -xzf $binaryPackage -C $tempdir

    # copy binaries over to kube folder
    $windowsbinariespath = "c:\k\"
    Create-Directory -FullPath $windowsbinariespath
    cp $tempdir\kubernetes\node\bin\* $windowsbinariespath -Recurse

    #remove temp folder created when unzipping
    del $tempdir -Recurse
}

# TODO: replace KubeletStartFile with a Kubelet config, remove NSSM, and use built-in service integration
function
New-NSSMService {
    Param(
        [string]
        [Parameter(Mandatory = $true)]
        $KubeDir,
        [string]
        [Parameter(Mandatory = $true)]
        $KubeletStartFile,
        [string]
        [Parameter(Mandatory = $true)]
        $KubeProxyStartFile,
        [Parameter(Mandatory = $false)][string]
        $ContainerRuntime = "docker"
    )

    $kubeletDependOnServices = $ContainerRuntime
    if ($global:EnableCsiProxy) {
        $kubeletDependOnServices += " csi-proxy"
    }
    if ($global:EnableHostsConfigAgent) {
        $kubeletDependOnServices += " hosts-config-agent"
    }

    # setup kubelet
    & "$KubeDir\nssm.exe" install Kubelet C:\Windows\System32\WindowsPowerShell\v1.0\powershell.exe | RemoveNulls
    & "$KubeDir\nssm.exe" set Kubelet AppDirectory $KubeDir | RemoveNulls
    & "$KubeDir\nssm.exe" set Kubelet AppParameters $KubeletStartFile | RemoveNulls
    & "$KubeDir\nssm.exe" set Kubelet DisplayName Kubelet | RemoveNulls
    & "$KubeDir\nssm.exe" set Kubelet AppRestartDelay 5000 | RemoveNulls
    & "$KubeDir\nssm.exe" set Kubelet Description Kubelet | RemoveNulls
    & "$KubeDir\nssm.exe" set Kubelet Start SERVICE_DEMAND_START | RemoveNulls
    & "$KubeDir\nssm.exe" set Kubelet ObjectName LocalSystem | RemoveNulls
    & "$KubeDir\nssm.exe" set Kubelet Type SERVICE_WIN32_OWN_PROCESS | RemoveNulls
    & "$KubeDir\nssm.exe" set Kubelet AppThrottle 1500 | RemoveNulls
    & "$KubeDir\nssm.exe" set Kubelet AppStdout C:\k\kubelet.log | RemoveNulls
    & "$KubeDir\nssm.exe" set Kubelet AppStderr C:\k\kubelet.err.log | RemoveNulls
    & "$KubeDir\nssm.exe" set Kubelet AppStdoutCreationDisposition 4 | RemoveNulls
    & "$KubeDir\nssm.exe" set Kubelet AppStderrCreationDisposition 4 | RemoveNulls
    & "$KubeDir\nssm.exe" set Kubelet AppRotateFiles 1 | RemoveNulls
    & "$KubeDir\nssm.exe" set Kubelet AppRotateOnline 1 | RemoveNulls
    & "$KubeDir\nssm.exe" set Kubelet AppRotateSeconds 86400 | RemoveNulls
    & "$KubeDir\nssm.exe" set Kubelet AppRotateBytes 10485760 | RemoveNulls
    # Do not use & when calling DependOnService since 'docker csi-proxy'
    # is parsed as a single string instead of two separate strings
    Invoke-Expression "$KubeDir\nssm.exe set Kubelet DependOnService $kubeletDependOnServices | RemoveNulls"

    # setup kubeproxy
    & "$KubeDir\nssm.exe" install Kubeproxy C:\Windows\System32\WindowsPowerShell\v1.0\powershell.exe | RemoveNulls
    & "$KubeDir\nssm.exe" set Kubeproxy AppDirectory $KubeDir | RemoveNulls
    & "$KubeDir\nssm.exe" set Kubeproxy AppParameters $KubeProxyStartFile | RemoveNulls
    & "$KubeDir\nssm.exe" set Kubeproxy DisplayName Kubeproxy | RemoveNulls
    & "$KubeDir\nssm.exe" set Kubeproxy DependOnService Kubelet | RemoveNulls
    & "$KubeDir\nssm.exe" set Kubeproxy Description Kubeproxy | RemoveNulls
    & "$KubeDir\nssm.exe" set Kubeproxy Start SERVICE_DEMAND_START | RemoveNulls
    & "$KubeDir\nssm.exe" set Kubeproxy ObjectName LocalSystem | RemoveNulls
    & "$KubeDir\nssm.exe" set Kubeproxy Type SERVICE_WIN32_OWN_PROCESS | RemoveNulls
    & "$KubeDir\nssm.exe" set Kubeproxy AppThrottle 1500 | RemoveNulls
    & "$KubeDir\nssm.exe" set Kubeproxy AppStdout C:\k\kubeproxy.log | RemoveNulls
    & "$KubeDir\nssm.exe" set Kubeproxy AppStderr C:\k\kubeproxy.err.log | RemoveNulls
    & "$KubeDir\nssm.exe" set Kubeproxy AppRotateFiles 1 | RemoveNulls
    & "$KubeDir\nssm.exe" set Kubeproxy AppRotateOnline 1 | RemoveNulls
    & "$KubeDir\nssm.exe" set Kubeproxy AppRotateSeconds 86400 | RemoveNulls
    & "$KubeDir\nssm.exe" set Kubeproxy AppRotateBytes 10485760 | RemoveNulls
}

# Renamed from Write-KubernetesStartFiles
function
Install-KubernetesServices {
    param(
        [Parameter(Mandatory = $true)][string]
        $KubeDir,
        [Parameter(Mandatory = $false)][string]
        $ContainerRuntime = "docker"
    )

    # TODO ksbrmnn fix callers to this function

    $KubeletStartFile = [io.path]::Combine($KubeDir, "kubeletstart.ps1")
    $KubeProxyStartFile = [io.path]::Combine($KubeDir, "kubeproxystart.ps1")

    New-NSSMService -KubeDir $KubeDir `+"`"+`
        -KubeletStartFile $KubeletStartFile `+"`"+`
        -KubeProxyStartFile $KubeProxyStartFile `+"`"+`
        -ContainerRuntime $ContainerRuntime
}
`)

func windowsWindowskubeletfuncPs1Bytes() ([]byte, error) {
	return _windowsWindowskubeletfuncPs1, nil
}

func windowsWindowskubeletfuncPs1() (*asset, error) {
	bytes, err := windowsWindowskubeletfuncPs1Bytes()
	if err != nil {
		return nil, err
	}

	info := bindataFileInfo{name: "windows/windowskubeletfunc.ps1", size: 0, mode: os.FileMode(0), modTime: time.Unix(0, 0)}
	a := &asset{bytes: bytes, info: info}
	return a, nil
}

// Asset loads and returns the asset for the given name.
// It returns an error if the asset could not be found or
// could not be loaded.
func Asset(name string) ([]byte, error) {
	cannonicalName := strings.Replace(name, "\\", "/", -1)
	if f, ok := _bindata[cannonicalName]; ok {
		a, err := f()
		if err != nil {
			return nil, fmt.Errorf("Asset %s can't read by error: %v", name, err)
		}
		return a.bytes, nil
	}
	return nil, fmt.Errorf("Asset %s not found", name)
}

// MustAsset is like Asset but panics when Asset would return an error.
// It simplifies safe initialization of global variables.
func MustAsset(name string) []byte {
	a, err := Asset(name)
	if err != nil {
		panic("asset: Asset(" + name + "): " + err.Error())
	}

	return a
}

// AssetInfo loads and returns the asset info for the given name.
// It returns an error if the asset could not be found or
// could not be loaded.
func AssetInfo(name string) (os.FileInfo, error) {
	cannonicalName := strings.Replace(name, "\\", "/", -1)
	if f, ok := _bindata[cannonicalName]; ok {
		a, err := f()
		if err != nil {
			return nil, fmt.Errorf("AssetInfo %s can't read by error: %v", name, err)
		}
		return a.info, nil
	}
	return nil, fmt.Errorf("AssetInfo %s not found", name)
}

// AssetNames returns the names of the assets.
func AssetNames() []string {
	names := make([]string, 0, len(_bindata))
	for name := range _bindata {
		names = append(names, name)
	}
	return names
}

// _bindata is a table, holding each asset generator, mapped to its name.
var _bindata = map[string]func() (*asset, error){
	"linux/cloud-init/artifacts/apt-preferences":                           linuxCloudInitArtifactsAptPreferences,
	"linux/cloud-init/artifacts/bind-mount.service":                        linuxCloudInitArtifactsBindMountService,
	"linux/cloud-init/artifacts/bind-mount.sh":                             linuxCloudInitArtifactsBindMountSh,
	"linux/cloud-init/artifacts/cis.sh":                                    linuxCloudInitArtifactsCisSh,
	"linux/cloud-init/artifacts/containerd-monitor.service":                linuxCloudInitArtifactsContainerdMonitorService,
	"linux/cloud-init/artifacts/containerd-monitor.timer":                  linuxCloudInitArtifactsContainerdMonitorTimer,
	"linux/cloud-init/artifacts/cse_cmd.sh":                                linuxCloudInitArtifactsCse_cmdSh,
	"linux/cloud-init/artifacts/cse_config.sh":                             linuxCloudInitArtifactsCse_configSh,
	"linux/cloud-init/artifacts/cse_helpers.sh":                            linuxCloudInitArtifactsCse_helpersSh,
	"linux/cloud-init/artifacts/cse_install.sh":                            linuxCloudInitArtifactsCse_installSh,
	"linux/cloud-init/artifacts/cse_main.sh":                               linuxCloudInitArtifactsCse_mainSh,
	"linux/cloud-init/artifacts/cse_start.sh":                              linuxCloudInitArtifactsCse_startSh,
	"linux/cloud-init/artifacts/dhcpv6.service":                            linuxCloudInitArtifactsDhcpv6Service,
	"linux/cloud-init/artifacts/docker-monitor.service":                    linuxCloudInitArtifactsDockerMonitorService,
	"linux/cloud-init/artifacts/docker-monitor.timer":                      linuxCloudInitArtifactsDockerMonitorTimer,
	"linux/cloud-init/artifacts/docker_clear_mount_propagation_flags.conf": linuxCloudInitArtifactsDocker_clear_mount_propagation_flagsConf,
	"linux/cloud-init/artifacts/enable-dhcpv6.sh":                          linuxCloudInitArtifactsEnableDhcpv6Sh,
	"linux/cloud-init/artifacts/ensure-no-dup.service":                     linuxCloudInitArtifactsEnsureNoDupService,
	"linux/cloud-init/artifacts/ensure-no-dup.sh":                          linuxCloudInitArtifactsEnsureNoDupSh,
	"linux/cloud-init/artifacts/etc-issue":                                 linuxCloudInitArtifactsEtcIssue,
	"linux/cloud-init/artifacts/etc-issue.net":                             linuxCloudInitArtifactsEtcIssueNet,
	"linux/cloud-init/artifacts/health-monitor.sh":                         linuxCloudInitArtifactsHealthMonitorSh,
	"linux/cloud-init/artifacts/init-aks-custom-cloud.sh":                  linuxCloudInitArtifactsInitAksCustomCloudSh,
	"linux/cloud-init/artifacts/kms.service":                               linuxCloudInitArtifactsKmsService,
	"linux/cloud-init/artifacts/krustlet.service":                          linuxCloudInitArtifactsKrustletService,
	"linux/cloud-init/artifacts/kubelet-monitor.service":                   linuxCloudInitArtifactsKubeletMonitorService,
	"linux/cloud-init/artifacts/kubelet-monitor.timer":                     linuxCloudInitArtifactsKubeletMonitorTimer,
	"linux/cloud-init/artifacts/kubelet.service":                           linuxCloudInitArtifactsKubeletService,
	"linux/cloud-init/artifacts/mariner/cse_helpers_mariner.sh":            linuxCloudInitArtifactsMarinerCse_helpers_marinerSh,
	"linux/cloud-init/artifacts/mariner/cse_install_mariner.sh":            linuxCloudInitArtifactsMarinerCse_install_marinerSh,
	"linux/cloud-init/artifacts/mig-partition.service":                     linuxCloudInitArtifactsMigPartitionService,
	"linux/cloud-init/artifacts/mig-partition.sh":                          linuxCloudInitArtifactsMigPartitionSh,
	"linux/cloud-init/artifacts/modprobe-CIS.conf":                         linuxCloudInitArtifactsModprobeCisConf,
	"linux/cloud-init/artifacts/nvidia-device-plugin.service":              linuxCloudInitArtifactsNvidiaDevicePluginService,
	"linux/cloud-init/artifacts/nvidia-docker-daemon.json":                 linuxCloudInitArtifactsNvidiaDockerDaemonJson,
	"linux/cloud-init/artifacts/nvidia-modprobe.service":                   linuxCloudInitArtifactsNvidiaModprobeService,
	"linux/cloud-init/artifacts/pam-d-common-auth":                         linuxCloudInitArtifactsPamDCommonAuth,
	"linux/cloud-init/artifacts/pam-d-common-password":                     linuxCloudInitArtifactsPamDCommonPassword,
	"linux/cloud-init/artifacts/pam-d-su":                                  linuxCloudInitArtifactsPamDSu,
	"linux/cloud-init/artifacts/profile-d-cis.sh":                          linuxCloudInitArtifactsProfileDCisSh,
	"linux/cloud-init/artifacts/pwquality-CIS.conf":                        linuxCloudInitArtifactsPwqualityCisConf,
	"linux/cloud-init/artifacts/reconcile-private-hosts.service":           linuxCloudInitArtifactsReconcilePrivateHostsService,
	"linux/cloud-init/artifacts/reconcile-private-hosts.sh":                linuxCloudInitArtifactsReconcilePrivateHostsSh,
	"linux/cloud-init/artifacts/rsyslog-d-60-CIS.conf":                     linuxCloudInitArtifactsRsyslogD60CisConf,
	"linux/cloud-init/artifacts/setup-custom-search-domains.sh":            linuxCloudInitArtifactsSetupCustomSearchDomainsSh,
	"linux/cloud-init/artifacts/sshd_config":                               linuxCloudInitArtifactsSshd_config,
	"linux/cloud-init/artifacts/sshd_config_1604":                          linuxCloudInitArtifactsSshd_config_1604,
	"linux/cloud-init/artifacts/sshd_config_1804_fips":                     linuxCloudInitArtifactsSshd_config_1804_fips,
	"linux/cloud-init/artifacts/sysctl-d-60-CIS.conf":                      linuxCloudInitArtifactsSysctlD60CisConf,
	"linux/cloud-init/artifacts/ubuntu/cse_helpers_ubuntu.sh":              linuxCloudInitArtifactsUbuntuCse_helpers_ubuntuSh,
	"linux/cloud-init/artifacts/ubuntu/cse_install_ubuntu.sh":              linuxCloudInitArtifactsUbuntuCse_install_ubuntuSh,
	"linux/cloud-init/artifacts/update-node-labels.service":                linuxCloudInitArtifactsUpdateNodeLabelsService,
	"linux/cloud-init/artifacts/update-node-labels.sh":                     linuxCloudInitArtifactsUpdateNodeLabelsSh,
	"linux/cloud-init/nodecustomdata.yml":                                  linuxCloudInitNodecustomdataYml,
	"windows/containerdtemplate.toml":                                      windowsContainerdtemplateToml,
	"windows/csecmd.ps1":                                                   windowsCsecmdPs1,
	"windows/kuberneteswindowsfunctions.ps1":                               windowsKuberneteswindowsfunctionsPs1,
	"windows/kuberneteswindowssetup.ps1":                                   windowsKuberneteswindowssetupPs1,
	"windows/windowsazurecnifunc.ps1":                                      windowsWindowsazurecnifuncPs1,
	"windows/windowsazurecnifunc.tests.ps1":                                windowsWindowsazurecnifuncTestsPs1,
	"windows/windowscalicofunc.ps1":                                        windowsWindowscalicofuncPs1,
	"windows/windowscnifunc.ps1":                                           windowsWindowscnifuncPs1,
	"windows/windowsconfigfunc.ps1":                                        windowsWindowsconfigfuncPs1,
	"windows/windowscontainerdfunc.ps1":                                    windowsWindowscontainerdfuncPs1,
	"windows/windowscsehelper.ps1":                                         windowsWindowscsehelperPs1,
	"windows/windowscsiproxyfunc.ps1":                                      windowsWindowscsiproxyfuncPs1,
	"windows/windowshostsconfigagentfunc.ps1":                              windowsWindowshostsconfigagentfuncPs1,
	"windows/windowsinstallopensshfunc.ps1":                                windowsWindowsinstallopensshfuncPs1,
	"windows/windowskubeletfunc.ps1":                                       windowsWindowskubeletfuncPs1,
}

// AssetDir returns the file names below a certain
// directory embedded in the file by go-bindata.
// For example if you run go-bindata on data/... and data contains the
// following hierarchy:
//     data/
//       foo.txt
//       img/
//         a.png
//         b.png
// then AssetDir("data") would return []string{"foo.txt", "img"}
// AssetDir("data/img") would return []string{"a.png", "b.png"}
// AssetDir("foo.txt") and AssetDir("notexist") would return an error
// AssetDir("") will return []string{"data"}.
func AssetDir(name string) ([]string, error) {
	node := _bintree
	if len(name) != 0 {
		cannonicalName := strings.Replace(name, "\\", "/", -1)
		pathList := strings.Split(cannonicalName, "/")
		for _, p := range pathList {
			node = node.Children[p]
			if node == nil {
				return nil, fmt.Errorf("Asset %s not found", name)
			}
		}
	}
	if node.Func != nil {
		return nil, fmt.Errorf("Asset %s not found", name)
	}
	rv := make([]string, 0, len(node.Children))
	for childName := range node.Children {
		rv = append(rv, childName)
	}
	return rv, nil
}

type bintree struct {
	Func     func() (*asset, error)
	Children map[string]*bintree
}

var _bintree = &bintree{nil, map[string]*bintree{
	"linux": &bintree{nil, map[string]*bintree{
		"cloud-init": &bintree{nil, map[string]*bintree{
			"artifacts": &bintree{nil, map[string]*bintree{
				"apt-preferences":                           &bintree{linuxCloudInitArtifactsAptPreferences, map[string]*bintree{}},
				"bind-mount.service":                        &bintree{linuxCloudInitArtifactsBindMountService, map[string]*bintree{}},
				"bind-mount.sh":                             &bintree{linuxCloudInitArtifactsBindMountSh, map[string]*bintree{}},
				"cis.sh":                                    &bintree{linuxCloudInitArtifactsCisSh, map[string]*bintree{}},
				"containerd-monitor.service":                &bintree{linuxCloudInitArtifactsContainerdMonitorService, map[string]*bintree{}},
				"containerd-monitor.timer":                  &bintree{linuxCloudInitArtifactsContainerdMonitorTimer, map[string]*bintree{}},
				"cse_cmd.sh":                                &bintree{linuxCloudInitArtifactsCse_cmdSh, map[string]*bintree{}},
				"cse_config.sh":                             &bintree{linuxCloudInitArtifactsCse_configSh, map[string]*bintree{}},
				"cse_helpers.sh":                            &bintree{linuxCloudInitArtifactsCse_helpersSh, map[string]*bintree{}},
				"cse_install.sh":                            &bintree{linuxCloudInitArtifactsCse_installSh, map[string]*bintree{}},
				"cse_main.sh":                               &bintree{linuxCloudInitArtifactsCse_mainSh, map[string]*bintree{}},
				"cse_start.sh":                              &bintree{linuxCloudInitArtifactsCse_startSh, map[string]*bintree{}},
				"dhcpv6.service":                            &bintree{linuxCloudInitArtifactsDhcpv6Service, map[string]*bintree{}},
				"docker-monitor.service":                    &bintree{linuxCloudInitArtifactsDockerMonitorService, map[string]*bintree{}},
				"docker-monitor.timer":                      &bintree{linuxCloudInitArtifactsDockerMonitorTimer, map[string]*bintree{}},
				"docker_clear_mount_propagation_flags.conf": &bintree{linuxCloudInitArtifactsDocker_clear_mount_propagation_flagsConf, map[string]*bintree{}},
				"enable-dhcpv6.sh":                          &bintree{linuxCloudInitArtifactsEnableDhcpv6Sh, map[string]*bintree{}},
				"ensure-no-dup.service":                     &bintree{linuxCloudInitArtifactsEnsureNoDupService, map[string]*bintree{}},
				"ensure-no-dup.sh":                          &bintree{linuxCloudInitArtifactsEnsureNoDupSh, map[string]*bintree{}},
				"etc-issue":                                 &bintree{linuxCloudInitArtifactsEtcIssue, map[string]*bintree{}},
				"etc-issue.net":                             &bintree{linuxCloudInitArtifactsEtcIssueNet, map[string]*bintree{}},
				"health-monitor.sh":                         &bintree{linuxCloudInitArtifactsHealthMonitorSh, map[string]*bintree{}},
				"init-aks-custom-cloud.sh":                  &bintree{linuxCloudInitArtifactsInitAksCustomCloudSh, map[string]*bintree{}},
				"kms.service":                               &bintree{linuxCloudInitArtifactsKmsService, map[string]*bintree{}},
				"krustlet.service":                          &bintree{linuxCloudInitArtifactsKrustletService, map[string]*bintree{}},
				"kubelet-monitor.service":                   &bintree{linuxCloudInitArtifactsKubeletMonitorService, map[string]*bintree{}},
				"kubelet-monitor.timer":                     &bintree{linuxCloudInitArtifactsKubeletMonitorTimer, map[string]*bintree{}},
				"kubelet.service":                           &bintree{linuxCloudInitArtifactsKubeletService, map[string]*bintree{}},
				"mariner": &bintree{nil, map[string]*bintree{
					"cse_helpers_mariner.sh": &bintree{linuxCloudInitArtifactsMarinerCse_helpers_marinerSh, map[string]*bintree{}},
					"cse_install_mariner.sh": &bintree{linuxCloudInitArtifactsMarinerCse_install_marinerSh, map[string]*bintree{}},
				}},
				"mig-partition.service":           &bintree{linuxCloudInitArtifactsMigPartitionService, map[string]*bintree{}},
				"mig-partition.sh":                &bintree{linuxCloudInitArtifactsMigPartitionSh, map[string]*bintree{}},
				"modprobe-CIS.conf":               &bintree{linuxCloudInitArtifactsModprobeCisConf, map[string]*bintree{}},
				"nvidia-device-plugin.service":    &bintree{linuxCloudInitArtifactsNvidiaDevicePluginService, map[string]*bintree{}},
				"nvidia-docker-daemon.json":       &bintree{linuxCloudInitArtifactsNvidiaDockerDaemonJson, map[string]*bintree{}},
				"nvidia-modprobe.service":         &bintree{linuxCloudInitArtifactsNvidiaModprobeService, map[string]*bintree{}},
				"pam-d-common-auth":               &bintree{linuxCloudInitArtifactsPamDCommonAuth, map[string]*bintree{}},
				"pam-d-common-password":           &bintree{linuxCloudInitArtifactsPamDCommonPassword, map[string]*bintree{}},
				"pam-d-su":                        &bintree{linuxCloudInitArtifactsPamDSu, map[string]*bintree{}},
				"profile-d-cis.sh":                &bintree{linuxCloudInitArtifactsProfileDCisSh, map[string]*bintree{}},
				"pwquality-CIS.conf":              &bintree{linuxCloudInitArtifactsPwqualityCisConf, map[string]*bintree{}},
				"reconcile-private-hosts.service": &bintree{linuxCloudInitArtifactsReconcilePrivateHostsService, map[string]*bintree{}},
				"reconcile-private-hosts.sh":      &bintree{linuxCloudInitArtifactsReconcilePrivateHostsSh, map[string]*bintree{}},
				"rsyslog-d-60-CIS.conf":           &bintree{linuxCloudInitArtifactsRsyslogD60CisConf, map[string]*bintree{}},
				"setup-custom-search-domains.sh":  &bintree{linuxCloudInitArtifactsSetupCustomSearchDomainsSh, map[string]*bintree{}},
				"sshd_config":                     &bintree{linuxCloudInitArtifactsSshd_config, map[string]*bintree{}},
				"sshd_config_1604":                &bintree{linuxCloudInitArtifactsSshd_config_1604, map[string]*bintree{}},
				"sshd_config_1804_fips":           &bintree{linuxCloudInitArtifactsSshd_config_1804_fips, map[string]*bintree{}},
				"sysctl-d-60-CIS.conf":            &bintree{linuxCloudInitArtifactsSysctlD60CisConf, map[string]*bintree{}},
				"ubuntu": &bintree{nil, map[string]*bintree{
					"cse_helpers_ubuntu.sh": &bintree{linuxCloudInitArtifactsUbuntuCse_helpers_ubuntuSh, map[string]*bintree{}},
					"cse_install_ubuntu.sh": &bintree{linuxCloudInitArtifactsUbuntuCse_install_ubuntuSh, map[string]*bintree{}},
				}},
				"update-node-labels.service": &bintree{linuxCloudInitArtifactsUpdateNodeLabelsService, map[string]*bintree{}},
				"update-node-labels.sh":      &bintree{linuxCloudInitArtifactsUpdateNodeLabelsSh, map[string]*bintree{}},
			}},
			"nodecustomdata.yml": &bintree{linuxCloudInitNodecustomdataYml, map[string]*bintree{}},
		}},
	}},
	"windows": &bintree{nil, map[string]*bintree{
		"containerdtemplate.toml":         &bintree{windowsContainerdtemplateToml, map[string]*bintree{}},
		"csecmd.ps1":                      &bintree{windowsCsecmdPs1, map[string]*bintree{}},
		"kuberneteswindowsfunctions.ps1":  &bintree{windowsKuberneteswindowsfunctionsPs1, map[string]*bintree{}},
		"kuberneteswindowssetup.ps1":      &bintree{windowsKuberneteswindowssetupPs1, map[string]*bintree{}},
		"windowsazurecnifunc.ps1":         &bintree{windowsWindowsazurecnifuncPs1, map[string]*bintree{}},
		"windowsazurecnifunc.tests.ps1":   &bintree{windowsWindowsazurecnifuncTestsPs1, map[string]*bintree{}},
		"windowscalicofunc.ps1":           &bintree{windowsWindowscalicofuncPs1, map[string]*bintree{}},
		"windowscnifunc.ps1":              &bintree{windowsWindowscnifuncPs1, map[string]*bintree{}},
		"windowsconfigfunc.ps1":           &bintree{windowsWindowsconfigfuncPs1, map[string]*bintree{}},
		"windowscontainerdfunc.ps1":       &bintree{windowsWindowscontainerdfuncPs1, map[string]*bintree{}},
		"windowscsehelper.ps1":            &bintree{windowsWindowscsehelperPs1, map[string]*bintree{}},
		"windowscsiproxyfunc.ps1":         &bintree{windowsWindowscsiproxyfuncPs1, map[string]*bintree{}},
		"windowshostsconfigagentfunc.ps1": &bintree{windowsWindowshostsconfigagentfuncPs1, map[string]*bintree{}},
		"windowsinstallopensshfunc.ps1":   &bintree{windowsWindowsinstallopensshfuncPs1, map[string]*bintree{}},
		"windowskubeletfunc.ps1":          &bintree{windowsWindowskubeletfuncPs1, map[string]*bintree{}},
	}},
}}

// RestoreAsset restores an asset under the given directory
func RestoreAsset(dir, name string) error {
	data, err := Asset(name)
	if err != nil {
		return err
	}
	info, err := AssetInfo(name)
	if err != nil {
		return err
	}
	err = os.MkdirAll(_filePath(dir, filepath.Dir(name)), os.FileMode(0755))
	if err != nil {
		return err
	}
	err = ioutil.WriteFile(_filePath(dir, name), data, info.Mode())
	if err != nil {
		return err
	}
	err = os.Chtimes(_filePath(dir, name), info.ModTime(), info.ModTime())
	if err != nil {
		return err
	}
	return nil
}

// RestoreAssets restores an asset under the given directory recursively
func RestoreAssets(dir, name string) error {
	children, err := AssetDir(name)
	// File
	if err != nil {
		return RestoreAsset(dir, name)
	}
	// Dir
	for _, child := range children {
		err = RestoreAssets(dir, filepath.Join(name, child))
		if err != nil {
			return err
		}
	}
	return nil
}

func _filePath(dir, name string) string {
	cannonicalName := strings.Replace(name, "\\", "/", -1)
	return filepath.Join(append([]string{dir}, strings.Split(cannonicalName, "/")...)...)
}<|MERGE_RESOLUTION|>--- conflicted
+++ resolved
@@ -2494,21 +2494,14 @@
 [Service]
 Restart=on-failure
 RestartSec=5s
-<<<<<<< HEAD
 EnvironmentFile=/etc/default/kubelet
-=======
->>>>>>> 74be0222
 Environment=KUBECONFIG=/var/lib/kubelet/kubeconfig
 Environment=KRUSTLET_CERT_FILE=/etc/kubernetes/certs/kubeletserver.crt
 Environment=KRUSTLET_PRIVATE_KEY_FILE=/etc/kubernetes/certs/kubeletserver.key
 Environment=KRUSTLET_DATA_DIR=/etc/krustlet
 Environment=RUST_LOG=wasi_provider=info,main=info
 Environment=KRUSTLET_BOOTSTRAP_FILE=/var/lib/kubelet/bootstrap-kubeconfig
-<<<<<<< HEAD
 ExecStart=/usr/local/bin/krustlet-wasi --node-labels="${KUBELET_NODE_LABELS}"
-=======
-ExecStart=/usr/local/bin/krustlet-wasi
->>>>>>> 74be0222
 
 [Install]
 WantedBy=multi-user.target
@@ -4751,11 +4744,7 @@
         certificate-authority-data: "{{GetBase64CertificateAuthorityData}}"
         {{- else -}}
         certificate-authority: /etc/kubernetes/certs/ca.crt
-<<<<<<< HEAD
-        certificate-authority-data: "{{GetBase64CertificateAuthorityData}}"
-=======
         {{- end }}
->>>>>>> 74be0222
         server: https://{{GetKubernetesEndpoint}}:443
     users:
     - name: kubelet-bootstrap
@@ -5090,374 +5079,374 @@
 	return a, nil
 }
 
-var _windowsKuberneteswindowsfunctionsPs1 = []byte(`# This filter removes null characters (\0) which are captured in nssm.exe output when logged through powershell
-filter RemoveNulls { $_ -replace '\0', '' }
-
-filter Timestamp { "$(Get-Date -Format o): $_" }
-
-function Write-Log($message) {
-    $msg = $message | Timestamp
-    Write-Output $msg
-}
-
-function DownloadFileOverHttp {
-    Param(
-        [Parameter(Mandatory = $true)][string]
-        $Url,
-        [Parameter(Mandatory = $true)][string]
-        $DestinationPath
-    )
-
-    # First check to see if a file with the same name is already cached on the VHD
-    $fileName = [IO.Path]::GetFileName($Url)
-
-    $search = @()
-    if (Test-Path $global:CacheDir) {
-        $search = [IO.Directory]::GetFiles($global:CacheDir, $fileName, [IO.SearchOption]::AllDirectories)
-    }
-
-    if ($search.Count -ne 0) {
-        Write-Log "Using cached version of $fileName - Copying file from $($search[0]) to $DestinationPath"
-        Copy-Item -Path $search[0] -Destination $DestinationPath -Force
-    }
-    else {
-        $secureProtocols = @()
-        $insecureProtocols = @([System.Net.SecurityProtocolType]::SystemDefault, [System.Net.SecurityProtocolType]::Ssl3)
-
-        foreach ($protocol in [System.Enum]::GetValues([System.Net.SecurityProtocolType])) {
-            if ($insecureProtocols -notcontains $protocol) {
-                $secureProtocols += $protocol
-            }
-        }
-        [System.Net.ServicePointManager]::SecurityProtocol = $secureProtocols
-
-        $oldProgressPreference = $ProgressPreference
-        $ProgressPreference = 'SilentlyContinue'
-
-        $downloadTimer = [System.Diagnostics.Stopwatch]::StartNew()
-        curl.exe -f --retry 5 --retry-delay 0 -L $Url -o $DestinationPath
-        if ($LASTEXITCODE) {
-            Set-ExitCode -ExitCode $global:WINDOWS_CSE_ERROR_DOWNLOAD_FILE_WITH_RETRY -ErrorMessage "Curl exited with '$LASTEXITCODE' while attemping to downlaod '$Url'"
-        }
-        $downloadTimer.Stop()
-
-        if ($global:AppInsightsClient -ne $null) {
-            $event = New-Object "Microsoft.ApplicationInsights.DataContracts.EventTelemetry"
-            $event.Name = "FileDownload"
-            $event.Properties["FileName"] = $fileName
-            $event.Metrics["DurationMs"] = $downloadTimer.ElapsedMilliseconds
-            $global:AppInsightsClient.TrackEvent($event)
-        }
-
-        $ProgressPreference = $oldProgressPreference
-        Write-Log "Downloaded file $Url to $DestinationPath"
-    }
-}
-
-function Get-ProvisioningScripts {
-    Write-Log "Getting provisioning scripts"
-    DownloadFileOverHttp -Url $global:ProvisioningScriptsPackageUrl -DestinationPath 'c:\k\provisioningscripts.zip'
-    Expand-Archive -Path 'c:\k\provisioningscripts.zip' -DestinationPath 'c:\k' -Force
-    Remove-Item -Path 'c:\k\provisioningscripts.zip' -Force
-}
-
-function Get-WindowsVersion {
-    $systemInfo = Get-ItemProperty -Path "HKLM:SOFTWARE\Microsoft\Windows NT\CurrentVersion"
-    return "$($systemInfo.CurrentBuildNumber).$($systemInfo.UBR)"
-}
-
-function Get-CniVersion {
-    switch ($global:NetworkPlugin) {
-        "azure" {
-            if ($global:VNetCNIPluginsURL -match "(v[0-9`+"`"+`.]+).(zip|tar)") {
-                return $matches[1]
-            }
-            else {
-                return ""
-            }
-            break;
-        }
-        default {
-            return ""
-        }
-    }
-}
-
-function Get-InstanceMetadataServiceTelemetry {
-    $keys = @{ }
-
-    try {
-        # Write-Log "Querying instance metadata service..."
-        # Note: 2019-04-30 is latest api available in all clouds
-        $metadata = Invoke-RestMethod -Headers @{"Metadata" = "true" } -URI "http://169.254.169.254/metadata/instance?api-version=2019-04-30" -Method get
-        # Write-Log ($metadata | ConvertTo-Json)
-
-        $keys.Add("vm_size", $metadata.compute.vmSize)
-    }
-    catch {
-        Write-Log "Error querying instance metadata service."
-    }
-
-    return $keys
-}
-
-# https://stackoverflow.com/a/34559554/697126
-function New-TemporaryDirectory {
-    $parent = [System.IO.Path]::GetTempPath()
-    [string] $name = [System.Guid]::NewGuid()
-    New-Item -ItemType Directory -Path (Join-Path $parent $name)
-}
-
-function Initialize-DataDirectories {
-    # Some of the Kubernetes tests that were designed for Linux try to mount /tmp into a pod
-    # On Windows, Go translates to c:\tmp. If that path doesn't exist, then some node tests fail
-
-    $requiredPaths = 'c:\tmp'
-
-    $requiredPaths | ForEach-Object {
-        Create-Directory -FullPath $_
-    }
-}
-
-function Retry-Command {
-    Param(
-        [Parameter(Mandatory = $true)][ValidateNotNullOrEmpty()][string]
-        $Command,
-        [Parameter(Mandatory = $true)][ValidateNotNullOrEmpty()][hashtable]
-        $Args,
-        [Parameter(Mandatory = $true)][ValidateNotNullOrEmpty()][int]
-        $Retries,
-        [Parameter(Mandatory = $true)][ValidateNotNullOrEmpty()][int]
-        $RetryDelaySeconds
-    )
-
-    for ($i = 0; $i -lt $Retries; $i++) {
-        try {
-            return & $Command @Args
-        }
-        catch {
-            Start-Sleep $RetryDelaySeconds
-        }
-    }
-}
-
-function Invoke-Executable {
-    Param(
-        [string]
-        $Executable,
-        [string[]]
-        $ArgList,
-        [int[]]
-        $AllowedExitCodes = @(0),
-        [int]
-        $Retries = 1,
-        [int]
-        $RetryDelaySeconds = 1
-    )
-
-    for ($i = 0; $i -lt $Retries; $i++) {
-        Write-Log "Running $Executable $ArgList ..."
-        & $Executable $ArgList
-        if ($LASTEXITCODE -notin $AllowedExitCodes) {
-            Write-Log "$Executable returned unsuccessfully with exit code $LASTEXITCODE"
-            Start-Sleep -Seconds $RetryDelaySeconds
-            continue
-        }
-        else {
-            Write-Log "$Executable returned successfully"
-            return
-        }
-    }
-
-    Set-ExitCode -ExitCode $global:WINDOWS_CSE_ERROR_INVOKE_EXECUTABLE -ErrorMessage "Exhausted retries for $Executable $ArgList"
-}
-
-function Get-LogCollectionScripts {
-    Write-Log "Getting various log collect scripts and depencencies"
-    Create-Directory -FullPath 'c:\k\debug' -DirectoryUsage "storing debug scripts"
-    DownloadFileOverHttp -Url 'https://github.com/Azure/AgentBaker/raw/master/vhdbuilder/scripts/windows/collect-windows-logs.ps1' -DestinationPath 'c:\k\debug\collect-windows-logs.ps1'
-    DownloadFileOverHttp -Url 'https://github.com/microsoft/SDN/raw/master/Kubernetes/windows/debug/collectlogs.ps1' -DestinationPath 'c:\k\debug\collectlogs.ps1'
-    DownloadFileOverHttp -Url 'https://github.com/microsoft/SDN/raw/master/Kubernetes/windows/debug/dumpVfpPolicies.ps1' -DestinationPath 'c:\k\debug\dumpVfpPolicies.ps1'
-    DownloadFileOverHttp -Url 'https://github.com/microsoft/SDN/raw/master/Kubernetes/windows/debug/portReservationTest.ps1' -DestinationPath 'c:\k\debug\portReservationTest.ps1'
-    DownloadFileOverHttp -Url 'https://github.com/microsoft/SDN/raw/master/Kubernetes/windows/debug/starthnstrace.cmd' -DestinationPath 'c:\k\debug\starthnstrace.cmd'
-    DownloadFileOverHttp -Url 'https://github.com/microsoft/SDN/raw/master/Kubernetes/windows/debug/startpacketcapture.cmd' -DestinationPath 'c:\k\debug\startpacketcapture.cmd'
-    DownloadFileOverHttp -Url 'https://github.com/microsoft/SDN/raw/master/Kubernetes/windows/debug/stoppacketcapture.cmd' -DestinationPath 'c:\k\debug\stoppacketcapture.cmd'
-    DownloadFileOverHttp -Url 'https://github.com/Microsoft/SDN/raw/master/Kubernetes/windows/debug/VFP.psm1' -DestinationPath 'c:\k\debug\VFP.psm1'
-    DownloadFileOverHttp -Url 'https://github.com/microsoft/SDN/raw/master/Kubernetes/windows/helper.psm1' -DestinationPath 'c:\k\debug\helper.psm1'
-    DownloadFileOverHttp -Url 'https://github.com/microsoft/SDN/raw/master/Kubernetes/windows/hns.psm1' -DestinationPath 'c:\k\debug\hns.psm1'
-}
-
-function Register-LogsCleanupScriptTask {
-    Write-Log "Creating a scheduled task to run windowslogscleanup.ps1"
-
-    $action = New-ScheduledTaskAction -Execute "powershell.exe" -Argument "-File `+"`"+`"c:\k\windowslogscleanup.ps1`+"`"+`""
-    $principal = New-ScheduledTaskPrincipal -UserId SYSTEM -LogonType ServiceAccount -RunLevel Highest
-    $trigger = New-JobTrigger -Daily -At "00:00" -DaysInterval 1
-    $definition = New-ScheduledTask -Action $action -Principal $principal -Trigger $trigger -Description "log-cleanup-task"
-    Register-ScheduledTask -TaskName "log-cleanup-task" -InputObject $definition
-}
-
-function Register-NodeResetScriptTask {
-    Write-Log "Creating a startup task to run windowsnodereset.ps1"
-
-    $action = New-ScheduledTaskAction -Execute "powershell.exe" -Argument "-File `+"`"+`"c:\k\windowsnodereset.ps1`+"`"+`""
-    $principal = New-ScheduledTaskPrincipal -UserId SYSTEM -LogonType ServiceAccount -RunLevel Highest
-    $trigger = New-JobTrigger -AtStartup -RandomDelay 00:00:05
-    $definition = New-ScheduledTask -Action $action -Principal $principal -Trigger $trigger -Description "k8s-restart-job"
-    Register-ScheduledTask -TaskName "k8s-restart-job" -InputObject $definition
-}
-
-# TODO ksubrmnn parameterize this fully
-function Write-KubeClusterConfig {
-    param(
-        [Parameter(Mandatory = $true)][string]
-        $MasterIP,
-        [Parameter(Mandatory = $true)][string]
-        $KubeDnsServiceIp
-    )
-
-    $Global:ClusterConfiguration = [PSCustomObject]@{ }
-
-    $Global:ClusterConfiguration | Add-Member -MemberType NoteProperty -Name Cri -Value @{
-        Name   = $global:ContainerRuntime;
-        Images = @{
-            # e.g. "mcr.microsoft.com/oss/kubernetes/pause:1.4.1"
-            "Pause" = $global:WindowsPauseImageURL
-        }
-    }
-
-    $Global:ClusterConfiguration | Add-Member -MemberType NoteProperty -Name Cni -Value @{
-        Name   = $global:NetworkPlugin;
-        Plugin = @{
-            Name = "bridge";
-        };
-    }
-
-    $Global:ClusterConfiguration | Add-Member -MemberType NoteProperty -Name Csi -Value @{
-        EnableProxy = $global:EnableCsiProxy
-    }
-
-    $Global:ClusterConfiguration | Add-Member -MemberType NoteProperty -Name Kubernetes -Value @{
-        Source       = @{
-            Release = $global:KubeBinariesVersion;
-        };
-        ControlPlane = @{
-            IpAddress    = $MasterIP;
-            Username     = "azureuser"
-            MasterSubnet = $global:MasterSubnet
-        };
-        Network      = @{
-            ServiceCidr = $global:KubeServiceCIDR;
-            ClusterCidr = $global:KubeClusterCIDR;
-            DnsIp       = $KubeDnsServiceIp
-        };
-        Kubelet      = @{
-            NodeLabels = $global:KubeletNodeLabels;
-            ConfigArgs = $global:KubeletConfigArgs
-        };
-        Kubeproxy    = @{
-            FeatureGates = $global:KubeproxyFeatureGates
-        };
-    }
-
-    $Global:ClusterConfiguration | Add-Member -MemberType NoteProperty -Name Install -Value @{
-        Destination = "c:\k";
-    }
-
-    $Global:ClusterConfiguration | ConvertTo-Json -Depth 10 | Out-File -FilePath $global:KubeClusterConfigPath
-}
-
-function Assert-FileExists {
-    Param(
-        [Parameter(Mandatory = $true, Position = 0)][string]
-        $Filename
-    )
-
-    if (-Not (Test-Path $Filename)) {
-        Set-ExitCode -ExitCode $global:WINDOWS_CSE_ERROR_FILE_NOT_EXIST -ErrorMessage "$Filename does not exist"
-    }
-}
-
-function Update-DefenderPreferences {
-    Add-MpPreference -ExclusionProcess "c:\k\kubelet.exe"
-
-    if ($global:EnableCsiProxy) {
-        Add-MpPreference -ExclusionProcess "c:\k\csi-proxy-server.exe"
-    }
-
-    if ($global:ContainerRuntime -eq 'containerd') {
-        Add-MpPreference -ExclusionProcess "c:\program files\containerd\containerd.exe"
-    }
-}
-
-function Check-APIServerConnectivity {
-    Param(
-        [Parameter(Mandatory = $true)][string]
-        $MasterIP,
-        [Parameter(Mandatory = $false)][int]
-        $RetryInterval = 1,
-        [Parameter(Mandatory = $false)][int]
-        $ConnectTimeout = 10,  #seconds
-        [Parameter(Mandatory = $false)][int]
-        $MaxRetryCount = 100
-    )
-    $retryCount=0
-
-    do {
-        try {
-            $tcpClient=New-Object Net.Sockets.TcpClient
-            Write-Log "Retry $retryCount : Trying to connect to API server $MasterIP"
-            $tcpClient.ConnectAsync($MasterIP, 443).wait($ConnectTimeout*1000)
-            if ($tcpClient.Connected) {
-                $tcpClient.Close()
-                Write-Log "Retry $retryCount : Connected to API server successfully"
-                return
-            }
-            $tcpClient.Close()
-        } catch {
-            Write-Log "Retry $retryCount : Failed to connect to API server $MasterIP. Error: $_"
-        }
-        $retryCount++
-        Write-Log "Retry $retryCount : Sleep $RetryInterval and then retry to connect to API server"
-        Sleep $RetryInterval
-    } while ($retryCount -lt $MaxRetryCount)
-
-    Set-ExitCode -ExitCode $global:WINDOWS_CSE_ERROR_CHECK_API_SERVER_CONNECTIVITY -ErrorMessage "Failed to connect to API server $MasterIP after $retryCount retries"
-}
-
-function Get-CACertificates {
-    try {
-        Write-Log "Get CA certificates"
-        $caFolder = "C:\ca"
-        $uri = 'http://168.63.129.16/machine?comp=acmspackage&type=cacertificates&ext=json'
-
-        Create-Directory -FullPath $caFolder -DirectoryUsage "storing CA certificates"
-
-        Write-Log "Download CA certificates rawdata"
-        # This is required when the root CA certs are different for some clouds.
-        $rawData = Retry-Command -Command 'Invoke-WebRequest' -Args @{Uri=$uri; UseBasicParsing=$true} -Retries 5 -RetryDelaySeconds 10
-        if ([string]::IsNullOrEmpty($rawData)) {
-            Set-ExitCode -ExitCode $global:WINDOWS_CSE_ERROR_DOWNLOAD_CA_CERTIFICATES -ErrorMessage "Failed to download CA certificates rawdata"
-        }
-
-        Write-Log "Convert CA certificates rawdata"
-        $caCerts=($rawData.Content) | ConvertFrom-Json
-        if ([string]::IsNullOrEmpty($caCerts)) {
-            Set-ExitCode -ExitCode $global:WINDOWS_CSE_ERROR_EMPTY_CA_CERTIFICATES -ErrorMessage "CA certificates rawdata is empty"
-        }
-
-        $certificates = $caCerts.Certificates
-        for ($index = 0; $index -lt $certificates.Length ; $index++) {
-            $name=$certificates[$index].Name
-            $certFilePath = Join-Path $caFolder $name
-            Write-Log "Write certificate $name to $certFilePath"
-            $certificates[$index].CertBody > $certFilePath
-        }
-    }
-    catch {
-        # Catch all exceptions in this function. NOTE: exit cannot be caught.
-        Set-ExitCode -ExitCode $global:WINDOWS_CSE_ERROR_GET_CA_CERTIFICATES -ErrorMessage $_
-    }
+var _windowsKuberneteswindowsfunctionsPs1 = []byte(`# This filter removes null characters (\0) which are captured in nssm.exe output when logged through powershell
+filter RemoveNulls { $_ -replace '\0', '' }
+
+filter Timestamp { "$(Get-Date -Format o): $_" }
+
+function Write-Log($message) {
+    $msg = $message | Timestamp
+    Write-Output $msg
+}
+
+function DownloadFileOverHttp {
+    Param(
+        [Parameter(Mandatory = $true)][string]
+        $Url,
+        [Parameter(Mandatory = $true)][string]
+        $DestinationPath
+    )
+
+    # First check to see if a file with the same name is already cached on the VHD
+    $fileName = [IO.Path]::GetFileName($Url)
+
+    $search = @()
+    if (Test-Path $global:CacheDir) {
+        $search = [IO.Directory]::GetFiles($global:CacheDir, $fileName, [IO.SearchOption]::AllDirectories)
+    }
+
+    if ($search.Count -ne 0) {
+        Write-Log "Using cached version of $fileName - Copying file from $($search[0]) to $DestinationPath"
+        Copy-Item -Path $search[0] -Destination $DestinationPath -Force
+    }
+    else {
+        $secureProtocols = @()
+        $insecureProtocols = @([System.Net.SecurityProtocolType]::SystemDefault, [System.Net.SecurityProtocolType]::Ssl3)
+
+        foreach ($protocol in [System.Enum]::GetValues([System.Net.SecurityProtocolType])) {
+            if ($insecureProtocols -notcontains $protocol) {
+                $secureProtocols += $protocol
+            }
+        }
+        [System.Net.ServicePointManager]::SecurityProtocol = $secureProtocols
+
+        $oldProgressPreference = $ProgressPreference
+        $ProgressPreference = 'SilentlyContinue'
+
+        $downloadTimer = [System.Diagnostics.Stopwatch]::StartNew()
+        curl.exe -f --retry 5 --retry-delay 0 -L $Url -o $DestinationPath
+        if ($LASTEXITCODE) {
+            Set-ExitCode -ExitCode $global:WINDOWS_CSE_ERROR_DOWNLOAD_FILE_WITH_RETRY -ErrorMessage "Curl exited with '$LASTEXITCODE' while attemping to downlaod '$Url'"
+        }
+        $downloadTimer.Stop()
+
+        if ($global:AppInsightsClient -ne $null) {
+            $event = New-Object "Microsoft.ApplicationInsights.DataContracts.EventTelemetry"
+            $event.Name = "FileDownload"
+            $event.Properties["FileName"] = $fileName
+            $event.Metrics["DurationMs"] = $downloadTimer.ElapsedMilliseconds
+            $global:AppInsightsClient.TrackEvent($event)
+        }
+
+        $ProgressPreference = $oldProgressPreference
+        Write-Log "Downloaded file $Url to $DestinationPath"
+    }
+}
+
+function Get-ProvisioningScripts {
+    Write-Log "Getting provisioning scripts"
+    DownloadFileOverHttp -Url $global:ProvisioningScriptsPackageUrl -DestinationPath 'c:\k\provisioningscripts.zip'
+    Expand-Archive -Path 'c:\k\provisioningscripts.zip' -DestinationPath 'c:\k' -Force
+    Remove-Item -Path 'c:\k\provisioningscripts.zip' -Force
+}
+
+function Get-WindowsVersion {
+    $systemInfo = Get-ItemProperty -Path "HKLM:SOFTWARE\Microsoft\Windows NT\CurrentVersion"
+    return "$($systemInfo.CurrentBuildNumber).$($systemInfo.UBR)"
+}
+
+function Get-CniVersion {
+    switch ($global:NetworkPlugin) {
+        "azure" {
+            if ($global:VNetCNIPluginsURL -match "(v[0-9`+"`"+`.]+).(zip|tar)") {
+                return $matches[1]
+            }
+            else {
+                return ""
+            }
+            break;
+        }
+        default {
+            return ""
+        }
+    }
+}
+
+function Get-InstanceMetadataServiceTelemetry {
+    $keys = @{ }
+
+    try {
+        # Write-Log "Querying instance metadata service..."
+        # Note: 2019-04-30 is latest api available in all clouds
+        $metadata = Invoke-RestMethod -Headers @{"Metadata" = "true" } -URI "http://169.254.169.254/metadata/instance?api-version=2019-04-30" -Method get
+        # Write-Log ($metadata | ConvertTo-Json)
+
+        $keys.Add("vm_size", $metadata.compute.vmSize)
+    }
+    catch {
+        Write-Log "Error querying instance metadata service."
+    }
+
+    return $keys
+}
+
+# https://stackoverflow.com/a/34559554/697126
+function New-TemporaryDirectory {
+    $parent = [System.IO.Path]::GetTempPath()
+    [string] $name = [System.Guid]::NewGuid()
+    New-Item -ItemType Directory -Path (Join-Path $parent $name)
+}
+
+function Initialize-DataDirectories {
+    # Some of the Kubernetes tests that were designed for Linux try to mount /tmp into a pod
+    # On Windows, Go translates to c:\tmp. If that path doesn't exist, then some node tests fail
+
+    $requiredPaths = 'c:\tmp'
+
+    $requiredPaths | ForEach-Object {
+        Create-Directory -FullPath $_
+    }
+}
+
+function Retry-Command {
+    Param(
+        [Parameter(Mandatory = $true)][ValidateNotNullOrEmpty()][string]
+        $Command,
+        [Parameter(Mandatory = $true)][ValidateNotNullOrEmpty()][hashtable]
+        $Args,
+        [Parameter(Mandatory = $true)][ValidateNotNullOrEmpty()][int]
+        $Retries,
+        [Parameter(Mandatory = $true)][ValidateNotNullOrEmpty()][int]
+        $RetryDelaySeconds
+    )
+
+    for ($i = 0; $i -lt $Retries; $i++) {
+        try {
+            return & $Command @Args
+        }
+        catch {
+            Start-Sleep $RetryDelaySeconds
+        }
+    }
+}
+
+function Invoke-Executable {
+    Param(
+        [string]
+        $Executable,
+        [string[]]
+        $ArgList,
+        [int[]]
+        $AllowedExitCodes = @(0),
+        [int]
+        $Retries = 1,
+        [int]
+        $RetryDelaySeconds = 1
+    )
+
+    for ($i = 0; $i -lt $Retries; $i++) {
+        Write-Log "Running $Executable $ArgList ..."
+        & $Executable $ArgList
+        if ($LASTEXITCODE -notin $AllowedExitCodes) {
+            Write-Log "$Executable returned unsuccessfully with exit code $LASTEXITCODE"
+            Start-Sleep -Seconds $RetryDelaySeconds
+            continue
+        }
+        else {
+            Write-Log "$Executable returned successfully"
+            return
+        }
+    }
+
+    Set-ExitCode -ExitCode $global:WINDOWS_CSE_ERROR_INVOKE_EXECUTABLE -ErrorMessage "Exhausted retries for $Executable $ArgList"
+}
+
+function Get-LogCollectionScripts {
+    Write-Log "Getting various log collect scripts and depencencies"
+    Create-Directory -FullPath 'c:\k\debug' -DirectoryUsage "storing debug scripts"
+    DownloadFileOverHttp -Url 'https://github.com/Azure/AgentBaker/raw/master/vhdbuilder/scripts/windows/collect-windows-logs.ps1' -DestinationPath 'c:\k\debug\collect-windows-logs.ps1'
+    DownloadFileOverHttp -Url 'https://github.com/microsoft/SDN/raw/master/Kubernetes/windows/debug/collectlogs.ps1' -DestinationPath 'c:\k\debug\collectlogs.ps1'
+    DownloadFileOverHttp -Url 'https://github.com/microsoft/SDN/raw/master/Kubernetes/windows/debug/dumpVfpPolicies.ps1' -DestinationPath 'c:\k\debug\dumpVfpPolicies.ps1'
+    DownloadFileOverHttp -Url 'https://github.com/microsoft/SDN/raw/master/Kubernetes/windows/debug/portReservationTest.ps1' -DestinationPath 'c:\k\debug\portReservationTest.ps1'
+    DownloadFileOverHttp -Url 'https://github.com/microsoft/SDN/raw/master/Kubernetes/windows/debug/starthnstrace.cmd' -DestinationPath 'c:\k\debug\starthnstrace.cmd'
+    DownloadFileOverHttp -Url 'https://github.com/microsoft/SDN/raw/master/Kubernetes/windows/debug/startpacketcapture.cmd' -DestinationPath 'c:\k\debug\startpacketcapture.cmd'
+    DownloadFileOverHttp -Url 'https://github.com/microsoft/SDN/raw/master/Kubernetes/windows/debug/stoppacketcapture.cmd' -DestinationPath 'c:\k\debug\stoppacketcapture.cmd'
+    DownloadFileOverHttp -Url 'https://github.com/Microsoft/SDN/raw/master/Kubernetes/windows/debug/VFP.psm1' -DestinationPath 'c:\k\debug\VFP.psm1'
+    DownloadFileOverHttp -Url 'https://github.com/microsoft/SDN/raw/master/Kubernetes/windows/helper.psm1' -DestinationPath 'c:\k\debug\helper.psm1'
+    DownloadFileOverHttp -Url 'https://github.com/microsoft/SDN/raw/master/Kubernetes/windows/hns.psm1' -DestinationPath 'c:\k\debug\hns.psm1'
+}
+
+function Register-LogsCleanupScriptTask {
+    Write-Log "Creating a scheduled task to run windowslogscleanup.ps1"
+
+    $action = New-ScheduledTaskAction -Execute "powershell.exe" -Argument "-File `+"`"+`"c:\k\windowslogscleanup.ps1`+"`"+`""
+    $principal = New-ScheduledTaskPrincipal -UserId SYSTEM -LogonType ServiceAccount -RunLevel Highest
+    $trigger = New-JobTrigger -Daily -At "00:00" -DaysInterval 1
+    $definition = New-ScheduledTask -Action $action -Principal $principal -Trigger $trigger -Description "log-cleanup-task"
+    Register-ScheduledTask -TaskName "log-cleanup-task" -InputObject $definition
+}
+
+function Register-NodeResetScriptTask {
+    Write-Log "Creating a startup task to run windowsnodereset.ps1"
+
+    $action = New-ScheduledTaskAction -Execute "powershell.exe" -Argument "-File `+"`"+`"c:\k\windowsnodereset.ps1`+"`"+`""
+    $principal = New-ScheduledTaskPrincipal -UserId SYSTEM -LogonType ServiceAccount -RunLevel Highest
+    $trigger = New-JobTrigger -AtStartup -RandomDelay 00:00:05
+    $definition = New-ScheduledTask -Action $action -Principal $principal -Trigger $trigger -Description "k8s-restart-job"
+    Register-ScheduledTask -TaskName "k8s-restart-job" -InputObject $definition
+}
+
+# TODO ksubrmnn parameterize this fully
+function Write-KubeClusterConfig {
+    param(
+        [Parameter(Mandatory = $true)][string]
+        $MasterIP,
+        [Parameter(Mandatory = $true)][string]
+        $KubeDnsServiceIp
+    )
+
+    $Global:ClusterConfiguration = [PSCustomObject]@{ }
+
+    $Global:ClusterConfiguration | Add-Member -MemberType NoteProperty -Name Cri -Value @{
+        Name   = $global:ContainerRuntime;
+        Images = @{
+            # e.g. "mcr.microsoft.com/oss/kubernetes/pause:1.4.1"
+            "Pause" = $global:WindowsPauseImageURL
+        }
+    }
+
+    $Global:ClusterConfiguration | Add-Member -MemberType NoteProperty -Name Cni -Value @{
+        Name   = $global:NetworkPlugin;
+        Plugin = @{
+            Name = "bridge";
+        };
+    }
+
+    $Global:ClusterConfiguration | Add-Member -MemberType NoteProperty -Name Csi -Value @{
+        EnableProxy = $global:EnableCsiProxy
+    }
+
+    $Global:ClusterConfiguration | Add-Member -MemberType NoteProperty -Name Kubernetes -Value @{
+        Source       = @{
+            Release = $global:KubeBinariesVersion;
+        };
+        ControlPlane = @{
+            IpAddress    = $MasterIP;
+            Username     = "azureuser"
+            MasterSubnet = $global:MasterSubnet
+        };
+        Network      = @{
+            ServiceCidr = $global:KubeServiceCIDR;
+            ClusterCidr = $global:KubeClusterCIDR;
+            DnsIp       = $KubeDnsServiceIp
+        };
+        Kubelet      = @{
+            NodeLabels = $global:KubeletNodeLabels;
+            ConfigArgs = $global:KubeletConfigArgs
+        };
+        Kubeproxy    = @{
+            FeatureGates = $global:KubeproxyFeatureGates
+        };
+    }
+
+    $Global:ClusterConfiguration | Add-Member -MemberType NoteProperty -Name Install -Value @{
+        Destination = "c:\k";
+    }
+
+    $Global:ClusterConfiguration | ConvertTo-Json -Depth 10 | Out-File -FilePath $global:KubeClusterConfigPath
+}
+
+function Assert-FileExists {
+    Param(
+        [Parameter(Mandatory = $true, Position = 0)][string]
+        $Filename
+    )
+
+    if (-Not (Test-Path $Filename)) {
+        Set-ExitCode -ExitCode $global:WINDOWS_CSE_ERROR_FILE_NOT_EXIST -ErrorMessage "$Filename does not exist"
+    }
+}
+
+function Update-DefenderPreferences {
+    Add-MpPreference -ExclusionProcess "c:\k\kubelet.exe"
+
+    if ($global:EnableCsiProxy) {
+        Add-MpPreference -ExclusionProcess "c:\k\csi-proxy-server.exe"
+    }
+
+    if ($global:ContainerRuntime -eq 'containerd') {
+        Add-MpPreference -ExclusionProcess "c:\program files\containerd\containerd.exe"
+    }
+}
+
+function Check-APIServerConnectivity {
+    Param(
+        [Parameter(Mandatory = $true)][string]
+        $MasterIP,
+        [Parameter(Mandatory = $false)][int]
+        $RetryInterval = 1,
+        [Parameter(Mandatory = $false)][int]
+        $ConnectTimeout = 10,  #seconds
+        [Parameter(Mandatory = $false)][int]
+        $MaxRetryCount = 100
+    )
+    $retryCount=0
+
+    do {
+        try {
+            $tcpClient=New-Object Net.Sockets.TcpClient
+            Write-Log "Retry $retryCount : Trying to connect to API server $MasterIP"
+            $tcpClient.ConnectAsync($MasterIP, 443).wait($ConnectTimeout*1000)
+            if ($tcpClient.Connected) {
+                $tcpClient.Close()
+                Write-Log "Retry $retryCount : Connected to API server successfully"
+                return
+            }
+            $tcpClient.Close()
+        } catch {
+            Write-Log "Retry $retryCount : Failed to connect to API server $MasterIP. Error: $_"
+        }
+        $retryCount++
+        Write-Log "Retry $retryCount : Sleep $RetryInterval and then retry to connect to API server"
+        Sleep $RetryInterval
+    } while ($retryCount -lt $MaxRetryCount)
+
+    Set-ExitCode -ExitCode $global:WINDOWS_CSE_ERROR_CHECK_API_SERVER_CONNECTIVITY -ErrorMessage "Failed to connect to API server $MasterIP after $retryCount retries"
+}
+
+function Get-CACertificates {
+    try {
+        Write-Log "Get CA certificates"
+        $caFolder = "C:\ca"
+        $uri = 'http://168.63.129.16/machine?comp=acmspackage&type=cacertificates&ext=json'
+
+        Create-Directory -FullPath $caFolder -DirectoryUsage "storing CA certificates"
+
+        Write-Log "Download CA certificates rawdata"
+        # This is required when the root CA certs are different for some clouds.
+        $rawData = Retry-Command -Command 'Invoke-WebRequest' -Args @{Uri=$uri; UseBasicParsing=$true} -Retries 5 -RetryDelaySeconds 10
+        if ([string]::IsNullOrEmpty($rawData)) {
+            Set-ExitCode -ExitCode $global:WINDOWS_CSE_ERROR_DOWNLOAD_CA_CERTIFICATES -ErrorMessage "Failed to download CA certificates rawdata"
+        }
+
+        Write-Log "Convert CA certificates rawdata"
+        $caCerts=($rawData.Content) | ConvertFrom-Json
+        if ([string]::IsNullOrEmpty($caCerts)) {
+            Set-ExitCode -ExitCode $global:WINDOWS_CSE_ERROR_EMPTY_CA_CERTIFICATES -ErrorMessage "CA certificates rawdata is empty"
+        }
+
+        $certificates = $caCerts.Certificates
+        for ($index = 0; $index -lt $certificates.Length ; $index++) {
+            $name=$certificates[$index].Name
+            $certFilePath = Join-Path $caFolder $name
+            Write-Log "Write certificate $name to $certFilePath"
+            $certificates[$index].CertBody > $certFilePath
+        }
+    }
+    catch {
+        # Catch all exceptions in this function. NOTE: exit cannot be caught.
+        Set-ExitCode -ExitCode $global:WINDOWS_CSE_ERROR_GET_CA_CERTIFICATES -ErrorMessage $_
+    }
 }`)
 
 func windowsKuberneteswindowsfunctionsPs1Bytes() ([]byte, error) {
@@ -5475,569 +5464,569 @@
 	return a, nil
 }
 
-var _windowsKuberneteswindowssetupPs1 = []byte(`<#
-    .SYNOPSIS
-        Provisions VM as a Kubernetes agent.
-
-    .DESCRIPTION
-        Provisions VM as a Kubernetes agent.
-
-        The parameters passed in are required, and will vary per-deployment.
-
-        Notes on modifying this file:
-        - This file extension is PS1, but it is actually used as a template from pkg/engine/template_generator.go
-        - All of the lines that have braces in them will be modified. Please do not change them here, change them in the Go sources
-        - Single quotes are forbidden, they are reserved to delineate the different members for the ARM template concat() call
-#>
-[CmdletBinding(DefaultParameterSetName="Standard")]
-param(
-    [string]
-    [ValidateNotNullOrEmpty()]
-    $MasterIP,
-
-    [parameter()]
-    [ValidateNotNullOrEmpty()]
-    $KubeDnsServiceIp,
-
-    [parameter(Mandatory=$true)]
-    [ValidateNotNullOrEmpty()]
-    $MasterFQDNPrefix,
-
-    [parameter(Mandatory=$true)]
-    [ValidateNotNullOrEmpty()]
-    $Location,
-
-    [parameter(Mandatory=$true)]
-    [ValidateNotNullOrEmpty()]
-    $AgentKey,
-
-    [parameter(Mandatory=$true)]
-    [ValidateNotNullOrEmpty()]
-    $AADClientId,
-
-    [parameter(Mandatory=$true)]
-    [ValidateNotNullOrEmpty()]
-    $AADClientSecret, # base64
-
-    [parameter(Mandatory=$true)]
-    [ValidateNotNullOrEmpty()]
-    $NetworkAPIVersion,
-
-    [parameter(Mandatory=$true)]
-    [ValidateNotNullOrEmpty()]
-    $TargetEnvironment,
-
-    [parameter(Mandatory=$true)]
-    [ValidateNotNullOrEmpty()]
-    $LogFile,
-
-    [parameter(Mandatory=$true)]
-    [ValidateNotNullOrEmpty()]
-    $CSEResultFilePath,
-
-    [string]
-    $UserAssignedClientID
-)
-# Do not parse the start time from $LogFile to simplify the logic
-$StartTime=Get-Date
-$global:ExitCode=0
-$global:ErrorMessage=""
-
-# These globals will not change between nodes in the same cluster, so they are not
-# passed as powershell parameters
-
-## SSH public keys to add to authorized_keys
-$global:SSHKeys = @( {{ GetSshPublicKeysPowerShell }} )
-
-## Certificates generated by aks-engine
-$global:CACertificate = "{{GetParameter "caCertificate"}}"
-$global:AgentCertificate = "{{GetParameter "clientCertificate"}}"
-
-## Download sources provided by aks-engine
-$global:KubeBinariesPackageSASURL = "{{GetParameter "kubeBinariesSASURL"}}"
-$global:WindowsKubeBinariesURL = "{{GetParameter "windowsKubeBinariesURL"}}"
-$global:KubeBinariesVersion = "{{GetParameter "kubeBinariesVersion"}}"
-$global:ContainerdUrl = "{{GetParameter "windowsContainerdURL"}}"
-$global:ContainerdSdnPluginUrl = "{{GetParameter "windowsSdnPluginURL"}}"
-
-## Docker Version
-$global:DockerVersion = "{{GetParameter "windowsDockerVersion"}}"
-
-## ContainerD Usage
-$global:ContainerRuntime = "{{GetParameter "containerRuntime"}}"
-$global:DefaultContainerdWindowsSandboxIsolation = "{{GetParameter "defaultContainerdWindowsSandboxIsolation"}}"
-$global:ContainerdWindowsRuntimeHandlers = "{{GetParameter "containerdWindowsRuntimeHandlers"}}"
-
-## VM configuration passed by Azure
-$global:WindowsTelemetryGUID = "{{GetParameter "windowsTelemetryGUID"}}"
-{{if eq GetIdentitySystem "adfs"}}
-$global:TenantId = "adfs"
-{{else}}
-$global:TenantId = "{{GetVariable "tenantID"}}"
-{{end}}
-$global:SubscriptionId = "{{GetVariable "subscriptionId"}}"
-$global:ResourceGroup = "{{GetVariable "resourceGroup"}}"
-$global:VmType = "{{GetVariable "vmType"}}"
-$global:SubnetName = "{{GetVariable "subnetName"}}"
-# NOTE: MasterSubnet is still referenced by `+"`"+`kubeletstart.ps1`+"`"+` and `+"`"+`windowsnodereset.ps1`+"`"+`
-# for case of Kubenet
-$global:MasterSubnet = ""
-$global:SecurityGroupName = "{{GetVariable "nsgName"}}"
-$global:VNetName = "{{GetVariable "virtualNetworkName"}}"
-$global:RouteTableName = "{{GetVariable "routeTableName"}}"
-$global:PrimaryAvailabilitySetName = "{{GetVariable "primaryAvailabilitySetName"}}"
-$global:PrimaryScaleSetName = "{{GetVariable "primaryScaleSetName"}}"
-
-$global:KubeClusterCIDR = "{{GetParameter "kubeClusterCidr"}}"
-$global:KubeServiceCIDR = "{{GetParameter "kubeServiceCidr"}}"
-$global:VNetCIDR = "{{GetParameter "vnetCidr"}}"
-{{if IsKubernetesVersionGe "1.16.0"}}
-$global:KubeletNodeLabels = "{{GetAgentKubernetesLabels . }}"
-{{else}}
-$global:KubeletNodeLabels = "{{GetAgentKubernetesLabelsDeprecated . }}"
-{{end}}
-$global:KubeletConfigArgs = @( {{GetKubeletConfigKeyValsPsh}} )
-
-$global:KubeproxyFeatureGates = @( {{GetKubeProxyFeatureGatesPsh}} )
-
-$global:UseManagedIdentityExtension = "{{GetVariable "useManagedIdentityExtension"}}"
-$global:UseInstanceMetadata = "{{GetVariable "useInstanceMetadata"}}"
-
-$global:LoadBalancerSku = "{{GetVariable "loadBalancerSku"}}"
-$global:ExcludeMasterFromStandardLB = "{{GetVariable "excludeMasterFromStandardLB"}}"
-
-
-# Windows defaults, not changed by aks-engine
-$global:CacheDir = "c:\akse-cache"
-$global:KubeDir = "c:\k"
-$global:HNSModule = [Io.path]::Combine("$global:KubeDir", "hns.psm1")
-
-$global:KubeDnsSearchPath = "svc.cluster.local"
-
-$global:CNIPath = [Io.path]::Combine("$global:KubeDir", "cni")
-$global:NetworkMode = "L2Bridge"
-$global:CNIConfig = [Io.path]::Combine($global:CNIPath, "config", "`+"`"+`$global:NetworkMode.conf")
-$global:CNIConfigPath = [Io.path]::Combine("$global:CNIPath", "config")
-
-
-$global:AzureCNIDir = [Io.path]::Combine("$global:KubeDir", "azurecni")
-$global:AzureCNIBinDir = [Io.path]::Combine("$global:AzureCNIDir", "bin")
-$global:AzureCNIConfDir = [Io.path]::Combine("$global:AzureCNIDir", "netconf")
-
-# Azure cni configuration
-# $global:NetworkPolicy = "{{GetParameter "networkPolicy"}}" # BUG: unused
-$global:NetworkPlugin = "{{GetParameter "networkPlugin"}}"
-$global:VNetCNIPluginsURL = "{{GetParameter "vnetCniWindowsPluginsURL"}}"
-$global:IsDualStackEnabled = {{if IsIPv6DualStackFeatureEnabled}}$true{{else}}$false{{end}}
-
-# Telemetry settings
-$global:EnableTelemetry = [System.Convert]::ToBoolean("{{GetVariable "enableTelemetry" }}");
-$global:TelemetryKey = "{{GetVariable "applicationInsightsKey" }}";
-
-# CSI Proxy settings
-$global:EnableCsiProxy = [System.Convert]::ToBoolean("{{GetVariable "windowsEnableCSIProxy" }}");
-$global:CsiProxyUrl = "{{GetVariable "windowsCSIProxyURL" }}";
-
-# Hosts Config Agent settings
-$global:EnableHostsConfigAgent = [System.Convert]::ToBoolean("{{ EnableHostsConfigAgent }}");
-
-$global:ProvisioningScriptsPackageUrl = "{{GetVariable "windowsProvisioningScriptsPackageURL" }}";
-
-# PauseImage
-$global:WindowsPauseImageURL = "{{GetVariable "windowsPauseImageURL" }}";
-$global:AlwaysPullWindowsPauseImage = [System.Convert]::ToBoolean("{{GetVariable "alwaysPullWindowsPauseImage" }}");
-
-# Calico
-$global:WindowsCalicoPackageURL = "{{GetVariable "windowsCalicoPackageURL" }}";
-
-# GMSA
-$global:WindowsGmsaPackageUrl = "{{GetVariable "windowsGmsaPackageUrl" }}";
-
-# TLS Bootstrap Token
-$global:TLSBootstrapToken = "{{GetTLSBootstrapTokenForKubeConfig}}"
-
-# Base64 representation of ZIP archive
-$zippedFiles = "{{ GetKubernetesWindowsAgentFunctions }}"
-
-# Extract ZIP from script
-[io.file]::WriteAllBytes("scripts.zip", [System.Convert]::FromBase64String($zippedFiles))
-Expand-Archive scripts.zip -DestinationPath "C:\\AzureData\\"
-
-# Dot-source scripts with functions that are called in this script
-. c:\AzureData\windows\kuberneteswindowsfunctions.ps1
-. c:\AzureData\windows\windowsconfigfunc.ps1
-. c:\AzureData\windows\windowskubeletfunc.ps1
-. c:\AzureData\windows\windowscnifunc.ps1
-. c:\AzureData\windows\windowsazurecnifunc.ps1
-. c:\AzureData\windows\windowscsiproxyfunc.ps1
-. c:\AzureData\windows\windowsinstallopensshfunc.ps1
-. c:\AzureData\windows\windowscontainerdfunc.ps1
-. c:\AzureData\windows\windowshostsconfigagentfunc.ps1
-. c:\AzureData\windows\windowscalicofunc.ps1
-. c:\AzureData\windows\windowscsehelper.ps1
-
-$useContainerD = ($global:ContainerRuntime -eq "containerd")
-$global:KubeClusterConfigPath = "c:\k\kubeclusterconfig.json"
-$fipsEnabled = [System.Convert]::ToBoolean("{{ FIPSEnabled }}")
-$windowsSecureTlsEnabled = [System.Convert]::ToBoolean("{{GetVariable "windowsSecureTlsEnabled" }}");
-
-try
-{
-    # Set to false for debugging.  This will output the start script to
-    # c:\AzureData\CustomDataSetupScript.log, and then you can RDP
-    # to the windows machine, and run the script manually to watch
-    # the output.
-    if ($true) {
-        Write-Log ".\CustomDataSetupScript.ps1 -MasterIP $MasterIP -KubeDnsServiceIp $KubeDnsServiceIp -MasterFQDNPrefix $MasterFQDNPrefix -Location $Location -AADClientId $AADClientId -NetworkAPIVersion $NetworkAPIVersion -TargetEnvironment $TargetEnvironment"
-
-        if ($global:EnableTelemetry) {
-            $global:globalTimer = [System.Diagnostics.Stopwatch]::StartNew()
-
-            $configAppInsightsClientTimer = [System.Diagnostics.Stopwatch]::StartNew()
-            # Get app insights binaries and set up app insights client
-            Create-Directory -FullPath c:\k\appinsights -DirectoryUsage "storing appinsights"
-            DownloadFileOverHttp -Url "https://globalcdn.nuget.org/packages/microsoft.applicationinsights.2.11.0.nupkg" -DestinationPath "c:\k\appinsights\microsoft.applicationinsights.2.11.0.zip"
-            Expand-Archive -Path "c:\k\appinsights\microsoft.applicationinsights.2.11.0.zip" -DestinationPath "c:\k\appinsights"
-            $appInsightsDll = "c:\k\appinsights\lib\net46\Microsoft.ApplicationInsights.dll"
-            [Reflection.Assembly]::LoadFile($appInsightsDll)
-            $conf = New-Object "Microsoft.ApplicationInsights.Extensibility.TelemetryConfiguration"
-            $conf.DisableTelemetry = -not $global:EnableTelemetry
-            $conf.InstrumentationKey = $global:TelemetryKey
-            $global:AppInsightsClient = New-Object "Microsoft.ApplicationInsights.TelemetryClient"($conf)
-
-            $global:AppInsightsClient.Context.Properties["correlation_id"] = New-Guid
-            $global:AppInsightsClient.Context.Properties["cri"] = $global:ContainerRuntime
-            # TODO: Update once containerd versioning story is decided
-            $global:AppInsightsClient.Context.Properties["cri_version"] = if ($global:ContainerRuntime -eq "docker") { $global:DockerVersion } else { "" }
-            $global:AppInsightsClient.Context.Properties["k8s_version"] = $global:KubeBinariesVersion
-            $global:AppInsightsClient.Context.Properties["lb_sku"] = $global:LoadBalancerSku
-            $global:AppInsightsClient.Context.Properties["location"] = $Location
-            $global:AppInsightsClient.Context.Properties["os_type"] = "windows"
-            $global:AppInsightsClient.Context.Properties["os_version"] = Get-WindowsVersion
-            $global:AppInsightsClient.Context.Properties["network_plugin"] = $global:NetworkPlugin
-            $global:AppInsightsClient.Context.Properties["network_plugin_version"] = Get-CniVersion
-            $global:AppInsightsClient.Context.Properties["network_mode"] = $global:NetworkMode
-            $global:AppInsightsClient.Context.Properties["subscription_id"] = $global:SubscriptionId
-
-            $vhdId = ""
-            if (Test-Path "c:\vhd-id.txt") {
-                $vhdId = Get-Content "c:\vhd-id.txt"
-            }
-            $global:AppInsightsClient.Context.Properties["vhd_id"] = $vhdId
-
-            $imdsProperties = Get-InstanceMetadataServiceTelemetry
-            foreach ($key in $imdsProperties.keys) {
-                $global:AppInsightsClient.Context.Properties[$key] = $imdsProperties[$key]
-            }
-
-            $configAppInsightsClientTimer.Stop()
-            $global:AppInsightsClient.TrackMetric("Config-AppInsightsClient", $configAppInsightsClientTimer.Elapsed.TotalSeconds)
-        }
-
-        # Install OpenSSH if SSH enabled
-        $sshEnabled = [System.Convert]::ToBoolean("{{ WindowsSSHEnabled }}")
-
-        if ( $sshEnabled ) {
-            Write-Log "Install OpenSSH"
-            if ($global:EnableTelemetry) {
-                $installOpenSSHTimer = [System.Diagnostics.Stopwatch]::StartNew()
-            }
-            Install-OpenSSH -SSHKeys $SSHKeys
-            if ($global:EnableTelemetry) {
-                $installOpenSSHTimer.Stop()
-                $global:AppInsightsClient.TrackMetric("Install-OpenSSH", $installOpenSSHTimer.Elapsed.TotalSeconds)
-            }
-        }
-
-        Write-Log "Apply telemetry data setting"
-        Set-TelemetrySetting -WindowsTelemetryGUID $global:WindowsTelemetryGUID
-
-        Write-Log "Resize os drive if possible"
-        if ($global:EnableTelemetry) {
-            $resizeTimer = [System.Diagnostics.Stopwatch]::StartNew()
-        }
-        Resize-OSDrive
-        if ($global:EnableTelemetry) {
-            $resizeTimer.Stop()
-            $global:AppInsightsClient.TrackMetric("Resize-OSDrive", $resizeTimer.Elapsed.TotalSeconds)
-        }
-
-        Write-Log "Initialize data disks"
-        Initialize-DataDisks
-
-        Write-Log "Create required data directories as needed"
-        Initialize-DataDirectories
-
-        Create-Directory -FullPath "c:\k"
-        Get-ProvisioningScripts
-
-        Write-KubeClusterConfig -MasterIP $MasterIP -KubeDnsServiceIp $KubeDnsServiceIp
-
-        Write-Log "Download kubelet binaries and unzip"
-        Get-KubePackage -KubeBinariesSASURL $global:KubeBinariesPackageSASURL
-
-        # This overwrites the binaries that are downloaded from the custom packge with binaries.
-        # The custom package has a few files that are necessary for future steps (nssm.exe)
-        # this is a temporary work around to get the binaries until we depreciate
-        # custom package and nssm.exe as defined in aks-engine#3851.
-        if ($global:WindowsKubeBinariesURL){
-            Write-Log "Overwriting kube node binaries from $global:WindowsKubeBinariesURL"
-            Get-KubeBinaries -KubeBinariesURL $global:WindowsKubeBinariesURL
-        }
-
-        if ($useContainerD) {
-            Write-Log "Installing ContainerD"
-            if ($global:EnableTelemetry) {
-                $containerdTimer = [System.Diagnostics.Stopwatch]::StartNew()
-            }
-            $cniBinPath = $global:AzureCNIBinDir
-            $cniConfigPath = $global:AzureCNIConfDir
-            if ($global:NetworkPlugin -eq "kubenet") {
-                $cniBinPath = $global:CNIPath
-                $cniConfigPath = $global:CNIConfigPath
-            }
-            Install-Containerd -ContainerdUrl $global:ContainerdUrl -CNIBinDir $cniBinPath -CNIConfDir $cniConfigPath -KubeDir $global:KubeDir
-            if ($global:EnableTelemetry) {
-                $containerdTimer.Stop()
-                $global:AppInsightsClient.TrackMetric("Install-ContainerD", $containerdTimer.Elapsed.TotalSeconds)
-            }
-        } else {
-            Write-Log "Install docker"
-            if ($global:EnableTelemetry) {
-                $dockerTimer = [System.Diagnostics.Stopwatch]::StartNew()
-            }
-            Install-Docker -DockerVersion $global:DockerVersion
-            Set-DockerLogFileOptions
-            if ($global:EnableTelemetry) {
-                $dockerTimer.Stop()
-                $global:AppInsightsClient.TrackMetric("Install-Docker", $dockerTimer.Elapsed.TotalSeconds)
-            }
-        }
-
-        # For AKSClustomCloud, TargetEnvironment must be set to AzureStackCloud
-        Write-Log "Write Azure cloud provider config"
-        Write-AzureConfig `+"`"+`
-            -KubeDir $global:KubeDir `+"`"+`
-            -AADClientId $AADClientId `+"`"+`
-            -AADClientSecret $([System.Text.Encoding]::ASCII.GetString([System.Convert]::FromBase64String($AADClientSecret))) `+"`"+`
-            -TenantId $global:TenantId `+"`"+`
-            -SubscriptionId $global:SubscriptionId `+"`"+`
-            -ResourceGroup $global:ResourceGroup `+"`"+`
-            -Location $Location `+"`"+`
-            -VmType $global:VmType `+"`"+`
-            -SubnetName $global:SubnetName `+"`"+`
-            -SecurityGroupName $global:SecurityGroupName `+"`"+`
-            -VNetName $global:VNetName `+"`"+`
-            -RouteTableName $global:RouteTableName `+"`"+`
-            -PrimaryAvailabilitySetName $global:PrimaryAvailabilitySetName `+"`"+`
-            -PrimaryScaleSetName $global:PrimaryScaleSetName `+"`"+`
-            -UseManagedIdentityExtension $global:UseManagedIdentityExtension `+"`"+`
-            -UserAssignedClientID $UserAssignedClientID `+"`"+`
-            -UseInstanceMetadata $global:UseInstanceMetadata `+"`"+`
-            -LoadBalancerSku $global:LoadBalancerSku `+"`"+`
-            -ExcludeMasterFromStandardLB $global:ExcludeMasterFromStandardLB `+"`"+`
-            -TargetEnvironment {{if IsAKSCustomCloud}}"AzureStackCloud"{{else}}$TargetEnvironment{{end}} 
-
-        # we borrow the logic of AzureStackCloud to achieve AKSCustomCloud. 
-        # In case of AKSCustomCloud, customer cloud env will be loaded from azurestackcloud.json 
-        {{if IsAKSCustomCloud}}
-        $azureStackConfigFile = [io.path]::Combine($global:KubeDir, "azurestackcloud.json")
-        $envJSON = "{{ GetBase64EncodedEnvironmentJSON }}"
-        [io.file]::WriteAllBytes($azureStackConfigFile, [System.Convert]::FromBase64String($envJSON))
-
-        Get-CACertificates
-        {{end}}
-
-        Write-Log "Write ca root"
-        Write-CACert -CACertificate $global:CACertificate `+"`"+`
-            -KubeDir $global:KubeDir
-
-        if ($global:EnableCsiProxy) {
-            New-CsiProxyService -CsiProxyPackageUrl $global:CsiProxyUrl -KubeDir $global:KubeDir
-        }
-
-        if ($global:TLSBootstrapToken) {
-            Write-Log "Write TLS bootstrap kubeconfig"
-            Write-BootstrapKubeConfig -CACertificate $global:CACertificate `+"`"+`
-                -KubeDir $global:KubeDir `+"`"+`
-                -MasterFQDNPrefix $MasterFQDNPrefix `+"`"+`
-                -MasterIP $MasterIP `+"`"+`
-                -TLSBootstrapToken $global:TLSBootstrapToken
-
-            # NOTE: we need kubeconfig to setup calico even if TLS bootstrapping is enabled
-            #       This kubeconfig will deleted after calico installation.
-            # TODO(hbc): once TLS bootstrap is fully enabled, remove this if block
-            Write-Log "Write temporary kube config"
-        } else {
-            Write-Log "Write kube config"
-        }
-
-        Write-KubeConfig -CACertificate $global:CACertificate `+"`"+`
-            -KubeDir $global:KubeDir `+"`"+`
-            -MasterFQDNPrefix $MasterFQDNPrefix `+"`"+`
-            -MasterIP $MasterIP `+"`"+`
-            -AgentKey $AgentKey `+"`"+`
-            -AgentCertificate $global:AgentCertificate
-
-        if ($global:EnableHostsConfigAgent) {
-             Write-Log "Starting hosts config agent"
-             New-HostsConfigService
-         }
-
-        Write-Log "Create the Pause Container kubletwin/pause"
-        if ($global:EnableTelemetry) {
-            $infraContainerTimer = [System.Diagnostics.Stopwatch]::StartNew()
-        }
-        New-InfraContainer -KubeDir $global:KubeDir -ContainerRuntime $global:ContainerRuntime
-        if ($global:EnableTelemetry) {
-            $infraContainerTimer.Stop()
-            $global:AppInsightsClient.TrackMetric("New-InfraContainer", $infraContainerTimer.Elapsed.TotalSeconds)
-        }
-
-        if (-not (Test-ContainerImageExists -Image "kubletwin/pause" -ContainerRuntime $global:ContainerRuntime)) {
-            Write-Log "Could not find container with name kubletwin/pause"
-            if ($useContainerD) {
-                $o = ctr -n k8s.io image list
-                Write-Log $o
-            } else {
-                $o = docker image list
-                Write-Log $o
-            }
-            Set-ExitCode -ExitCode $global:WINDOWS_CSE_ERROR_PAUSE_IMAGE_NOT_EXIST -ErrorMessage "kubletwin/pause container does not exist!"
-        }
-
-        Write-Log "Configuring networking with NetworkPlugin:$global:NetworkPlugin"
-
-        # Configure network policy.
-        Get-HnsPsm1 -HNSModule $global:HNSModule
-        Import-Module $global:HNSModule
-
-        Write-Log "Installing Azure VNet plugins"
-        Install-VnetPlugins -AzureCNIConfDir $global:AzureCNIConfDir `+"`"+`
-            -AzureCNIBinDir $global:AzureCNIBinDir `+"`"+`
-            -VNetCNIPluginsURL $global:VNetCNIPluginsURL
-
-        Set-AzureCNIConfig -AzureCNIConfDir $global:AzureCNIConfDir `+"`"+`
-            -KubeDnsSearchPath $global:KubeDnsSearchPath `+"`"+`
-            -KubeClusterCIDR $global:KubeClusterCIDR `+"`"+`
-            -KubeServiceCIDR $global:KubeServiceCIDR `+"`"+`
-            -VNetCIDR $global:VNetCIDR `+"`"+`
-            -IsDualStackEnabled $global:IsDualStackEnabled
-
-        if ($TargetEnvironment -ieq "AzureStackCloud") {
-            GenerateAzureStackCNIConfig `+"`"+`
-                -TenantId $global:TenantId `+"`"+`
-                -SubscriptionId $global:SubscriptionId `+"`"+`
-                -ResourceGroup $global:ResourceGroup `+"`"+`
-                -AADClientId $AADClientId `+"`"+`
-                -KubeDir $global:KubeDir `+"`"+`
-                -AADClientSecret $([System.Text.Encoding]::ASCII.GetString([System.Convert]::FromBase64String($AADClientSecret))) `+"`"+`
-                -NetworkAPIVersion $NetworkAPIVersion `+"`"+`
-                -AzureEnvironmentFilePath $([io.path]::Combine($global:KubeDir, "azurestackcloud.json")) `+"`"+`
-                -IdentitySystem "{{ GetIdentitySystem }}"
-        }
-
-        New-ExternalHnsNetwork -IsDualStackEnabled $global:IsDualStackEnabled
-
-        Install-KubernetesServices `+"`"+`
-            -KubeDir $global:KubeDir `+"`"+`
-            -ContainerRuntime $global:ContainerRuntime
-
-        Get-LogCollectionScripts
-
-        Write-Log "Disable Internet Explorer compat mode and set homepage"
-        Set-Explorer
-
-        Write-Log "Adjust pagefile size"
-        Adjust-PageFileSize
-
-        Write-Log "Start preProvisioning script"
-        PREPROVISION_EXTENSION
-
-        Write-Log "Update service failure actions"
-        Update-ServiceFailureActions -ContainerRuntime $global:ContainerRuntime
-        Adjust-DynamicPortRange
-        Register-LogsCleanupScriptTask
-        Register-NodeResetScriptTask
-        Update-DefenderPreferences
-
-        if ($windowsSecureTlsEnabled) {
-            Write-Host "Enable secure TLS protocols"
-            try {
-                . C:\k\windowssecuretls.ps1
-                Enable-SecureTls
-            }
-            catch {
-                Set-ExitCode -ExitCode $global:WINDOWS_CSE_ERROR_ENABLE_SECURE_TLS -ErrorMessage $_
-            }
-        }
-
-        Enable-FIPSMode -FipsEnabled $fipsEnabled
-        if ($global:WindowsGmsaPackageUrl) {
-            Write-Log "Start to install Windows gmsa package"
-            Install-GmsaPlugin -GmsaPackageUrl $global:WindowsGmsaPackageUrl
-        }
-
-        Check-APIServerConnectivity -MasterIP $MasterIP
-
-        if ($global:WindowsCalicoPackageURL) {
-            Write-Log "Start calico installation"
-            Start-InstallCalico -RootDir "c:\" -KubeServiceCIDR $global:KubeServiceCIDR -KubeDnsServiceIp $KubeDnsServiceIp
-        }
-
-        if (Test-Path $CacheDir)
-        {
-            Write-Log "Removing aks-engine bits cache directory"
-            Remove-Item $CacheDir -Recurse -Force
-        }
-
-        if ($global:EnableTelemetry) {
-            $global:globalTimer.Stop()
-            $global:AppInsightsClient.TrackMetric("TotalDuration", $global:globalTimer.Elapsed.TotalSeconds)
-            $global:AppInsightsClient.Flush()
-        }
-
-        if ($global:TLSBootstrapToken) {
-            Write-Log "Removing temporary kube config"
-            $kubeConfigFile = [io.path]::Combine($KubeDir, "config")
-            Remove-Item $kubeConfigFile
-        }
-
-        # Postpone restart-computer so we can generate CSE response before restarting computer
-        Write-Log "Setup Complete, reboot computer"
-        Postpone-RestartComputer
-    }
-    else
-    {
-        # keep for debugging purposes
-        Write-Log ".\CustomDataSetupScript.ps1 -MasterIP $MasterIP -KubeDnsServiceIp $KubeDnsServiceIp -MasterFQDNPrefix $MasterFQDNPrefix -Location $Location -AgentKey $AgentKey -AADClientId $AADClientId -AADClientSecret $AADClientSecret -NetworkAPIVersion $NetworkAPIVersion -TargetEnvironment $TargetEnvironment"
-    }
-}
-catch
-{
-    if ($global:EnableTelemetry) {
-        $exceptionTelemtry = New-Object "Microsoft.ApplicationInsights.DataContracts.ExceptionTelemetry"
-        $exceptionTelemtry.Exception = $_.Exception
-        $global:AppInsightsClient.TrackException($exceptionTelemtry)
-        $global:AppInsightsClient.Flush()
-    }
-
-    # Set-ExitCode will exit with the specified ExitCode immediately and not be caught by this catch block
-    # Ideally all exceptions will be handled and no exception will be thrown.
-    Set-ExitCode -ExitCode $global:WINDOWS_CSE_ERROR_UNKNOWN -ErrorMessage $_
-}
-finally
-{
-    # Generate CSE result so it can be returned as the CSE response in csecmd.ps1
-    $ExecutionDuration=$(New-Timespan -Start $StartTime -End $(Get-Date))
-    Write-Log "CSE ExecutionDuration: $ExecutionDuration"
-
-    # Windows CSE does not return any error message so we cannot generate below content as the response
-    # $JsonString = "ExitCode: `+"`"+`"{0}`+"`"+`", Output: `+"`"+`"{1}`+"`"+`", Error: `+"`"+`"{2}`+"`"+`", ExecDuration: `+"`"+`"{3}`+"`"+`"" -f $global:ExitCode, "", $global:ErrorMessage, $ExecutionDuration.TotalSeconds
-    Write-Log "Generate CSE result to $CSEResultFilePath : $global:ExitCode"
-    echo $global:ExitCode | Out-File -FilePath $CSEResultFilePath -Encoding utf8
-}
-
+var _windowsKuberneteswindowssetupPs1 = []byte(`<#
+    .SYNOPSIS
+        Provisions VM as a Kubernetes agent.
+
+    .DESCRIPTION
+        Provisions VM as a Kubernetes agent.
+
+        The parameters passed in are required, and will vary per-deployment.
+
+        Notes on modifying this file:
+        - This file extension is PS1, but it is actually used as a template from pkg/engine/template_generator.go
+        - All of the lines that have braces in them will be modified. Please do not change them here, change them in the Go sources
+        - Single quotes are forbidden, they are reserved to delineate the different members for the ARM template concat() call
+#>
+[CmdletBinding(DefaultParameterSetName="Standard")]
+param(
+    [string]
+    [ValidateNotNullOrEmpty()]
+    $MasterIP,
+
+    [parameter()]
+    [ValidateNotNullOrEmpty()]
+    $KubeDnsServiceIp,
+
+    [parameter(Mandatory=$true)]
+    [ValidateNotNullOrEmpty()]
+    $MasterFQDNPrefix,
+
+    [parameter(Mandatory=$true)]
+    [ValidateNotNullOrEmpty()]
+    $Location,
+
+    [parameter(Mandatory=$true)]
+    [ValidateNotNullOrEmpty()]
+    $AgentKey,
+
+    [parameter(Mandatory=$true)]
+    [ValidateNotNullOrEmpty()]
+    $AADClientId,
+
+    [parameter(Mandatory=$true)]
+    [ValidateNotNullOrEmpty()]
+    $AADClientSecret, # base64
+
+    [parameter(Mandatory=$true)]
+    [ValidateNotNullOrEmpty()]
+    $NetworkAPIVersion,
+
+    [parameter(Mandatory=$true)]
+    [ValidateNotNullOrEmpty()]
+    $TargetEnvironment,
+
+    [parameter(Mandatory=$true)]
+    [ValidateNotNullOrEmpty()]
+    $LogFile,
+
+    [parameter(Mandatory=$true)]
+    [ValidateNotNullOrEmpty()]
+    $CSEResultFilePath,
+
+    [string]
+    $UserAssignedClientID
+)
+# Do not parse the start time from $LogFile to simplify the logic
+$StartTime=Get-Date
+$global:ExitCode=0
+$global:ErrorMessage=""
+
+# These globals will not change between nodes in the same cluster, so they are not
+# passed as powershell parameters
+
+## SSH public keys to add to authorized_keys
+$global:SSHKeys = @( {{ GetSshPublicKeysPowerShell }} )
+
+## Certificates generated by aks-engine
+$global:CACertificate = "{{GetParameter "caCertificate"}}"
+$global:AgentCertificate = "{{GetParameter "clientCertificate"}}"
+
+## Download sources provided by aks-engine
+$global:KubeBinariesPackageSASURL = "{{GetParameter "kubeBinariesSASURL"}}"
+$global:WindowsKubeBinariesURL = "{{GetParameter "windowsKubeBinariesURL"}}"
+$global:KubeBinariesVersion = "{{GetParameter "kubeBinariesVersion"}}"
+$global:ContainerdUrl = "{{GetParameter "windowsContainerdURL"}}"
+$global:ContainerdSdnPluginUrl = "{{GetParameter "windowsSdnPluginURL"}}"
+
+## Docker Version
+$global:DockerVersion = "{{GetParameter "windowsDockerVersion"}}"
+
+## ContainerD Usage
+$global:ContainerRuntime = "{{GetParameter "containerRuntime"}}"
+$global:DefaultContainerdWindowsSandboxIsolation = "{{GetParameter "defaultContainerdWindowsSandboxIsolation"}}"
+$global:ContainerdWindowsRuntimeHandlers = "{{GetParameter "containerdWindowsRuntimeHandlers"}}"
+
+## VM configuration passed by Azure
+$global:WindowsTelemetryGUID = "{{GetParameter "windowsTelemetryGUID"}}"
+{{if eq GetIdentitySystem "adfs"}}
+$global:TenantId = "adfs"
+{{else}}
+$global:TenantId = "{{GetVariable "tenantID"}}"
+{{end}}
+$global:SubscriptionId = "{{GetVariable "subscriptionId"}}"
+$global:ResourceGroup = "{{GetVariable "resourceGroup"}}"
+$global:VmType = "{{GetVariable "vmType"}}"
+$global:SubnetName = "{{GetVariable "subnetName"}}"
+# NOTE: MasterSubnet is still referenced by `+"`"+`kubeletstart.ps1`+"`"+` and `+"`"+`windowsnodereset.ps1`+"`"+`
+# for case of Kubenet
+$global:MasterSubnet = ""
+$global:SecurityGroupName = "{{GetVariable "nsgName"}}"
+$global:VNetName = "{{GetVariable "virtualNetworkName"}}"
+$global:RouteTableName = "{{GetVariable "routeTableName"}}"
+$global:PrimaryAvailabilitySetName = "{{GetVariable "primaryAvailabilitySetName"}}"
+$global:PrimaryScaleSetName = "{{GetVariable "primaryScaleSetName"}}"
+
+$global:KubeClusterCIDR = "{{GetParameter "kubeClusterCidr"}}"
+$global:KubeServiceCIDR = "{{GetParameter "kubeServiceCidr"}}"
+$global:VNetCIDR = "{{GetParameter "vnetCidr"}}"
+{{if IsKubernetesVersionGe "1.16.0"}}
+$global:KubeletNodeLabels = "{{GetAgentKubernetesLabels . }}"
+{{else}}
+$global:KubeletNodeLabels = "{{GetAgentKubernetesLabelsDeprecated . }}"
+{{end}}
+$global:KubeletConfigArgs = @( {{GetKubeletConfigKeyValsPsh}} )
+
+$global:KubeproxyFeatureGates = @( {{GetKubeProxyFeatureGatesPsh}} )
+
+$global:UseManagedIdentityExtension = "{{GetVariable "useManagedIdentityExtension"}}"
+$global:UseInstanceMetadata = "{{GetVariable "useInstanceMetadata"}}"
+
+$global:LoadBalancerSku = "{{GetVariable "loadBalancerSku"}}"
+$global:ExcludeMasterFromStandardLB = "{{GetVariable "excludeMasterFromStandardLB"}}"
+
+
+# Windows defaults, not changed by aks-engine
+$global:CacheDir = "c:\akse-cache"
+$global:KubeDir = "c:\k"
+$global:HNSModule = [Io.path]::Combine("$global:KubeDir", "hns.psm1")
+
+$global:KubeDnsSearchPath = "svc.cluster.local"
+
+$global:CNIPath = [Io.path]::Combine("$global:KubeDir", "cni")
+$global:NetworkMode = "L2Bridge"
+$global:CNIConfig = [Io.path]::Combine($global:CNIPath, "config", "`+"`"+`$global:NetworkMode.conf")
+$global:CNIConfigPath = [Io.path]::Combine("$global:CNIPath", "config")
+
+
+$global:AzureCNIDir = [Io.path]::Combine("$global:KubeDir", "azurecni")
+$global:AzureCNIBinDir = [Io.path]::Combine("$global:AzureCNIDir", "bin")
+$global:AzureCNIConfDir = [Io.path]::Combine("$global:AzureCNIDir", "netconf")
+
+# Azure cni configuration
+# $global:NetworkPolicy = "{{GetParameter "networkPolicy"}}" # BUG: unused
+$global:NetworkPlugin = "{{GetParameter "networkPlugin"}}"
+$global:VNetCNIPluginsURL = "{{GetParameter "vnetCniWindowsPluginsURL"}}"
+$global:IsDualStackEnabled = {{if IsIPv6DualStackFeatureEnabled}}$true{{else}}$false{{end}}
+
+# Telemetry settings
+$global:EnableTelemetry = [System.Convert]::ToBoolean("{{GetVariable "enableTelemetry" }}");
+$global:TelemetryKey = "{{GetVariable "applicationInsightsKey" }}";
+
+# CSI Proxy settings
+$global:EnableCsiProxy = [System.Convert]::ToBoolean("{{GetVariable "windowsEnableCSIProxy" }}");
+$global:CsiProxyUrl = "{{GetVariable "windowsCSIProxyURL" }}";
+
+# Hosts Config Agent settings
+$global:EnableHostsConfigAgent = [System.Convert]::ToBoolean("{{ EnableHostsConfigAgent }}");
+
+$global:ProvisioningScriptsPackageUrl = "{{GetVariable "windowsProvisioningScriptsPackageURL" }}";
+
+# PauseImage
+$global:WindowsPauseImageURL = "{{GetVariable "windowsPauseImageURL" }}";
+$global:AlwaysPullWindowsPauseImage = [System.Convert]::ToBoolean("{{GetVariable "alwaysPullWindowsPauseImage" }}");
+
+# Calico
+$global:WindowsCalicoPackageURL = "{{GetVariable "windowsCalicoPackageURL" }}";
+
+# GMSA
+$global:WindowsGmsaPackageUrl = "{{GetVariable "windowsGmsaPackageUrl" }}";
+
+# TLS Bootstrap Token
+$global:TLSBootstrapToken = "{{GetTLSBootstrapTokenForKubeConfig}}"
+
+# Base64 representation of ZIP archive
+$zippedFiles = "{{ GetKubernetesWindowsAgentFunctions }}"
+
+# Extract ZIP from script
+[io.file]::WriteAllBytes("scripts.zip", [System.Convert]::FromBase64String($zippedFiles))
+Expand-Archive scripts.zip -DestinationPath "C:\\AzureData\\"
+
+# Dot-source scripts with functions that are called in this script
+. c:\AzureData\windows\kuberneteswindowsfunctions.ps1
+. c:\AzureData\windows\windowsconfigfunc.ps1
+. c:\AzureData\windows\windowskubeletfunc.ps1
+. c:\AzureData\windows\windowscnifunc.ps1
+. c:\AzureData\windows\windowsazurecnifunc.ps1
+. c:\AzureData\windows\windowscsiproxyfunc.ps1
+. c:\AzureData\windows\windowsinstallopensshfunc.ps1
+. c:\AzureData\windows\windowscontainerdfunc.ps1
+. c:\AzureData\windows\windowshostsconfigagentfunc.ps1
+. c:\AzureData\windows\windowscalicofunc.ps1
+. c:\AzureData\windows\windowscsehelper.ps1
+
+$useContainerD = ($global:ContainerRuntime -eq "containerd")
+$global:KubeClusterConfigPath = "c:\k\kubeclusterconfig.json"
+$fipsEnabled = [System.Convert]::ToBoolean("{{ FIPSEnabled }}")
+$windowsSecureTlsEnabled = [System.Convert]::ToBoolean("{{GetVariable "windowsSecureTlsEnabled" }}");
+
+try
+{
+    # Set to false for debugging.  This will output the start script to
+    # c:\AzureData\CustomDataSetupScript.log, and then you can RDP
+    # to the windows machine, and run the script manually to watch
+    # the output.
+    if ($true) {
+        Write-Log ".\CustomDataSetupScript.ps1 -MasterIP $MasterIP -KubeDnsServiceIp $KubeDnsServiceIp -MasterFQDNPrefix $MasterFQDNPrefix -Location $Location -AADClientId $AADClientId -NetworkAPIVersion $NetworkAPIVersion -TargetEnvironment $TargetEnvironment"
+
+        if ($global:EnableTelemetry) {
+            $global:globalTimer = [System.Diagnostics.Stopwatch]::StartNew()
+
+            $configAppInsightsClientTimer = [System.Diagnostics.Stopwatch]::StartNew()
+            # Get app insights binaries and set up app insights client
+            Create-Directory -FullPath c:\k\appinsights -DirectoryUsage "storing appinsights"
+            DownloadFileOverHttp -Url "https://globalcdn.nuget.org/packages/microsoft.applicationinsights.2.11.0.nupkg" -DestinationPath "c:\k\appinsights\microsoft.applicationinsights.2.11.0.zip"
+            Expand-Archive -Path "c:\k\appinsights\microsoft.applicationinsights.2.11.0.zip" -DestinationPath "c:\k\appinsights"
+            $appInsightsDll = "c:\k\appinsights\lib\net46\Microsoft.ApplicationInsights.dll"
+            [Reflection.Assembly]::LoadFile($appInsightsDll)
+            $conf = New-Object "Microsoft.ApplicationInsights.Extensibility.TelemetryConfiguration"
+            $conf.DisableTelemetry = -not $global:EnableTelemetry
+            $conf.InstrumentationKey = $global:TelemetryKey
+            $global:AppInsightsClient = New-Object "Microsoft.ApplicationInsights.TelemetryClient"($conf)
+
+            $global:AppInsightsClient.Context.Properties["correlation_id"] = New-Guid
+            $global:AppInsightsClient.Context.Properties["cri"] = $global:ContainerRuntime
+            # TODO: Update once containerd versioning story is decided
+            $global:AppInsightsClient.Context.Properties["cri_version"] = if ($global:ContainerRuntime -eq "docker") { $global:DockerVersion } else { "" }
+            $global:AppInsightsClient.Context.Properties["k8s_version"] = $global:KubeBinariesVersion
+            $global:AppInsightsClient.Context.Properties["lb_sku"] = $global:LoadBalancerSku
+            $global:AppInsightsClient.Context.Properties["location"] = $Location
+            $global:AppInsightsClient.Context.Properties["os_type"] = "windows"
+            $global:AppInsightsClient.Context.Properties["os_version"] = Get-WindowsVersion
+            $global:AppInsightsClient.Context.Properties["network_plugin"] = $global:NetworkPlugin
+            $global:AppInsightsClient.Context.Properties["network_plugin_version"] = Get-CniVersion
+            $global:AppInsightsClient.Context.Properties["network_mode"] = $global:NetworkMode
+            $global:AppInsightsClient.Context.Properties["subscription_id"] = $global:SubscriptionId
+
+            $vhdId = ""
+            if (Test-Path "c:\vhd-id.txt") {
+                $vhdId = Get-Content "c:\vhd-id.txt"
+            }
+            $global:AppInsightsClient.Context.Properties["vhd_id"] = $vhdId
+
+            $imdsProperties = Get-InstanceMetadataServiceTelemetry
+            foreach ($key in $imdsProperties.keys) {
+                $global:AppInsightsClient.Context.Properties[$key] = $imdsProperties[$key]
+            }
+
+            $configAppInsightsClientTimer.Stop()
+            $global:AppInsightsClient.TrackMetric("Config-AppInsightsClient", $configAppInsightsClientTimer.Elapsed.TotalSeconds)
+        }
+
+        # Install OpenSSH if SSH enabled
+        $sshEnabled = [System.Convert]::ToBoolean("{{ WindowsSSHEnabled }}")
+
+        if ( $sshEnabled ) {
+            Write-Log "Install OpenSSH"
+            if ($global:EnableTelemetry) {
+                $installOpenSSHTimer = [System.Diagnostics.Stopwatch]::StartNew()
+            }
+            Install-OpenSSH -SSHKeys $SSHKeys
+            if ($global:EnableTelemetry) {
+                $installOpenSSHTimer.Stop()
+                $global:AppInsightsClient.TrackMetric("Install-OpenSSH", $installOpenSSHTimer.Elapsed.TotalSeconds)
+            }
+        }
+
+        Write-Log "Apply telemetry data setting"
+        Set-TelemetrySetting -WindowsTelemetryGUID $global:WindowsTelemetryGUID
+
+        Write-Log "Resize os drive if possible"
+        if ($global:EnableTelemetry) {
+            $resizeTimer = [System.Diagnostics.Stopwatch]::StartNew()
+        }
+        Resize-OSDrive
+        if ($global:EnableTelemetry) {
+            $resizeTimer.Stop()
+            $global:AppInsightsClient.TrackMetric("Resize-OSDrive", $resizeTimer.Elapsed.TotalSeconds)
+        }
+
+        Write-Log "Initialize data disks"
+        Initialize-DataDisks
+
+        Write-Log "Create required data directories as needed"
+        Initialize-DataDirectories
+
+        Create-Directory -FullPath "c:\k"
+        Get-ProvisioningScripts
+
+        Write-KubeClusterConfig -MasterIP $MasterIP -KubeDnsServiceIp $KubeDnsServiceIp
+
+        Write-Log "Download kubelet binaries and unzip"
+        Get-KubePackage -KubeBinariesSASURL $global:KubeBinariesPackageSASURL
+
+        # This overwrites the binaries that are downloaded from the custom packge with binaries.
+        # The custom package has a few files that are necessary for future steps (nssm.exe)
+        # this is a temporary work around to get the binaries until we depreciate
+        # custom package and nssm.exe as defined in aks-engine#3851.
+        if ($global:WindowsKubeBinariesURL){
+            Write-Log "Overwriting kube node binaries from $global:WindowsKubeBinariesURL"
+            Get-KubeBinaries -KubeBinariesURL $global:WindowsKubeBinariesURL
+        }
+
+        if ($useContainerD) {
+            Write-Log "Installing ContainerD"
+            if ($global:EnableTelemetry) {
+                $containerdTimer = [System.Diagnostics.Stopwatch]::StartNew()
+            }
+            $cniBinPath = $global:AzureCNIBinDir
+            $cniConfigPath = $global:AzureCNIConfDir
+            if ($global:NetworkPlugin -eq "kubenet") {
+                $cniBinPath = $global:CNIPath
+                $cniConfigPath = $global:CNIConfigPath
+            }
+            Install-Containerd -ContainerdUrl $global:ContainerdUrl -CNIBinDir $cniBinPath -CNIConfDir $cniConfigPath -KubeDir $global:KubeDir
+            if ($global:EnableTelemetry) {
+                $containerdTimer.Stop()
+                $global:AppInsightsClient.TrackMetric("Install-ContainerD", $containerdTimer.Elapsed.TotalSeconds)
+            }
+        } else {
+            Write-Log "Install docker"
+            if ($global:EnableTelemetry) {
+                $dockerTimer = [System.Diagnostics.Stopwatch]::StartNew()
+            }
+            Install-Docker -DockerVersion $global:DockerVersion
+            Set-DockerLogFileOptions
+            if ($global:EnableTelemetry) {
+                $dockerTimer.Stop()
+                $global:AppInsightsClient.TrackMetric("Install-Docker", $dockerTimer.Elapsed.TotalSeconds)
+            }
+        }
+
+        # For AKSClustomCloud, TargetEnvironment must be set to AzureStackCloud
+        Write-Log "Write Azure cloud provider config"
+        Write-AzureConfig `+"`"+`
+            -KubeDir $global:KubeDir `+"`"+`
+            -AADClientId $AADClientId `+"`"+`
+            -AADClientSecret $([System.Text.Encoding]::ASCII.GetString([System.Convert]::FromBase64String($AADClientSecret))) `+"`"+`
+            -TenantId $global:TenantId `+"`"+`
+            -SubscriptionId $global:SubscriptionId `+"`"+`
+            -ResourceGroup $global:ResourceGroup `+"`"+`
+            -Location $Location `+"`"+`
+            -VmType $global:VmType `+"`"+`
+            -SubnetName $global:SubnetName `+"`"+`
+            -SecurityGroupName $global:SecurityGroupName `+"`"+`
+            -VNetName $global:VNetName `+"`"+`
+            -RouteTableName $global:RouteTableName `+"`"+`
+            -PrimaryAvailabilitySetName $global:PrimaryAvailabilitySetName `+"`"+`
+            -PrimaryScaleSetName $global:PrimaryScaleSetName `+"`"+`
+            -UseManagedIdentityExtension $global:UseManagedIdentityExtension `+"`"+`
+            -UserAssignedClientID $UserAssignedClientID `+"`"+`
+            -UseInstanceMetadata $global:UseInstanceMetadata `+"`"+`
+            -LoadBalancerSku $global:LoadBalancerSku `+"`"+`
+            -ExcludeMasterFromStandardLB $global:ExcludeMasterFromStandardLB `+"`"+`
+            -TargetEnvironment {{if IsAKSCustomCloud}}"AzureStackCloud"{{else}}$TargetEnvironment{{end}} 
+
+        # we borrow the logic of AzureStackCloud to achieve AKSCustomCloud. 
+        # In case of AKSCustomCloud, customer cloud env will be loaded from azurestackcloud.json 
+        {{if IsAKSCustomCloud}}
+        $azureStackConfigFile = [io.path]::Combine($global:KubeDir, "azurestackcloud.json")
+        $envJSON = "{{ GetBase64EncodedEnvironmentJSON }}"
+        [io.file]::WriteAllBytes($azureStackConfigFile, [System.Convert]::FromBase64String($envJSON))
+
+        Get-CACertificates
+        {{end}}
+
+        Write-Log "Write ca root"
+        Write-CACert -CACertificate $global:CACertificate `+"`"+`
+            -KubeDir $global:KubeDir
+
+        if ($global:EnableCsiProxy) {
+            New-CsiProxyService -CsiProxyPackageUrl $global:CsiProxyUrl -KubeDir $global:KubeDir
+        }
+
+        if ($global:TLSBootstrapToken) {
+            Write-Log "Write TLS bootstrap kubeconfig"
+            Write-BootstrapKubeConfig -CACertificate $global:CACertificate `+"`"+`
+                -KubeDir $global:KubeDir `+"`"+`
+                -MasterFQDNPrefix $MasterFQDNPrefix `+"`"+`
+                -MasterIP $MasterIP `+"`"+`
+                -TLSBootstrapToken $global:TLSBootstrapToken
+
+            # NOTE: we need kubeconfig to setup calico even if TLS bootstrapping is enabled
+            #       This kubeconfig will deleted after calico installation.
+            # TODO(hbc): once TLS bootstrap is fully enabled, remove this if block
+            Write-Log "Write temporary kube config"
+        } else {
+            Write-Log "Write kube config"
+        }
+
+        Write-KubeConfig -CACertificate $global:CACertificate `+"`"+`
+            -KubeDir $global:KubeDir `+"`"+`
+            -MasterFQDNPrefix $MasterFQDNPrefix `+"`"+`
+            -MasterIP $MasterIP `+"`"+`
+            -AgentKey $AgentKey `+"`"+`
+            -AgentCertificate $global:AgentCertificate
+
+        if ($global:EnableHostsConfigAgent) {
+             Write-Log "Starting hosts config agent"
+             New-HostsConfigService
+         }
+
+        Write-Log "Create the Pause Container kubletwin/pause"
+        if ($global:EnableTelemetry) {
+            $infraContainerTimer = [System.Diagnostics.Stopwatch]::StartNew()
+        }
+        New-InfraContainer -KubeDir $global:KubeDir -ContainerRuntime $global:ContainerRuntime
+        if ($global:EnableTelemetry) {
+            $infraContainerTimer.Stop()
+            $global:AppInsightsClient.TrackMetric("New-InfraContainer", $infraContainerTimer.Elapsed.TotalSeconds)
+        }
+
+        if (-not (Test-ContainerImageExists -Image "kubletwin/pause" -ContainerRuntime $global:ContainerRuntime)) {
+            Write-Log "Could not find container with name kubletwin/pause"
+            if ($useContainerD) {
+                $o = ctr -n k8s.io image list
+                Write-Log $o
+            } else {
+                $o = docker image list
+                Write-Log $o
+            }
+            Set-ExitCode -ExitCode $global:WINDOWS_CSE_ERROR_PAUSE_IMAGE_NOT_EXIST -ErrorMessage "kubletwin/pause container does not exist!"
+        }
+
+        Write-Log "Configuring networking with NetworkPlugin:$global:NetworkPlugin"
+
+        # Configure network policy.
+        Get-HnsPsm1 -HNSModule $global:HNSModule
+        Import-Module $global:HNSModule
+
+        Write-Log "Installing Azure VNet plugins"
+        Install-VnetPlugins -AzureCNIConfDir $global:AzureCNIConfDir `+"`"+`
+            -AzureCNIBinDir $global:AzureCNIBinDir `+"`"+`
+            -VNetCNIPluginsURL $global:VNetCNIPluginsURL
+
+        Set-AzureCNIConfig -AzureCNIConfDir $global:AzureCNIConfDir `+"`"+`
+            -KubeDnsSearchPath $global:KubeDnsSearchPath `+"`"+`
+            -KubeClusterCIDR $global:KubeClusterCIDR `+"`"+`
+            -KubeServiceCIDR $global:KubeServiceCIDR `+"`"+`
+            -VNetCIDR $global:VNetCIDR `+"`"+`
+            -IsDualStackEnabled $global:IsDualStackEnabled
+
+        if ($TargetEnvironment -ieq "AzureStackCloud") {
+            GenerateAzureStackCNIConfig `+"`"+`
+                -TenantId $global:TenantId `+"`"+`
+                -SubscriptionId $global:SubscriptionId `+"`"+`
+                -ResourceGroup $global:ResourceGroup `+"`"+`
+                -AADClientId $AADClientId `+"`"+`
+                -KubeDir $global:KubeDir `+"`"+`
+                -AADClientSecret $([System.Text.Encoding]::ASCII.GetString([System.Convert]::FromBase64String($AADClientSecret))) `+"`"+`
+                -NetworkAPIVersion $NetworkAPIVersion `+"`"+`
+                -AzureEnvironmentFilePath $([io.path]::Combine($global:KubeDir, "azurestackcloud.json")) `+"`"+`
+                -IdentitySystem "{{ GetIdentitySystem }}"
+        }
+
+        New-ExternalHnsNetwork -IsDualStackEnabled $global:IsDualStackEnabled
+
+        Install-KubernetesServices `+"`"+`
+            -KubeDir $global:KubeDir `+"`"+`
+            -ContainerRuntime $global:ContainerRuntime
+
+        Get-LogCollectionScripts
+
+        Write-Log "Disable Internet Explorer compat mode and set homepage"
+        Set-Explorer
+
+        Write-Log "Adjust pagefile size"
+        Adjust-PageFileSize
+
+        Write-Log "Start preProvisioning script"
+        PREPROVISION_EXTENSION
+
+        Write-Log "Update service failure actions"
+        Update-ServiceFailureActions -ContainerRuntime $global:ContainerRuntime
+        Adjust-DynamicPortRange
+        Register-LogsCleanupScriptTask
+        Register-NodeResetScriptTask
+        Update-DefenderPreferences
+
+        if ($windowsSecureTlsEnabled) {
+            Write-Host "Enable secure TLS protocols"
+            try {
+                . C:\k\windowssecuretls.ps1
+                Enable-SecureTls
+            }
+            catch {
+                Set-ExitCode -ExitCode $global:WINDOWS_CSE_ERROR_ENABLE_SECURE_TLS -ErrorMessage $_
+            }
+        }
+
+        Enable-FIPSMode -FipsEnabled $fipsEnabled
+        if ($global:WindowsGmsaPackageUrl) {
+            Write-Log "Start to install Windows gmsa package"
+            Install-GmsaPlugin -GmsaPackageUrl $global:WindowsGmsaPackageUrl
+        }
+
+        Check-APIServerConnectivity -MasterIP $MasterIP
+
+        if ($global:WindowsCalicoPackageURL) {
+            Write-Log "Start calico installation"
+            Start-InstallCalico -RootDir "c:\" -KubeServiceCIDR $global:KubeServiceCIDR -KubeDnsServiceIp $KubeDnsServiceIp
+        }
+
+        if (Test-Path $CacheDir)
+        {
+            Write-Log "Removing aks-engine bits cache directory"
+            Remove-Item $CacheDir -Recurse -Force
+        }
+
+        if ($global:EnableTelemetry) {
+            $global:globalTimer.Stop()
+            $global:AppInsightsClient.TrackMetric("TotalDuration", $global:globalTimer.Elapsed.TotalSeconds)
+            $global:AppInsightsClient.Flush()
+        }
+
+        if ($global:TLSBootstrapToken) {
+            Write-Log "Removing temporary kube config"
+            $kubeConfigFile = [io.path]::Combine($KubeDir, "config")
+            Remove-Item $kubeConfigFile
+        }
+
+        # Postpone restart-computer so we can generate CSE response before restarting computer
+        Write-Log "Setup Complete, reboot computer"
+        Postpone-RestartComputer
+    }
+    else
+    {
+        # keep for debugging purposes
+        Write-Log ".\CustomDataSetupScript.ps1 -MasterIP $MasterIP -KubeDnsServiceIp $KubeDnsServiceIp -MasterFQDNPrefix $MasterFQDNPrefix -Location $Location -AgentKey $AgentKey -AADClientId $AADClientId -AADClientSecret $AADClientSecret -NetworkAPIVersion $NetworkAPIVersion -TargetEnvironment $TargetEnvironment"
+    }
+}
+catch
+{
+    if ($global:EnableTelemetry) {
+        $exceptionTelemtry = New-Object "Microsoft.ApplicationInsights.DataContracts.ExceptionTelemetry"
+        $exceptionTelemtry.Exception = $_.Exception
+        $global:AppInsightsClient.TrackException($exceptionTelemtry)
+        $global:AppInsightsClient.Flush()
+    }
+
+    # Set-ExitCode will exit with the specified ExitCode immediately and not be caught by this catch block
+    # Ideally all exceptions will be handled and no exception will be thrown.
+    Set-ExitCode -ExitCode $global:WINDOWS_CSE_ERROR_UNKNOWN -ErrorMessage $_
+}
+finally
+{
+    # Generate CSE result so it can be returned as the CSE response in csecmd.ps1
+    $ExecutionDuration=$(New-Timespan -Start $StartTime -End $(Get-Date))
+    Write-Log "CSE ExecutionDuration: $ExecutionDuration"
+
+    # Windows CSE does not return any error message so we cannot generate below content as the response
+    # $JsonString = "ExitCode: `+"`"+`"{0}`+"`"+`", Output: `+"`"+`"{1}`+"`"+`", Error: `+"`"+`"{2}`+"`"+`", ExecDuration: `+"`"+`"{3}`+"`"+`"" -f $global:ExitCode, "", $global:ErrorMessage, $ExecutionDuration.TotalSeconds
+    Write-Log "Generate CSE result to $CSEResultFilePath : $global:ExitCode"
+    echo $global:ExitCode | Out-File -FilePath $CSEResultFilePath -Encoding utf8
+}
+
 `)
 
 func windowsKuberneteswindowssetupPs1Bytes() ([]byte, error) {
@@ -6055,343 +6044,343 @@
 	return a, nil
 }
 
-var _windowsWindowsazurecnifuncPs1 = []byte(`function
-Install-VnetPlugins
-{
-    Param(
-        [Parameter(Mandatory=$true)][string]
-        $AzureCNIConfDir,
-        [Parameter(Mandatory=$true)][string]
-        $AzureCNIBinDir,
-        [Parameter(Mandatory=$true)][string]
-        $VNetCNIPluginsURL
-    )
-    # Create CNI directories.
-    Create-Directory -FullPath $AzureCNIBinDir -DirectoryUsage "storing Azure CNI binaries"
-    Create-Directory -FullPath $AzureCNIConfDir -DirectoryUsage "storing Azure CNI configuration"
-
-    # Download Azure VNET CNI plugins.
-    # Mirror from https://github.com/Azure/azure-container-networking/releases
-    $zipfile =  [Io.path]::Combine("$AzureCNIDir", "azure-vnet.zip")
-    DownloadFileOverHttp -Url $VNetCNIPluginsURL -DestinationPath $zipfile
-    Expand-Archive -path $zipfile -DestinationPath $AzureCNIBinDir
-    del $zipfile
-
-    # Windows does not need a separate CNI loopback plugin because the Windows
-    # kernel automatically creates a loopback interface for each network namespace.
-    # Copy CNI network config file and set bridge mode.
-    move $AzureCNIBinDir/*.conflist $AzureCNIConfDir
-}
-
-function
-Set-AzureCNIConfig
-{
-    Param(
-        [Parameter(Mandatory=$true)][string]
-        $AzureCNIConfDir,
-        [Parameter(Mandatory=$true)][string]
-        $KubeDnsSearchPath,
-        [Parameter(Mandatory=$true)][string]
-        $KubeClusterCIDR,
-        [Parameter(Mandatory=$true)][string]
-        $KubeServiceCIDR,
-        [Parameter(Mandatory=$true)][string]
-        $VNetCIDR,
-        [Parameter(Mandatory=$true)][bool]
-        $IsDualStackEnabled
-    )
-    # Fill in DNS information for kubernetes.
-    if ($IsDualStackEnabled){
-        $subnetToPass = $KubeClusterCIDR -split ","
-        $exceptionAddresses = @($subnetToPass[0])
-    }
-    else {
-        $exceptionAddresses = @($KubeClusterCIDR)
-    }
-    $vnetCIDRs = $VNetCIDR -split ","
-    foreach ($cidr in $vnetCIDRs) {
-        $exceptionAddresses += $cidr
-    }
-
-    $fileName  = [Io.path]::Combine("$AzureCNIConfDir", "10-azure.conflist")
-    $configJson = Get-Content $fileName | ConvertFrom-Json
-    $configJson.plugins.dns.Nameservers[0] = $KubeDnsServiceIp
-    $configJson.plugins.dns.Search[0] = $KubeDnsSearchPath
-
-    $osBuildNumber = (get-wmiobject win32_operatingsystem).BuildNumber
-    if ($osBuildNumber -le 17763){
-        # In WS2019 and below rules in the exception list are generated by dropping the prefix lenght and removing duplicate rules.
-        # If multiple execptions are specified with different ranges we should only include the broadest range for each address.
-        # This issue has been addressed in 19h1+ builds
-
-        $processedExceptions = GetBroadestRangesForEachAddress $exceptionAddresses
-        Write-Log "Filtering CNI config exception list values to work around WS2019 issue processing rules. Original exception list: $exceptionAddresses, processed exception list: $processedExceptions"
-        $configJson.plugins.AdditionalArgs[0].Value.ExceptionList = $processedExceptions
-    }
-    else {
-        $configJson.plugins.AdditionalArgs[0].Value.ExceptionList = $exceptionAddresses
-    }
-
-    if ($IsDualStackEnabled){
-        $configJson.plugins[0]|Add-Member -Name "ipv6Mode" -Value "ipv6nat" -MemberType NoteProperty
-        $serviceCidr = $KubeServiceCIDR -split ","
-        $configJson.plugins[0].AdditionalArgs[1].Value.DestinationPrefix = $serviceCidr[0]
-        $valueObj = [PSCustomObject]@{
-            Type = 'ROUTE'
-            DestinationPrefix = $serviceCidr[1]
-            NeedEncap = $True
-        }
-
-        $jsonContent = [PSCustomObject]@{
-            Name = 'EndpointPolicy'
-            Value = $valueObj
-        }
-        $configJson.plugins[0].AdditionalArgs += $jsonContent
-    }
-    else {
-        $configJson.plugins[0].AdditionalArgs[1].Value.DestinationPrefix = $KubeServiceCIDR
-    }
-
-    $aclRule1 = [PSCustomObject]@{
-        Type = 'ACL'
-        Protocols = '6'
-        Action = 'Block'
-        Direction = 'Out'
-        RemoteAddresses = '168.63.129.16/32'
-        RemotePorts = '80'
-        Priority = 200
-        RuleType = 'Switch'
-    }
-    $aclRule2 = [PSCustomObject]@{
-        Type = 'ACL'
-        Action = 'Allow'
-        Direction = 'In'
-        Priority = 65500
-    }
-    $aclRule3 = [PSCustomObject]@{
-        Type = 'ACL'
-        Action = 'Allow'
-        Direction = 'Out'
-        Priority = 65500
-    }
-    $jsonContent = [PSCustomObject]@{
-        Name = 'EndpointPolicy'
-        Value = $aclRule1
-    }
-    $configJson.plugins[0].AdditionalArgs += $jsonContent
-    $jsonContent = [PSCustomObject]@{
-        Name = 'EndpointPolicy'
-        Value = $aclRule2
-    }
-    $configJson.plugins[0].AdditionalArgs += $jsonContent
-    $jsonContent = [PSCustomObject]@{
-        Name = 'EndpointPolicy'
-        Value = $aclRule3
-    }
-    $configJson.plugins[0].AdditionalArgs += $jsonContent
-
-    $configJson | ConvertTo-Json -depth 20 | Out-File -encoding ASCII -filepath $fileName
-}
-
-function GetBroadestRangesForEachAddress{
-    param([string[]] $values)
-
-    # Create a map of range values to IP addresses
-    $map = @{}
-
-    foreach ($value in $Values) {
-        if ($value -match '([0-9\.]+)\/([0-9]+)') {
-            if (!$map.contains($matches[1])) {
-                $map.Add($matches[1], @())
-            }
-
-            $map[$matches[1]] += [int]$matches[2]
-        }
-    }
-
-    # For each IP address select the range with the lagest scope (smallest value)
-    $returnValues = @()
-    foreach ($ip in $map.Keys) {
-        $range = $map[$ip] | Sort-Object | Select-Object -First 1
-
-        $returnValues += $ip + "/" + $range
-    }
-
-    # prefix $returnValues with common to ensure single values get returned as an array otherwise invalid json may be generated
-    return ,$returnValues
-}
-
-function GetSubnetPrefix
-{
-    Param(
-        [Parameter(Mandatory=$true)][ValidateNotNullOrEmpty()][string] $Token,
-        [Parameter(Mandatory=$true)][ValidateNotNullOrEmpty()][string] $SubnetId,
-        [Parameter(Mandatory=$true)][ValidateNotNullOrEmpty()][string] $ResourceManagerEndpoint,
-        [Parameter(Mandatory=$true)][ValidateNotNullOrEmpty()][string] $NetworkAPIVersion
-    )
-
-    $uri = "$($ResourceManagerEndpoint)$($SubnetId)?api-version=$NetworkAPIVersion"
-    $headers = @{Authorization="Bearer $Token"}
-
-    $response = Retry-Command -Command "Invoke-RestMethod" -Args @{Uri=$uri; Method="Get"; ContentType="application/json"; Headers=$headers} -Retries 5 -RetryDelaySeconds 10
-
-    if(!$response) {
-        Set-ExitCode -ExitCode $global:WINDOWS_CSE_ERROR_GET_SUBNET_PREFIX -ErrorMessage 'Error getting subnet prefix'
-    }
-
-    $response.properties.addressPrefix
-}
-
-function GenerateAzureStackCNIConfig
-{
-    Param(
-        [Parameter(Mandatory=$true)][ValidateNotNullOrEmpty()][string] $TenantId,
-        [Parameter(Mandatory=$true)][ValidateNotNullOrEmpty()][string] $SubscriptionId,
-        [Parameter(Mandatory=$true)][ValidateNotNullOrEmpty()][string] $AADClientId,
-        [Parameter(Mandatory=$true)][ValidateNotNullOrEmpty()][string] $AADClientSecret,
-        [Parameter(Mandatory=$true)][ValidateNotNullOrEmpty()][string] $ResourceGroup,
-        [Parameter(Mandatory=$true)][ValidateNotNullOrEmpty()][string] $NetworkAPIVersion,
-        [Parameter(Mandatory=$true)][ValidateNotNullOrEmpty()][string] $AzureEnvironmentFilePath,
-        [Parameter(Mandatory=$true)][ValidateNotNullOrEmpty()][string] $IdentitySystem,
-        [Parameter(Mandatory=$true)][ValidateNotNullOrEmpty()][string] $KubeDir
-
-    )
-
-    $networkInterfacesFile = "$KubeDir\network-interfaces.json"
-    $azureCNIConfigFile = "$KubeDir\interfaces.json"
-    $azureEnvironment = Get-Content $AzureEnvironmentFilePath | ConvertFrom-Json
-
-    Write-Log "------------------------------------------------------------------------"
-    Write-Log "Parameters"
-    Write-Log "------------------------------------------------------------------------"
-    Write-Log "TenantId:                  $TenantId"
-    Write-Log "SubscriptionId:            $SubscriptionId"
-    Write-Log "AADClientId:               ..."
-    Write-Log "AADClientSecret:           ..."
-    Write-Log "ResourceGroup:             $ResourceGroup"
-    Write-Log "NetworkAPIVersion:         $NetworkAPIVersion"
-    Write-Log "ServiceManagementEndpoint: $($azureEnvironment.serviceManagementEndpoint)"
-    Write-Log "ActiveDirectoryEndpoint:   $($azureEnvironment.activeDirectoryEndpoint)"
-    Write-Log "ResourceManagerEndpoint:   $($azureEnvironment.resourceManagerEndpoint)"
-    Write-Log "------------------------------------------------------------------------"
-    Write-Log "Variables"
-    Write-Log "------------------------------------------------------------------------"
-    Write-Log "azureCNIConfigFile: $azureCNIConfigFile"
-    Write-Log "networkInterfacesFile: $networkInterfacesFile"
-    Write-Log "------------------------------------------------------------------------"
-
-    Write-Log "Generating token for Azure Resource Manager"
-
-    $tokenURL = ""
-    if($IdentitySystem -ieq "adfs") {
-        $tokenURL = "$($azureEnvironment.activeDirectoryEndpoint)adfs/oauth2/token"
-    } else {
-        $tokenURL = "$($azureEnvironment.activeDirectoryEndpoint)$TenantId/oauth2/token"
-    }
-
-    Add-Type -AssemblyName System.Web
-    $encodedSecret = [System.Web.HttpUtility]::UrlEncode($AADClientSecret)
-
-    $body = "grant_type=client_credentials&client_id=$AADClientId&client_secret=$encodedSecret&resource=$($azureEnvironment.serviceManagementEndpoint)"
-    $args = @{Uri=$tokenURL; Method="Post"; Body=$body; ContentType='application/x-www-form-urlencoded'}
-    $tokenResponse = Retry-Command -Command "Invoke-RestMethod" -Args $args -Retries 5 -RetryDelaySeconds 10
-
-    if(!$tokenResponse) {
-        Set-ExitCode -ExitCode $global:WINDOWS_CSE_ERROR_GENERATE_TOKEN_FOR_ARM -ErrorMessage 'Error generating token for Azure Resource Manager'
-    }
-
-    $token = $tokenResponse | Select-Object -ExpandProperty access_token
-
-    Write-Log "Fetching network interface configuration for node"
-
-    $interfacesUri = "$($azureEnvironment.resourceManagerEndpoint)subscriptions/$SubscriptionId/resourceGroups/$ResourceGroup/providers/Microsoft.Network/networkInterfaces?api-version=$NetworkAPIVersion"
-    $headers = @{Authorization="Bearer $token"}
-    $args = @{Uri=$interfacesUri; Method="Get"; ContentType="application/json"; Headers=$headers; OutFile=$networkInterfacesFile}
-    Retry-Command -Command "Invoke-RestMethod" -Args $args -Retries 5 -RetryDelaySeconds 10
-
-    if(!$(Test-Path $networkInterfacesFile)) {
-        Set-ExitCode -ExitCode $global:WINDOWS_CSE_ERROR_NETWORK_INTERFACES_NOT_EXIST -ErrorMessage 'Error fetching network interface configuration for node'
-    }
-
-    Write-Log "Generating Azure CNI interface file"
-
-    $localNics = Get-NetAdapter | Select-Object -ExpandProperty MacAddress | ForEach-Object {$_ -replace "-",""}
-
-    $sdnNics = Get-Content $networkInterfacesFile `+"`"+`
-        | ConvertFrom-Json `+"`"+`
-        | Select-Object -ExpandProperty value `+"`"+`
-        | Where-Object { $localNics.Contains($_.properties.macAddress) } `+"`"+`
-        | Where-Object { $_.properties.ipConfigurations.Count -gt 0}
-
-    $interfaces = @{
-        Interfaces = @( $sdnNics | ForEach-Object { @{
-            MacAddress = $_.properties.macAddress
-            IsPrimary = $_.properties.primary
-            IPSubnets = @(@{
-                Prefix = GetSubnetPrefix `+"`"+`
-                            -Token $token `+"`"+`
-                            -SubnetId $_.properties.ipConfigurations[0].properties.subnet.id `+"`"+`
-                            -NetworkAPIVersion $NetworkAPIVersion `+"`"+`
-                            -ResourceManagerEndpoint $($azureEnvironment.resourceManagerEndpoint)
-                IPAddresses = $_.properties.ipConfigurations | ForEach-Object { @{
-                    Address = $_.properties.privateIPAddress
-                    IsPrimary = $_.properties.primary
-                }}
-            })
-        }})
-    }
-
-    ConvertTo-Json $interfaces -Depth 6 | Out-File -FilePath $azureCNIConfigFile -Encoding ascii
-
-    Set-ItemProperty -Path $azureCNIConfigFile -Name IsReadOnly -Value $true
-}
-
-function New-ExternalHnsNetwork
-{
-    param (
-        [Parameter(Mandatory=$true)][bool]
-        $IsDualStackEnabled
-    )
-
-    Write-Log "Creating new HNS network `+"`"+`"ext`+"`"+`""
-    $externalNetwork = "ext"
-    $na = @(Get-NetAdapter -Physical)
-
-    if ($na.Count -eq 0) {
-        Set-ExitCode -ExitCode $global:WINDOWS_CSE_ERROR_NETWORK_ADAPTER_NOT_EXIST -ErrorMessage "Failed to find any physical network adapters"
-    }
-
-    # If there is more than one adapter, use the first adapter.
-    $managementIP = (Get-NetIPAddress -ifIndex $na[0].ifIndex -AddressFamily IPv4).IPAddress
-    $adapterName = $na[0].Name
-    Write-Log "Using adapter $adapterName with IP address $managementIP"
-    $mgmtIPAfterNetworkCreate
-
-    $stopWatch = New-Object System.Diagnostics.Stopwatch
-    $stopWatch.Start()
-
-    # Fixme : use a smallest range possible, that will not collide with any pod space
-    if ($IsDualStackEnabled) {
-        New-HNSNetwork -Type $global:NetworkMode -AddressPrefix @("192.168.255.0/30","192:168:255::0/127") -Gateway @("192.168.255.1","192:168:255::1") -AdapterName $adapterName -Name $externalNetwork -Verbose
-    }
-    else {
-        New-HNSNetwork -Type $global:NetworkMode -AddressPrefix "192.168.255.0/30" -Gateway "192.168.255.1" -AdapterName $adapterName -Name $externalNetwork -Verbose
-    }
-    # Wait for the switch to be created and the ip address to be assigned.
-    for ($i = 0; $i -lt 60; $i++) {
-        $mgmtIPAfterNetworkCreate = Get-NetIPAddress $managementIP -ErrorAction SilentlyContinue
-        if ($mgmtIPAfterNetworkCreate) {
-            break
-        }
-        Start-Sleep -Milliseconds 500
-    }
-
-    $stopWatch.Stop()
-    if (-not $mgmtIPAfterNetworkCreate) {
-        Set-ExitCode -ExitCode $global:WINDOWS_CSE_ERROR_MANAGEMENT_IP_NOT_EXIST -ErrorMessage "Failed to find $managementIP after creating $externalNetwork network"
-    }
-    Write-Log "It took $($StopWatch.Elapsed.Seconds) seconds to create the $externalNetwork network."
-}
+var _windowsWindowsazurecnifuncPs1 = []byte(`function
+Install-VnetPlugins
+{
+    Param(
+        [Parameter(Mandatory=$true)][string]
+        $AzureCNIConfDir,
+        [Parameter(Mandatory=$true)][string]
+        $AzureCNIBinDir,
+        [Parameter(Mandatory=$true)][string]
+        $VNetCNIPluginsURL
+    )
+    # Create CNI directories.
+    Create-Directory -FullPath $AzureCNIBinDir -DirectoryUsage "storing Azure CNI binaries"
+    Create-Directory -FullPath $AzureCNIConfDir -DirectoryUsage "storing Azure CNI configuration"
+
+    # Download Azure VNET CNI plugins.
+    # Mirror from https://github.com/Azure/azure-container-networking/releases
+    $zipfile =  [Io.path]::Combine("$AzureCNIDir", "azure-vnet.zip")
+    DownloadFileOverHttp -Url $VNetCNIPluginsURL -DestinationPath $zipfile
+    Expand-Archive -path $zipfile -DestinationPath $AzureCNIBinDir
+    del $zipfile
+
+    # Windows does not need a separate CNI loopback plugin because the Windows
+    # kernel automatically creates a loopback interface for each network namespace.
+    # Copy CNI network config file and set bridge mode.
+    move $AzureCNIBinDir/*.conflist $AzureCNIConfDir
+}
+
+function
+Set-AzureCNIConfig
+{
+    Param(
+        [Parameter(Mandatory=$true)][string]
+        $AzureCNIConfDir,
+        [Parameter(Mandatory=$true)][string]
+        $KubeDnsSearchPath,
+        [Parameter(Mandatory=$true)][string]
+        $KubeClusterCIDR,
+        [Parameter(Mandatory=$true)][string]
+        $KubeServiceCIDR,
+        [Parameter(Mandatory=$true)][string]
+        $VNetCIDR,
+        [Parameter(Mandatory=$true)][bool]
+        $IsDualStackEnabled
+    )
+    # Fill in DNS information for kubernetes.
+    if ($IsDualStackEnabled){
+        $subnetToPass = $KubeClusterCIDR -split ","
+        $exceptionAddresses = @($subnetToPass[0])
+    }
+    else {
+        $exceptionAddresses = @($KubeClusterCIDR)
+    }
+    $vnetCIDRs = $VNetCIDR -split ","
+    foreach ($cidr in $vnetCIDRs) {
+        $exceptionAddresses += $cidr
+    }
+
+    $fileName  = [Io.path]::Combine("$AzureCNIConfDir", "10-azure.conflist")
+    $configJson = Get-Content $fileName | ConvertFrom-Json
+    $configJson.plugins.dns.Nameservers[0] = $KubeDnsServiceIp
+    $configJson.plugins.dns.Search[0] = $KubeDnsSearchPath
+
+    $osBuildNumber = (get-wmiobject win32_operatingsystem).BuildNumber
+    if ($osBuildNumber -le 17763){
+        # In WS2019 and below rules in the exception list are generated by dropping the prefix lenght and removing duplicate rules.
+        # If multiple execptions are specified with different ranges we should only include the broadest range for each address.
+        # This issue has been addressed in 19h1+ builds
+
+        $processedExceptions = GetBroadestRangesForEachAddress $exceptionAddresses
+        Write-Log "Filtering CNI config exception list values to work around WS2019 issue processing rules. Original exception list: $exceptionAddresses, processed exception list: $processedExceptions"
+        $configJson.plugins.AdditionalArgs[0].Value.ExceptionList = $processedExceptions
+    }
+    else {
+        $configJson.plugins.AdditionalArgs[0].Value.ExceptionList = $exceptionAddresses
+    }
+
+    if ($IsDualStackEnabled){
+        $configJson.plugins[0]|Add-Member -Name "ipv6Mode" -Value "ipv6nat" -MemberType NoteProperty
+        $serviceCidr = $KubeServiceCIDR -split ","
+        $configJson.plugins[0].AdditionalArgs[1].Value.DestinationPrefix = $serviceCidr[0]
+        $valueObj = [PSCustomObject]@{
+            Type = 'ROUTE'
+            DestinationPrefix = $serviceCidr[1]
+            NeedEncap = $True
+        }
+
+        $jsonContent = [PSCustomObject]@{
+            Name = 'EndpointPolicy'
+            Value = $valueObj
+        }
+        $configJson.plugins[0].AdditionalArgs += $jsonContent
+    }
+    else {
+        $configJson.plugins[0].AdditionalArgs[1].Value.DestinationPrefix = $KubeServiceCIDR
+    }
+
+    $aclRule1 = [PSCustomObject]@{
+        Type = 'ACL'
+        Protocols = '6'
+        Action = 'Block'
+        Direction = 'Out'
+        RemoteAddresses = '168.63.129.16/32'
+        RemotePorts = '80'
+        Priority = 200
+        RuleType = 'Switch'
+    }
+    $aclRule2 = [PSCustomObject]@{
+        Type = 'ACL'
+        Action = 'Allow'
+        Direction = 'In'
+        Priority = 65500
+    }
+    $aclRule3 = [PSCustomObject]@{
+        Type = 'ACL'
+        Action = 'Allow'
+        Direction = 'Out'
+        Priority = 65500
+    }
+    $jsonContent = [PSCustomObject]@{
+        Name = 'EndpointPolicy'
+        Value = $aclRule1
+    }
+    $configJson.plugins[0].AdditionalArgs += $jsonContent
+    $jsonContent = [PSCustomObject]@{
+        Name = 'EndpointPolicy'
+        Value = $aclRule2
+    }
+    $configJson.plugins[0].AdditionalArgs += $jsonContent
+    $jsonContent = [PSCustomObject]@{
+        Name = 'EndpointPolicy'
+        Value = $aclRule3
+    }
+    $configJson.plugins[0].AdditionalArgs += $jsonContent
+
+    $configJson | ConvertTo-Json -depth 20 | Out-File -encoding ASCII -filepath $fileName
+}
+
+function GetBroadestRangesForEachAddress{
+    param([string[]] $values)
+
+    # Create a map of range values to IP addresses
+    $map = @{}
+
+    foreach ($value in $Values) {
+        if ($value -match '([0-9\.]+)\/([0-9]+)') {
+            if (!$map.contains($matches[1])) {
+                $map.Add($matches[1], @())
+            }
+
+            $map[$matches[1]] += [int]$matches[2]
+        }
+    }
+
+    # For each IP address select the range with the lagest scope (smallest value)
+    $returnValues = @()
+    foreach ($ip in $map.Keys) {
+        $range = $map[$ip] | Sort-Object | Select-Object -First 1
+
+        $returnValues += $ip + "/" + $range
+    }
+
+    # prefix $returnValues with common to ensure single values get returned as an array otherwise invalid json may be generated
+    return ,$returnValues
+}
+
+function GetSubnetPrefix
+{
+    Param(
+        [Parameter(Mandatory=$true)][ValidateNotNullOrEmpty()][string] $Token,
+        [Parameter(Mandatory=$true)][ValidateNotNullOrEmpty()][string] $SubnetId,
+        [Parameter(Mandatory=$true)][ValidateNotNullOrEmpty()][string] $ResourceManagerEndpoint,
+        [Parameter(Mandatory=$true)][ValidateNotNullOrEmpty()][string] $NetworkAPIVersion
+    )
+
+    $uri = "$($ResourceManagerEndpoint)$($SubnetId)?api-version=$NetworkAPIVersion"
+    $headers = @{Authorization="Bearer $Token"}
+
+    $response = Retry-Command -Command "Invoke-RestMethod" -Args @{Uri=$uri; Method="Get"; ContentType="application/json"; Headers=$headers} -Retries 5 -RetryDelaySeconds 10
+
+    if(!$response) {
+        Set-ExitCode -ExitCode $global:WINDOWS_CSE_ERROR_GET_SUBNET_PREFIX -ErrorMessage 'Error getting subnet prefix'
+    }
+
+    $response.properties.addressPrefix
+}
+
+function GenerateAzureStackCNIConfig
+{
+    Param(
+        [Parameter(Mandatory=$true)][ValidateNotNullOrEmpty()][string] $TenantId,
+        [Parameter(Mandatory=$true)][ValidateNotNullOrEmpty()][string] $SubscriptionId,
+        [Parameter(Mandatory=$true)][ValidateNotNullOrEmpty()][string] $AADClientId,
+        [Parameter(Mandatory=$true)][ValidateNotNullOrEmpty()][string] $AADClientSecret,
+        [Parameter(Mandatory=$true)][ValidateNotNullOrEmpty()][string] $ResourceGroup,
+        [Parameter(Mandatory=$true)][ValidateNotNullOrEmpty()][string] $NetworkAPIVersion,
+        [Parameter(Mandatory=$true)][ValidateNotNullOrEmpty()][string] $AzureEnvironmentFilePath,
+        [Parameter(Mandatory=$true)][ValidateNotNullOrEmpty()][string] $IdentitySystem,
+        [Parameter(Mandatory=$true)][ValidateNotNullOrEmpty()][string] $KubeDir
+
+    )
+
+    $networkInterfacesFile = "$KubeDir\network-interfaces.json"
+    $azureCNIConfigFile = "$KubeDir\interfaces.json"
+    $azureEnvironment = Get-Content $AzureEnvironmentFilePath | ConvertFrom-Json
+
+    Write-Log "------------------------------------------------------------------------"
+    Write-Log "Parameters"
+    Write-Log "------------------------------------------------------------------------"
+    Write-Log "TenantId:                  $TenantId"
+    Write-Log "SubscriptionId:            $SubscriptionId"
+    Write-Log "AADClientId:               ..."
+    Write-Log "AADClientSecret:           ..."
+    Write-Log "ResourceGroup:             $ResourceGroup"
+    Write-Log "NetworkAPIVersion:         $NetworkAPIVersion"
+    Write-Log "ServiceManagementEndpoint: $($azureEnvironment.serviceManagementEndpoint)"
+    Write-Log "ActiveDirectoryEndpoint:   $($azureEnvironment.activeDirectoryEndpoint)"
+    Write-Log "ResourceManagerEndpoint:   $($azureEnvironment.resourceManagerEndpoint)"
+    Write-Log "------------------------------------------------------------------------"
+    Write-Log "Variables"
+    Write-Log "------------------------------------------------------------------------"
+    Write-Log "azureCNIConfigFile: $azureCNIConfigFile"
+    Write-Log "networkInterfacesFile: $networkInterfacesFile"
+    Write-Log "------------------------------------------------------------------------"
+
+    Write-Log "Generating token for Azure Resource Manager"
+
+    $tokenURL = ""
+    if($IdentitySystem -ieq "adfs") {
+        $tokenURL = "$($azureEnvironment.activeDirectoryEndpoint)adfs/oauth2/token"
+    } else {
+        $tokenURL = "$($azureEnvironment.activeDirectoryEndpoint)$TenantId/oauth2/token"
+    }
+
+    Add-Type -AssemblyName System.Web
+    $encodedSecret = [System.Web.HttpUtility]::UrlEncode($AADClientSecret)
+
+    $body = "grant_type=client_credentials&client_id=$AADClientId&client_secret=$encodedSecret&resource=$($azureEnvironment.serviceManagementEndpoint)"
+    $args = @{Uri=$tokenURL; Method="Post"; Body=$body; ContentType='application/x-www-form-urlencoded'}
+    $tokenResponse = Retry-Command -Command "Invoke-RestMethod" -Args $args -Retries 5 -RetryDelaySeconds 10
+
+    if(!$tokenResponse) {
+        Set-ExitCode -ExitCode $global:WINDOWS_CSE_ERROR_GENERATE_TOKEN_FOR_ARM -ErrorMessage 'Error generating token for Azure Resource Manager'
+    }
+
+    $token = $tokenResponse | Select-Object -ExpandProperty access_token
+
+    Write-Log "Fetching network interface configuration for node"
+
+    $interfacesUri = "$($azureEnvironment.resourceManagerEndpoint)subscriptions/$SubscriptionId/resourceGroups/$ResourceGroup/providers/Microsoft.Network/networkInterfaces?api-version=$NetworkAPIVersion"
+    $headers = @{Authorization="Bearer $token"}
+    $args = @{Uri=$interfacesUri; Method="Get"; ContentType="application/json"; Headers=$headers; OutFile=$networkInterfacesFile}
+    Retry-Command -Command "Invoke-RestMethod" -Args $args -Retries 5 -RetryDelaySeconds 10
+
+    if(!$(Test-Path $networkInterfacesFile)) {
+        Set-ExitCode -ExitCode $global:WINDOWS_CSE_ERROR_NETWORK_INTERFACES_NOT_EXIST -ErrorMessage 'Error fetching network interface configuration for node'
+    }
+
+    Write-Log "Generating Azure CNI interface file"
+
+    $localNics = Get-NetAdapter | Select-Object -ExpandProperty MacAddress | ForEach-Object {$_ -replace "-",""}
+
+    $sdnNics = Get-Content $networkInterfacesFile `+"`"+`
+        | ConvertFrom-Json `+"`"+`
+        | Select-Object -ExpandProperty value `+"`"+`
+        | Where-Object { $localNics.Contains($_.properties.macAddress) } `+"`"+`
+        | Where-Object { $_.properties.ipConfigurations.Count -gt 0}
+
+    $interfaces = @{
+        Interfaces = @( $sdnNics | ForEach-Object { @{
+            MacAddress = $_.properties.macAddress
+            IsPrimary = $_.properties.primary
+            IPSubnets = @(@{
+                Prefix = GetSubnetPrefix `+"`"+`
+                            -Token $token `+"`"+`
+                            -SubnetId $_.properties.ipConfigurations[0].properties.subnet.id `+"`"+`
+                            -NetworkAPIVersion $NetworkAPIVersion `+"`"+`
+                            -ResourceManagerEndpoint $($azureEnvironment.resourceManagerEndpoint)
+                IPAddresses = $_.properties.ipConfigurations | ForEach-Object { @{
+                    Address = $_.properties.privateIPAddress
+                    IsPrimary = $_.properties.primary
+                }}
+            })
+        }})
+    }
+
+    ConvertTo-Json $interfaces -Depth 6 | Out-File -FilePath $azureCNIConfigFile -Encoding ascii
+
+    Set-ItemProperty -Path $azureCNIConfigFile -Name IsReadOnly -Value $true
+}
+
+function New-ExternalHnsNetwork
+{
+    param (
+        [Parameter(Mandatory=$true)][bool]
+        $IsDualStackEnabled
+    )
+
+    Write-Log "Creating new HNS network `+"`"+`"ext`+"`"+`""
+    $externalNetwork = "ext"
+    $na = @(Get-NetAdapter -Physical)
+
+    if ($na.Count -eq 0) {
+        Set-ExitCode -ExitCode $global:WINDOWS_CSE_ERROR_NETWORK_ADAPTER_NOT_EXIST -ErrorMessage "Failed to find any physical network adapters"
+    }
+
+    # If there is more than one adapter, use the first adapter.
+    $managementIP = (Get-NetIPAddress -ifIndex $na[0].ifIndex -AddressFamily IPv4).IPAddress
+    $adapterName = $na[0].Name
+    Write-Log "Using adapter $adapterName with IP address $managementIP"
+    $mgmtIPAfterNetworkCreate
+
+    $stopWatch = New-Object System.Diagnostics.Stopwatch
+    $stopWatch.Start()
+
+    # Fixme : use a smallest range possible, that will not collide with any pod space
+    if ($IsDualStackEnabled) {
+        New-HNSNetwork -Type $global:NetworkMode -AddressPrefix @("192.168.255.0/30","192:168:255::0/127") -Gateway @("192.168.255.1","192:168:255::1") -AdapterName $adapterName -Name $externalNetwork -Verbose
+    }
+    else {
+        New-HNSNetwork -Type $global:NetworkMode -AddressPrefix "192.168.255.0/30" -Gateway "192.168.255.1" -AdapterName $adapterName -Name $externalNetwork -Verbose
+    }
+    # Wait for the switch to be created and the ip address to be assigned.
+    for ($i = 0; $i -lt 60; $i++) {
+        $mgmtIPAfterNetworkCreate = Get-NetIPAddress $managementIP -ErrorAction SilentlyContinue
+        if ($mgmtIPAfterNetworkCreate) {
+            break
+        }
+        Start-Sleep -Milliseconds 500
+    }
+
+    $stopWatch.Stop()
+    if (-not $mgmtIPAfterNetworkCreate) {
+        Set-ExitCode -ExitCode $global:WINDOWS_CSE_ERROR_MANAGEMENT_IP_NOT_EXIST -ErrorMessage "Failed to find $managementIP after creating $externalNetwork network"
+    }
+    Write-Log "It took $($StopWatch.Elapsed.Seconds) seconds to create the $externalNetwork network."
+}
 `)
 
 func windowsWindowsazurecnifuncPs1Bytes() ([]byte, error) {
@@ -6409,22 +6398,22 @@
 	return a, nil
 }
 
-var _windowsWindowsazurecnifuncTestsPs1 = []byte(`. $PSScriptRoot\windowsazurecnifunc.ps1
-
-Describe 'GetBroadestRangesForEachAddress' {
-
-    It "Values '<Values>' should return '<Expected>'" -TestCases @(
-        @{ Values = @('10.240.0.0/12', '10.0.0.0/8'); Expected = @('10.0.0.0/8', '10.240.0.0/12')}
-        @{ Values = @('10.0.0.0/8', '10.0.0.0/16'); Expected = @('10.0.0.0/8')}
-        @{ Values = @('10.0.0.0/16', '10.240.0.0/12', '10.0.0.0/8' ); Expected = @('10.0.0.0/8', '10.240.0.0/12')}
-        @{ Values = @(); Expected = @()}
-        @{ Values = @('foobar'); Expected = @()}
-    ){
-        param ($Values, $Expected)
-
-        $actual = GetBroadestRangesForEachAddress -values $Values
-        $actual | Should -Be $Expected
-    }
+var _windowsWindowsazurecnifuncTestsPs1 = []byte(`. $PSScriptRoot\windowsazurecnifunc.ps1
+
+Describe 'GetBroadestRangesForEachAddress' {
+
+    It "Values '<Values>' should return '<Expected>'" -TestCases @(
+        @{ Values = @('10.240.0.0/12', '10.0.0.0/8'); Expected = @('10.0.0.0/8', '10.240.0.0/12')}
+        @{ Values = @('10.0.0.0/8', '10.0.0.0/16'); Expected = @('10.0.0.0/8')}
+        @{ Values = @('10.0.0.0/16', '10.240.0.0/12', '10.0.0.0/8' ); Expected = @('10.0.0.0/8', '10.240.0.0/12')}
+        @{ Values = @(); Expected = @()}
+        @{ Values = @('foobar'); Expected = @()}
+    ){
+        param ($Values, $Expected)
+
+        $actual = GetBroadestRangesForEachAddress -values $Values
+        $actual | Should -Be $Expected
+    }
 }`)
 
 func windowsWindowsazurecnifuncTestsPs1Bytes() ([]byte, error) {
@@ -6442,130 +6431,130 @@
 	return a, nil
 }
 
-var _windowsWindowscalicofuncPs1 = []byte(`function Get-CalicoPackage {
-    param(
-        [parameter(Mandatory=$true)] $RootDir
-    )
-
-    Write-Log "Getting Calico package"
-    DownloadFileOverHttp -Url $global:WindowsCalicoPackageURL -DestinationPath 'c:\calicowindows.zip'
-    Expand-Archive -Path 'c:\calicowindows.zip' -DestinationPath $RootDir -Force
-    Remove-Item -Path 'c:\calicowindows.zip' -Force
-}
-
-function Set-CalicoStaticRules {
-    param(
-        [parameter(Mandatory=$true)] $CalicoRootDir
-    )
-    $fileName  = [Io.path]::Combine("$CalicoRootDir", "static-rules.json")
-    echo '{
-    "Provider": "AKS",
-    "Rules": [
-        {
-            "Name": "EndpointPolicy",
-            "Rule": {
-                "Action": "Block",
-                "Direction": "Out",
-                "Id": "block-wireserver",
-                "Priority": 200,
-                "Protocol": 6,
-                "RemoteAddresses": "168.63.129.16/32",
-                "RemotePorts": "80",
-                "RuleType": "Switch",
-                "Type": "ACL"
-            }
-        }
-    ],
-    "version": "0.1.0"
-}' | Out-File -encoding ASCII -filepath $fileName
-}
-
-function SetConfigParameters {
-    param(
-        [parameter(Mandatory=$true)] $RootDir,
-        [parameter(Mandatory=$true)] $OldString,
-        [parameter(Mandatory=$true)] $NewString
-    )
-
-    (Get-Content $RootDir\config.ps1).replace($OldString, $NewString) | Set-Content $RootDir\config.ps1 -Force
-}
-
-function GetCalicoKubeConfig {
-    param(
-        [parameter(Mandatory=$true)] $RootDir,
-        [parameter(Mandatory=$true)] $CalicoNamespace,
-        [parameter(Mandatory=$false)] $SecretName = "calico-node",
-        [parameter(Mandatory=$false)] $KubeConfigPath = "c:\\k\\config"
-    )
-
-    # When creating Windows agent pools with the system Linux agent pool, the service account for calico may not be available in provisioning Windows agent nodes.
-    # So we need to wait here until the service account for calico is available
-    $name=""
-    $retryCount=0
-    $retryInterval=5
-    $maxRetryCount=120 # 10 minutes
-
-    do {
-        try {
-            Write-Log "Retry $retryCount : Trying to get service account $SecretName"
-            $name=c:\k\kubectl.exe --kubeconfig=$KubeConfigPath get secret -n $CalicoNamespace --field-selector=type=kubernetes.io/service-account-token --no-headers -o custom-columns=":metadata.name" | findstr $SecretName | select -first 1
-            if (![string]::IsNullOrEmpty($name)) {
-                break
-            }
-        } catch {
-            Write-Log "Retry $retryCount : Failed to get service account $SecretName. Error: $_"
-        }
-        $retryCount++
-        Write-Log "Retry $retryCount : Sleep $retryInterval and then retry to get service account $SecretName"
-        Sleep $retryInterval
-    } while ($retryCount -lt $maxRetryCount)
-
-    if ([string]::IsNullOrEmpty($name)) {
-        Set-ExitCode -ExitCode $global:WINDOWS_CSE_ERROR_CALICO_SERVICE_ACCOUNT_NOT_EXIST -ErrorMessage "$SecretName service account does not exist."
-    }
-
-    $ca=c:\k\kubectl.exe --kubeconfig=$KubeConfigPath get secret/$name -o jsonpath='{.data.ca\.crt}' -n $CalicoNamespace
-    $tokenBase64=c:\k\kubectl.exe --kubeconfig=$KubeConfigPath get secret/$name -o jsonpath='{.data.token}' -n $CalicoNamespace
-    $token=[System.Text.Encoding]::ASCII.GetString([System.Convert]::FromBase64String($tokenBase64))
-
-    $server=findstr https:// $KubeConfigPath
-
-    (Get-Content $RootDir\calico-kube-config.template).replace('<ca>', $ca).replace('<server>', $server.Trim()).replace('<token>', $token) | Set-Content $RootDir\calico-kube-config -Force
-}
-
-function Start-InstallCalico {
-    param(
-        [parameter(Mandatory=$true)] $RootDir,
-        [parameter(Mandatory=$true)] $KubeServiceCIDR,
-        [parameter(Mandatory=$true)] $KubeDnsServiceIp,
-        [parameter(Mandatory=$false)] $CalicoNs = "calico-system"
-    )
-
-    Write-Log "Download Calico"
-    Get-CalicoPackage -RootDir $RootDir
-
-    $CalicoDir  = [Io.path]::Combine("$RootDir", "CalicoWindows")
-
-    Set-CalicoStaticRules -CalicoRootDir $CalicoDir
-
-    SetConfigParameters -RootDir $CalicoDir -OldString "<your datastore type>" -NewString "kubernetes"
-    SetConfigParameters -RootDir $CalicoDir -OldString "<your etcd endpoints>" -NewString ""
-    SetConfigParameters -RootDir $CalicoDir -OldString "<your etcd key>" -NewString ""
-    SetConfigParameters -RootDir $CalicoDir -OldString "<your etcd cert>" -NewString ""
-    SetConfigParameters -RootDir $CalicoDir -OldString "<your etcd ca cert>" -NewString ""
-    SetConfigParameters -RootDir $CalicoDir -OldString "<your service cidr>" -NewString $KubeServiceCIDR
-    SetConfigParameters -RootDir $CalicoDir -OldString "<your dns server ips>" -NewString $KubeDnsServiceIp
-    SetConfigParameters -RootDir $CalicoDir -OldString "CALICO_NETWORKING_BACKEND=`+"`"+`"vxlan`+"`"+`"" -NewString "CALICO_NETWORKING_BACKEND=`+"`"+`"none`+"`"+`""
-    SetConfigParameters -RootDir $CalicoDir -OldString "KUBE_NETWORK = `+"`"+`"Calico.*`+"`"+`"" -NewString "KUBE_NETWORK = `+"`"+`"azure.*`+"`"+`""
-
-    GetCalicoKubeConfig -RootDir $CalicoDir -CalicoNamespace $CalicoNs
-
-    Write-Log "Install Calico"
-
-    pushd $CalicoDir
-    .\install-calico.ps1
-    popd
-}
+var _windowsWindowscalicofuncPs1 = []byte(`function Get-CalicoPackage {
+    param(
+        [parameter(Mandatory=$true)] $RootDir
+    )
+
+    Write-Log "Getting Calico package"
+    DownloadFileOverHttp -Url $global:WindowsCalicoPackageURL -DestinationPath 'c:\calicowindows.zip'
+    Expand-Archive -Path 'c:\calicowindows.zip' -DestinationPath $RootDir -Force
+    Remove-Item -Path 'c:\calicowindows.zip' -Force
+}
+
+function Set-CalicoStaticRules {
+    param(
+        [parameter(Mandatory=$true)] $CalicoRootDir
+    )
+    $fileName  = [Io.path]::Combine("$CalicoRootDir", "static-rules.json")
+    echo '{
+    "Provider": "AKS",
+    "Rules": [
+        {
+            "Name": "EndpointPolicy",
+            "Rule": {
+                "Action": "Block",
+                "Direction": "Out",
+                "Id": "block-wireserver",
+                "Priority": 200,
+                "Protocol": 6,
+                "RemoteAddresses": "168.63.129.16/32",
+                "RemotePorts": "80",
+                "RuleType": "Switch",
+                "Type": "ACL"
+            }
+        }
+    ],
+    "version": "0.1.0"
+}' | Out-File -encoding ASCII -filepath $fileName
+}
+
+function SetConfigParameters {
+    param(
+        [parameter(Mandatory=$true)] $RootDir,
+        [parameter(Mandatory=$true)] $OldString,
+        [parameter(Mandatory=$true)] $NewString
+    )
+
+    (Get-Content $RootDir\config.ps1).replace($OldString, $NewString) | Set-Content $RootDir\config.ps1 -Force
+}
+
+function GetCalicoKubeConfig {
+    param(
+        [parameter(Mandatory=$true)] $RootDir,
+        [parameter(Mandatory=$true)] $CalicoNamespace,
+        [parameter(Mandatory=$false)] $SecretName = "calico-node",
+        [parameter(Mandatory=$false)] $KubeConfigPath = "c:\\k\\config"
+    )
+
+    # When creating Windows agent pools with the system Linux agent pool, the service account for calico may not be available in provisioning Windows agent nodes.
+    # So we need to wait here until the service account for calico is available
+    $name=""
+    $retryCount=0
+    $retryInterval=5
+    $maxRetryCount=120 # 10 minutes
+
+    do {
+        try {
+            Write-Log "Retry $retryCount : Trying to get service account $SecretName"
+            $name=c:\k\kubectl.exe --kubeconfig=$KubeConfigPath get secret -n $CalicoNamespace --field-selector=type=kubernetes.io/service-account-token --no-headers -o custom-columns=":metadata.name" | findstr $SecretName | select -first 1
+            if (![string]::IsNullOrEmpty($name)) {
+                break
+            }
+        } catch {
+            Write-Log "Retry $retryCount : Failed to get service account $SecretName. Error: $_"
+        }
+        $retryCount++
+        Write-Log "Retry $retryCount : Sleep $retryInterval and then retry to get service account $SecretName"
+        Sleep $retryInterval
+    } while ($retryCount -lt $maxRetryCount)
+
+    if ([string]::IsNullOrEmpty($name)) {
+        Set-ExitCode -ExitCode $global:WINDOWS_CSE_ERROR_CALICO_SERVICE_ACCOUNT_NOT_EXIST -ErrorMessage "$SecretName service account does not exist."
+    }
+
+    $ca=c:\k\kubectl.exe --kubeconfig=$KubeConfigPath get secret/$name -o jsonpath='{.data.ca\.crt}' -n $CalicoNamespace
+    $tokenBase64=c:\k\kubectl.exe --kubeconfig=$KubeConfigPath get secret/$name -o jsonpath='{.data.token}' -n $CalicoNamespace
+    $token=[System.Text.Encoding]::ASCII.GetString([System.Convert]::FromBase64String($tokenBase64))
+
+    $server=findstr https:// $KubeConfigPath
+
+    (Get-Content $RootDir\calico-kube-config.template).replace('<ca>', $ca).replace('<server>', $server.Trim()).replace('<token>', $token) | Set-Content $RootDir\calico-kube-config -Force
+}
+
+function Start-InstallCalico {
+    param(
+        [parameter(Mandatory=$true)] $RootDir,
+        [parameter(Mandatory=$true)] $KubeServiceCIDR,
+        [parameter(Mandatory=$true)] $KubeDnsServiceIp,
+        [parameter(Mandatory=$false)] $CalicoNs = "calico-system"
+    )
+
+    Write-Log "Download Calico"
+    Get-CalicoPackage -RootDir $RootDir
+
+    $CalicoDir  = [Io.path]::Combine("$RootDir", "CalicoWindows")
+
+    Set-CalicoStaticRules -CalicoRootDir $CalicoDir
+
+    SetConfigParameters -RootDir $CalicoDir -OldString "<your datastore type>" -NewString "kubernetes"
+    SetConfigParameters -RootDir $CalicoDir -OldString "<your etcd endpoints>" -NewString ""
+    SetConfigParameters -RootDir $CalicoDir -OldString "<your etcd key>" -NewString ""
+    SetConfigParameters -RootDir $CalicoDir -OldString "<your etcd cert>" -NewString ""
+    SetConfigParameters -RootDir $CalicoDir -OldString "<your etcd ca cert>" -NewString ""
+    SetConfigParameters -RootDir $CalicoDir -OldString "<your service cidr>" -NewString $KubeServiceCIDR
+    SetConfigParameters -RootDir $CalicoDir -OldString "<your dns server ips>" -NewString $KubeDnsServiceIp
+    SetConfigParameters -RootDir $CalicoDir -OldString "CALICO_NETWORKING_BACKEND=`+"`"+`"vxlan`+"`"+`"" -NewString "CALICO_NETWORKING_BACKEND=`+"`"+`"none`+"`"+`""
+    SetConfigParameters -RootDir $CalicoDir -OldString "KUBE_NETWORK = `+"`"+`"Calico.*`+"`"+`"" -NewString "KUBE_NETWORK = `+"`"+`"azure.*`+"`"+`""
+
+    GetCalicoKubeConfig -RootDir $CalicoDir -CalicoNamespace $CalicoNs
+
+    Write-Log "Install Calico"
+
+    pushd $CalicoDir
+    .\install-calico.ps1
+    popd
+}
 `)
 
 func windowsWindowscalicofuncPs1Bytes() ([]byte, error) {
@@ -6583,17 +6572,17 @@
 	return a, nil
 }
 
-var _windowsWindowscnifuncPs1 = []byte(`function Get-HnsPsm1
-{
-    Param(
-        [string]
-        $HnsUrl = "https://github.com/Microsoft/SDN/raw/master/Kubernetes/windows/hns.psm1",
-        [Parameter(Mandatory=$true)][string]
-        $HNSModule
-    )
-    DownloadFileOverHttp -Url $HnsUrl -DestinationPath "$HNSModule"
-}
-
+var _windowsWindowscnifuncPs1 = []byte(`function Get-HnsPsm1
+{
+    Param(
+        [string]
+        $HnsUrl = "https://github.com/Microsoft/SDN/raw/master/Kubernetes/windows/hns.psm1",
+        [Parameter(Mandatory=$true)][string]
+        $HNSModule
+    )
+    DownloadFileOverHttp -Url $HnsUrl -DestinationPath "$HNSModule"
+}
+
 # TODO: Move the code that creates the wincni configuration file out of windowskubeletfunc.ps1 and put it here`)
 
 func windowsWindowscnifuncPs1Bytes() ([]byte, error) {
@@ -6611,306 +6600,306 @@
 	return a, nil
 }
 
-var _windowsWindowsconfigfuncPs1 = []byte(`
-
-# Set the service telemetry GUID. This is used with Windows Analytics https://docs.microsoft.com/en-us/sccm/core/clients/manage/monitor-windows-analytics
-function Set-TelemetrySetting
-{
-    Param(
-        [Parameter(Mandatory=$true)][string]
-        $WindowsTelemetryGUID
-    )
-    Set-ItemProperty -Path "HKLM:\Software\Microsoft\Windows\CurrentVersion\Policies\DataCollection" -Name "CommercialId" -Value $WindowsTelemetryGUID -Force
-}
-
-# Resize the system partition to the max available size. Azure can resize a managed disk, but the VM still needs to extend the partition boundary
-function Resize-OSDrive
-{
-    $osDrive = ((Get-WmiObject Win32_OperatingSystem).SystemDrive).TrimEnd(":")
-    $size = (Get-Partition -DriveLetter $osDrive).Size
-    $maxSize = (Get-PartitionSupportedSize -DriveLetter $osDrive).SizeMax
-    if ($size -lt $maxSize)
-    {
-        Resize-Partition -DriveLetter $osDrive -Size $maxSize
-    }
-}
-
-# https://docs.microsoft.com/en-us/powershell/module/storage/new-partition
-function Initialize-DataDisks
-{
-    Get-Disk | Where-Object PartitionStyle -eq 'raw' | Initialize-Disk -PartitionStyle MBR -PassThru | New-Partition -UseMaximumSize -AssignDriveLetter | Format-Volume -FileSystem NTFS -Force
-}
-
-# Set the Internet Explorer to use the latest rendering mode on all sites
-# https://docs.microsoft.com/en-us/windows-hardware/customize/desktop/unattend/microsoft-windows-ie-internetexplorer-intranetcompatibilitymode
-# (This only affects installations with UI)
-function Set-Explorer
-{
-    New-Item -Path HKLM:"\\SOFTWARE\\Policies\\Microsoft\\Internet Explorer"
-    New-Item -Path HKLM:"\\SOFTWARE\\Policies\\Microsoft\\Internet Explorer\\BrowserEmulation"
-    New-ItemProperty -Path HKLM:"\\SOFTWARE\\Policies\\Microsoft\\Internet Explorer\\BrowserEmulation" -Name IntranetCompatibilityMode -Value 0 -Type DWord
-    New-Item -Path HKLM:"\\SOFTWARE\\Policies\\Microsoft\\Internet Explorer\\Main"
-    New-ItemProperty -Path HKLM:"\\SOFTWARE\\Policies\\Microsoft\\Internet Explorer\\Main" -Name "Start Page" -Type String -Value http://bing.com
-}
-
-function Install-Docker
-{
-    Param(
-        [Parameter(Mandatory=$true)][string]
-        $DockerVersion
-    )
-
-    Write-Log "Docker version $DockerVersion found, clearing DOCKER_API_VERSION"
-    [System.Environment]::SetEnvironmentVariable('DOCKER_API_VERSION', $null, [System.EnvironmentVariableTarget]::Machine)
-
-    try {
-        $installDocker = $true
-        $dockerService = Get-Service | ? Name -like 'docker'
-        if ($dockerService.Count -eq 0) {
-            Write-Log "Docker is not installed. Install docker version($DockerVersion)."
-        }
-        else {
-            $dockerServerVersion = docker version --format '{{.Server.Version}}'
-            Write-Log "Docker service is installed with docker version($dockerServerVersion)."
-            if ($dockerServerVersion -eq $DockerVersion) {
-                $installDocker = $false
-                Write-Log "Same version docker installed will skip installing docker version($dockerServerVersion)."
-            }
-            else {
-                Write-Log "Same version docker is not installed. Will install docker version($DockerVersion)."
-            }
-        }
-
-        if ($installDocker) {
-            Find-Package -Name Docker -ProviderName DockerMsftProvider -RequiredVersion $DockerVersion -ErrorAction Stop
-            Write-Log "Found version $DockerVersion. Installing..."
-            Install-Package -Name Docker -ProviderName DockerMsftProvider -Update -Force -RequiredVersion $DockerVersion
-            net start docker
-            Write-Log "Installed version $DockerVersion"
-        }
-    } catch {
-        Write-Log "Error while installing package: $_.Exception.Message"
-        $currentDockerVersion = (Get-Package -Name Docker -ProviderName DockerMsftProvider).Version
-        Write-Log "Not able to install docker version. Using default version $currentDockerVersion"
-    }
-}
-
-function Set-DockerLogFileOptions {
-    Write-Log "Updating log file options in docker config"
-    $dockerConfigPath = "C:\ProgramData\docker\config\daemon.json"
-
-    if (-not (Test-Path $dockerConfigPath)) {
-        "{}" | Out-File $dockerConfigPath
-    }
-
-    $dockerConfig = Get-Content $dockerConfigPath | ConvertFrom-Json
-    $dockerConfig | Add-Member -Name "log-driver" -Value "json-file" -MemberType NoteProperty
-    $logOpts = @{ "max-size" = "50m"; "max-file" = "5" }
-    $dockerConfig | Add-Member -Name "log-opts" -Value $logOpts -MemberType NoteProperty
-    $dockerConfig = $dockerConfig | ConvertTo-Json -Depth 10
-
-    Write-Log "New docker config:"
-    Write-Log $dockerConfig
-
-    # daemon.json MUST be encoded as UTF8-no-BOM!
-    Remove-Item $dockerConfigPath
-    $fileEncoding = New-Object System.Text.UTF8Encoding $false
-    [IO.File]::WriteAllLInes($dockerConfigPath, $dockerConfig, $fileEncoding)
-
-    Restart-Service docker
-}
-
-# Pagefile adjustments
-function Adjust-PageFileSize()
-{
-    wmic pagefileset set InitialSize=8096,MaximumSize=8096
-}
-
-function Adjust-DynamicPortRange()
-{
-    # Kube-proxy reserves 63 ports per service which limits clusters with Windows nodes
-    # to ~225 services if default port reservations are used.
-    # https://docs.microsoft.com/en-us/virtualization/windowscontainers/kubernetes/common-problems#load-balancers-are-plumbed-inconsistently-across-the-cluster-nodes
-    # Kube-proxy load balancing should be set to DSR mode when it releases with future versions of the OS
-
-    Invoke-Executable -Executable "netsh.exe" -ArgList @("int", "ipv4", "set", "dynamicportrange", "tcp", "16385", "49151")
-}
-
-# TODO: should this be in this PR?
-# Service start actions. These should be split up later and included in each install step
-function Update-ServiceFailureActions
-{
-    Param(
-        [Parameter(Mandatory = $true)][string]
-        $ContainerRuntime
-    )
-    sc.exe failure "kubelet" actions= restart/60000/restart/60000/restart/60000 reset= 900
-    sc.exe failure "kubeproxy" actions= restart/60000/restart/60000/restart/60000 reset= 900
-    sc.exe failure $ContainerRuntime actions= restart/60000/restart/60000/restart/60000 reset= 900
-}
-
-function Add-SystemPathEntry
-{
-    Param(
-        [Parameter(Mandatory = $true)][string]
-        $Directory
-    )
-    # update the path variable if it doesn't have the needed paths
-    $path = [Environment]::GetEnvironmentVariable("Path", [EnvironmentVariableTarget]::Machine)
-    $updated = $false
-    if(-not ($path -match $Directory.Replace("\","\\")+"(;|$)"))
-    {
-        $path += ";"+$Directory
-        $updated = $true
-    }
-    if($updated)
-    {
-        Write-Log "Updating path, added $Directory"
-        [Environment]::SetEnvironmentVariable("Path", $path, [EnvironmentVariableTarget]::Machine)
-        $env:Path = [System.Environment]::GetEnvironmentVariable("Path","Machine") + ";" + [System.Environment]::GetEnvironmentVariable("Path","User")
-    }
-}
-
-function Enable-FIPSMode
-{
-    Param(
-        [Parameter(Mandatory = $true)][bool]
-        $FipsEnabled
-    )
-
-    if ( $FipsEnabled ) {
-        Write-Log "Set the registry to enable fips-mode"
-        Set-ItemProperty -Path "HKLM:\System\CurrentControlSet\Control\Lsa\FipsAlgorithmPolicy" -Name "Enabled" -Value 1 -Type DWORD -Force
-    }
-    else
-    {
-        Write-Log "Leave FipsAlgorithmPolicy as it is."
-    }
-}
-
-function Enable-Privilege {
-    param($Privilege)
-    $Definition = @'
-  using System;
-  using System.Runtime.InteropServices;
-  public class AdjPriv {
-    [DllImport("advapi32.dll", ExactSpelling = true, SetLastError = true)]
-    internal static extern bool AdjustTokenPrivileges(IntPtr htok, bool disall,
-      ref TokPriv1Luid newst, int len, IntPtr prev, IntPtr rele);
-    [DllImport("advapi32.dll", ExactSpelling = true, SetLastError = true)]
-    internal static extern bool OpenProcessToken(IntPtr h, int acc, ref IntPtr phtok);
-    [DllImport("advapi32.dll", SetLastError = true)]
-    internal static extern bool LookupPrivilegeValue(string host, string name,
-      ref long pluid);
-    [StructLayout(LayoutKind.Sequential, Pack = 1)]
-    internal struct TokPriv1Luid {
-      public int Count;
-      public long Luid;
-      public int Attr;
-    }
-    internal const int SE_PRIVILEGE_ENABLED = 0x00000002;
-    internal const int TOKEN_QUERY = 0x00000008;
-    internal const int TOKEN_ADJUST_PRIVILEGES = 0x00000020;
-    public static bool EnablePrivilege(long processHandle, string privilege) {
-      bool retVal;
-      TokPriv1Luid tp;
-      IntPtr hproc = new IntPtr(processHandle);
-      IntPtr htok = IntPtr.Zero;
-      retVal = OpenProcessToken(hproc, TOKEN_ADJUST_PRIVILEGES | TOKEN_QUERY,
-        ref htok);
-      tp.Count = 1;
-      tp.Luid = 0;
-      tp.Attr = SE_PRIVILEGE_ENABLED;
-      retVal = LookupPrivilegeValue(null, privilege, ref tp.Luid);
-      retVal = AdjustTokenPrivileges(htok, false, ref tp, 0, IntPtr.Zero,
-        IntPtr.Zero);
-      return retVal;
-    }
-  }
-'@
-    $ProcessHandle = (Get-Process -id $pid).Handle
-    $type = Add-Type $definition -PassThru
-    $type[0]::EnablePrivilege($processHandle, $Privilege)
-}
-
-function Install-GmsaPlugin {
-    Param(
-        [Parameter(Mandatory=$true)]
-        [String] $GmsaPackageUrl
-    )
-
-    $tempInstallPackageFoler = [Io.path]::Combine($env:TEMP, "CCGAKVPlugin")
-    $tempPluginZipFile = [Io.path]::Combine($ENV:TEMP, "gmsa.zip")
-
-    Write-Log "Getting the GMSA plugin package"
-    DownloadFileOverHttp -Url $GmsaPackageUrl -DestinationPath $tempPluginZipFile
-    Expand-Archive -Path $tempPluginZipFile -DestinationPath $tempInstallPackageFoler -Force
-    if ($LASTEXITCODE) {
-        Set-ExitCode -ExitCode $global:WINDOWS_CSE_ERROR_GMSA_EXPAND_ARCHIVE -ErrorMessage "Failed to extract the '$tempPluginZipFile' archive."
-    }
-    Remove-Item -Path $tempPluginZipFile -Force
-
-    # Copy the plugin DLL file.
-    Write-Log "Installing the GMSA plugin"
-    Copy-Item -Force -Path "$tempInstallPackageFoler\CCGAKVPlugin.dll" -Destination "${env:SystemRoot}\System32\"
-
-    # Enable the PowerShell privilege to set the registry permissions.
-    Write-Log "Enabling the PowerShell privilege"
-    $enablePrivilegeResponse=$false
-    for($i = 0; $i -lt 10; $i++) {
-        Write-Log "Retry $i : Trying to enable the PowerShell privilege"
-        $enablePrivilegeResponse = Enable-Privilege -Privilege "SeTakeOwnershipPrivilege"
-        if ($enablePrivilegeResponse) {
-            break
-        }
-        Start-Sleep 1
-    }
-    if(!$enablePrivilegeResponse) {
-        Set-ExitCode -ExitCode $global:WINDOWS_CSE_ERROR_GMSA_ENABLE_POWERSHELL_PRIVILEGE -ErrorMessage "Failed to enable the PowerShell privilege."
-    }
-
-    # Set the registry permissions.
-    Write-Log "Setting GMSA plugin registry permissions"
-    try {
-        $ccgKeyPath = "System\CurrentControlSet\Control\CCG\COMClasses"
-        $owner = [System.Security.Principal.NTAccount]"BUILTIN\Administrators"
-
-        $key = [Microsoft.Win32.Registry]::LocalMachine.OpenSubKey(
-            $ccgKeyPath,
-            [Microsoft.Win32.RegistryKeyPermissionCheck]::ReadWriteSubTree,
-            [System.Security.AccessControl.RegistryRights]::TakeOwnership)
-        $acl = $key.GetAccessControl()
-        $acl.SetOwner($owner)
-        $key.SetAccessControl($acl)
-        
-        $key = [Microsoft.Win32.Registry]::LocalMachine.OpenSubKey(
-            $ccgKeyPath,
-            [Microsoft.Win32.RegistryKeyPermissionCheck]::ReadWriteSubTree,
-            [System.Security.AccessControl.RegistryRights]::ChangePermissions)
-        $acl = $key.GetAccessControl()
-        $rule = New-Object System.Security.AccessControl.RegistryAccessRule(
-            $owner,
-            [System.Security.AccessControl.RegistryRights]::FullControl,
-            [System.Security.AccessControl.AccessControlType]::Allow)
-        $acl.SetAccessRule($rule)
-        $key.SetAccessControl($acl)
-    } catch {
-        Set-ExitCode -ExitCode $global:WINDOWS_CSE_ERROR_GMSA_SET_REGISTRY_PERMISSION -ErrorMessage "Failed to set GMSA plugin registry permissions. $_"
-    }
-  
-    # Set the appropriate registry values.
-    try {
-        Write-Log "Setting the appropriate GMSA plugin registry values"
-        reg.exe import "$tempInstallPackageFoler\registerplugin.reg" 2>$null 1>$null
-    } catch {
-        Set-ExitCode -ExitCode $global:WINDOWS_CSE_ERROR_GMSA_SET_REGISTRY_VALUES -ErrorMessage  "Failed to set GMSA plugin registry values. $_"
-    }
-
-    Write-Log "Removing $tempInstallPackageFoler"
-    Remove-Item -Path $tempInstallPackageFoler -Force -Recurse
-
-    Write-Log "Successfully installed the GMSA plugin"
-}
+var _windowsWindowsconfigfuncPs1 = []byte(`
+
+# Set the service telemetry GUID. This is used with Windows Analytics https://docs.microsoft.com/en-us/sccm/core/clients/manage/monitor-windows-analytics
+function Set-TelemetrySetting
+{
+    Param(
+        [Parameter(Mandatory=$true)][string]
+        $WindowsTelemetryGUID
+    )
+    Set-ItemProperty -Path "HKLM:\Software\Microsoft\Windows\CurrentVersion\Policies\DataCollection" -Name "CommercialId" -Value $WindowsTelemetryGUID -Force
+}
+
+# Resize the system partition to the max available size. Azure can resize a managed disk, but the VM still needs to extend the partition boundary
+function Resize-OSDrive
+{
+    $osDrive = ((Get-WmiObject Win32_OperatingSystem).SystemDrive).TrimEnd(":")
+    $size = (Get-Partition -DriveLetter $osDrive).Size
+    $maxSize = (Get-PartitionSupportedSize -DriveLetter $osDrive).SizeMax
+    if ($size -lt $maxSize)
+    {
+        Resize-Partition -DriveLetter $osDrive -Size $maxSize
+    }
+}
+
+# https://docs.microsoft.com/en-us/powershell/module/storage/new-partition
+function Initialize-DataDisks
+{
+    Get-Disk | Where-Object PartitionStyle -eq 'raw' | Initialize-Disk -PartitionStyle MBR -PassThru | New-Partition -UseMaximumSize -AssignDriveLetter | Format-Volume -FileSystem NTFS -Force
+}
+
+# Set the Internet Explorer to use the latest rendering mode on all sites
+# https://docs.microsoft.com/en-us/windows-hardware/customize/desktop/unattend/microsoft-windows-ie-internetexplorer-intranetcompatibilitymode
+# (This only affects installations with UI)
+function Set-Explorer
+{
+    New-Item -Path HKLM:"\\SOFTWARE\\Policies\\Microsoft\\Internet Explorer"
+    New-Item -Path HKLM:"\\SOFTWARE\\Policies\\Microsoft\\Internet Explorer\\BrowserEmulation"
+    New-ItemProperty -Path HKLM:"\\SOFTWARE\\Policies\\Microsoft\\Internet Explorer\\BrowserEmulation" -Name IntranetCompatibilityMode -Value 0 -Type DWord
+    New-Item -Path HKLM:"\\SOFTWARE\\Policies\\Microsoft\\Internet Explorer\\Main"
+    New-ItemProperty -Path HKLM:"\\SOFTWARE\\Policies\\Microsoft\\Internet Explorer\\Main" -Name "Start Page" -Type String -Value http://bing.com
+}
+
+function Install-Docker
+{
+    Param(
+        [Parameter(Mandatory=$true)][string]
+        $DockerVersion
+    )
+
+    Write-Log "Docker version $DockerVersion found, clearing DOCKER_API_VERSION"
+    [System.Environment]::SetEnvironmentVariable('DOCKER_API_VERSION', $null, [System.EnvironmentVariableTarget]::Machine)
+
+    try {
+        $installDocker = $true
+        $dockerService = Get-Service | ? Name -like 'docker'
+        if ($dockerService.Count -eq 0) {
+            Write-Log "Docker is not installed. Install docker version($DockerVersion)."
+        }
+        else {
+            $dockerServerVersion = docker version --format '{{.Server.Version}}'
+            Write-Log "Docker service is installed with docker version($dockerServerVersion)."
+            if ($dockerServerVersion -eq $DockerVersion) {
+                $installDocker = $false
+                Write-Log "Same version docker installed will skip installing docker version($dockerServerVersion)."
+            }
+            else {
+                Write-Log "Same version docker is not installed. Will install docker version($DockerVersion)."
+            }
+        }
+
+        if ($installDocker) {
+            Find-Package -Name Docker -ProviderName DockerMsftProvider -RequiredVersion $DockerVersion -ErrorAction Stop
+            Write-Log "Found version $DockerVersion. Installing..."
+            Install-Package -Name Docker -ProviderName DockerMsftProvider -Update -Force -RequiredVersion $DockerVersion
+            net start docker
+            Write-Log "Installed version $DockerVersion"
+        }
+    } catch {
+        Write-Log "Error while installing package: $_.Exception.Message"
+        $currentDockerVersion = (Get-Package -Name Docker -ProviderName DockerMsftProvider).Version
+        Write-Log "Not able to install docker version. Using default version $currentDockerVersion"
+    }
+}
+
+function Set-DockerLogFileOptions {
+    Write-Log "Updating log file options in docker config"
+    $dockerConfigPath = "C:\ProgramData\docker\config\daemon.json"
+
+    if (-not (Test-Path $dockerConfigPath)) {
+        "{}" | Out-File $dockerConfigPath
+    }
+
+    $dockerConfig = Get-Content $dockerConfigPath | ConvertFrom-Json
+    $dockerConfig | Add-Member -Name "log-driver" -Value "json-file" -MemberType NoteProperty
+    $logOpts = @{ "max-size" = "50m"; "max-file" = "5" }
+    $dockerConfig | Add-Member -Name "log-opts" -Value $logOpts -MemberType NoteProperty
+    $dockerConfig = $dockerConfig | ConvertTo-Json -Depth 10
+
+    Write-Log "New docker config:"
+    Write-Log $dockerConfig
+
+    # daemon.json MUST be encoded as UTF8-no-BOM!
+    Remove-Item $dockerConfigPath
+    $fileEncoding = New-Object System.Text.UTF8Encoding $false
+    [IO.File]::WriteAllLInes($dockerConfigPath, $dockerConfig, $fileEncoding)
+
+    Restart-Service docker
+}
+
+# Pagefile adjustments
+function Adjust-PageFileSize()
+{
+    wmic pagefileset set InitialSize=8096,MaximumSize=8096
+}
+
+function Adjust-DynamicPortRange()
+{
+    # Kube-proxy reserves 63 ports per service which limits clusters with Windows nodes
+    # to ~225 services if default port reservations are used.
+    # https://docs.microsoft.com/en-us/virtualization/windowscontainers/kubernetes/common-problems#load-balancers-are-plumbed-inconsistently-across-the-cluster-nodes
+    # Kube-proxy load balancing should be set to DSR mode when it releases with future versions of the OS
+
+    Invoke-Executable -Executable "netsh.exe" -ArgList @("int", "ipv4", "set", "dynamicportrange", "tcp", "16385", "49151")
+}
+
+# TODO: should this be in this PR?
+# Service start actions. These should be split up later and included in each install step
+function Update-ServiceFailureActions
+{
+    Param(
+        [Parameter(Mandatory = $true)][string]
+        $ContainerRuntime
+    )
+    sc.exe failure "kubelet" actions= restart/60000/restart/60000/restart/60000 reset= 900
+    sc.exe failure "kubeproxy" actions= restart/60000/restart/60000/restart/60000 reset= 900
+    sc.exe failure $ContainerRuntime actions= restart/60000/restart/60000/restart/60000 reset= 900
+}
+
+function Add-SystemPathEntry
+{
+    Param(
+        [Parameter(Mandatory = $true)][string]
+        $Directory
+    )
+    # update the path variable if it doesn't have the needed paths
+    $path = [Environment]::GetEnvironmentVariable("Path", [EnvironmentVariableTarget]::Machine)
+    $updated = $false
+    if(-not ($path -match $Directory.Replace("\","\\")+"(;|$)"))
+    {
+        $path += ";"+$Directory
+        $updated = $true
+    }
+    if($updated)
+    {
+        Write-Log "Updating path, added $Directory"
+        [Environment]::SetEnvironmentVariable("Path", $path, [EnvironmentVariableTarget]::Machine)
+        $env:Path = [System.Environment]::GetEnvironmentVariable("Path","Machine") + ";" + [System.Environment]::GetEnvironmentVariable("Path","User")
+    }
+}
+
+function Enable-FIPSMode
+{
+    Param(
+        [Parameter(Mandatory = $true)][bool]
+        $FipsEnabled
+    )
+
+    if ( $FipsEnabled ) {
+        Write-Log "Set the registry to enable fips-mode"
+        Set-ItemProperty -Path "HKLM:\System\CurrentControlSet\Control\Lsa\FipsAlgorithmPolicy" -Name "Enabled" -Value 1 -Type DWORD -Force
+    }
+    else
+    {
+        Write-Log "Leave FipsAlgorithmPolicy as it is."
+    }
+}
+
+function Enable-Privilege {
+    param($Privilege)
+    $Definition = @'
+  using System;
+  using System.Runtime.InteropServices;
+  public class AdjPriv {
+    [DllImport("advapi32.dll", ExactSpelling = true, SetLastError = true)]
+    internal static extern bool AdjustTokenPrivileges(IntPtr htok, bool disall,
+      ref TokPriv1Luid newst, int len, IntPtr prev, IntPtr rele);
+    [DllImport("advapi32.dll", ExactSpelling = true, SetLastError = true)]
+    internal static extern bool OpenProcessToken(IntPtr h, int acc, ref IntPtr phtok);
+    [DllImport("advapi32.dll", SetLastError = true)]
+    internal static extern bool LookupPrivilegeValue(string host, string name,
+      ref long pluid);
+    [StructLayout(LayoutKind.Sequential, Pack = 1)]
+    internal struct TokPriv1Luid {
+      public int Count;
+      public long Luid;
+      public int Attr;
+    }
+    internal const int SE_PRIVILEGE_ENABLED = 0x00000002;
+    internal const int TOKEN_QUERY = 0x00000008;
+    internal const int TOKEN_ADJUST_PRIVILEGES = 0x00000020;
+    public static bool EnablePrivilege(long processHandle, string privilege) {
+      bool retVal;
+      TokPriv1Luid tp;
+      IntPtr hproc = new IntPtr(processHandle);
+      IntPtr htok = IntPtr.Zero;
+      retVal = OpenProcessToken(hproc, TOKEN_ADJUST_PRIVILEGES | TOKEN_QUERY,
+        ref htok);
+      tp.Count = 1;
+      tp.Luid = 0;
+      tp.Attr = SE_PRIVILEGE_ENABLED;
+      retVal = LookupPrivilegeValue(null, privilege, ref tp.Luid);
+      retVal = AdjustTokenPrivileges(htok, false, ref tp, 0, IntPtr.Zero,
+        IntPtr.Zero);
+      return retVal;
+    }
+  }
+'@
+    $ProcessHandle = (Get-Process -id $pid).Handle
+    $type = Add-Type $definition -PassThru
+    $type[0]::EnablePrivilege($processHandle, $Privilege)
+}
+
+function Install-GmsaPlugin {
+    Param(
+        [Parameter(Mandatory=$true)]
+        [String] $GmsaPackageUrl
+    )
+
+    $tempInstallPackageFoler = [Io.path]::Combine($env:TEMP, "CCGAKVPlugin")
+    $tempPluginZipFile = [Io.path]::Combine($ENV:TEMP, "gmsa.zip")
+
+    Write-Log "Getting the GMSA plugin package"
+    DownloadFileOverHttp -Url $GmsaPackageUrl -DestinationPath $tempPluginZipFile
+    Expand-Archive -Path $tempPluginZipFile -DestinationPath $tempInstallPackageFoler -Force
+    if ($LASTEXITCODE) {
+        Set-ExitCode -ExitCode $global:WINDOWS_CSE_ERROR_GMSA_EXPAND_ARCHIVE -ErrorMessage "Failed to extract the '$tempPluginZipFile' archive."
+    }
+    Remove-Item -Path $tempPluginZipFile -Force
+
+    # Copy the plugin DLL file.
+    Write-Log "Installing the GMSA plugin"
+    Copy-Item -Force -Path "$tempInstallPackageFoler\CCGAKVPlugin.dll" -Destination "${env:SystemRoot}\System32\"
+
+    # Enable the PowerShell privilege to set the registry permissions.
+    Write-Log "Enabling the PowerShell privilege"
+    $enablePrivilegeResponse=$false
+    for($i = 0; $i -lt 10; $i++) {
+        Write-Log "Retry $i : Trying to enable the PowerShell privilege"
+        $enablePrivilegeResponse = Enable-Privilege -Privilege "SeTakeOwnershipPrivilege"
+        if ($enablePrivilegeResponse) {
+            break
+        }
+        Start-Sleep 1
+    }
+    if(!$enablePrivilegeResponse) {
+        Set-ExitCode -ExitCode $global:WINDOWS_CSE_ERROR_GMSA_ENABLE_POWERSHELL_PRIVILEGE -ErrorMessage "Failed to enable the PowerShell privilege."
+    }
+
+    # Set the registry permissions.
+    Write-Log "Setting GMSA plugin registry permissions"
+    try {
+        $ccgKeyPath = "System\CurrentControlSet\Control\CCG\COMClasses"
+        $owner = [System.Security.Principal.NTAccount]"BUILTIN\Administrators"
+
+        $key = [Microsoft.Win32.Registry]::LocalMachine.OpenSubKey(
+            $ccgKeyPath,
+            [Microsoft.Win32.RegistryKeyPermissionCheck]::ReadWriteSubTree,
+            [System.Security.AccessControl.RegistryRights]::TakeOwnership)
+        $acl = $key.GetAccessControl()
+        $acl.SetOwner($owner)
+        $key.SetAccessControl($acl)
+        
+        $key = [Microsoft.Win32.Registry]::LocalMachine.OpenSubKey(
+            $ccgKeyPath,
+            [Microsoft.Win32.RegistryKeyPermissionCheck]::ReadWriteSubTree,
+            [System.Security.AccessControl.RegistryRights]::ChangePermissions)
+        $acl = $key.GetAccessControl()
+        $rule = New-Object System.Security.AccessControl.RegistryAccessRule(
+            $owner,
+            [System.Security.AccessControl.RegistryRights]::FullControl,
+            [System.Security.AccessControl.AccessControlType]::Allow)
+        $acl.SetAccessRule($rule)
+        $key.SetAccessControl($acl)
+    } catch {
+        Set-ExitCode -ExitCode $global:WINDOWS_CSE_ERROR_GMSA_SET_REGISTRY_PERMISSION -ErrorMessage "Failed to set GMSA plugin registry permissions. $_"
+    }
+  
+    # Set the appropriate registry values.
+    try {
+        Write-Log "Setting the appropriate GMSA plugin registry values"
+        reg.exe import "$tempInstallPackageFoler\registerplugin.reg" 2>$null 1>$null
+    } catch {
+        Set-ExitCode -ExitCode $global:WINDOWS_CSE_ERROR_GMSA_SET_REGISTRY_VALUES -ErrorMessage  "Failed to set GMSA plugin registry values. $_"
+    }
+
+    Write-Log "Removing $tempInstallPackageFoler"
+    Remove-Item -Path $tempInstallPackageFoler -Force -Recurse
+
+    Write-Log "Successfully installed the GMSA plugin"
+}
 `)
 
 func windowsWindowsconfigfuncPs1Bytes() ([]byte, error) {
@@ -6928,220 +6917,220 @@
 	return a, nil
 }
 
-var _windowsWindowscontainerdfuncPs1 = []byte(`# this is $global to persist across all functions since this is dot-sourced
-$global:ContainerdInstallLocation = "$Env:ProgramFiles\containerd"
-$global:Containerdbinary = (Join-Path $global:ContainerdInstallLocation containerd.exe)
-
-function RegisterContainerDService {
-  Param(
-    [Parameter(Mandatory = $true)][string]
-    $kubedir
-  )
-
-  Assert-FileExists $global:Containerdbinary
-
-  # in the past service was not installed via nssm so remove it in case
-  $svc = Get-Service -Name "containerd" -ErrorAction SilentlyContinue
-  if ($null -ne $svc) {
-    sc.exe delete containerd
-  }
-
-  Write-Log "Registering containerd as a service"
-  # setup containerd
-  & "$KubeDir\nssm.exe" install containerd $global:Containerdbinary | RemoveNulls
-  & "$KubeDir\nssm.exe" set containerd AppDirectory $KubeDir | RemoveNulls
-  & "$KubeDir\nssm.exe" set containerd DisplayName containerd | RemoveNulls
-  & "$KubeDir\nssm.exe" set containerd Description containerd | RemoveNulls
-  & "$KubeDir\nssm.exe" set containerd Start SERVICE_DEMAND_START | RemoveNulls
-  & "$KubeDir\nssm.exe" set containerd ObjectName LocalSystem | RemoveNulls
-  & "$KubeDir\nssm.exe" set containerd Type SERVICE_WIN32_OWN_PROCESS | RemoveNulls
-  & "$KubeDir\nssm.exe" set containerd AppThrottle 1500 | RemoveNulls
-  & "$KubeDir\nssm.exe" set containerd AppStdout "$KubeDir\containerd.log" | RemoveNulls
-  & "$KubeDir\nssm.exe" set containerd AppStderr "$KubeDir\containerd.err.log" | RemoveNulls
-  & "$KubeDir\nssm.exe" set containerd AppRotateFiles 1 | RemoveNulls
-  & "$KubeDir\nssm.exe" set containerd AppRotateOnline 1 | RemoveNulls
-  & "$KubeDir\nssm.exe" set containerd AppRotateSeconds 86400 | RemoveNulls
-  & "$KubeDir\nssm.exe" set containerd AppRotateBytes 10485760 | RemoveNulls
-
-  $retryCount=0
-  $retryInterval=10
-  $maxRetryCount=6 # 1 minutes
-
-  do {
-    $svc = Get-Service -Name "containerd" -ErrorAction SilentlyContinue
-    if ($null -eq $svc) {
-      Set-ExitCode -ExitCode $global:WINDOWS_CSE_ERROR_CONTAINERD_NOT_INSTALLED -ErrorMessage "containerd.exe did not get installed as a service correctly."
-    }
-    if ($svc.Status -eq "Running") {
-      break
-    }
-    Write-Log "Starting containerd, current status: $svc.Status"
-    Start-Service containerd
-    $retryCount++
-    Write-Log "Retry $retryCount : Sleep $retryInterval and check containerd status"
-    Sleep $retryInterval
-  } while ($retryCount -lt $maxRetryCount)
-
-  if ($svc.Status -ne "Running") {
-    Set-ExitCode -ExitCode $global:WINDOWS_CSE_ERROR_CONTAINERD_NOT_RUNNING -ErrorMessage "containerd service is not running"
-  }
-
-}
-
-function CreateHypervisorRuntime {
-  Param(
-    [Parameter(Mandatory = $true)][string]
-    $image,
-    [Parameter(Mandatory = $true)][string]
-    $version,
-    [Parameter(Mandatory = $true)][string]
-    $buildNumber
-  )
-
-  return @"
-        [plugins.cri.containerd.runtimes.runhcs-wcow-hypervisor-$buildnumber]
-          runtime_type = "io.containerd.runhcs.v1"
-          [plugins.cri.containerd.runtimes.runhcs-wcow-hypervisor-$buildnumber.options]
-            Debug = true
-            DebugType = 2
-            SandboxImage = "$image-windows-$version-amd64"
-            SandboxPlatform = "windows/amd64"
-            SandboxIsolation = 1
-            ScaleCPULimitsToSandbox = true
-"@
-}
-
-function CreateHypervisorRuntimes {
-  Param(
-    [Parameter(Mandatory = $true)][string[]]
-    $builds,
-    [Parameter(Mandatory = $true)][string]
-    $image
-  )
-  
-  Write-Log "Adding hyperv runtimes $builds"
-  $hypervRuntimes = ""
-  ForEach ($buildNumber in $builds) {
-    $windowsVersion = Select-Windows-Version -buildNumber $buildNumber
-    $runtime = createHypervisorRuntime -image $pauseImage -version $windowsVersion -buildNumber $buildNumber
-    if ($hypervRuntimes -eq "") {
-      $hypervRuntimes = $runtime
-    }
-    else {
-      $hypervRuntimes = $hypervRuntimes + "`+"`"+`r`+"`"+`n" + $runtime
-    }
-  }
-
-  return $hypervRuntimes
-}
-
-function Select-Windows-Version {
-  param (
-    [Parameter()]
-    [string]
-    $buildNumber
-  )
-
-  switch ($buildNumber) {
-    "17763" { return "1809" }
-    "18362" { return "1903" }
-    "18363" { return "1909" }
-    "19041" { return "2004" }
-    Default { return "" } 
-  }
-}
-
-function Enable-Logging {
-  if ((Test-Path "$global:ContainerdInstallLocation\diag.ps1") -And (Test-Path "$global:ContainerdInstallLocation\ContainerPlatform.wprp")) {
-    $logs = Join-path $pwd.drive.Root logs
-    Write-Log "Containerd hyperv logging enabled; temp location $logs"
-    $diag = Join-Path $global:ContainerdInstallLocation diag.ps1
-    Create-Directory -FullPath $logs -DirectoryUsage "storing containerd logs"
-    # !ContainerPlatformPersistent profile is made to work with long term and boot tracing
-    & $diag -Start -ProfilePath "$global:ContainerdInstallLocation\ContainerPlatform.wprp!ContainerPlatformPersistent" -TempPath $logs
-  }
-  else {
-    Write-Log "Containerd hyperv logging script not avalaible"
-  }
-}
-
-function Install-Containerd {
-  Param(
-    [Parameter(Mandatory = $true)][string]
-    $ContainerdUrl,
-    [Parameter(Mandatory = $true)][string]
-    $CNIBinDir,
-    [Parameter(Mandatory = $true)][string]
-    $CNIConfDir,
-    [Parameter(Mandatory = $true)][string]
-    $KubeDir
-  )
-
-  $svc = Get-Service -Name containerd -ErrorAction SilentlyContinue
-  if ($null -ne $svc) {
-    Write-Log "Stoping containerd service"
-    $svc | Stop-Service
-  }
-
-  # TODO: check if containerd is already installed and is the same version before this.
-  
-  # Extract the package
-  if ($ContainerdUrl.endswith(".zip")) {
-    $zipfile = [Io.path]::Combine($ENV:TEMP, "containerd.zip")
-    DownloadFileOverHttp -Url $ContainerdUrl -DestinationPath $zipfile
-    Expand-Archive -path $zipfile -DestinationPath $global:ContainerdInstallLocation -Force
-    Remove-Item -Path $zipfile -Force
-  }
-  elseif ($ContainerdUrl.endswith(".tar.gz")) {
-    # upstream containerd package is a tar 
-    $tarfile = [Io.path]::Combine($ENV:TEMP, "containerd.tar.gz")
-    DownloadFileOverHttp -Url $ContainerdUrl -DestinationPath $tarfile
-    Create-Directory -FullPath $global:ContainerdInstallLocation -DirectoryUsage "storing containerd"
-    tar -xzf $tarfile -C $global:ContainerdInstallLocation
-
-    mv -Force $global:ContainerdInstallLocation\bin\* $global:ContainerdInstallLocation\
-    Remove-Item -Path $tarfile -Force
-    Remove-Item -Path $global:ContainerdInstallLocation\bin -Force -Recurse
-  }
-
-  # get configuration options
-  Add-SystemPathEntry $global:ContainerdInstallLocation
-  $configFile = [Io.Path]::Combine($global:ContainerdInstallLocation, "config.toml")
-  $clusterConfig = ConvertFrom-Json ((Get-Content $global:KubeClusterConfigPath -ErrorAction Stop) | Out-String)
-  $pauseImage = $clusterConfig.Cri.Images.Pause
-  $formatedbin = $(($CNIBinDir).Replace("\", "/"))
-  $formatedconf = $(($CNIConfDir).Replace("\", "/"))
-  $sandboxIsolation = 0
-  $windowsVersion = (Get-ItemProperty "HKLM:\SOFTWARE\Microsoft\Windows NT\CurrentVersion").ReleaseId
-  $hypervRuntimes = ""
-  $hypervHandlers = $global:ContainerdWindowsRuntimeHandlers.split(",", [System.StringSplitOptions]::RemoveEmptyEntries)
-
-  # configure
-  if ($global:DefaultContainerdWindowsSandboxIsolation -eq "hyperv") {
-    Write-Log "default runtime for containerd set to hyperv"
-    $sandboxIsolation = 1
-  }
-
-  $template = Get-Content -Path "c:\AzureData\windows\containerdtemplate.toml" 
-  if ($sandboxIsolation -eq 0 -And $hypervHandlers.Count -eq 0) {
-    # remove the value hypervisor place holder
-    $template = $template | Select-String -Pattern 'hypervisors' -NotMatch | Out-String
-  }
-  else {
-    $hypervRuntimes = CreateHypervisorRuntimes -builds @($hypervHandlers) -image $pauseImage
-  }
-
-  $template.Replace('{{sandboxIsolation}}', $sandboxIsolation).
-  Replace('{{pauseImage}}', $pauseImage).
-  Replace('{{hypervisors}}', $hypervRuntimes).
-  Replace('{{cnibin}}', $formatedbin).
-  Replace('{{cniconf}}', $formatedconf).
-  Replace('{{currentversion}}', $windowsVersion) | `+"`"+`
-    Out-File -FilePath "$configFile" -Encoding ascii
-
-  RegisterContainerDService -KubeDir $KubeDir
-  Enable-Logging
-}
+var _windowsWindowscontainerdfuncPs1 = []byte(`# this is $global to persist across all functions since this is dot-sourced
+$global:ContainerdInstallLocation = "$Env:ProgramFiles\containerd"
+$global:Containerdbinary = (Join-Path $global:ContainerdInstallLocation containerd.exe)
+
+function RegisterContainerDService {
+  Param(
+    [Parameter(Mandatory = $true)][string]
+    $kubedir
+  )
+
+  Assert-FileExists $global:Containerdbinary
+
+  # in the past service was not installed via nssm so remove it in case
+  $svc = Get-Service -Name "containerd" -ErrorAction SilentlyContinue
+  if ($null -ne $svc) {
+    sc.exe delete containerd
+  }
+
+  Write-Log "Registering containerd as a service"
+  # setup containerd
+  & "$KubeDir\nssm.exe" install containerd $global:Containerdbinary | RemoveNulls
+  & "$KubeDir\nssm.exe" set containerd AppDirectory $KubeDir | RemoveNulls
+  & "$KubeDir\nssm.exe" set containerd DisplayName containerd | RemoveNulls
+  & "$KubeDir\nssm.exe" set containerd Description containerd | RemoveNulls
+  & "$KubeDir\nssm.exe" set containerd Start SERVICE_DEMAND_START | RemoveNulls
+  & "$KubeDir\nssm.exe" set containerd ObjectName LocalSystem | RemoveNulls
+  & "$KubeDir\nssm.exe" set containerd Type SERVICE_WIN32_OWN_PROCESS | RemoveNulls
+  & "$KubeDir\nssm.exe" set containerd AppThrottle 1500 | RemoveNulls
+  & "$KubeDir\nssm.exe" set containerd AppStdout "$KubeDir\containerd.log" | RemoveNulls
+  & "$KubeDir\nssm.exe" set containerd AppStderr "$KubeDir\containerd.err.log" | RemoveNulls
+  & "$KubeDir\nssm.exe" set containerd AppRotateFiles 1 | RemoveNulls
+  & "$KubeDir\nssm.exe" set containerd AppRotateOnline 1 | RemoveNulls
+  & "$KubeDir\nssm.exe" set containerd AppRotateSeconds 86400 | RemoveNulls
+  & "$KubeDir\nssm.exe" set containerd AppRotateBytes 10485760 | RemoveNulls
+
+  $retryCount=0
+  $retryInterval=10
+  $maxRetryCount=6 # 1 minutes
+
+  do {
+    $svc = Get-Service -Name "containerd" -ErrorAction SilentlyContinue
+    if ($null -eq $svc) {
+      Set-ExitCode -ExitCode $global:WINDOWS_CSE_ERROR_CONTAINERD_NOT_INSTALLED -ErrorMessage "containerd.exe did not get installed as a service correctly."
+    }
+    if ($svc.Status -eq "Running") {
+      break
+    }
+    Write-Log "Starting containerd, current status: $svc.Status"
+    Start-Service containerd
+    $retryCount++
+    Write-Log "Retry $retryCount : Sleep $retryInterval and check containerd status"
+    Sleep $retryInterval
+  } while ($retryCount -lt $maxRetryCount)
+
+  if ($svc.Status -ne "Running") {
+    Set-ExitCode -ExitCode $global:WINDOWS_CSE_ERROR_CONTAINERD_NOT_RUNNING -ErrorMessage "containerd service is not running"
+  }
+
+}
+
+function CreateHypervisorRuntime {
+  Param(
+    [Parameter(Mandatory = $true)][string]
+    $image,
+    [Parameter(Mandatory = $true)][string]
+    $version,
+    [Parameter(Mandatory = $true)][string]
+    $buildNumber
+  )
+
+  return @"
+        [plugins.cri.containerd.runtimes.runhcs-wcow-hypervisor-$buildnumber]
+          runtime_type = "io.containerd.runhcs.v1"
+          [plugins.cri.containerd.runtimes.runhcs-wcow-hypervisor-$buildnumber.options]
+            Debug = true
+            DebugType = 2
+            SandboxImage = "$image-windows-$version-amd64"
+            SandboxPlatform = "windows/amd64"
+            SandboxIsolation = 1
+            ScaleCPULimitsToSandbox = true
+"@
+}
+
+function CreateHypervisorRuntimes {
+  Param(
+    [Parameter(Mandatory = $true)][string[]]
+    $builds,
+    [Parameter(Mandatory = $true)][string]
+    $image
+  )
+  
+  Write-Log "Adding hyperv runtimes $builds"
+  $hypervRuntimes = ""
+  ForEach ($buildNumber in $builds) {
+    $windowsVersion = Select-Windows-Version -buildNumber $buildNumber
+    $runtime = createHypervisorRuntime -image $pauseImage -version $windowsVersion -buildNumber $buildNumber
+    if ($hypervRuntimes -eq "") {
+      $hypervRuntimes = $runtime
+    }
+    else {
+      $hypervRuntimes = $hypervRuntimes + "`+"`"+`r`+"`"+`n" + $runtime
+    }
+  }
+
+  return $hypervRuntimes
+}
+
+function Select-Windows-Version {
+  param (
+    [Parameter()]
+    [string]
+    $buildNumber
+  )
+
+  switch ($buildNumber) {
+    "17763" { return "1809" }
+    "18362" { return "1903" }
+    "18363" { return "1909" }
+    "19041" { return "2004" }
+    Default { return "" } 
+  }
+}
+
+function Enable-Logging {
+  if ((Test-Path "$global:ContainerdInstallLocation\diag.ps1") -And (Test-Path "$global:ContainerdInstallLocation\ContainerPlatform.wprp")) {
+    $logs = Join-path $pwd.drive.Root logs
+    Write-Log "Containerd hyperv logging enabled; temp location $logs"
+    $diag = Join-Path $global:ContainerdInstallLocation diag.ps1
+    Create-Directory -FullPath $logs -DirectoryUsage "storing containerd logs"
+    # !ContainerPlatformPersistent profile is made to work with long term and boot tracing
+    & $diag -Start -ProfilePath "$global:ContainerdInstallLocation\ContainerPlatform.wprp!ContainerPlatformPersistent" -TempPath $logs
+  }
+  else {
+    Write-Log "Containerd hyperv logging script not avalaible"
+  }
+}
+
+function Install-Containerd {
+  Param(
+    [Parameter(Mandatory = $true)][string]
+    $ContainerdUrl,
+    [Parameter(Mandatory = $true)][string]
+    $CNIBinDir,
+    [Parameter(Mandatory = $true)][string]
+    $CNIConfDir,
+    [Parameter(Mandatory = $true)][string]
+    $KubeDir
+  )
+
+  $svc = Get-Service -Name containerd -ErrorAction SilentlyContinue
+  if ($null -ne $svc) {
+    Write-Log "Stoping containerd service"
+    $svc | Stop-Service
+  }
+
+  # TODO: check if containerd is already installed and is the same version before this.
+  
+  # Extract the package
+  if ($ContainerdUrl.endswith(".zip")) {
+    $zipfile = [Io.path]::Combine($ENV:TEMP, "containerd.zip")
+    DownloadFileOverHttp -Url $ContainerdUrl -DestinationPath $zipfile
+    Expand-Archive -path $zipfile -DestinationPath $global:ContainerdInstallLocation -Force
+    Remove-Item -Path $zipfile -Force
+  }
+  elseif ($ContainerdUrl.endswith(".tar.gz")) {
+    # upstream containerd package is a tar 
+    $tarfile = [Io.path]::Combine($ENV:TEMP, "containerd.tar.gz")
+    DownloadFileOverHttp -Url $ContainerdUrl -DestinationPath $tarfile
+    Create-Directory -FullPath $global:ContainerdInstallLocation -DirectoryUsage "storing containerd"
+    tar -xzf $tarfile -C $global:ContainerdInstallLocation
+
+    mv -Force $global:ContainerdInstallLocation\bin\* $global:ContainerdInstallLocation\
+    Remove-Item -Path $tarfile -Force
+    Remove-Item -Path $global:ContainerdInstallLocation\bin -Force -Recurse
+  }
+
+  # get configuration options
+  Add-SystemPathEntry $global:ContainerdInstallLocation
+  $configFile = [Io.Path]::Combine($global:ContainerdInstallLocation, "config.toml")
+  $clusterConfig = ConvertFrom-Json ((Get-Content $global:KubeClusterConfigPath -ErrorAction Stop) | Out-String)
+  $pauseImage = $clusterConfig.Cri.Images.Pause
+  $formatedbin = $(($CNIBinDir).Replace("\", "/"))
+  $formatedconf = $(($CNIConfDir).Replace("\", "/"))
+  $sandboxIsolation = 0
+  $windowsVersion = (Get-ItemProperty "HKLM:\SOFTWARE\Microsoft\Windows NT\CurrentVersion").ReleaseId
+  $hypervRuntimes = ""
+  $hypervHandlers = $global:ContainerdWindowsRuntimeHandlers.split(",", [System.StringSplitOptions]::RemoveEmptyEntries)
+
+  # configure
+  if ($global:DefaultContainerdWindowsSandboxIsolation -eq "hyperv") {
+    Write-Log "default runtime for containerd set to hyperv"
+    $sandboxIsolation = 1
+  }
+
+  $template = Get-Content -Path "c:\AzureData\windows\containerdtemplate.toml" 
+  if ($sandboxIsolation -eq 0 -And $hypervHandlers.Count -eq 0) {
+    # remove the value hypervisor place holder
+    $template = $template | Select-String -Pattern 'hypervisors' -NotMatch | Out-String
+  }
+  else {
+    $hypervRuntimes = CreateHypervisorRuntimes -builds @($hypervHandlers) -image $pauseImage
+  }
+
+  $template.Replace('{{sandboxIsolation}}', $sandboxIsolation).
+  Replace('{{pauseImage}}', $pauseImage).
+  Replace('{{hypervisors}}', $hypervRuntimes).
+  Replace('{{cnibin}}', $formatedbin).
+  Replace('{{cniconf}}', $formatedconf).
+  Replace('{{currentversion}}', $windowsVersion) | `+"`"+`
+    Out-File -FilePath "$configFile" -Encoding ascii
+
+  RegisterContainerDService -KubeDir $KubeDir
+  Enable-Logging
+}
 `)
 
 func windowsWindowscontainerdfuncPs1Bytes() ([]byte, error) {
@@ -7159,77 +7148,77 @@
 	return a, nil
 }
 
-var _windowsWindowscsehelperPs1 = []byte(`# Define all exit codes in Windows CSE
-
-function Set-ExitCode
-{
-    Param(
-        [Parameter(Mandatory=$true)][int]
-        $ExitCode,
-        [Parameter(Mandatory=$true)][string]
-        $ErrorMessage
-    )
-    Write-Log "Set ExitCode to $ExitCode and exit. Error: $ErrorMessage"
-    $global:ExitCode=$ExitCode
-    $global:ErrorMessage=$ErrorMessage
-    exit $ExitCode
-}
-
-function Postpone-RestartComputer
-{
-    Write-Log "Creating an one-time task to restart the VM"
-    $action = New-ScheduledTaskAction -Execute "powershell.exe" -Argument " -Command `+"`"+`"Restart-Computer -Force`+"`"+`""
-    $principal = New-ScheduledTaskPrincipal -UserId SYSTEM -LogonType ServiceAccount -RunLevel Highest
-    # trigger this task once
-    $trigger = New-JobTrigger -At  (Get-Date).AddSeconds(15).DateTime -Once
-    $definition = New-ScheduledTask -Action $action -Principal $principal -Trigger $trigger -Description "Restart computer after provisioning the VM"
-    Register-ScheduledTask -TaskName "restart-computer" -InputObject $definition
-    Write-Log "Created an one-time task to restart the VM"
-}
-
-function Create-Directory
-{
-    Param(
-        [Parameter(Mandatory=$true)][string]
-        $FullPath,
-        [Parameter(Mandatory=$false)][string]
-        $DirectoryUsage = "general purpose"
-    )
-    
-    if (-Not (Test-Path $FullPath)) {
-        Write-Log "Create directory $FullPath for $DirectoryUsage"
-        New-Item -ItemType Directory -Path $FullPath > $null
-    } else {
-        Write-Log "Directory $FullPath for $DirectoryUsage exists"
-    }
-}
-
-$global:WINDOWS_CSE_ERROR_UNKNOWN=1 # For unexpected error caught by the catch block in kuberneteswindowssetup.ps1
-$global:WINDOWS_CSE_ERROR_DOWNLOAD_FILE_WITH_RETRY=2
-$global:WINDOWS_CSE_ERROR_INVOKE_EXECUTABLE=3
-$global:WINDOWS_CSE_ERROR_FILE_NOT_EXIST=4
-$global:WINDOWS_CSE_ERROR_CHECK_API_SERVER_CONNECTIVITY=5
-$global:WINDOWS_CSE_ERROR_PAUSE_IMAGE_NOT_EXIST=6
-$global:WINDOWS_CSE_ERROR_GET_SUBNET_PREFIX=7
-$global:WINDOWS_CSE_ERROR_GENERATE_TOKEN_FOR_ARM=8
-$global:WINDOWS_CSE_ERROR_NETWORK_INTERFACES_NOT_EXIST=9
-$global:WINDOWS_CSE_ERROR_NETWORK_ADAPTER_NOT_EXIST=10
-$global:WINDOWS_CSE_ERROR_MANAGEMENT_IP_NOT_EXIST=11
-$global:WINDOWS_CSE_ERROR_CALICO_SERVICE_ACCOUNT_NOT_EXIST=12
-$global:WINDOWS_CSE_ERROR_CONTAINERD_NOT_INSTALLED=13
-$global:WINDOWS_CSE_ERROR_CONTAINERD_NOT_RUNNING=14
-$global:WINDOWS_CSE_ERROR_OPENSSH_NOT_INSTALLED=15
-$global:WINDOWS_CSE_ERROR_OPENSSH_FIREWALL_NOT_CONFIGURED=16
-$global:WINDOWS_CSE_ERROR_INVALID_PARAMETER_IN_AZURE_CONFIG=17
-$global:WINDOWS_CSE_ERROR_NO_DOCKER_TO_BUILD_PAUSE_CONTAINER=18
-$global:WINDOWS_CSE_ERROR_GET_CA_CERTIFICATES=19
-$global:WINDOWS_CSE_ERROR_DOWNLOAD_CA_CERTIFICATES=20
-$global:WINDOWS_CSE_ERROR_EMPTY_CA_CERTIFICATES=21
-$global:WINDOWS_CSE_ERROR_ENABLE_SECURE_TLS=22
-$global:WINDOWS_CSE_ERROR_GMSA_EXPAND_ARCHIVE=23
-$global:WINDOWS_CSE_ERROR_GMSA_ENABLE_POWERSHELL_PRIVILEGE=24
-$global:WINDOWS_CSE_ERROR_GMSA_SET_REGISTRY_PERMISSION=25
-$global:WINDOWS_CSE_ERROR_GMSA_SET_REGISTRY_VALUES=26
+var _windowsWindowscsehelperPs1 = []byte(`# Define all exit codes in Windows CSE
+
+function Set-ExitCode
+{
+    Param(
+        [Parameter(Mandatory=$true)][int]
+        $ExitCode,
+        [Parameter(Mandatory=$true)][string]
+        $ErrorMessage
+    )
+    Write-Log "Set ExitCode to $ExitCode and exit. Error: $ErrorMessage"
+    $global:ExitCode=$ExitCode
+    $global:ErrorMessage=$ErrorMessage
+    exit $ExitCode
+}
+
+function Postpone-RestartComputer
+{
+    Write-Log "Creating an one-time task to restart the VM"
+    $action = New-ScheduledTaskAction -Execute "powershell.exe" -Argument " -Command `+"`"+`"Restart-Computer -Force`+"`"+`""
+    $principal = New-ScheduledTaskPrincipal -UserId SYSTEM -LogonType ServiceAccount -RunLevel Highest
+    # trigger this task once
+    $trigger = New-JobTrigger -At  (Get-Date).AddSeconds(15).DateTime -Once
+    $definition = New-ScheduledTask -Action $action -Principal $principal -Trigger $trigger -Description "Restart computer after provisioning the VM"
+    Register-ScheduledTask -TaskName "restart-computer" -InputObject $definition
+    Write-Log "Created an one-time task to restart the VM"
+}
+
+function Create-Directory
+{
+    Param(
+        [Parameter(Mandatory=$true)][string]
+        $FullPath,
+        [Parameter(Mandatory=$false)][string]
+        $DirectoryUsage = "general purpose"
+    )
+    
+    if (-Not (Test-Path $FullPath)) {
+        Write-Log "Create directory $FullPath for $DirectoryUsage"
+        New-Item -ItemType Directory -Path $FullPath > $null
+    } else {
+        Write-Log "Directory $FullPath for $DirectoryUsage exists"
+    }
+}
+
+$global:WINDOWS_CSE_ERROR_UNKNOWN=1 # For unexpected error caught by the catch block in kuberneteswindowssetup.ps1
+$global:WINDOWS_CSE_ERROR_DOWNLOAD_FILE_WITH_RETRY=2
+$global:WINDOWS_CSE_ERROR_INVOKE_EXECUTABLE=3
+$global:WINDOWS_CSE_ERROR_FILE_NOT_EXIST=4
+$global:WINDOWS_CSE_ERROR_CHECK_API_SERVER_CONNECTIVITY=5
+$global:WINDOWS_CSE_ERROR_PAUSE_IMAGE_NOT_EXIST=6
+$global:WINDOWS_CSE_ERROR_GET_SUBNET_PREFIX=7
+$global:WINDOWS_CSE_ERROR_GENERATE_TOKEN_FOR_ARM=8
+$global:WINDOWS_CSE_ERROR_NETWORK_INTERFACES_NOT_EXIST=9
+$global:WINDOWS_CSE_ERROR_NETWORK_ADAPTER_NOT_EXIST=10
+$global:WINDOWS_CSE_ERROR_MANAGEMENT_IP_NOT_EXIST=11
+$global:WINDOWS_CSE_ERROR_CALICO_SERVICE_ACCOUNT_NOT_EXIST=12
+$global:WINDOWS_CSE_ERROR_CONTAINERD_NOT_INSTALLED=13
+$global:WINDOWS_CSE_ERROR_CONTAINERD_NOT_RUNNING=14
+$global:WINDOWS_CSE_ERROR_OPENSSH_NOT_INSTALLED=15
+$global:WINDOWS_CSE_ERROR_OPENSSH_FIREWALL_NOT_CONFIGURED=16
+$global:WINDOWS_CSE_ERROR_INVALID_PARAMETER_IN_AZURE_CONFIG=17
+$global:WINDOWS_CSE_ERROR_NO_DOCKER_TO_BUILD_PAUSE_CONTAINER=18
+$global:WINDOWS_CSE_ERROR_GET_CA_CERTIFICATES=19
+$global:WINDOWS_CSE_ERROR_DOWNLOAD_CA_CERTIFICATES=20
+$global:WINDOWS_CSE_ERROR_EMPTY_CA_CERTIFICATES=21
+$global:WINDOWS_CSE_ERROR_ENABLE_SECURE_TLS=22
+$global:WINDOWS_CSE_ERROR_GMSA_EXPAND_ARCHIVE=23
+$global:WINDOWS_CSE_ERROR_GMSA_ENABLE_POWERSHELL_PRIVILEGE=24
+$global:WINDOWS_CSE_ERROR_GMSA_SET_REGISTRY_PERMISSION=25
+$global:WINDOWS_CSE_ERROR_GMSA_SET_REGISTRY_VALUES=26
 `)
 
 func windowsWindowscsehelperPs1Bytes() ([]byte, error) {
@@ -7335,65 +7324,65 @@
 	return a, nil
 }
 
-var _windowsWindowsinstallopensshfuncPs1 = []byte(`function
-Install-OpenSSH {
-    Param(
-        [Parameter(Mandatory = $true)][string[]] 
-        $SSHKeys
-    )
-
-    $adminpath = "c:\ProgramData\ssh"
-    $adminfile = "administrators_authorized_keys"
-
-    $sshdService = Get-Service | ? Name -like 'sshd'
-    if ($sshdService.Count -eq 0)
-    {
-        Write-Log "Installing OpenSSH"
-        $isAvailable = Get-WindowsCapability -Online | ? Name -like 'OpenSSH*'
-
-        if (!$isAvailable) {
-            Set-ExitCode -ExitCode $global:WINDOWS_CSE_ERROR_OPENSSH_NOT_INSTALLED -ErrorMessage "OpenSSH is not available on this machine"
-        }
-
-        Add-WindowsCapability -Online -Name OpenSSH.Server~~~~0.0.1.0
-    }
-    else
-    {
-        Write-Log "OpenSSH Server service detected - skipping online install..."
-    }
-
-    Start-Service sshd
-
-    if (!(Test-Path "$adminpath")) {
-        Write-Log "Created new file and text content added"
-        New-Item -path $adminpath -name $adminfile -type "file" -value ""
-    }
-
-    Write-Log "$adminpath found."
-    Write-Log "Adding keys to: $adminpath\$adminfile ..."
-    $SSHKeys | foreach-object {
-        Add-Content $adminpath\$adminfile $_
-    }
-
-    Write-Log "Setting required permissions..."
-    icacls $adminpath\$adminfile /remove "NT AUTHORITY\Authenticated Users"
-    icacls $adminpath\$adminfile /inheritance:r
-    icacls $adminpath\$adminfile /grant SYSTEM:`+"`"+`(F`+"`"+`)
-    icacls $adminpath\$adminfile /grant BUILTIN\Administrators:`+"`"+`(F`+"`"+`)
-
-    Write-Log "Restarting sshd service..."
-    Restart-Service sshd
-    # OPTIONAL but recommended:
-    Set-Service -Name sshd -StartupType 'Automatic'
-
-    # Confirm the Firewall rule is configured. It should be created automatically by setup. 
-    $firewall = Get-NetFirewallRule -Name *ssh*
-
-    if (!$firewall) {
-        Set-ExitCode -ExitCode $global:WINDOWS_CSE_ERROR_OPENSSH_FIREWALL_NOT_CONFIGURED -ErrorMessage "OpenSSH's firewall is not configured properly"
-    }
-    Write-Log "OpenSSH installed and configured successfully"
-}
+var _windowsWindowsinstallopensshfuncPs1 = []byte(`function
+Install-OpenSSH {
+    Param(
+        [Parameter(Mandatory = $true)][string[]] 
+        $SSHKeys
+    )
+
+    $adminpath = "c:\ProgramData\ssh"
+    $adminfile = "administrators_authorized_keys"
+
+    $sshdService = Get-Service | ? Name -like 'sshd'
+    if ($sshdService.Count -eq 0)
+    {
+        Write-Log "Installing OpenSSH"
+        $isAvailable = Get-WindowsCapability -Online | ? Name -like 'OpenSSH*'
+
+        if (!$isAvailable) {
+            Set-ExitCode -ExitCode $global:WINDOWS_CSE_ERROR_OPENSSH_NOT_INSTALLED -ErrorMessage "OpenSSH is not available on this machine"
+        }
+
+        Add-WindowsCapability -Online -Name OpenSSH.Server~~~~0.0.1.0
+    }
+    else
+    {
+        Write-Log "OpenSSH Server service detected - skipping online install..."
+    }
+
+    Start-Service sshd
+
+    if (!(Test-Path "$adminpath")) {
+        Write-Log "Created new file and text content added"
+        New-Item -path $adminpath -name $adminfile -type "file" -value ""
+    }
+
+    Write-Log "$adminpath found."
+    Write-Log "Adding keys to: $adminpath\$adminfile ..."
+    $SSHKeys | foreach-object {
+        Add-Content $adminpath\$adminfile $_
+    }
+
+    Write-Log "Setting required permissions..."
+    icacls $adminpath\$adminfile /remove "NT AUTHORITY\Authenticated Users"
+    icacls $adminpath\$adminfile /inheritance:r
+    icacls $adminpath\$adminfile /grant SYSTEM:`+"`"+`(F`+"`"+`)
+    icacls $adminpath\$adminfile /grant BUILTIN\Administrators:`+"`"+`(F`+"`"+`)
+
+    Write-Log "Restarting sshd service..."
+    Restart-Service sshd
+    # OPTIONAL but recommended:
+    Set-Service -Name sshd -StartupType 'Automatic'
+
+    # Confirm the Firewall rule is configured. It should be created automatically by setup. 
+    $firewall = Get-NetFirewallRule -Name *ssh*
+
+    if (!$firewall) {
+        Set-ExitCode -ExitCode $global:WINDOWS_CSE_ERROR_OPENSSH_FIREWALL_NOT_CONFIGURED -ErrorMessage "OpenSSH's firewall is not configured properly"
+    }
+    Write-Log "OpenSSH installed and configured successfully"
+}
 `)
 
 func windowsWindowsinstallopensshfuncPs1Bytes() ([]byte, error) {
@@ -7411,437 +7400,437 @@
 	return a, nil
 }
 
-var _windowsWindowskubeletfuncPs1 = []byte(`function
-Write-AzureConfig {
-    Param(
-
-        [Parameter(Mandatory = $true)][string]
-        $AADClientId,
-        [Parameter(Mandatory = $true)][string]
-        $AADClientSecret,
-        [Parameter(Mandatory = $true)][string]
-        $TenantId,
-        [Parameter(Mandatory = $true)][string]
-        $SubscriptionId,
-        [Parameter(Mandatory = $true)][string]
-        $ResourceGroup,
-        [Parameter(Mandatory = $true)][string]
-        $Location,
-        [Parameter(Mandatory = $true)][string]
-        $VmType,
-        [Parameter(Mandatory = $true)][string]
-        $SubnetName,
-        [Parameter(Mandatory = $true)][string]
-        $SecurityGroupName,
-        [Parameter(Mandatory = $true)][string]
-        $VNetName,
-        [Parameter(Mandatory = $true)][string]
-        $RouteTableName,
-        [Parameter(Mandatory = $false)][string] # Need one of these configured
-        $PrimaryAvailabilitySetName,
-        [Parameter(Mandatory = $false)][string] # Need one of these configured
-        $PrimaryScaleSetName,
-        [Parameter(Mandatory = $true)][string]
-        $UseManagedIdentityExtension,
-        [string]
-        $UserAssignedClientID,
-        [Parameter(Mandatory = $true)][string]
-        $UseInstanceMetadata,
-        [Parameter(Mandatory = $true)][string]
-        $LoadBalancerSku,
-        [Parameter(Mandatory = $true)][string]
-        $ExcludeMasterFromStandardLB,
-        [Parameter(Mandatory = $true)][string]
-        $KubeDir,
-        [Parameter(Mandatory = $true)][string]
-        $TargetEnvironment,
-        [Parameter(Mandatory = $false)][bool]
-        $UseContainerD = $false
-    )
-
-    if ( -Not $PrimaryAvailabilitySetName -And -Not $PrimaryScaleSetName ) {
-        Set-ExitCode -ExitCode $global:WINDOWS_CSE_ERROR_INVALID_PARAMETER_IN_AZURE_CONFIG -ErrorMessage "Either PrimaryAvailabilitySetName or PrimaryScaleSetName must be set"
-    }
-
-    $azureConfigFile = [io.path]::Combine($KubeDir, "azure.json")
-
-    $azureConfig = @"
-{
-    "cloud": "$TargetEnvironment",
-    "tenantId": "$TenantId",
-    "subscriptionId": "$SubscriptionId",
-    "aadClientId": "$AADClientId",
-    "aadClientSecret": "$AADClientSecret",
-    "resourceGroup": "$ResourceGroup",
-    "location": "$Location",
-    "vmType": "$VmType",
-    "subnetName": "$SubnetName",
-    "securityGroupName": "$SecurityGroupName",
-    "vnetName": "$VNetName",
-    "routeTableName": "$RouteTableName",
-    "primaryAvailabilitySetName": "$PrimaryAvailabilitySetName",
-    "primaryScaleSetName": "$PrimaryScaleSetName",
-    "useManagedIdentityExtension": $UseManagedIdentityExtension,
-    "userAssignedIdentityID": "$UserAssignedClientID",
-    "useInstanceMetadata": $UseInstanceMetadata,
-    "loadBalancerSku": "$LoadBalancerSku",
-    "excludeMasterFromStandardLB": $ExcludeMasterFromStandardLB
-}
-"@
-
-    $azureConfig | Out-File -encoding ASCII -filepath "$azureConfigFile"
-}
-
-
-function
-Write-CACert {
-    Param(
-        [Parameter(Mandatory = $true)][string]
-        $CACertificate,
-        [Parameter(Mandatory = $true)][string]
-        $KubeDir
-    )
-    $caFile = [io.path]::Combine($KubeDir, "ca.crt")
-    [System.Text.Encoding]::ASCII.GetString([System.Convert]::FromBase64String($CACertificate)) | Out-File -Encoding ascii $caFile
-}
-
-function
-Write-KubeConfig {
-    Param(
-        [Parameter(Mandatory = $true)][string]
-        $CACertificate,
-        [Parameter(Mandatory = $true)][string]
-        $MasterFQDNPrefix,
-        [Parameter(Mandatory = $true)][string]
-        $MasterIP,
-        [Parameter(Mandatory = $true)][string]
-        $AgentKey,
-        [Parameter(Mandatory = $true)][string]
-        $AgentCertificate,
-        [Parameter(Mandatory = $true)][string]
-        $KubeDir
-    )
-    $kubeConfigFile = [io.path]::Combine($KubeDir, "config")
-
-    $kubeConfig = @"
----
-apiVersion: v1
-clusters:
-- cluster:
-    certificate-authority-data: "$CACertificate"
-    server: https://${MasterIP}:443
-  name: "$MasterFQDNPrefix"
-contexts:
-- context:
-    cluster: "$MasterFQDNPrefix"
-    user: "$MasterFQDNPrefix-admin"
-  name: "$MasterFQDNPrefix"
-current-context: "$MasterFQDNPrefix"
-kind: Config
-users:
-- name: "$MasterFQDNPrefix-admin"
-  user:
-    client-certificate-data: "$AgentCertificate"
-    client-key-data: "$AgentKey"
-"@
-
-    $kubeConfig | Out-File -encoding ASCII -filepath "$kubeConfigFile"
-}
-
-function
-Write-BootstrapKubeConfig {
-    Param(
-        [Parameter(Mandatory = $true)][string]
-        $CACertificate,
-        [Parameter(Mandatory = $true)][string]
-        $MasterFQDNPrefix,
-        [Parameter(Mandatory = $true)][string]
-        $MasterIP,
-        [Parameter(Mandatory = $true)][string]
-        $TLSBootstrapToken,
-        [Parameter(Mandatory = $true)][string]
-        $KubeDir
-    )
-    $bootstrapKubeConfigFile = [io.path]::Combine($KubeDir, "bootstrap-config")
-
-    $bootstrapKubeConfig = @"
----
-apiVersion: v1
-clusters:
-- cluster:
-    certificate-authority-data: "$CACertificate"
-    server: https://${MasterIP}:443
-  name: "$MasterFQDNPrefix"
-contexts:
-- context:
-    cluster: "$MasterFQDNPrefix"
-    user: "kubelet-bootstrap"
-  name: "$MasterFQDNPrefix"
-current-context: "$MasterFQDNPrefix"
-kind: Config
-users:
-- name: "kubelet-bootstrap"
-  user:
-    token: "$TLSBootstrapToken"
-"@
-
-    $bootstrapKubeConfig | Out-File -encoding ASCII -filepath "$bootstrapKubeConfigFIle"
-}
-
-function
-Test-ContainerImageExists {
-    Param(
-        [Parameter(Mandatory = $true)][string]
-        $Image,
-        [Parameter(Mandatory = $false)][string]
-        $Tag,
-        [Parameter(Mandatory = $false)][string]
-        $ContainerRuntime = "docker"
-    )
-
-    $target = $Image
-    if ($Tag) {
-        $target += ":$Tag"
-    }
-
-    if ($ContainerRuntime -eq "docker") {
-        $images = docker image list $target --format "{{json .}}"
-        return $images.Count -gt 0
-    }
-    else {
-        return ( (ctr.exe -n k8s.io images list) | Select-String $target) -ne $Null
-    }
-}
-
-function
-Build-PauseContainer {
-    Param(
-        [Parameter(Mandatory = $true)][string]
-        $WindowsBase,
-        $DestinationTag,
-        [Parameter(Mandatory = $false)][string]
-        $ContainerRuntime = "docker"
-    )
-    # Future work: This needs to build wincat - see https://github.com/Azure/aks-engine/issues/1461
-    # Otherwise, delete this code and require a prebuilt pause image (or override with one from an Azure Container Registry instance)
-    # ContainerD can't build, so doing the builds outside of node deployment is probably the right long-term solution.
-    "FROM $($WindowsBase)" | Out-File -encoding ascii -FilePath Dockerfile
-    "CMD cmd /c ping -t localhost" | Out-File -encoding ascii -FilePath Dockerfile -Append
-    if ($ContainerRuntime -eq "docker") {
-        Invoke-Executable -Executable "docker" -ArgList @("build", "-t", "$DestinationTag", ".")
-    }
-    else {
-        Set-ExitCode -ExitCode $global:WINDOWS_CSE_ERROR_NO_DOCKER_TO_BUILD_PAUSE_CONTAINER -ErrorMessage "Cannot build pause container without Docker"
-    }
-}
-
-function
-New-InfraContainer {
-    Param(
-        [Parameter(Mandatory = $true)][string]
-        $KubeDir,
-        $DestinationTag = "kubletwin/pause",
-        [Parameter(Mandatory = $false)][string]
-        $ContainerRuntime = "docker"
-    )
-    cd $KubeDir
-    $windowsVersion = (Get-ItemProperty "HKLM:\SOFTWARE\Microsoft\Windows NT\CurrentVersion").ReleaseId
-
-    # Reference for these tags: curl -L https://mcr.microsoft.com/v2/k8s/core/pause/tags/list
-    # Then docker run --rm mplatform/manifest-tool inspect mcr.microsoft.com/k8s/core/pause:<tag>
-
-    $clusterConfig = ConvertFrom-Json ((Get-Content $global:KubeClusterConfigPath -ErrorAction Stop) | Out-String)
-    $defaultPauseImage = $clusterConfig.Cri.Images.Pause
-
-    $pauseImageVersions = @("1809", "1903", "1909", "2004", "2009", "20h2")
-
-    if ($pauseImageVersions -icontains $windowsVersion) {
-        if ($ContainerRuntime -eq "docker") {
-            if (-not (Test-ContainerImageExists -Image $defaultPauseImage -ContainerRuntime $ContainerRuntime) -or $global:AlwaysPullWindowsPauseImage) {
-                Invoke-Executable -Executable "docker" -ArgList @("pull", "$defaultPauseImage") -Retries 5 -RetryDelaySeconds 30
-            }
-            Invoke-Executable -Executable "docker" -ArgList @("tag", "$defaultPauseImage", "$DestinationTag")
-        }
-        else {
-            # containerd
-            if (-not (Test-ContainerImageExists -Image $defaultPauseImage -ContainerRuntime $ContainerRuntime) -or $global:AlwaysPullWindowsPauseImage) {
-                Invoke-Executable -Executable "ctr" -ArgList @("-n", "k8s.io", "image", "pull", "$defaultPauseImage") -Retries 5 -RetryDelaySeconds 30
-            }
-            Invoke-Executable -Executable "ctr" -ArgList @("-n", "k8s.io", "image", "tag", "$defaultPauseImage", "$DestinationTag")
-        }
-    }
-    else {
-        Build-PauseContainer -WindowsBase "mcr.microsoft.com/nanoserver-insider" -DestinationTag $DestinationTag -ContainerRuntime $ContainerRuntime
-    }
-}
-
-function
-Test-ContainerImageExists {
-    Param(
-        [Parameter(Mandatory = $true)][string]
-        $Image,
-        [Parameter(Mandatory = $false)][string]
-        $Tag,
-        [Parameter(Mandatory = $false)][string]
-        $ContainerRuntime = "docker"
-    )
-
-    $target = $Image
-    if ($Tag) {
-        $target += ":$Tag"
-    }
-
-    if ($ContainerRuntime -eq "docker") {
-        $images = docker image list $target --format "{{json .}}"
-        return $images.Count -gt 0
-    }
-    else {
-        return ( (ctr.exe -n k8s.io images list) | Select-String $target) -ne $Null
-    }
-}
-
-# TODO: Deprecate this and replace with methods that get individual components instead of zip containing everything
-# This expects the ZIP file created by Azure Pipelines.
-function
-Get-KubePackage {
-    Param(
-        [Parameter(Mandatory = $true)][string]
-        $KubeBinariesSASURL
-    )
-
-    $zipfile = "c:\k.zip"
-    for ($i = 0; $i -le 10; $i++) {
-        DownloadFileOverHttp -Url $KubeBinariesSASURL -DestinationPath $zipfile
-        if ($?) {
-            break
-        }
-        else {
-            Write-Log $Error[0].Exception.Message
-        }
-    }
-    Expand-Archive -path $zipfile -DestinationPath C:\
-    Remove-Item $zipfile
-}
-
-function
-Get-KubeBinaries {
-    Param(
-        [Parameter(Mandatory = $true)][string]
-        $KubeBinariesURL
-    )
-
-    $tempdir = New-TemporaryDirectory
-    $binaryPackage = "$tempdir\k.tar.gz"
-    for ($i = 0; $i -le 10; $i++) {
-        DownloadFileOverHttp -Url $KubeBinariesURL -DestinationPath $binaryPackage
-        if ($?) {
-            break
-        }
-        else {
-            Write-Log $Error[0].Exception.Message
-        }
-    }
-
-    # using tar to minimize dependencies
-    # tar should be avalible on 1803+
-    tar -xzf $binaryPackage -C $tempdir
-
-    # copy binaries over to kube folder
-    $windowsbinariespath = "c:\k\"
-    Create-Directory -FullPath $windowsbinariespath
-    cp $tempdir\kubernetes\node\bin\* $windowsbinariespath -Recurse
-
-    #remove temp folder created when unzipping
-    del $tempdir -Recurse
-}
-
-# TODO: replace KubeletStartFile with a Kubelet config, remove NSSM, and use built-in service integration
-function
-New-NSSMService {
-    Param(
-        [string]
-        [Parameter(Mandatory = $true)]
-        $KubeDir,
-        [string]
-        [Parameter(Mandatory = $true)]
-        $KubeletStartFile,
-        [string]
-        [Parameter(Mandatory = $true)]
-        $KubeProxyStartFile,
-        [Parameter(Mandatory = $false)][string]
-        $ContainerRuntime = "docker"
-    )
-
-    $kubeletDependOnServices = $ContainerRuntime
-    if ($global:EnableCsiProxy) {
-        $kubeletDependOnServices += " csi-proxy"
-    }
-    if ($global:EnableHostsConfigAgent) {
-        $kubeletDependOnServices += " hosts-config-agent"
-    }
-
-    # setup kubelet
-    & "$KubeDir\nssm.exe" install Kubelet C:\Windows\System32\WindowsPowerShell\v1.0\powershell.exe | RemoveNulls
-    & "$KubeDir\nssm.exe" set Kubelet AppDirectory $KubeDir | RemoveNulls
-    & "$KubeDir\nssm.exe" set Kubelet AppParameters $KubeletStartFile | RemoveNulls
-    & "$KubeDir\nssm.exe" set Kubelet DisplayName Kubelet | RemoveNulls
-    & "$KubeDir\nssm.exe" set Kubelet AppRestartDelay 5000 | RemoveNulls
-    & "$KubeDir\nssm.exe" set Kubelet Description Kubelet | RemoveNulls
-    & "$KubeDir\nssm.exe" set Kubelet Start SERVICE_DEMAND_START | RemoveNulls
-    & "$KubeDir\nssm.exe" set Kubelet ObjectName LocalSystem | RemoveNulls
-    & "$KubeDir\nssm.exe" set Kubelet Type SERVICE_WIN32_OWN_PROCESS | RemoveNulls
-    & "$KubeDir\nssm.exe" set Kubelet AppThrottle 1500 | RemoveNulls
-    & "$KubeDir\nssm.exe" set Kubelet AppStdout C:\k\kubelet.log | RemoveNulls
-    & "$KubeDir\nssm.exe" set Kubelet AppStderr C:\k\kubelet.err.log | RemoveNulls
-    & "$KubeDir\nssm.exe" set Kubelet AppStdoutCreationDisposition 4 | RemoveNulls
-    & "$KubeDir\nssm.exe" set Kubelet AppStderrCreationDisposition 4 | RemoveNulls
-    & "$KubeDir\nssm.exe" set Kubelet AppRotateFiles 1 | RemoveNulls
-    & "$KubeDir\nssm.exe" set Kubelet AppRotateOnline 1 | RemoveNulls
-    & "$KubeDir\nssm.exe" set Kubelet AppRotateSeconds 86400 | RemoveNulls
-    & "$KubeDir\nssm.exe" set Kubelet AppRotateBytes 10485760 | RemoveNulls
-    # Do not use & when calling DependOnService since 'docker csi-proxy'
-    # is parsed as a single string instead of two separate strings
-    Invoke-Expression "$KubeDir\nssm.exe set Kubelet DependOnService $kubeletDependOnServices | RemoveNulls"
-
-    # setup kubeproxy
-    & "$KubeDir\nssm.exe" install Kubeproxy C:\Windows\System32\WindowsPowerShell\v1.0\powershell.exe | RemoveNulls
-    & "$KubeDir\nssm.exe" set Kubeproxy AppDirectory $KubeDir | RemoveNulls
-    & "$KubeDir\nssm.exe" set Kubeproxy AppParameters $KubeProxyStartFile | RemoveNulls
-    & "$KubeDir\nssm.exe" set Kubeproxy DisplayName Kubeproxy | RemoveNulls
-    & "$KubeDir\nssm.exe" set Kubeproxy DependOnService Kubelet | RemoveNulls
-    & "$KubeDir\nssm.exe" set Kubeproxy Description Kubeproxy | RemoveNulls
-    & "$KubeDir\nssm.exe" set Kubeproxy Start SERVICE_DEMAND_START | RemoveNulls
-    & "$KubeDir\nssm.exe" set Kubeproxy ObjectName LocalSystem | RemoveNulls
-    & "$KubeDir\nssm.exe" set Kubeproxy Type SERVICE_WIN32_OWN_PROCESS | RemoveNulls
-    & "$KubeDir\nssm.exe" set Kubeproxy AppThrottle 1500 | RemoveNulls
-    & "$KubeDir\nssm.exe" set Kubeproxy AppStdout C:\k\kubeproxy.log | RemoveNulls
-    & "$KubeDir\nssm.exe" set Kubeproxy AppStderr C:\k\kubeproxy.err.log | RemoveNulls
-    & "$KubeDir\nssm.exe" set Kubeproxy AppRotateFiles 1 | RemoveNulls
-    & "$KubeDir\nssm.exe" set Kubeproxy AppRotateOnline 1 | RemoveNulls
-    & "$KubeDir\nssm.exe" set Kubeproxy AppRotateSeconds 86400 | RemoveNulls
-    & "$KubeDir\nssm.exe" set Kubeproxy AppRotateBytes 10485760 | RemoveNulls
-}
-
-# Renamed from Write-KubernetesStartFiles
-function
-Install-KubernetesServices {
-    param(
-        [Parameter(Mandatory = $true)][string]
-        $KubeDir,
-        [Parameter(Mandatory = $false)][string]
-        $ContainerRuntime = "docker"
-    )
-
-    # TODO ksbrmnn fix callers to this function
-
-    $KubeletStartFile = [io.path]::Combine($KubeDir, "kubeletstart.ps1")
-    $KubeProxyStartFile = [io.path]::Combine($KubeDir, "kubeproxystart.ps1")
-
-    New-NSSMService -KubeDir $KubeDir `+"`"+`
-        -KubeletStartFile $KubeletStartFile `+"`"+`
-        -KubeProxyStartFile $KubeProxyStartFile `+"`"+`
-        -ContainerRuntime $ContainerRuntime
-}
+var _windowsWindowskubeletfuncPs1 = []byte(`function
+Write-AzureConfig {
+    Param(
+
+        [Parameter(Mandatory = $true)][string]
+        $AADClientId,
+        [Parameter(Mandatory = $true)][string]
+        $AADClientSecret,
+        [Parameter(Mandatory = $true)][string]
+        $TenantId,
+        [Parameter(Mandatory = $true)][string]
+        $SubscriptionId,
+        [Parameter(Mandatory = $true)][string]
+        $ResourceGroup,
+        [Parameter(Mandatory = $true)][string]
+        $Location,
+        [Parameter(Mandatory = $true)][string]
+        $VmType,
+        [Parameter(Mandatory = $true)][string]
+        $SubnetName,
+        [Parameter(Mandatory = $true)][string]
+        $SecurityGroupName,
+        [Parameter(Mandatory = $true)][string]
+        $VNetName,
+        [Parameter(Mandatory = $true)][string]
+        $RouteTableName,
+        [Parameter(Mandatory = $false)][string] # Need one of these configured
+        $PrimaryAvailabilitySetName,
+        [Parameter(Mandatory = $false)][string] # Need one of these configured
+        $PrimaryScaleSetName,
+        [Parameter(Mandatory = $true)][string]
+        $UseManagedIdentityExtension,
+        [string]
+        $UserAssignedClientID,
+        [Parameter(Mandatory = $true)][string]
+        $UseInstanceMetadata,
+        [Parameter(Mandatory = $true)][string]
+        $LoadBalancerSku,
+        [Parameter(Mandatory = $true)][string]
+        $ExcludeMasterFromStandardLB,
+        [Parameter(Mandatory = $true)][string]
+        $KubeDir,
+        [Parameter(Mandatory = $true)][string]
+        $TargetEnvironment,
+        [Parameter(Mandatory = $false)][bool]
+        $UseContainerD = $false
+    )
+
+    if ( -Not $PrimaryAvailabilitySetName -And -Not $PrimaryScaleSetName ) {
+        Set-ExitCode -ExitCode $global:WINDOWS_CSE_ERROR_INVALID_PARAMETER_IN_AZURE_CONFIG -ErrorMessage "Either PrimaryAvailabilitySetName or PrimaryScaleSetName must be set"
+    }
+
+    $azureConfigFile = [io.path]::Combine($KubeDir, "azure.json")
+
+    $azureConfig = @"
+{
+    "cloud": "$TargetEnvironment",
+    "tenantId": "$TenantId",
+    "subscriptionId": "$SubscriptionId",
+    "aadClientId": "$AADClientId",
+    "aadClientSecret": "$AADClientSecret",
+    "resourceGroup": "$ResourceGroup",
+    "location": "$Location",
+    "vmType": "$VmType",
+    "subnetName": "$SubnetName",
+    "securityGroupName": "$SecurityGroupName",
+    "vnetName": "$VNetName",
+    "routeTableName": "$RouteTableName",
+    "primaryAvailabilitySetName": "$PrimaryAvailabilitySetName",
+    "primaryScaleSetName": "$PrimaryScaleSetName",
+    "useManagedIdentityExtension": $UseManagedIdentityExtension,
+    "userAssignedIdentityID": "$UserAssignedClientID",
+    "useInstanceMetadata": $UseInstanceMetadata,
+    "loadBalancerSku": "$LoadBalancerSku",
+    "excludeMasterFromStandardLB": $ExcludeMasterFromStandardLB
+}
+"@
+
+    $azureConfig | Out-File -encoding ASCII -filepath "$azureConfigFile"
+}
+
+
+function
+Write-CACert {
+    Param(
+        [Parameter(Mandatory = $true)][string]
+        $CACertificate,
+        [Parameter(Mandatory = $true)][string]
+        $KubeDir
+    )
+    $caFile = [io.path]::Combine($KubeDir, "ca.crt")
+    [System.Text.Encoding]::ASCII.GetString([System.Convert]::FromBase64String($CACertificate)) | Out-File -Encoding ascii $caFile
+}
+
+function
+Write-KubeConfig {
+    Param(
+        [Parameter(Mandatory = $true)][string]
+        $CACertificate,
+        [Parameter(Mandatory = $true)][string]
+        $MasterFQDNPrefix,
+        [Parameter(Mandatory = $true)][string]
+        $MasterIP,
+        [Parameter(Mandatory = $true)][string]
+        $AgentKey,
+        [Parameter(Mandatory = $true)][string]
+        $AgentCertificate,
+        [Parameter(Mandatory = $true)][string]
+        $KubeDir
+    )
+    $kubeConfigFile = [io.path]::Combine($KubeDir, "config")
+
+    $kubeConfig = @"
+---
+apiVersion: v1
+clusters:
+- cluster:
+    certificate-authority-data: "$CACertificate"
+    server: https://${MasterIP}:443
+  name: "$MasterFQDNPrefix"
+contexts:
+- context:
+    cluster: "$MasterFQDNPrefix"
+    user: "$MasterFQDNPrefix-admin"
+  name: "$MasterFQDNPrefix"
+current-context: "$MasterFQDNPrefix"
+kind: Config
+users:
+- name: "$MasterFQDNPrefix-admin"
+  user:
+    client-certificate-data: "$AgentCertificate"
+    client-key-data: "$AgentKey"
+"@
+
+    $kubeConfig | Out-File -encoding ASCII -filepath "$kubeConfigFile"
+}
+
+function
+Write-BootstrapKubeConfig {
+    Param(
+        [Parameter(Mandatory = $true)][string]
+        $CACertificate,
+        [Parameter(Mandatory = $true)][string]
+        $MasterFQDNPrefix,
+        [Parameter(Mandatory = $true)][string]
+        $MasterIP,
+        [Parameter(Mandatory = $true)][string]
+        $TLSBootstrapToken,
+        [Parameter(Mandatory = $true)][string]
+        $KubeDir
+    )
+    $bootstrapKubeConfigFile = [io.path]::Combine($KubeDir, "bootstrap-config")
+
+    $bootstrapKubeConfig = @"
+---
+apiVersion: v1
+clusters:
+- cluster:
+    certificate-authority-data: "$CACertificate"
+    server: https://${MasterIP}:443
+  name: "$MasterFQDNPrefix"
+contexts:
+- context:
+    cluster: "$MasterFQDNPrefix"
+    user: "kubelet-bootstrap"
+  name: "$MasterFQDNPrefix"
+current-context: "$MasterFQDNPrefix"
+kind: Config
+users:
+- name: "kubelet-bootstrap"
+  user:
+    token: "$TLSBootstrapToken"
+"@
+
+    $bootstrapKubeConfig | Out-File -encoding ASCII -filepath "$bootstrapKubeConfigFIle"
+}
+
+function
+Test-ContainerImageExists {
+    Param(
+        [Parameter(Mandatory = $true)][string]
+        $Image,
+        [Parameter(Mandatory = $false)][string]
+        $Tag,
+        [Parameter(Mandatory = $false)][string]
+        $ContainerRuntime = "docker"
+    )
+
+    $target = $Image
+    if ($Tag) {
+        $target += ":$Tag"
+    }
+
+    if ($ContainerRuntime -eq "docker") {
+        $images = docker image list $target --format "{{json .}}"
+        return $images.Count -gt 0
+    }
+    else {
+        return ( (ctr.exe -n k8s.io images list) | Select-String $target) -ne $Null
+    }
+}
+
+function
+Build-PauseContainer {
+    Param(
+        [Parameter(Mandatory = $true)][string]
+        $WindowsBase,
+        $DestinationTag,
+        [Parameter(Mandatory = $false)][string]
+        $ContainerRuntime = "docker"
+    )
+    # Future work: This needs to build wincat - see https://github.com/Azure/aks-engine/issues/1461
+    # Otherwise, delete this code and require a prebuilt pause image (or override with one from an Azure Container Registry instance)
+    # ContainerD can't build, so doing the builds outside of node deployment is probably the right long-term solution.
+    "FROM $($WindowsBase)" | Out-File -encoding ascii -FilePath Dockerfile
+    "CMD cmd /c ping -t localhost" | Out-File -encoding ascii -FilePath Dockerfile -Append
+    if ($ContainerRuntime -eq "docker") {
+        Invoke-Executable -Executable "docker" -ArgList @("build", "-t", "$DestinationTag", ".")
+    }
+    else {
+        Set-ExitCode -ExitCode $global:WINDOWS_CSE_ERROR_NO_DOCKER_TO_BUILD_PAUSE_CONTAINER -ErrorMessage "Cannot build pause container without Docker"
+    }
+}
+
+function
+New-InfraContainer {
+    Param(
+        [Parameter(Mandatory = $true)][string]
+        $KubeDir,
+        $DestinationTag = "kubletwin/pause",
+        [Parameter(Mandatory = $false)][string]
+        $ContainerRuntime = "docker"
+    )
+    cd $KubeDir
+    $windowsVersion = (Get-ItemProperty "HKLM:\SOFTWARE\Microsoft\Windows NT\CurrentVersion").ReleaseId
+
+    # Reference for these tags: curl -L https://mcr.microsoft.com/v2/k8s/core/pause/tags/list
+    # Then docker run --rm mplatform/manifest-tool inspect mcr.microsoft.com/k8s/core/pause:<tag>
+
+    $clusterConfig = ConvertFrom-Json ((Get-Content $global:KubeClusterConfigPath -ErrorAction Stop) | Out-String)
+    $defaultPauseImage = $clusterConfig.Cri.Images.Pause
+
+    $pauseImageVersions = @("1809", "1903", "1909", "2004", "2009", "20h2")
+
+    if ($pauseImageVersions -icontains $windowsVersion) {
+        if ($ContainerRuntime -eq "docker") {
+            if (-not (Test-ContainerImageExists -Image $defaultPauseImage -ContainerRuntime $ContainerRuntime) -or $global:AlwaysPullWindowsPauseImage) {
+                Invoke-Executable -Executable "docker" -ArgList @("pull", "$defaultPauseImage") -Retries 5 -RetryDelaySeconds 30
+            }
+            Invoke-Executable -Executable "docker" -ArgList @("tag", "$defaultPauseImage", "$DestinationTag")
+        }
+        else {
+            # containerd
+            if (-not (Test-ContainerImageExists -Image $defaultPauseImage -ContainerRuntime $ContainerRuntime) -or $global:AlwaysPullWindowsPauseImage) {
+                Invoke-Executable -Executable "ctr" -ArgList @("-n", "k8s.io", "image", "pull", "$defaultPauseImage") -Retries 5 -RetryDelaySeconds 30
+            }
+            Invoke-Executable -Executable "ctr" -ArgList @("-n", "k8s.io", "image", "tag", "$defaultPauseImage", "$DestinationTag")
+        }
+    }
+    else {
+        Build-PauseContainer -WindowsBase "mcr.microsoft.com/nanoserver-insider" -DestinationTag $DestinationTag -ContainerRuntime $ContainerRuntime
+    }
+}
+
+function
+Test-ContainerImageExists {
+    Param(
+        [Parameter(Mandatory = $true)][string]
+        $Image,
+        [Parameter(Mandatory = $false)][string]
+        $Tag,
+        [Parameter(Mandatory = $false)][string]
+        $ContainerRuntime = "docker"
+    )
+
+    $target = $Image
+    if ($Tag) {
+        $target += ":$Tag"
+    }
+
+    if ($ContainerRuntime -eq "docker") {
+        $images = docker image list $target --format "{{json .}}"
+        return $images.Count -gt 0
+    }
+    else {
+        return ( (ctr.exe -n k8s.io images list) | Select-String $target) -ne $Null
+    }
+}
+
+# TODO: Deprecate this and replace with methods that get individual components instead of zip containing everything
+# This expects the ZIP file created by Azure Pipelines.
+function
+Get-KubePackage {
+    Param(
+        [Parameter(Mandatory = $true)][string]
+        $KubeBinariesSASURL
+    )
+
+    $zipfile = "c:\k.zip"
+    for ($i = 0; $i -le 10; $i++) {
+        DownloadFileOverHttp -Url $KubeBinariesSASURL -DestinationPath $zipfile
+        if ($?) {
+            break
+        }
+        else {
+            Write-Log $Error[0].Exception.Message
+        }
+    }
+    Expand-Archive -path $zipfile -DestinationPath C:\
+    Remove-Item $zipfile
+}
+
+function
+Get-KubeBinaries {
+    Param(
+        [Parameter(Mandatory = $true)][string]
+        $KubeBinariesURL
+    )
+
+    $tempdir = New-TemporaryDirectory
+    $binaryPackage = "$tempdir\k.tar.gz"
+    for ($i = 0; $i -le 10; $i++) {
+        DownloadFileOverHttp -Url $KubeBinariesURL -DestinationPath $binaryPackage
+        if ($?) {
+            break
+        }
+        else {
+            Write-Log $Error[0].Exception.Message
+        }
+    }
+
+    # using tar to minimize dependencies
+    # tar should be avalible on 1803+
+    tar -xzf $binaryPackage -C $tempdir
+
+    # copy binaries over to kube folder
+    $windowsbinariespath = "c:\k\"
+    Create-Directory -FullPath $windowsbinariespath
+    cp $tempdir\kubernetes\node\bin\* $windowsbinariespath -Recurse
+
+    #remove temp folder created when unzipping
+    del $tempdir -Recurse
+}
+
+# TODO: replace KubeletStartFile with a Kubelet config, remove NSSM, and use built-in service integration
+function
+New-NSSMService {
+    Param(
+        [string]
+        [Parameter(Mandatory = $true)]
+        $KubeDir,
+        [string]
+        [Parameter(Mandatory = $true)]
+        $KubeletStartFile,
+        [string]
+        [Parameter(Mandatory = $true)]
+        $KubeProxyStartFile,
+        [Parameter(Mandatory = $false)][string]
+        $ContainerRuntime = "docker"
+    )
+
+    $kubeletDependOnServices = $ContainerRuntime
+    if ($global:EnableCsiProxy) {
+        $kubeletDependOnServices += " csi-proxy"
+    }
+    if ($global:EnableHostsConfigAgent) {
+        $kubeletDependOnServices += " hosts-config-agent"
+    }
+
+    # setup kubelet
+    & "$KubeDir\nssm.exe" install Kubelet C:\Windows\System32\WindowsPowerShell\v1.0\powershell.exe | RemoveNulls
+    & "$KubeDir\nssm.exe" set Kubelet AppDirectory $KubeDir | RemoveNulls
+    & "$KubeDir\nssm.exe" set Kubelet AppParameters $KubeletStartFile | RemoveNulls
+    & "$KubeDir\nssm.exe" set Kubelet DisplayName Kubelet | RemoveNulls
+    & "$KubeDir\nssm.exe" set Kubelet AppRestartDelay 5000 | RemoveNulls
+    & "$KubeDir\nssm.exe" set Kubelet Description Kubelet | RemoveNulls
+    & "$KubeDir\nssm.exe" set Kubelet Start SERVICE_DEMAND_START | RemoveNulls
+    & "$KubeDir\nssm.exe" set Kubelet ObjectName LocalSystem | RemoveNulls
+    & "$KubeDir\nssm.exe" set Kubelet Type SERVICE_WIN32_OWN_PROCESS | RemoveNulls
+    & "$KubeDir\nssm.exe" set Kubelet AppThrottle 1500 | RemoveNulls
+    & "$KubeDir\nssm.exe" set Kubelet AppStdout C:\k\kubelet.log | RemoveNulls
+    & "$KubeDir\nssm.exe" set Kubelet AppStderr C:\k\kubelet.err.log | RemoveNulls
+    & "$KubeDir\nssm.exe" set Kubelet AppStdoutCreationDisposition 4 | RemoveNulls
+    & "$KubeDir\nssm.exe" set Kubelet AppStderrCreationDisposition 4 | RemoveNulls
+    & "$KubeDir\nssm.exe" set Kubelet AppRotateFiles 1 | RemoveNulls
+    & "$KubeDir\nssm.exe" set Kubelet AppRotateOnline 1 | RemoveNulls
+    & "$KubeDir\nssm.exe" set Kubelet AppRotateSeconds 86400 | RemoveNulls
+    & "$KubeDir\nssm.exe" set Kubelet AppRotateBytes 10485760 | RemoveNulls
+    # Do not use & when calling DependOnService since 'docker csi-proxy'
+    # is parsed as a single string instead of two separate strings
+    Invoke-Expression "$KubeDir\nssm.exe set Kubelet DependOnService $kubeletDependOnServices | RemoveNulls"
+
+    # setup kubeproxy
+    & "$KubeDir\nssm.exe" install Kubeproxy C:\Windows\System32\WindowsPowerShell\v1.0\powershell.exe | RemoveNulls
+    & "$KubeDir\nssm.exe" set Kubeproxy AppDirectory $KubeDir | RemoveNulls
+    & "$KubeDir\nssm.exe" set Kubeproxy AppParameters $KubeProxyStartFile | RemoveNulls
+    & "$KubeDir\nssm.exe" set Kubeproxy DisplayName Kubeproxy | RemoveNulls
+    & "$KubeDir\nssm.exe" set Kubeproxy DependOnService Kubelet | RemoveNulls
+    & "$KubeDir\nssm.exe" set Kubeproxy Description Kubeproxy | RemoveNulls
+    & "$KubeDir\nssm.exe" set Kubeproxy Start SERVICE_DEMAND_START | RemoveNulls
+    & "$KubeDir\nssm.exe" set Kubeproxy ObjectName LocalSystem | RemoveNulls
+    & "$KubeDir\nssm.exe" set Kubeproxy Type SERVICE_WIN32_OWN_PROCESS | RemoveNulls
+    & "$KubeDir\nssm.exe" set Kubeproxy AppThrottle 1500 | RemoveNulls
+    & "$KubeDir\nssm.exe" set Kubeproxy AppStdout C:\k\kubeproxy.log | RemoveNulls
+    & "$KubeDir\nssm.exe" set Kubeproxy AppStderr C:\k\kubeproxy.err.log | RemoveNulls
+    & "$KubeDir\nssm.exe" set Kubeproxy AppRotateFiles 1 | RemoveNulls
+    & "$KubeDir\nssm.exe" set Kubeproxy AppRotateOnline 1 | RemoveNulls
+    & "$KubeDir\nssm.exe" set Kubeproxy AppRotateSeconds 86400 | RemoveNulls
+    & "$KubeDir\nssm.exe" set Kubeproxy AppRotateBytes 10485760 | RemoveNulls
+}
+
+# Renamed from Write-KubernetesStartFiles
+function
+Install-KubernetesServices {
+    param(
+        [Parameter(Mandatory = $true)][string]
+        $KubeDir,
+        [Parameter(Mandatory = $false)][string]
+        $ContainerRuntime = "docker"
+    )
+
+    # TODO ksbrmnn fix callers to this function
+
+    $KubeletStartFile = [io.path]::Combine($KubeDir, "kubeletstart.ps1")
+    $KubeProxyStartFile = [io.path]::Combine($KubeDir, "kubeproxystart.ps1")
+
+    New-NSSMService -KubeDir $KubeDir `+"`"+`
+        -KubeletStartFile $KubeletStartFile `+"`"+`
+        -KubeProxyStartFile $KubeProxyStartFile `+"`"+`
+        -ContainerRuntime $ContainerRuntime
+}
 `)
 
 func windowsWindowskubeletfuncPs1Bytes() ([]byte, error) {
