// Code generated for package templates by go-bindata DO NOT EDIT. (@generated)
// sources:
// linux/cloud-init/artifacts/apt-preferences
// linux/cloud-init/artifacts/cis.sh
// linux/cloud-init/artifacts/containerd-monitor.service
// linux/cloud-init/artifacts/containerd-monitor.timer
// linux/cloud-init/artifacts/containerd.service
// linux/cloud-init/artifacts/cse_cmd.sh
// linux/cloud-init/artifacts/cse_config.sh
// linux/cloud-init/artifacts/cse_helpers.sh
// linux/cloud-init/artifacts/cse_install.sh
// linux/cloud-init/artifacts/cse_main.sh
// linux/cloud-init/artifacts/cse_start.sh
// linux/cloud-init/artifacts/dhcpv6.service
// linux/cloud-init/artifacts/docker-monitor.service
// linux/cloud-init/artifacts/docker-monitor.timer
// linux/cloud-init/artifacts/docker_clear_mount_propagation_flags.conf
// linux/cloud-init/artifacts/enable-dhcpv6.sh
// linux/cloud-init/artifacts/etc-issue
// linux/cloud-init/artifacts/etc-issue.net
// linux/cloud-init/artifacts/etcd.service
// linux/cloud-init/artifacts/health-monitor.sh
// linux/cloud-init/artifacts/init-aks-custom-cloud.sh
// linux/cloud-init/artifacts/kms.service
// linux/cloud-init/artifacts/kubelet-monitor.service
// linux/cloud-init/artifacts/kubelet-monitor.timer
// linux/cloud-init/artifacts/kubelet.service
// linux/cloud-init/artifacts/mariner/cse_helpers_mariner.sh
// linux/cloud-init/artifacts/mariner/cse_install_mariner.sh
// linux/cloud-init/artifacts/modprobe-CIS.conf
// linux/cloud-init/artifacts/nvidia-device-plugin.service
// linux/cloud-init/artifacts/nvidia-docker-daemon.json
// linux/cloud-init/artifacts/nvidia-modprobe.service
// linux/cloud-init/artifacts/pam-d-common-auth
// linux/cloud-init/artifacts/pam-d-common-password
// linux/cloud-init/artifacts/pam-d-su
// linux/cloud-init/artifacts/profile-d-cis.sh
// linux/cloud-init/artifacts/pwquality-CIS.conf
// linux/cloud-init/artifacts/reconcile-private-hosts.service
// linux/cloud-init/artifacts/reconcile-private-hosts.sh
// linux/cloud-init/artifacts/rsyslog-d-60-CIS.conf
// linux/cloud-init/artifacts/setup-custom-search-domains.sh
// linux/cloud-init/artifacts/sshd_config
// linux/cloud-init/artifacts/sshd_config_1604
// linux/cloud-init/artifacts/sysctl-d-60-CIS.conf
// linux/cloud-init/artifacts/ubuntu/cse_helpers_ubuntu.sh
// linux/cloud-init/artifacts/ubuntu/cse_install_ubuntu.sh
// linux/cloud-init/artifacts/update-node-labels.service
// linux/cloud-init/artifacts/update-node-labels.sh
// linux/cloud-init/nodecustomdata.yml
// windows/containerdtemplate.toml
// windows/csecmd.ps1
// windows/kuberneteswindowsfunctions.ps1
// windows/kuberneteswindowssetup.ps1
// windows/windowsazurecnifunc.ps1
// windows/windowsazurecnifunc.tests.ps1
// windows/windowscalicofunc.ps1
// windows/windowscnifunc.ps1
// windows/windowsconfigfunc.ps1
// windows/windowscontainerdfunc.ps1
// windows/windowscsiproxyfunc.ps1
// windows/windowshostsconfigagentfunc.ps1
// windows/windowsinstallopensshfunc.ps1
// windows/windowskubeletfunc.ps1
package templates

import (
	"fmt"
	"io/ioutil"
	"os"
	"path/filepath"
	"strings"
	"time"
)
type asset struct {
	bytes []byte
	info  os.FileInfo
}

type bindataFileInfo struct {
	name    string
	size    int64
	mode    os.FileMode
	modTime time.Time
}

// Name return file name
func (fi bindataFileInfo) Name() string {
	return fi.name
}

// Size return file size
func (fi bindataFileInfo) Size() int64 {
	return fi.size
}

// Mode return file mode
func (fi bindataFileInfo) Mode() os.FileMode {
	return fi.mode
}

// Mode return file modify time
func (fi bindataFileInfo) ModTime() time.Time {
	return fi.modTime
}

// IsDir return file whether a directory
func (fi bindataFileInfo) IsDir() bool {
	return fi.mode&os.ModeDir != 0
}

// Sys return file is sys mode
func (fi bindataFileInfo) Sys() interface{} {
	return nil
}

var _linuxCloudInitArtifactsAptPreferences = []byte(``)

func linuxCloudInitArtifactsAptPreferencesBytes() ([]byte, error) {
	return _linuxCloudInitArtifactsAptPreferences, nil
}

func linuxCloudInitArtifactsAptPreferences() (*asset, error) {
	bytes, err := linuxCloudInitArtifactsAptPreferencesBytes()
	if err != nil {
		return nil, err
	}

	info := bindataFileInfo{name: "linux/cloud-init/artifacts/apt-preferences", size: 0, mode: os.FileMode(0), modTime: time.Unix(0, 0)}
	a := &asset{bytes: bytes, info: info}
	return a, nil
}

var _linuxCloudInitArtifactsCisSh = []byte(`#!/bin/bash

assignRootPW() {
  if grep '^root:[!*]:' /etc/shadow; then
    SALT=$(openssl rand -base64 5)
    SECRET=$(openssl rand -base64 37)
    CMD="import crypt, getpass, pwd; print crypt.crypt('$SECRET', '\$6\$$SALT\$')"
    HASH=$(python -c "$CMD")

    echo 'root:'$HASH | /usr/sbin/chpasswd -e || exit $ERR_CIS_ASSIGN_FILE_PERMISSION
  fi
}

assignFilePermissions() {
    FILES="
    auth.log
    alternatives.log
    cloud-init.log
    cloud-init-output.log
    daemon.log
    dpkg.log
    kern.log
    lastlog
    waagent.log
    syslog
    unattended-upgrades/unattended-upgrades.log
    unattended-upgrades/unattended-upgrades-dpkg.log
    azure-vnet-ipam.log
    azure-vnet-telemetry.log
    azure-cnimonitor.log
    azure-vnet.log
    kv-driver.log
    blobfuse-driver.log
    blobfuse-flexvol-installer.log
    landscape/sysinfo.log
    "
    for FILE in ${FILES}; do
        FILEPATH="/var/log/${FILE}"
        DIR=$(dirname "${FILEPATH}")
        mkdir -p ${DIR} || exit $ERR_CIS_ASSIGN_FILE_PERMISSION
        touch ${FILEPATH} || exit $ERR_CIS_ASSIGN_FILE_PERMISSION
        chmod 640 ${FILEPATH} || exit $ERR_CIS_ASSIGN_FILE_PERMISSION
    done
    find /var/log -type f -perm '/o+r' -exec chmod 'g-wx,o-rwx' {} \;
    chmod 600 /etc/passwd- || exit $ERR_CIS_ASSIGN_FILE_PERMISSION
    chmod 600 /etc/shadow- || exit $ERR_CIS_ASSIGN_FILE_PERMISSION
    chmod 600 /etc/group- || exit $ERR_CIS_ASSIGN_FILE_PERMISSION
    chmod 644 /etc/default/grub || exit $ERR_CIS_ASSIGN_FILE_PERMISSION

    if [[ -f /etc/crontab ]]; then
        chmod 0600 /etc/crontab || exit $ERR_CIS_ASSIGN_FILE_PERMISSION
    fi
    for filepath in /etc/cron.hourly /etc/cron.daily /etc/cron.weekly /etc/cron.monthly /etc/cron.d; do
      chmod 0600 $filepath || exit $ERR_CIS_ASSIGN_FILE_PERMISSION
    done
}

setPWExpiration() {
  sed -i "s|PASS_MAX_DAYS||g" /etc/login.defs || exit $ERR_CIS_APPLY_PASSWORD_CONFIG
  grep 'PASS_MAX_DAYS' /etc/login.defs && exit $ERR_CIS_APPLY_PASSWORD_CONFIG
  sed -i "s|PASS_MIN_DAYS||g" /etc/login.defs || exit $ERR_CIS_APPLY_PASSWORD_CONFIG
  grep 'PASS_MIN_DAYS' /etc/login.defs && exit $ERR_CIS_APPLY_PASSWORD_CONFIG
  sed -i "s|INACTIVE=||g" /etc/default/useradd || exit $ERR_CIS_APPLY_PASSWORD_CONFIG
  grep 'INACTIVE=' /etc/default/useradd && exit $ERR_CIS_APPLY_PASSWORD_CONFIG
  echo 'PASS_MAX_DAYS 90' >> /etc/login.defs || exit $ERR_CIS_APPLY_PASSWORD_CONFIG
  grep 'PASS_MAX_DAYS 90' /etc/login.defs || exit $ERR_CIS_APPLY_PASSWORD_CONFIG
  echo 'PASS_MIN_DAYS 7' >> /etc/login.defs || exit $ERR_CIS_APPLY_PASSWORD_CONFIG
  grep 'PASS_MIN_DAYS 7' /etc/login.defs || exit $ERR_CIS_APPLY_PASSWORD_CONFIG
  echo 'INACTIVE=30' >> /etc/default/useradd || exit $ERR_CIS_APPLY_PASSWORD_CONFIG
  grep 'INACTIVE=30' /etc/default/useradd || exit $ERR_CIS_APPLY_PASSWORD_CONFIG
}

applyCIS() {
  setPWExpiration
  assignRootPW
  assignFilePermissions
}

applyCIS

#EOF
`)

func linuxCloudInitArtifactsCisShBytes() ([]byte, error) {
	return _linuxCloudInitArtifactsCisSh, nil
}

func linuxCloudInitArtifactsCisSh() (*asset, error) {
	bytes, err := linuxCloudInitArtifactsCisShBytes()
	if err != nil {
		return nil, err
	}

	info := bindataFileInfo{name: "linux/cloud-init/artifacts/cis.sh", size: 0, mode: os.FileMode(0), modTime: time.Unix(0, 0)}
	a := &asset{bytes: bytes, info: info}
	return a, nil
}

var _linuxCloudInitArtifactsContainerdMonitorService = []byte(`[Unit]
Description=a script that checks containerd health and restarts if needed
After=containerd.service
[Service]
Restart=always
RestartSec=10
RemainAfterExit=yes
ExecStart=/usr/local/bin/health-monitor.sh container-runtime containerd
#EOF
`)

func linuxCloudInitArtifactsContainerdMonitorServiceBytes() ([]byte, error) {
	return _linuxCloudInitArtifactsContainerdMonitorService, nil
}

func linuxCloudInitArtifactsContainerdMonitorService() (*asset, error) {
	bytes, err := linuxCloudInitArtifactsContainerdMonitorServiceBytes()
	if err != nil {
		return nil, err
	}

	info := bindataFileInfo{name: "linux/cloud-init/artifacts/containerd-monitor.service", size: 0, mode: os.FileMode(0), modTime: time.Unix(0, 0)}
	a := &asset{bytes: bytes, info: info}
	return a, nil
}

var _linuxCloudInitArtifactsContainerdMonitorTimer = []byte(`[Unit]
Description=a timer that delays containerd-monitor from starting too soon after boot
[Timer]
Unit=containerd-monitor.service
OnBootSec=10min
[Install]
WantedBy=multi-user.target
#EOF
`)

func linuxCloudInitArtifactsContainerdMonitorTimerBytes() ([]byte, error) {
	return _linuxCloudInitArtifactsContainerdMonitorTimer, nil
}

func linuxCloudInitArtifactsContainerdMonitorTimer() (*asset, error) {
	bytes, err := linuxCloudInitArtifactsContainerdMonitorTimerBytes()
	if err != nil {
		return nil, err
	}

	info := bindataFileInfo{name: "linux/cloud-init/artifacts/containerd-monitor.timer", size: 0, mode: os.FileMode(0), modTime: time.Unix(0, 0)}
	a := &asset{bytes: bytes, info: info}
	return a, nil
}

var _linuxCloudInitArtifactsContainerdService = []byte(`[Unit]
Description=containerd daemon
[Service]
ExecStart=/usr/bin/containerd
[Install]
WantedBy=multi-user.target
#EOF`)

func linuxCloudInitArtifactsContainerdServiceBytes() ([]byte, error) {
	return _linuxCloudInitArtifactsContainerdService, nil
}

func linuxCloudInitArtifactsContainerdService() (*asset, error) {
	bytes, err := linuxCloudInitArtifactsContainerdServiceBytes()
	if err != nil {
		return nil, err
	}

	info := bindataFileInfo{name: "linux/cloud-init/artifacts/containerd.service", size: 0, mode: os.FileMode(0), modTime: time.Unix(0, 0)}
	a := &asset{bytes: bytes, info: info}
	return a, nil
}

var _linuxCloudInitArtifactsCse_cmdSh = []byte(`echo $(date),$(hostname) > /var/log/azure/cluster-provision-cse-output.log;
{{GetVariable "outBoundCmd"}}
for i in $(seq 1 1200); do
grep -Fq "EOF" /opt/azure/containers/provision.sh && break;
if [ $i -eq 1200 ]; then exit 100; else sleep 1; fi;
done;
{{if IsAKSCustomCloud}}
for i in $(seq 1 1200); do
grep -Fq "EOF" {{GetInitAKSCustomCloudFilepath}} && break;
if [ $i -eq 1200 ]; then exit 100; else sleep 1; fi;
done;
{{GetInitAKSCustomCloudFilepath}} >> /var/log/azure/cluster-provision.log 2>&1;
{{end}}
ADMINUSER={{GetParameter "linuxAdminUsername"}}
MOBY_VERSION={{GetParameter "mobyVersion"}}
TENANT_ID={{GetVariable "tenantID"}}
KUBERNETES_VERSION={{GetParameter "kubernetesVersion"}}
HYPERKUBE_URL={{GetParameter "kubernetesHyperkubeSpec"}}
KUBE_BINARY_URL={{GetParameter "kubeBinaryURL"}}
KUBEPROXY_URL={{GetParameter "kubeProxySpec"}}
APISERVER_PUBLIC_KEY={{GetParameter "apiServerCertificate"}}
SUBSCRIPTION_ID={{GetVariable "subscriptionId"}}
RESOURCE_GROUP={{GetVariable "resourceGroup"}}
LOCATION={{GetVariable "location"}}
VM_TYPE={{GetVariable "vmType"}}
SUBNET={{GetVariable "subnetName"}}
NETWORK_SECURITY_GROUP={{GetVariable "nsgName"}}
VIRTUAL_NETWORK={{GetVariable "virtualNetworkName"}}
VIRTUAL_NETWORK_RESOURCE_GROUP={{GetVariable "virtualNetworkResourceGroupName"}}
ROUTE_TABLE={{GetVariable "routeTableName"}}
PRIMARY_AVAILABILITY_SET={{GetVariable "primaryAvailabilitySetName"}}
PRIMARY_SCALE_SET={{GetVariable "primaryScaleSetName"}}
SERVICE_PRINCIPAL_CLIENT_ID={{GetParameter "servicePrincipalClientId"}}
SERVICE_PRINCIPAL_CLIENT_SECRET='{{GetParameter "servicePrincipalClientSecret"}}'
KUBELET_PRIVATE_KEY={{GetParameter "clientPrivateKey"}}
NETWORK_PLUGIN={{GetParameter "networkPlugin"}}
NETWORK_POLICY={{GetParameter "networkPolicy"}}
VNET_CNI_PLUGINS_URL={{GetParameter "vnetCniLinuxPluginsURL"}}
CNI_PLUGINS_URL={{GetParameter "cniPluginsURL"}}
CLOUDPROVIDER_BACKOFF={{GetParameterProperty "cloudproviderConfig" "cloudProviderBackoff"}}
CLOUDPROVIDER_BACKOFF_MODE={{GetParameterProperty "cloudproviderConfig" "cloudProviderBackoffMode"}}
CLOUDPROVIDER_BACKOFF_RETRIES={{GetParameterProperty "cloudproviderConfig" "cloudProviderBackoffRetries"}}
CLOUDPROVIDER_BACKOFF_EXPONENT={{GetParameterProperty "cloudproviderConfig" "cloudProviderBackoffExponent"}}
CLOUDPROVIDER_BACKOFF_DURATION={{GetParameterProperty "cloudproviderConfig" "cloudProviderBackoffDuration"}}
CLOUDPROVIDER_BACKOFF_JITTER={{GetParameterProperty "cloudproviderConfig" "cloudProviderBackoffJitter"}}
CLOUDPROVIDER_RATELIMIT={{GetParameterProperty "cloudproviderConfig" "cloudProviderRateLimit"}}
CLOUDPROVIDER_RATELIMIT_QPS={{GetParameterProperty "cloudproviderConfig" "cloudProviderRateLimitQPS"}}
CLOUDPROVIDER_RATELIMIT_QPS_WRITE={{GetParameterProperty "cloudproviderConfig" "cloudProviderRateLimitQPSWrite"}}
CLOUDPROVIDER_RATELIMIT_BUCKET={{GetParameterProperty "cloudproviderConfig" "cloudProviderRateLimitBucket"}}
CLOUDPROVIDER_RATELIMIT_BUCKET_WRITE={{GetParameterProperty "cloudproviderConfig" "cloudProviderRateLimitBucketWrite"}}
LOAD_BALANCER_DISABLE_OUTBOUND_SNAT={{GetParameterProperty "cloudproviderConfig" "cloudProviderDisableOutboundSNAT"}}
USE_MANAGED_IDENTITY_EXTENSION={{GetVariable "useManagedIdentityExtension"}}
USE_INSTANCE_METADATA={{GetVariable "useInstanceMetadata"}}
LOAD_BALANCER_SKU={{GetVariable "loadBalancerSku"}}
EXCLUDE_MASTER_FROM_STANDARD_LB={{GetVariable "excludeMasterFromStandardLB"}}
MAXIMUM_LOADBALANCER_RULE_COUNT={{GetVariable "maximumLoadBalancerRuleCount"}}
CONTAINER_RUNTIME={{GetParameter "containerRuntime"}}
CLI_TOOL={{GetParameter "cliTool"}}
CONTAINERD_DOWNLOAD_URL_BASE={{GetParameter "containerdDownloadURLBase"}}
NETWORK_MODE={{GetParameter "networkMode"}}
KUBE_BINARY_URL={{GetParameter "kubeBinaryURL"}}
USER_ASSIGNED_IDENTITY_ID={{GetVariable "userAssignedIdentityID"}}
API_SERVER_NAME={{GetKubernetesEndpoint}}
IS_VHD={{GetVariable "isVHD"}}
GPU_NODE={{GetVariable "gpuNode"}}
SGX_NODE={{GetVariable "sgxNode"}}
CONFIG_GPU_DRIVER_IF_NEEDED={{GetVariable "configGPUDriverIfNeeded"}}
ENABLE_GPU_DEVICE_PLUGIN_IF_NEEDED={{GetVariable "enableGPUDevicePluginIfNeeded"}}
TELEPORTD_PLUGIN_DOWNLOAD_URL={{GetParameter "teleportdPluginURL"}}
/usr/bin/nohup /bin/bash -c "/bin/bash /opt/azure/containers/provision_start.sh"`)

func linuxCloudInitArtifactsCse_cmdShBytes() ([]byte, error) {
	return _linuxCloudInitArtifactsCse_cmdSh, nil
}

func linuxCloudInitArtifactsCse_cmdSh() (*asset, error) {
	bytes, err := linuxCloudInitArtifactsCse_cmdShBytes()
	if err != nil {
		return nil, err
	}

	info := bindataFileInfo{name: "linux/cloud-init/artifacts/cse_cmd.sh", size: 0, mode: os.FileMode(0), modTime: time.Unix(0, 0)}
	a := &asset{bytes: bytes, info: info}
	return a, nil
}

var _linuxCloudInitArtifactsCse_configSh = []byte(`#!/bin/bash
NODE_INDEX=$(hostname | tail -c 2)
NODE_NAME=$(hostname)

configureAdminUser(){
    chage -E -1 -I -1 -m 0 -M 99999 "${ADMINUSER}"
    chage -l "${ADMINUSER}"
}

configureSecrets(){
    APISERVER_PRIVATE_KEY_PATH="/etc/kubernetes/certs/apiserver.key"
    touch "${APISERVER_PRIVATE_KEY_PATH}"
    chmod 0600 "${APISERVER_PRIVATE_KEY_PATH}"
    chown root:root "${APISERVER_PRIVATE_KEY_PATH}"

    CA_PRIVATE_KEY_PATH="/etc/kubernetes/certs/ca.key"
    touch "${CA_PRIVATE_KEY_PATH}"
    chmod 0600 "${CA_PRIVATE_KEY_PATH}"
    chown root:root "${CA_PRIVATE_KEY_PATH}"

    ETCD_SERVER_PRIVATE_KEY_PATH="/etc/kubernetes/certs/etcdserver.key"
    touch "${ETCD_SERVER_PRIVATE_KEY_PATH}"
    chmod 0600 "${ETCD_SERVER_PRIVATE_KEY_PATH}"
    if [[ -z "${COSMOS_URI}" ]]; then
      chown etcd:etcd "${ETCD_SERVER_PRIVATE_KEY_PATH}"
    fi

    ETCD_CLIENT_PRIVATE_KEY_PATH="/etc/kubernetes/certs/etcdclient.key"
    touch "${ETCD_CLIENT_PRIVATE_KEY_PATH}"
    chmod 0600 "${ETCD_CLIENT_PRIVATE_KEY_PATH}"
    chown root:root "${ETCD_CLIENT_PRIVATE_KEY_PATH}"

    ETCD_PEER_PRIVATE_KEY_PATH="/etc/kubernetes/certs/etcdpeer${NODE_INDEX}.key"
    touch "${ETCD_PEER_PRIVATE_KEY_PATH}"
    chmod 0600 "${ETCD_PEER_PRIVATE_KEY_PATH}"
    if [[ -z "${COSMOS_URI}" ]]; then
      chown etcd:etcd "${ETCD_PEER_PRIVATE_KEY_PATH}"
    fi

    ETCD_SERVER_CERTIFICATE_PATH="/etc/kubernetes/certs/etcdserver.crt"
    touch "${ETCD_SERVER_CERTIFICATE_PATH}"
    chmod 0644 "${ETCD_SERVER_CERTIFICATE_PATH}"
    chown root:root "${ETCD_SERVER_CERTIFICATE_PATH}"

    ETCD_CLIENT_CERTIFICATE_PATH="/etc/kubernetes/certs/etcdclient.crt"
    touch "${ETCD_CLIENT_CERTIFICATE_PATH}"
    chmod 0644 "${ETCD_CLIENT_CERTIFICATE_PATH}"
    chown root:root "${ETCD_CLIENT_CERTIFICATE_PATH}"

    ETCD_PEER_CERTIFICATE_PATH="/etc/kubernetes/certs/etcdpeer${NODE_INDEX}.crt"
    touch "${ETCD_PEER_CERTIFICATE_PATH}"
    chmod 0644 "${ETCD_PEER_CERTIFICATE_PATH}"
    chown root:root "${ETCD_PEER_CERTIFICATE_PATH}"

    set +x
    echo "${APISERVER_PRIVATE_KEY}" | base64 --decode > "${APISERVER_PRIVATE_KEY_PATH}"
    echo "${CA_PRIVATE_KEY}" | base64 --decode > "${CA_PRIVATE_KEY_PATH}"
    echo "${ETCD_SERVER_PRIVATE_KEY}" | base64 --decode > "${ETCD_SERVER_PRIVATE_KEY_PATH}"
    echo "${ETCD_CLIENT_PRIVATE_KEY}" | base64 --decode > "${ETCD_CLIENT_PRIVATE_KEY_PATH}"
    echo "${ETCD_PEER_KEY}" | base64 --decode > "${ETCD_PEER_PRIVATE_KEY_PATH}"
    echo "${ETCD_SERVER_CERTIFICATE}" | base64 --decode > "${ETCD_SERVER_CERTIFICATE_PATH}"
    echo "${ETCD_CLIENT_CERTIFICATE}" | base64 --decode > "${ETCD_CLIENT_CERTIFICATE_PATH}"
    echo "${ETCD_PEER_CERT}" | base64 --decode > "${ETCD_PEER_CERTIFICATE_PATH}"
}

{{- if EnableHostsConfigAgent}}
configPrivateClusterHosts() {
  systemctlEnableAndStart reconcile-private-hosts || exit $ERR_SYSTEMCTL_START_FAIL
}
{{- end}}

ensureRPC() {
    systemctlEnableAndStart rpcbind || exit $ERR_SYSTEMCTL_START_FAIL
    systemctlEnableAndStart rpc-statd || exit $ERR_SYSTEMCTL_START_FAIL
}

{{- if ShouldConfigTransparentHugePage}}
configureTransparentHugePage() {
    ETC_SYSFS_CONF="/etc/sysfs.conf"
    THP_ENABLED={{GetTransparentHugePageEnabled}}
    if [[ "${THP_ENABLED}" != "" ]]; then
        echo "${THP_ENABLED}" > /sys/kernel/mm/transparent_hugepage/enabled
        echo "kernel/mm/transparent_hugepage/enabled=${THP_ENABLED}" >> ${ETC_SYSFS_CONF}
    fi
    THP_DEFRAG={{GetTransparentHugePageDefrag}}
    if [[ "${THP_DEFRAG}" != "" ]]; then
        echo "${THP_DEFRAG}" > /sys/kernel/mm/transparent_hugepage/defrag
        echo "kernel/mm/transparent_hugepage/defrag=${THP_DEFRAG}" >> ${ETC_SYSFS_CONF}
    fi
}
{{- end}}

{{- if ShouldConfigSwapFile}}
configureSwapFile() {
    SWAP_SIZE_KB=$(expr {{GetSwapFileSizeMB}} \* 1000)
    DISK_FREE_KB=$(df /dev/sdb1 | sed 1d | awk '{print $4}')
    if [[ ${DISK_FREE_KB} -gt ${SWAP_SIZE_KB} ]]; then
        SWAP_LOCATION=/mnt/swapfile
        retrycmd_if_failure 24 5 25 fallocate -l ${SWAP_SIZE_KB}K ${SWAP_LOCATION} || exit $ERR_SWAP_CREAT_FAIL
        chmod 600 ${SWAP_LOCATION}
        retrycmd_if_failure 24 5 25 mkswap ${SWAP_LOCATION} || exit $ERR_SWAP_CREAT_FAIL
        retrycmd_if_failure 24 5 25 swapon ${SWAP_LOCATION} || exit $ERR_SWAP_CREAT_FAIL
        retrycmd_if_failure 24 5 25 swapon --show | grep ${SWAP_LOCATION} || exit $ERR_SWAP_CREAT_FAIL
        echo "${SWAP_LOCATION} none swap sw 0 0" >> /etc/fstab
    else
        echo "Insufficient disk space creating swap file: request ${SWAP_SIZE_KB} free ${DISK_FREE_KB}"
        exit $ERR_SWAP_CREAT_INSUFFICIENT_DISK_SPACE
    fi
}
{{- end}}

configureKubeletServerCert() {
    KUBELET_SERVER_PRIVATE_KEY_PATH="/etc/kubernetes/certs/kubeletserver.key"
    KUBELET_SERVER_CERT_PATH="/etc/kubernetes/certs/kubeletserver.crt"

    openssl genrsa -out $KUBELET_SERVER_PRIVATE_KEY_PATH 2048
    openssl req -new -x509 -days 7300 -key $KUBELET_SERVER_PRIVATE_KEY_PATH -out $KUBELET_SERVER_CERT_PATH -subj "/CN=${NODE_NAME}"
}

configureK8s() {
    KUBELET_PRIVATE_KEY_PATH="/etc/kubernetes/certs/client.key"
    touch "${KUBELET_PRIVATE_KEY_PATH}"
    chmod 0600 "${KUBELET_PRIVATE_KEY_PATH}"
    chown root:root "${KUBELET_PRIVATE_KEY_PATH}"

    APISERVER_PUBLIC_KEY_PATH="/etc/kubernetes/certs/apiserver.crt"
    touch "${APISERVER_PUBLIC_KEY_PATH}"
    chmod 0644 "${APISERVER_PUBLIC_KEY_PATH}"
    chown root:root "${APISERVER_PUBLIC_KEY_PATH}"

    AZURE_JSON_PATH="/etc/kubernetes/azure.json"
    touch "${AZURE_JSON_PATH}"
    chmod 0600 "${AZURE_JSON_PATH}"
    chown root:root "${AZURE_JSON_PATH}"

    set +x
    echo "${KUBELET_PRIVATE_KEY}" | base64 --decode > "${KUBELET_PRIVATE_KEY_PATH}"
    echo "${APISERVER_PUBLIC_KEY}" | base64 --decode > "${APISERVER_PUBLIC_KEY_PATH}"
    {{/* Perform the required JSON escaping */}}
    SERVICE_PRINCIPAL_CLIENT_SECRET=${SERVICE_PRINCIPAL_CLIENT_SECRET//\\/\\\\}
    SERVICE_PRINCIPAL_CLIENT_SECRET=${SERVICE_PRINCIPAL_CLIENT_SECRET//\"/\\\"}
    cat << EOF > "${AZURE_JSON_PATH}"
{
    {{- if IsAKSCustomCloud}}
    "cloud": "AzureStackCloud",
    {{- else}}
    "cloud": "{{GetTargetEnvironment}}",
    {{- end}}
    "tenantId": "${TENANT_ID}",
    "subscriptionId": "${SUBSCRIPTION_ID}",
    "aadClientId": "${SERVICE_PRINCIPAL_CLIENT_ID}",
    "aadClientSecret": "${SERVICE_PRINCIPAL_CLIENT_SECRET}",
    "resourceGroup": "${RESOURCE_GROUP}",
    "location": "${LOCATION}",
    "vmType": "${VM_TYPE}",
    "subnetName": "${SUBNET}",
    "securityGroupName": "${NETWORK_SECURITY_GROUP}",
    "vnetName": "${VIRTUAL_NETWORK}",
    "vnetResourceGroup": "${VIRTUAL_NETWORK_RESOURCE_GROUP}",
    "routeTableName": "${ROUTE_TABLE}",
    "primaryAvailabilitySetName": "${PRIMARY_AVAILABILITY_SET}",
    "primaryScaleSetName": "${PRIMARY_SCALE_SET}",
    "cloudProviderBackoffMode": "${CLOUDPROVIDER_BACKOFF_MODE}",
    "cloudProviderBackoff": ${CLOUDPROVIDER_BACKOFF},
    "cloudProviderBackoffRetries": ${CLOUDPROVIDER_BACKOFF_RETRIES},
    "cloudProviderBackoffExponent": ${CLOUDPROVIDER_BACKOFF_EXPONENT},
    "cloudProviderBackoffDuration": ${CLOUDPROVIDER_BACKOFF_DURATION},
    "cloudProviderBackoffJitter": ${CLOUDPROVIDER_BACKOFF_JITTER},
    "cloudProviderRateLimit": ${CLOUDPROVIDER_RATELIMIT},
    "cloudProviderRateLimitQPS": ${CLOUDPROVIDER_RATELIMIT_QPS},
    "cloudProviderRateLimitBucket": ${CLOUDPROVIDER_RATELIMIT_BUCKET},
    "cloudProviderRateLimitQPSWrite": ${CLOUDPROVIDER_RATELIMIT_QPS_WRITE},
    "cloudProviderRateLimitBucketWrite": ${CLOUDPROVIDER_RATELIMIT_BUCKET_WRITE},
    "useManagedIdentityExtension": ${USE_MANAGED_IDENTITY_EXTENSION},
    "userAssignedIdentityID": "${USER_ASSIGNED_IDENTITY_ID}",
    "useInstanceMetadata": ${USE_INSTANCE_METADATA},
    "loadBalancerSku": "${LOAD_BALANCER_SKU}",
    "disableOutboundSNAT": ${LOAD_BALANCER_DISABLE_OUTBOUND_SNAT},
    "excludeMasterFromStandardLB": ${EXCLUDE_MASTER_FROM_STANDARD_LB},
    "providerVaultName": "${KMS_PROVIDER_VAULT_NAME}",
    "maximumLoadBalancerRuleCount": ${MAXIMUM_LOADBALANCER_RULE_COUNT},
    "providerKeyName": "k8s",
    "providerKeyVersion": ""
}
EOF
    set -x
    if [[ "${CLOUDPROVIDER_BACKOFF_MODE}" = "v2" ]]; then
        sed -i "/cloudProviderBackoffExponent/d" /etc/kubernetes/azure.json
        sed -i "/cloudProviderBackoffJitter/d" /etc/kubernetes/azure.json
    fi

    configureKubeletServerCert
{{- if IsAKSCustomCloud}}
    set +x
    AKS_CUSTOM_CLOUD_JSON_PATH="/etc/kubernetes/{{GetTargetEnvironment}}.json"
    touch "${AKS_CUSTOM_CLOUD_JSON_PATH}"
    chmod 0600 "${AKS_CUSTOM_CLOUD_JSON_PATH}"
    chown root:root "${AKS_CUSTOM_CLOUD_JSON_PATH}"

    cat << EOF > "${AKS_CUSTOM_CLOUD_JSON_PATH}"
{
    "name": "{{GetTargetEnvironment}}",
    "managementPortalURL": "{{AKSCustomCloudManagementPortalURL}}",
    "publishSettingsURL": "{{AKSCustomCloudPublishSettingsURL}}",
    "serviceManagementEndpoint": "{{AKSCustomCloudServiceManagementEndpoint}}",
    "resourceManagerEndpoint": "{{AKSCustomCloudResourceManagerEndpoint}}",
    "activeDirectoryEndpoint": "{{AKSCustomCloudActiveDirectoryEndpoint}}",
    "galleryEndpoint": "{{AKSCustomCloudGalleryEndpoint}}",
    "keyVaultEndpoint": "{{AKSCustomCloudKeyVaultEndpoint}}",
    "graphEndpoint": "{{AKSCustomCloudGraphEndpoint}}",
    "serviceBusEndpoint": "{{AKSCustomCloudServiceBusEndpoint}}",
    "batchManagementEndpoint": "{{AKSCustomCloudBatchManagementEndpoint}}",
    "storageEndpointSuffix": "{{AKSCustomCloudStorageEndpointSuffix}}",
    "sqlDatabaseDNSSuffix": "{{AKSCustomCloudSqlDatabaseDNSSuffix}}",
    "trafficManagerDNSSuffix": "{{AKSCustomCloudTrafficManagerDNSSuffix}}",
    "keyVaultDNSSuffix": "{{AKSCustomCloudKeyVaultDNSSuffix}}",
    "serviceBusEndpointSuffix": "{{AKSCustomCloudServiceBusEndpointSuffix}}",
    "serviceManagementVMDNSSuffix": "{{AKSCustomCloudServiceManagementVMDNSSuffix}}",
    "resourceManagerVMDNSSuffix": "{{AKSCustomCloudResourceManagerVMDNSSuffix}}",
    "containerRegistryDNSSuffix": "{{AKSCustomCloudContainerRegistryDNSSuffix}}",
    "cosmosDBDNSSuffix": "{{AKSCustomCloudCosmosDBDNSSuffix}}",
    "tokenAudience": "{{AKSCustomCloudTokenAudience}}",
    "resourceIdentifiers": {
        "graph": "{{AKSCustomCloudResourceIdentifiersGraph}}",
        "keyVault": "{{AKSCustomCloudResourceIdentifiersKeyVault}}",
        "datalake": "{{AKSCustomCloudResourceIdentifiersDatalake}}",
        "batch": "{{AKSCustomCloudResourceIdentifiersBatch}}",
        "operationalInsights": "{{AKSCustomCloudResourceIdentifiersOperationalInsights}}",
        "storage": "{{AKSCustomCloudResourceIdentifiersStorage}}"
    }
}
EOF
    set -x
{{end}}

{{- if IsKubeletConfigFileEnabled}}
    set +x
    KUBELET_CONFIG_JSON_PATH="/etc/default/kubeletconfig.json"
    touch "${KUBELET_CONFIG_JSON_PATH}"
    chmod 0644 "${KUBELET_CONFIG_JSON_PATH}"
    chown root:root "${KUBELET_CONFIG_JSON_PATH}"
    cat << EOF > "${KUBELET_CONFIG_JSON_PATH}"
{{GetKubeletConfigFileContent}}
EOF
    set -x
{{- end}}
}

configureCNI() {
    {{/* needed for the iptables rules to work on bridges */}}
    retrycmd_if_failure 120 5 25 modprobe br_netfilter || exit $ERR_MODPROBE_FAIL
    echo -n "br_netfilter" > /etc/modules-load.d/br_netfilter.conf
    configureCNIIPTables
}

configureCNIIPTables() {
    if [[ "${NETWORK_PLUGIN}" = "azure" ]]; then
        mv $CNI_BIN_DIR/10-azure.conflist $CNI_CONFIG_DIR/
        chmod 600 $CNI_CONFIG_DIR/10-azure.conflist
        if [[ "${NETWORK_POLICY}" == "calico" ]]; then
          sed -i 's#"mode":"bridge"#"mode":"transparent"#g' $CNI_CONFIG_DIR/10-azure.conflist
        elif [[ "${NETWORK_POLICY}" == "" || "${NETWORK_POLICY}" == "none" ]] && [[ "${NETWORK_MODE}" == "transparent" ]]; then
          sed -i 's#"mode":"bridge"#"mode":"transparent"#g' $CNI_CONFIG_DIR/10-azure.conflist
        fi
        /sbin/ebtables -t nat --list
    fi
}

disable1804SystemdResolved() {
    ls -ltr /etc/resolv.conf
    cat /etc/resolv.conf
    {{- if Disable1804SystemdResolved}}
    UBUNTU_RELEASE=$(lsb_release -r -s)
    if [[ ${UBUNTU_RELEASE} == "18.04" ]]; then
        echo "Ingorings systemd-resolved query service but using its resolv.conf file"
        echo "This is the simplest approach to workaround resolved issues without completely uninstall it"
        [ -f /run/systemd/resolve/resolv.conf ] && sudo ln -sf /run/systemd/resolve/resolv.conf /etc/resolv.conf
        ls -ltr /etc/resolv.conf
        cat /etc/resolv.conf
    fi
    {{- else}}
    echo "Disable1804SystemdResolved is false. Skipping."
    {{- end}}
}

{{- if NeedsContainerd}}
ensureContainerd() {
  {{- if TeleportEnabled}}
  ensureTeleportd
  {{- end}}
  wait_for_file 1200 1 /etc/systemd/system/containerd.service.d/exec_start.conf || exit $ERR_FILE_WATCH_TIMEOUT
  wait_for_file 1200 1 /etc/containerd/config.toml || exit $ERR_FILE_WATCH_TIMEOUT
  wait_for_file 1200 1 /etc/sysctl.d/11-containerd.conf || exit $ERR_FILE_WATCH_TIMEOUT
  retrycmd_if_failure 120 5 25 sysctl --system || exit $ERR_SYSCTL_RELOAD
  systemctl is-active --quiet docker && (systemctl_disable 20 30 120 docker || exit $ERR_SYSTEMD_DOCKER_STOP_FAIL)
  systemctlEnableAndStart containerd || exit $ERR_SYSTEMCTL_START_FAIL
}
{{- if TeleportEnabled}}
ensureTeleportd() {
    wait_for_file 1200 1 /etc/systemd/system/teleportd.service || exit $ERR_FILE_WATCH_TIMEOUT
    systemctlEnableAndStart teleportd || exit $ERR_SYSTEMCTL_START_FAIL
}
{{- end}}
{{- else}}
ensureDocker() {
    DOCKER_SERVICE_EXEC_START_FILE=/etc/systemd/system/docker.service.d/exec_start.conf
    wait_for_file 1200 1 $DOCKER_SERVICE_EXEC_START_FILE || exit $ERR_FILE_WATCH_TIMEOUT
    usermod -aG docker ${ADMINUSER}
    DOCKER_MOUNT_FLAGS_SYSTEMD_FILE=/etc/systemd/system/docker.service.d/clear_mount_propagation_flags.conf
    if [[ $OS != $COREOS_OS_NAME ]]; then
        wait_for_file 1200 1 $DOCKER_MOUNT_FLAGS_SYSTEMD_FILE || exit $ERR_FILE_WATCH_TIMEOUT
    fi
    DOCKER_JSON_FILE=/etc/docker/daemon.json
    for i in $(seq 1 1200); do
        if [ -s $DOCKER_JSON_FILE ]; then
            jq '.' < $DOCKER_JSON_FILE && break
        fi
        if [ $i -eq 1200 ]; then
            exit $ERR_FILE_WATCH_TIMEOUT
        else
            sleep 1
        fi
    done
    systemctl is-active --quiet containerd && (systemctl_disable 20 30 120 containerd || exit $ERR_SYSTEMD_CONTAINERD_STOP_FAIL)
    systemctlEnableAndStart docker || exit $ERR_DOCKER_START_FAIL

}
{{- end}}
{{- if NeedsContainerd}}
ensureMonitorService() {
    {{/* Delay start of containerd-monitor for 30 mins after booting */}}
    CONTAINERD_MONITOR_SYSTEMD_TIMER_FILE=/etc/systemd/system/containerd-monitor.timer
    wait_for_file 1200 1 $CONTAINERD_MONITOR_SYSTEMD_TIMER_FILE || exit $ERR_FILE_WATCH_TIMEOUT
    CONTAINERD_MONITOR_SYSTEMD_FILE=/etc/systemd/system/containerd-monitor.service
    wait_for_file 1200 1 $CONTAINERD_MONITOR_SYSTEMD_FILE || exit $ERR_FILE_WATCH_TIMEOUT
    systemctlEnableAndStart containerd-monitor.timer || exit $ERR_SYSTEMCTL_START_FAIL
}
{{- else}}
ensureMonitorService() {
    {{/* Delay start of docker-monitor for 30 mins after booting */}}
    DOCKER_MONITOR_SYSTEMD_TIMER_FILE=/etc/systemd/system/docker-monitor.timer
    wait_for_file 1200 1 $DOCKER_MONITOR_SYSTEMD_TIMER_FILE || exit $ERR_FILE_WATCH_TIMEOUT
    DOCKER_MONITOR_SYSTEMD_FILE=/etc/systemd/system/docker-monitor.service
    wait_for_file 1200 1 $DOCKER_MONITOR_SYSTEMD_FILE || exit $ERR_FILE_WATCH_TIMEOUT
    systemctlEnableAndStart docker-monitor.timer || exit $ERR_SYSTEMCTL_START_FAIL
}
{{- end}}
{{if EnableEncryptionWithExternalKms}}
ensureKMS() {
    systemctlEnableAndStart kms || exit $ERR_SYSTEMCTL_START_FAIL
}
{{end}}

{{if IsIPv6DualStackFeatureEnabled}}
ensureDHCPv6() {
    wait_for_file 3600 1 {{GetDHCPv6ServiceCSEScriptFilepath}} || exit $ERR_FILE_WATCH_TIMEOUT
    wait_for_file 3600 1 {{GetDHCPv6ConfigCSEScriptFilepath}} || exit $ERR_FILE_WATCH_TIMEOUT
    systemctlEnableAndStart dhcpv6 || exit $ERR_SYSTEMCTL_START_FAIL
    retrycmd_if_failure 120 5 25 modprobe ip6_tables || exit $ERR_MODPROBE_FAIL
}
{{end}}

ensureKubelet() {
    KUBELET_DEFAULT_FILE=/etc/default/kubelet
    wait_for_file 1200 1 $KUBELET_DEFAULT_FILE || exit $ERR_FILE_WATCH_TIMEOUT
    {{if IsKubeletClientTLSBootstrappingEnabled -}}
    BOOTSTRAP_KUBECONFIG_FILE=/var/lib/kubelet/bootstrap-kubeconfig
    wait_for_file 1200 1 $BOOTSTRAP_KUBECONFIG_FILE || exit $ERR_FILE_WATCH_TIMEOUT
    {{- else -}}
    KUBECONFIG_FILE=/var/lib/kubelet/kubeconfig
    wait_for_file 1200 1 $KUBECONFIG_FILE || exit $ERR_FILE_WATCH_TIMEOUT
    {{- end}}
    KUBELET_RUNTIME_CONFIG_SCRIPT_FILE=/opt/azure/containers/kubelet.sh
    wait_for_file 1200 1 $KUBELET_RUNTIME_CONFIG_SCRIPT_FILE || exit $ERR_FILE_WATCH_TIMEOUT
    systemctlEnableAndStart kubelet || exit $ERR_KUBELET_START_FAIL
    {{if HasAntreaNetworkPolicy}}
    while [ ! -f /etc/cni/net.d/10-antrea.conf ]; do
        sleep 3
    done
    {{end}}
    {{if HasFlannelNetworkPlugin}}
    while [ ! -f /etc/cni/net.d/10-flannel.conf ]; do
        sleep 3
    done
    {{end}}
}

# The update-node-labels.service updates the labels for the kubernetes node. Runs until successful on startup
ensureUpdateNodeLabels() {
    KUBELET_DEFAULT_FILE=/etc/default/kubelet
    wait_for_file 1200 1 $KUBELET_DEFAULT_FILE || exit $ERR_FILE_WATCH_TIMEOUT
    UPDATE_NODE_LABELS_SCRIPT_FILE=/opt/azure/containers/update-node-labels.sh
    wait_for_file 1200 1 $UPDATE_NODE_LABELS_SCRIPT_FILE || exit $ERR_FILE_WATCH_TIMEOUT
    UPDATE_NODE_LABELS_SYSTEMD_FILE=/etc/systemd/system/update-node-labels.service
    wait_for_file 1200 1 $UPDATE_NODE_LABELS_SYSTEMD_FILE || exit $ERR_FILE_WATCH_TIMEOUT
    systemctlEnableAndStart update-node-labels || exit $ERR_SYSTEMCTL_START_FAIL
}

ensureSysctl() {
    SYSCTL_CONFIG_FILE=/etc/sysctl.d/999-sysctl-aks.conf
    wait_for_file 1200 1 $SYSCTL_CONFIG_FILE || exit $ERR_FILE_WATCH_TIMEOUT
    retrycmd_if_failure 24 5 25 sysctl --system
}

ensureJournal() {
    {
        echo "Storage=persistent"
        echo "SystemMaxUse=1G"
        echo "RuntimeMaxUse=1G"
        echo "ForwardToSyslog=yes"
    } >> /etc/systemd/journald.conf
    systemctlEnableAndStart systemd-journald || exit $ERR_SYSTEMCTL_START_FAIL
}

ensureK8sControlPlane() {
    if $REBOOTREQUIRED || [ "$NO_OUTBOUND" = "true" ]; then
        return
    fi
    retrycmd_if_failure 120 5 25 $KUBECTL 2>/dev/null cluster-info || exit $ERR_K8S_RUNNING_TIMEOUT
}

createKubeManifestDir() {
    KUBEMANIFESTDIR=/etc/kubernetes/manifests
    mkdir -p $KUBEMANIFESTDIR
}

writeKubeConfig() {
    KUBECONFIGDIR=/home/$ADMINUSER/.kube
    KUBECONFIGFILE=$KUBECONFIGDIR/config
    mkdir -p $KUBECONFIGDIR
    touch $KUBECONFIGFILE
    chown $ADMINUSER:$ADMINUSER $KUBECONFIGDIR
    chown $ADMINUSER:$ADMINUSER $KUBECONFIGFILE
    chmod 700 $KUBECONFIGDIR
    chmod 600 $KUBECONFIGFILE
    set +x
    echo "
---
apiVersion: v1
clusters:
- cluster:
    certificate-authority-data: \"$CA_CERTIFICATE\"
    server: $KUBECONFIG_SERVER
  name: \"$MASTER_FQDN\"
contexts:
- context:
    cluster: \"$MASTER_FQDN\"
    user: \"$MASTER_FQDN-admin\"
  name: \"$MASTER_FQDN\"
current-context: \"$MASTER_FQDN\"
kind: Config
users:
- name: \"$MASTER_FQDN-admin\"
  user:
    client-certificate-data: \"$KUBECONFIG_CERTIFICATE\"
    client-key-data: \"$KUBECONFIG_KEY\"
" > $KUBECONFIGFILE
    set -x
}

configClusterAutoscalerAddon() {
    CLUSTER_AUTOSCALER_ADDON_FILE=/etc/kubernetes/addons/cluster-autoscaler-deployment.yaml
    wait_for_file 1200 1 $CLUSTER_AUTOSCALER_ADDON_FILE || exit $ERR_FILE_WATCH_TIMEOUT
    sed -i "s|<clientID>|$(echo $SERVICE_PRINCIPAL_CLIENT_ID | base64)|g" $CLUSTER_AUTOSCALER_ADDON_FILE
    sed -i "s|<clientSec>|$(echo $SERVICE_PRINCIPAL_CLIENT_SECRET | base64)|g" $CLUSTER_AUTOSCALER_ADDON_FILE
    sed -i "s|<subID>|$(echo $SUBSCRIPTION_ID | base64)|g" $CLUSTER_AUTOSCALER_ADDON_FILE
    sed -i "s|<tenantID>|$(echo $TENANT_ID | base64)|g" $CLUSTER_AUTOSCALER_ADDON_FILE
    sed -i "s|<rg>|$(echo $RESOURCE_GROUP | base64)|g" $CLUSTER_AUTOSCALER_ADDON_FILE
}

configACIConnectorAddon() {
    ACI_CONNECTOR_CREDENTIALS=$(printf "{\"clientId\": \"%s\", \"clientSecret\": \"%s\", \"tenantId\": \"%s\", \"subscriptionId\": \"%s\", \"activeDirectoryEndpointUrl\": \"https://login.microsoftonline.com\",\"resourceManagerEndpointUrl\": \"https://management.azure.com/\", \"activeDirectoryGraphResourceId\": \"https://graph.windows.net/\", \"sqlManagementEndpointUrl\": \"https://management.core.windows.net:8443/\", \"galleryEndpointUrl\": \"https://gallery.azure.com/\", \"managementEndpointUrl\": \"https://management.core.windows.net/\"}" "$SERVICE_PRINCIPAL_CLIENT_ID" "$SERVICE_PRINCIPAL_CLIENT_SECRET" "$TENANT_ID" "$SUBSCRIPTION_ID" | base64 -w 0)

    openssl req -newkey rsa:4096 -new -nodes -x509 -days 3650 -keyout /etc/kubernetes/certs/aci-connector-key.pem -out /etc/kubernetes/certs/aci-connector-cert.pem -subj "/C=US/ST=CA/L=virtualkubelet/O=virtualkubelet/OU=virtualkubelet/CN=virtualkubelet"
    ACI_CONNECTOR_KEY=$(base64 /etc/kubernetes/certs/aci-connector-key.pem -w0)
    ACI_CONNECTOR_CERT=$(base64 /etc/kubernetes/certs/aci-connector-cert.pem -w0)

    ACI_CONNECTOR_ADDON_FILE=/etc/kubernetes/addons/aci-connector-deployment.yaml
    wait_for_file 1200 1 $ACI_CONNECTOR_ADDON_FILE || exit $ERR_FILE_WATCH_TIMEOUT
    sed -i "s|<creds>|$ACI_CONNECTOR_CREDENTIALS|g" $ACI_CONNECTOR_ADDON_FILE
    sed -i "s|<rgName>|$RESOURCE_GROUP|g" $ACI_CONNECTOR_ADDON_FILE
    sed -i "s|<cert>|$ACI_CONNECTOR_CERT|g" $ACI_CONNECTOR_ADDON_FILE
    sed -i "s|<key>|$ACI_CONNECTOR_KEY|g" $ACI_CONNECTOR_ADDON_FILE
}

configAzurePolicyAddon() {
    AZURE_POLICY_ADDON_FILE=/etc/kubernetes/addons/azure-policy-deployment.yaml
    sed -i "s|<resourceId>|/subscriptions/$SUBSCRIPTION_ID/resourceGroups/$RESOURCE_GROUP|g" $AZURE_POLICY_ADDON_FILE
}

{{if IsNSeriesSKU}}
installGPUDriversRun() {
    {{- /* there is no file under the module folder, the installation failed, so clean up the dirty directory
    when you upgrade the GPU driver version, please help check whether the retry installation issue is gone,
    if yes please help remove the clean up logic here too */}}
    set -x
    MODULE_NAME="nvidia"
    NVIDIA_DKMS_DIR="/var/lib/dkms/${MODULE_NAME}/${GPU_DV}"
    KERNEL_NAME=$(uname -r)
    if [ -d "${NVIDIA_DKMS_DIR}" ]; then
        if [ -x "$(command -v dkms)" ]; then
          dkms remove -m ${MODULE_NAME} -v ${GPU_DV} -k ${KERNEL_NAME}
        else
          rm -rf "${NVIDIA_DKMS_DIR}"
        fi
    fi
    {{- /* we need to append the date to the end of the file because the retry will override the log file */}}
    local log_file_name="/var/log/nvidia-installer-$(date +%s).log"
    if [ ! -f "${GPU_DEST}/nvidia-drivers-${GPU_DV}" ]; then
        installGPUDrivers
    fi
    sh $GPU_DEST/nvidia-drivers-$GPU_DV -s \
        -k=$KERNEL_NAME \
        --log-file-name=${log_file_name} \
        -a --no-drm --dkms --utility-prefix="${GPU_DEST}" --opengl-prefix="${GPU_DEST}"
    exit $?
}

configGPUDrivers() {
    {{/* only install the runtime since nvidia-docker2 has a hard dep on docker CE packages. */}}
    {{/* we will manually install nvidia-docker2 */}}
    rmmod nouveau
    echo blacklist nouveau >> /etc/modprobe.d/blacklist.conf
    retrycmd_if_failure_no_stats 120 5 25 update-initramfs -u || exit $ERR_GPU_DRIVERS_INSTALL_TIMEOUT
    wait_for_apt_locks
    {{/* if the unattened upgrade is turned on, and it may takes 10 min to finish the installation, and we use the 1 second just to try to get the lock more aggressively */}}
    retrycmd_if_failure 600 1 3600 apt-get -o Dpkg::Options::="--force-confold" install -y nvidia-container-runtime="${NVIDIA_CONTAINER_RUNTIME_VERSION}+${NVIDIA_DOCKER_SUFFIX}" || exit $ERR_GPU_DRIVERS_INSTALL_TIMEOUT
    tmpDir=$GPU_DEST/tmp
    (
      set -e -o pipefail
      cd "${tmpDir}"
      wait_for_apt_locks
      dpkg-deb -R ./nvidia-docker2*.deb "${tmpDir}/pkg" || exit $ERR_GPU_DRIVERS_INSTALL_TIMEOUT
      cp -r ${tmpDir}/pkg/usr/* /usr/ || exit $ERR_GPU_DRIVERS_INSTALL_TIMEOUT
    )
    rm -rf $GPU_DEST/tmp
    {{if NeedsContainerd}}
    retrycmd_if_failure 120 5 25 pkill -SIGHUP containerd || exit $ERR_GPU_DRIVERS_INSTALL_TIMEOUT
    {{else}}
    retrycmd_if_failure 120 5 25 pkill -SIGHUP dockerd || exit $ERR_GPU_DRIVERS_INSTALL_TIMEOUT
    {{end}}
    mkdir -p $GPU_DEST/lib64 $GPU_DEST/overlay-workdir
    retrycmd_if_failure 120 5 25 mount -t overlay -o lowerdir=/usr/lib/x86_64-linux-gnu,upperdir=${GPU_DEST}/lib64,workdir=${GPU_DEST}/overlay-workdir none /usr/lib/x86_64-linux-gnu || exit $ERR_GPU_DRIVERS_INSTALL_TIMEOUT
    export -f installGPUDriversRun
    retrycmd_if_failure 3 1 600 bash -c installGPUDriversRun || exit $ERR_GPU_DRIVERS_START_FAIL
    mv ${GPU_DEST}/bin/* /usr/bin
    echo "${GPU_DEST}/lib64" > /etc/ld.so.conf.d/nvidia.conf
    retrycmd_if_failure 120 5 25 ldconfig || exit $ERR_GPU_DRIVERS_START_FAIL
    umount -l /usr/lib/x86_64-linux-gnu
    retrycmd_if_failure 120 5 25 nvidia-modprobe -u -c0 || exit $ERR_GPU_DRIVERS_START_FAIL
    retrycmd_if_failure 120 5 25 nvidia-smi || exit $ERR_GPU_DRIVERS_START_FAIL
    retrycmd_if_failure 120 5 25 ldconfig || exit $ERR_GPU_DRIVERS_START_FAIL
}

validateGPUDrivers() {
    retrycmd_if_failure 24 5 25 nvidia-modprobe -u -c0 && echo "gpu driver loaded" || configGPUDrivers || exit $ERR_GPU_DRIVERS_START_FAIL
    which nvidia-smi
    if [[ $? == 0 ]]; then
        SMI_RESULT=$(retrycmd_if_failure 24 5 25 nvidia-smi)
    else
        SMI_RESULT=$(retrycmd_if_failure 24 5 25 $GPU_DEST/bin/nvidia-smi)
    fi
    SMI_STATUS=$?
    if [[ $SMI_STATUS != 0 ]]; then
        if [[ $SMI_RESULT == *"infoROM is corrupted"* ]]; then
            exit $ERR_GPU_INFO_ROM_CORRUPTED
        else
            exit $ERR_GPU_DRIVERS_START_FAIL
        fi
    else
        echo "gpu driver working fine"
    fi
}

ensureGPUDrivers() {
    if [[ "${CONFIG_GPU_DRIVER_IF_NEEDED}" = true ]]; then
        configGPUDrivers
    else
        validateGPUDrivers
    fi
    systemctlEnableAndStart nvidia-modprobe || exit $ERR_GPU_DRIVERS_START_FAIL
}
{{end}}
#EOF
`)

func linuxCloudInitArtifactsCse_configShBytes() ([]byte, error) {
	return _linuxCloudInitArtifactsCse_configSh, nil
}

func linuxCloudInitArtifactsCse_configSh() (*asset, error) {
	bytes, err := linuxCloudInitArtifactsCse_configShBytes()
	if err != nil {
		return nil, err
	}

	info := bindataFileInfo{name: "linux/cloud-init/artifacts/cse_config.sh", size: 0, mode: os.FileMode(0), modTime: time.Unix(0, 0)}
	a := &asset{bytes: bytes, info: info}
	return a, nil
}

var _linuxCloudInitArtifactsCse_helpersSh = []byte(`#!/bin/bash
{{/* ERR_SYSTEMCTL_ENABLE_FAIL=3 Service could not be enabled by systemctl -- DEPRECATED */}}
ERR_SYSTEMCTL_START_FAIL=4 {{/* Service could not be started or enabled by systemctl */}}
ERR_CLOUD_INIT_TIMEOUT=5 {{/* Timeout waiting for cloud-init runcmd to complete */}}
ERR_FILE_WATCH_TIMEOUT=6 {{/* Timeout waiting for a file */}}
ERR_HOLD_WALINUXAGENT=7 {{/* Unable to place walinuxagent apt package on hold during install */}}
ERR_RELEASE_HOLD_WALINUXAGENT=8 {{/* Unable to release hold on walinuxagent apt package after install */}}
ERR_APT_INSTALL_TIMEOUT=9 {{/* Timeout installing required apt packages */}}
ERR_NTP_INSTALL_TIMEOUT=10 {{/*Unable to install NTP */}}
ERR_NTP_START_TIMEOUT=11 {{/* Unable to start NTP */}}
ERR_STOP_SYSTEMD_TIMESYNCD_TIMEOUT=12 {{/* Timeout waiting for systemd-timesyncd stop */}}
ERR_DOCKER_INSTALL_TIMEOUT=20 {{/* Timeout waiting for docker install */}}
ERR_DOCKER_DOWNLOAD_TIMEOUT=21 {{/* Timout waiting for docker downloads */}}
ERR_DOCKER_KEY_DOWNLOAD_TIMEOUT=22 {{/* Timeout waiting to download docker repo key */}}
ERR_DOCKER_APT_KEY_TIMEOUT=23 {{/* Timeout waiting for docker apt-key */}}
ERR_DOCKER_START_FAIL=24 {{/* Docker could not be started by systemctl */}}
ERR_MOBY_APT_LIST_TIMEOUT=25 {{/* Timeout waiting for moby apt sources */}}
ERR_MS_GPG_KEY_DOWNLOAD_TIMEOUT=26 {{/* Timeout waiting for MS GPG key download */}}
ERR_MOBY_INSTALL_TIMEOUT=27 {{/* Timeout waiting for moby-docker install */}}
ERR_CONTAINERD_INSTALL_TIMEOUT=28 {{/* Timeout waiting for moby-containerd install */}}
ERR_K8S_RUNNING_TIMEOUT=30 {{/* Timeout waiting for k8s cluster to be healthy */}}
ERR_K8S_DOWNLOAD_TIMEOUT=31 {{/* Timeout waiting for Kubernetes downloads */}}
ERR_KUBECTL_NOT_FOUND=32 {{/* kubectl client binary not found on local disk */}}
ERR_IMG_DOWNLOAD_TIMEOUT=33 {{/* Timeout waiting for img download */}}
ERR_KUBELET_START_FAIL=34 {{/* kubelet could not be started by systemctl */}}
ERR_DOCKER_IMG_PULL_TIMEOUT=35 {{/* Timeout trying to pull a Docker image */}}
ERR_CONTAINERD_CTR_IMG_PULL_TIMEOUT=36 {{/* Timeout trying to pull a containerd image via cli tool ctr */}}
ERR_CONTAINERD_CRICTL_IMG_PULL_TIMEOUT=37 {{/* Timeout trying to pull a containerd image via cli tool crictl */}}
ERR_CNI_DOWNLOAD_TIMEOUT=41 {{/* Timeout waiting for CNI downloads */}}
ERR_MS_PROD_DEB_DOWNLOAD_TIMEOUT=42 {{/* Timeout waiting for https://packages.microsoft.com/config/ubuntu/16.04/packages-microsoft-prod.deb */}}
ERR_MS_PROD_DEB_PKG_ADD_FAIL=43 {{/* Failed to add repo pkg file */}}
{{/* ERR_FLEXVOLUME_DOWNLOAD_TIMEOUT=44 Failed to add repo pkg file -- DEPRECATED */}}
ERR_SYSTEMD_INSTALL_FAIL=48 {{/* Unable to install required systemd version */}}
ERR_MODPROBE_FAIL=49 {{/* Unable to load a kernel module using modprobe */}}
ERR_OUTBOUND_CONN_FAIL=50 {{/* Unable to establish outbound connection */}}
ERR_K8S_API_SERVER_CONN_FAIL=51 {{/* Unable to establish connection to k8s api server*/}}
ERR_K8S_API_SERVER_DNS_LOOKUP_FAIL=52 {{/* Unable to resolve k8s api server name */}}
ERR_K8S_API_SERVER_AZURE_DNS_LOOKUP_FAIL=53 {{/* Unable to resolve k8s api server name due to Azure DNS issue */}}
ERR_KATA_KEY_DOWNLOAD_TIMEOUT=60 {{/* Timeout waiting to download kata repo key */}}
ERR_KATA_APT_KEY_TIMEOUT=61 {{/* Timeout waiting for kata apt-key */}}
ERR_KATA_INSTALL_TIMEOUT=62 {{/* Timeout waiting for kata install */}}
ERR_CONTAINERD_DOWNLOAD_TIMEOUT=70 {{/* Timeout waiting for containerd downloads */}}
ERR_CUSTOM_SEARCH_DOMAINS_FAIL=80 {{/* Unable to configure custom search domains */}}
ERR_GPU_DRIVERS_START_FAIL=84 {{/* nvidia-modprobe could not be started by systemctl */}}
ERR_GPU_DRIVERS_INSTALL_TIMEOUT=85 {{/* Timeout waiting for GPU drivers install */}}
ERR_GPU_DEVICE_PLUGIN_START_FAIL=86 {{/* nvidia device plugin could not be started by systemctl */}}
ERR_GPU_INFO_ROM_CORRUPTED=87 {{/* info ROM corrupted error when executing nvidia-smi */}}
ERR_SGX_DRIVERS_INSTALL_TIMEOUT=90 {{/* Timeout waiting for SGX prereqs to download */}}
ERR_SGX_DRIVERS_START_FAIL=91 {{/* Failed to execute SGX driver binary */}}
ERR_APT_DAILY_TIMEOUT=98 {{/* Timeout waiting for apt daily updates */}}
ERR_APT_UPDATE_TIMEOUT=99 {{/* Timeout waiting for apt-get update to complete */}}
ERR_CSE_PROVISION_SCRIPT_NOT_READY_TIMEOUT=100 {{/* Timeout waiting for cloud-init to place this script on the vm */}}
ERR_APT_DIST_UPGRADE_TIMEOUT=101 {{/* Timeout waiting for apt-get dist-upgrade to complete */}}
ERR_APT_PURGE_FAIL=102 {{/* Error purging distro packages */}}
ERR_SYSCTL_RELOAD=103 {{/* Error reloading sysctl config */}}
ERR_CIS_ASSIGN_ROOT_PW=111 {{/* Error assigning root password in CIS enforcement */}}
ERR_CIS_ASSIGN_FILE_PERMISSION=112 {{/* Error assigning permission to a file in CIS enforcement */}}
ERR_PACKER_COPY_FILE=113 {{/* Error writing a file to disk during VHD CI */}}
ERR_CIS_APPLY_PASSWORD_CONFIG=115 {{/* Error applying CIS-recommended passwd configuration */}}
ERR_SYSTEMD_DOCKER_STOP_FAIL=116 {{/* Error stopping dockerd */}}
ERR_CRICTL_DOWNLOAD_TIMEOUT=117 {{/* Timeout waiting for crictl downloads */}}
ERR_CRICTL_OPERATION_ERROR=118 {{/* Error executing a crictl operation */}}
ERR_CTR_OPERATION_ERROR=119 {{/* Error executing a ctr containerd cli operation */}}

ERR_VHD_FILE_NOT_FOUND=124 {{/* VHD log file not found on VM built from VHD distro */}}
ERR_VHD_BUILD_ERROR=125 {{/* Reserved for VHD CI exit conditions */}}

{{/* Azure Stack specific errors */}}
ERR_AZURE_STACK_GET_ARM_TOKEN=120 {{/* Error generating a token to use with Azure Resource Manager */}}
ERR_AZURE_STACK_GET_NETWORK_CONFIGURATION=121 {{/* Error fetching the network configuration for the node */}}
ERR_AZURE_STACK_GET_SUBNET_PREFIX=122 {{/* Error fetching the subnet address prefix for a subnet ID */}}

ERR_SWAP_CREAT_FAIL=130 {{/* Error allocating swap file */}}
ERR_SWAP_CREAT_INSUFFICIENT_DISK_SPACE=131 {{/* Error insufficient disk space for swap file creation */}}

ERR_TELEPORTD_DOWNLOAD_ERR=150 {{/* Error downloading teleportd binary */}}
ERR_TELEPORTD_INSTALL_ERR=151 {{/* Error installing teleportd binary */}}

OS=$(sort -r /etc/*-release | gawk 'match($0, /^(ID_LIKE=(coreos)|ID=(.*))$/, a) { print toupper(a[2] a[3]); exit }')
UBUNTU_OS_NAME="UBUNTU"
RHEL_OS_NAME="RHEL"
COREOS_OS_NAME="COREOS"
KUBECTL=/usr/local/bin/kubectl
DOCKER=/usr/bin/docker
export GPU_DV=450.51.06
export GPU_DEST=/usr/local/nvidia
NVIDIA_DOCKER_VERSION=2.0.3
DOCKER_VERSION=1.13.1-1
NVIDIA_CONTAINER_RUNTIME_VERSION=2.0.0
NVIDIA_DOCKER_SUFFIX=docker18.09.2-1

retrycmd_if_failure() {
    retries=$1; wait_sleep=$2; timeout=$3; shift && shift && shift
    for i in $(seq 1 $retries); do
        timeout $timeout ${@} && break || \
        if [ $i -eq $retries ]; then
            echo Executed \"$@\" $i times;
            return 1
        else
            sleep $wait_sleep
        fi
    done
    echo Executed \"$@\" $i times;
}
retrycmd_if_failure_no_stats() {
    retries=$1; wait_sleep=$2; timeout=$3; shift && shift && shift
    for i in $(seq 1 $retries); do
        timeout $timeout ${@} && break || \
        if [ $i -eq $retries ]; then
            return 1
        else
            sleep $wait_sleep
        fi
    done
}
retrycmd_get_tarball() {
    tar_retries=$1; wait_sleep=$2; tarball=$3; url=$4
    echo "${tar_retries} retries"
    for i in $(seq 1 $tar_retries); do
        tar -tzf $tarball && break || \
        if [ $i -eq $tar_retries ]; then
            return 1
        else
            timeout 60 curl -fsSL $url -o $tarball
            sleep $wait_sleep
        fi
    done
}
retrycmd_curl_file() {
    curl_retries=$1; wait_sleep=$2; timeout=$3; filepath=$4; url=$5
    echo "${curl_retries} retries"
    for i in $(seq 1 $curl_retries); do
        [[ -f $filepath ]] && break
        if [ $i -eq $curl_retries ]; then
            return 1
        else
            timeout $timeout curl -fsSL $url -o $filepath
            sleep $wait_sleep
        fi
    done
}
wait_for_file() {
    retries=$1; wait_sleep=$2; filepath=$3
    paved=/opt/azure/cloud-init-files.paved
    grep -Fq "${filepath}" $paved && return 0
    for i in $(seq 1 $retries); do
        grep -Fq '#EOF' $filepath && break
        if [ $i -eq $retries ]; then
            return 1
        else
            sleep $wait_sleep
        fi
    done
    sed -i "/#EOF/d" $filepath
    echo $filepath >> $paved
}
systemctl_restart() {
    retries=$1; wait_sleep=$2; timeout=$3 svcname=$4
    for i in $(seq 1 $retries); do
        timeout $timeout systemctl daemon-reload
        timeout $timeout systemctl restart $svcname && break || \
        if [ $i -eq $retries ]; then
            return 1
        else
            sleep $wait_sleep
        fi
    done
}
systemctl_stop() {
    retries=$1; wait_sleep=$2; timeout=$3 svcname=$4
    for i in $(seq 1 $retries); do
        timeout $timeout systemctl daemon-reload
        timeout $timeout systemctl stop $svcname && break || \
        if [ $i -eq $retries ]; then
            return 1
        else
            sleep $wait_sleep
        fi
    done
}
systemctl_disable() {
    retries=$1; wait_sleep=$2; timeout=$3 svcname=$4
    for i in $(seq 1 $retries); do
        timeout $timeout systemctl daemon-reload
        timeout $timeout systemctl disable $svcname && break || \
        if [ $i -eq $retries ]; then
            return 1
        else
            sleep $wait_sleep
        fi
    done
}
sysctl_reload() {
    retries=$1; wait_sleep=$2; timeout=$3
    for i in $(seq 1 $retries); do
        timeout $timeout sysctl --system && break || \
        if [ $i -eq $retries ]; then
            return 1
        else
            sleep $wait_sleep
        fi
    done
}
version_gte() {
  test "$(printf '%s\n' "$@" | sort -rV | head -n 1)" == "$1"
}

systemctlEnableAndStart() {
    systemctl_restart 100 5 30 $1
    RESTART_STATUS=$?
    systemctl status $1 --no-pager -l > /var/log/azure/$1-status.log
    if [ $RESTART_STATUS -ne 0 ]; then
        echo "$1 could not be started"
        return 1
    fi
    if ! retrycmd_if_failure 120 5 25 systemctl enable $1; then
        echo "$1 could not be enabled by systemctl"
        return 1
    fi
}

systemctlDisableAndStop() {
    if systemctl list-units --full --all | grep -q "$1.service"; then
        systemctl_stop 20 5 25 $1 || echo "$1 could not be stopped"
        systemctl_disable 20 5 25 $1 || echo "$1 could not be disabled"
    fi
}

# return true if a >= b 
semverCompare() {
    VERSION_A=$(echo $1 | cut -d "+" -f 1)
    VERSION_B=$(echo $2 | cut -d "+" -f 1)
    [[ "${VERSION_A}" == "${VERSION_B}" ]] && return 0
    sorted=( $( echo ${VERSION_A} ${VERSION_B} | tr ' ' '\n' | sort -V ) )
    [[ "${VERSION_A}" == ${sorted[1]} ]] && return 0
    return 1
}
#HELPERSEOF
`)

func linuxCloudInitArtifactsCse_helpersShBytes() ([]byte, error) {
	return _linuxCloudInitArtifactsCse_helpersSh, nil
}

func linuxCloudInitArtifactsCse_helpersSh() (*asset, error) {
	bytes, err := linuxCloudInitArtifactsCse_helpersShBytes()
	if err != nil {
		return nil, err
	}

	info := bindataFileInfo{name: "linux/cloud-init/artifacts/cse_helpers.sh", size: 0, mode: os.FileMode(0), modTime: time.Unix(0, 0)}
	a := &asset{bytes: bytes, info: info}
	return a, nil
}

var _linuxCloudInitArtifactsCse_installSh = []byte(`#!/bin/bash

CC_SERVICE_IN_TMP=/opt/azure/containers/cc-proxy.service.in
CC_SOCKET_IN_TMP=/opt/azure/containers/cc-proxy.socket.in
CNI_CONFIG_DIR="/etc/cni/net.d"
CNI_BIN_DIR="/opt/cni/bin"
CNI_DOWNLOADS_DIR="/opt/cni/downloads"
CRICTL_DOWNLOAD_DIR="/opt/crictl/downloads"
CRICTL_BIN_DIR="/usr/local/bin"
CONTAINERD_DOWNLOADS_DIR="/opt/containerd/downloads"
K8S_DOWNLOADS_DIR="/opt/kubernetes/downloads"
UBUNTU_RELEASE=$(lsb_release -r -s)
TELEPORTD_PLUGIN_DOWNLOAD_DIR="/opt/teleportd/downloads"
TELEPORTD_PLUGIN_BIN_DIR="/usr/local/bin"

cleanupContainerdDlFiles() {
    rm -rf $CONTAINERD_DOWNLOADS_DIR
}

installContainerRuntime() {
    {{if NeedsContainerd}}
        installStandaloneContainerd
    {{else}}
        installMoby
    {{end}}
}

installNetworkPlugin() {
    if [[ "${NETWORK_PLUGIN}" = "azure" ]]; then
        installAzureCNI
    fi
    installCNI
    rm -rf $CNI_DOWNLOADS_DIR &
}

downloadCNI() {
    mkdir -p $CNI_DOWNLOADS_DIR
    CNI_TGZ_TMP=${CNI_PLUGINS_URL##*/} # Use bash builtin ## to remove all chars ("*") up to the final "/"
    retrycmd_get_tarball 120 5 "$CNI_DOWNLOADS_DIR/${CNI_TGZ_TMP}" ${CNI_PLUGINS_URL} || exit $ERR_CNI_DOWNLOAD_TIMEOUT
}

downloadAzureCNI() {
    mkdir -p $CNI_DOWNLOADS_DIR
    CNI_TGZ_TMP=${VNET_CNI_PLUGINS_URL##*/} # Use bash builtin ## to remove all chars ("*") up to the final "/"
    retrycmd_get_tarball 120 5 "$CNI_DOWNLOADS_DIR/${CNI_TGZ_TMP}" ${VNET_CNI_PLUGINS_URL} || exit $ERR_CNI_DOWNLOAD_TIMEOUT
}
{{- if NeedsContainerd}}

downloadCrictl() {
    CRICTL_VERSION=$1
    mkdir -p $CRICTL_DOWNLOAD_DIR
    CRICTL_DOWNLOAD_URL="https://github.com/kubernetes-sigs/cri-tools/releases/download/v${CRICTL_VERSION}/crictl-v${CRICTL_VERSION}-linux-amd64.tar.gz"
    CRICTL_TGZ_TEMP=${CRICTL_DOWNLOAD_URL##*/}
    retrycmd_curl_file 10 5 60 "$CRICTL_DOWNLOAD_DIR/${CRICTL_TGZ_TEMP}" ${CRICTL_DOWNLOAD_URL}
}

installCrictl() {
    currentVersion=$(crictl --version 2>/dev/null | sed 's/crictl version //g')
    local CRICTL_VERSION=${KUBERNETES_VERSION%.*}.0
    if [[ ${currentVersion} =~ ${CRICTL_VERSION} ]]; then
        echo "version ${currentVersion} of crictl already installed. skipping installCrictl of target version ${CRICTL_VERSION}"
    else
        downloadCrictl ${CRICTL_VERSION}
        echo "Unpacking crictl into ${CRICTL_BIN_DIR}"
        tar zxvf "$CRICTL_DOWNLOAD_DIR/${CRICTL_TGZ_TEMP}" -C ${CRICTL_BIN_DIR}
        chmod 755 $CRICTL_BIN_DIR/crictl
    fi
    rm -rf ${CRICTL_DOWNLOAD_DIR}
}
{{- if TeleportEnabled}}
downloadTeleportdPlugin() {
    DOWNLOAD_URL=$1
    TELEPORTD_VERSION=$2
    if [[ -z ${DOWNLOAD_URL} ]]; then
        echo "download url parameter for downloadTeleportdPlugin was not given"
        exit $ERR_TELEPORTD_DOWNLOAD_ERR
    fi
    if [[ -z ${TELEPORTD_VERSION} ]]; then
        echo "teleportd version not given"
        exit $ERR_TELEPORTD_DOWNLOAD_ERR
    fi
    mkdir -p $TELEPORTD_PLUGIN_DOWNLOAD_DIR
    retrycmd_curl_file 10 5 60 "${TELEPORTD_PLUGIN_DOWNLOAD_DIR}/teleportd-v${TELEPORTD_VERSION}" "${DOWNLOAD_URL}/v${TELEPORTD_VERSION}/teleportd" || exit ${ERR_TELEPORTD_DOWNLOAD_ERR}
}

installTeleportdPlugin() {
    CURRENT_VERSION=$(teleportd --version 2>/dev/null | sed 's/teleportd version v//g')
    local TARGET_VERSION="0.6.0"
    if semverCompare ${CURRENT_VERSION:-"0.0.0"} ${TARGET_VERSION}; then
        echo "currently installed teleportd version ${CURRENT_VERSION} is greater than (or equal to) target base version ${TARGET_VERSION}. skipping installTeleportdPlugin."
    else
        downloadTeleportdPlugin ${TELEPORTD_PLUGIN_DOWNLOAD_URL} ${TARGET_VERSION}
        mv "${TELEPORTD_PLUGIN_DOWNLOAD_DIR}/teleportd-v${TELEPORTD_VERSION}" "${TELEPORTD_PLUGIN_BIN_DIR}/teleportd" || exit ${ERR_TELEPORTD_INSTALL_ERR}
        chmod 755 "${TELEPORTD_PLUGIN_BIN_DIR}/teleportd" || exit ${ERR_TELEPORTD_INSTALL_ERR}
    fi
    rm -rf ${TELEPORTD_PLUGIN_DOWNLOAD_DIR}
}
{{- end}}
{{- end}}

installCNI() {
    CNI_TGZ_TMP=${CNI_PLUGINS_URL##*/} # Use bash builtin ## to remove all chars ("*") up to the final "/"
    if [[ ! -f "$CNI_DOWNLOADS_DIR/${CNI_TGZ_TMP}" ]]; then
        downloadCNI
    fi
    mkdir -p $CNI_BIN_DIR
    tar -xzf "$CNI_DOWNLOADS_DIR/${CNI_TGZ_TMP}" -C $CNI_BIN_DIR
    chown -R root:root $CNI_BIN_DIR
    chmod -R 755 $CNI_BIN_DIR
}

installAzureCNI() {
    CNI_TGZ_TMP=${VNET_CNI_PLUGINS_URL##*/} # Use bash builtin ## to remove all chars ("*") up to the final "/"
    if [[ ! -f "$CNI_DOWNLOADS_DIR/${CNI_TGZ_TMP}" ]]; then
        downloadAzureCNI
    fi
    mkdir -p $CNI_CONFIG_DIR
    chown -R root:root $CNI_CONFIG_DIR
    chmod 755 $CNI_CONFIG_DIR
    mkdir -p $CNI_BIN_DIR
    tar -xzf "$CNI_DOWNLOADS_DIR/${CNI_TGZ_TMP}" -C $CNI_BIN_DIR
}

extractKubeBinaries() {
    K8S_VERSION=$1
    KUBE_BINARY_URL=$2

    mkdir -p ${K8S_DOWNLOADS_DIR}
    K8S_TGZ_TMP=${KUBE_BINARY_URL##*/}
    retrycmd_get_tarball 120 5 "$K8S_DOWNLOADS_DIR/${K8S_TGZ_TMP}" ${KUBE_BINARY_URL} || exit $ERR_K8S_DOWNLOAD_TIMEOUT
    tar --transform="s|.*|&-${K8S_VERSION}|" --show-transformed-names -xzvf "$K8S_DOWNLOADS_DIR/${K8S_TGZ_TMP}" \
        --strip-components=3 -C /usr/local/bin kubernetes/node/bin/kubelet kubernetes/node/bin/kubectl
    rm -f "$K8S_DOWNLOADS_DIR/${K8S_TGZ_TMP}"
}

extractHyperkube() {
    CLI_TOOL=$1
    path="/home/hyperkube-downloads/${KUBERNETES_VERSION}"
    pullContainerImage $CLI_TOOL ${HYPERKUBE_URL}
    mkdir -p "$path"

    if [[ "$CLI_TOOL" == "ctr" ]]; then
        if ctr --namespace k8s.io run --rm --mount type=bind,src=$path,dst=$path,options=bind:rw ${HYPERKUBE_URL} extractTask /bin/bash -c "cp /usr/local/bin/{kubelet,kubectl} $path"; then
            mv "$path/kubelet" "/usr/local/bin/kubelet-${KUBERNETES_VERSION}"
            mv "$path/kubectl" "/usr/local/bin/kubectl-${KUBERNETES_VERSION}"
        else
            ctr --namespace k8s.io run --rm --mount type=bind,src=$path,dst=$path,options=bind:rw ${HYPERKUBE_URL} extractTask /bin/bash -c "cp /hyperkube $path"
        fi

    else
        if docker run --rm --entrypoint "" -v $path:$path ${HYPERKUBE_URL} /bin/bash -c "cp /usr/local/bin/{kubelet,kubectl} $path"; then
            mv "$path/kubelet" "/usr/local/bin/kubelet-${KUBERNETES_VERSION}"
            mv "$path/kubectl" "/usr/local/bin/kubectl-${KUBERNETES_VERSION}"
        else
            docker run --rm -v $path:$path ${HYPERKUBE_URL} /bin/bash -c "cp /hyperkube $path"
        fi
    fi

    cp "$path/hyperkube" "/usr/local/bin/kubelet-${KUBERNETES_VERSION}"
    mv "$path/hyperkube" "/usr/local/bin/kubectl-${KUBERNETES_VERSION}"
}

installKubeletKubectlAndKubeProxy() {
    if [[ ! -f "/usr/local/bin/kubectl-${KUBERNETES_VERSION}" ]]; then
        #TODO: remove the condition check on KUBE_BINARY_URL once RP change is released
        if (($(echo ${KUBERNETES_VERSION} | cut -d"." -f2) >= 17)) && [ -n "${KUBE_BINARY_URL}" ]; then
            extractKubeBinaries ${KUBERNETES_VERSION} ${KUBE_BINARY_URL}
        else
            if [[ "$CONTAINER_RUNTIME" == "containerd" ]]; then
                extractHyperkube "ctr"
            else
                extractHyperkube "docker"
            fi
        fi
    fi

    mv "/usr/local/bin/kubelet-${KUBERNETES_VERSION}" "/usr/local/bin/kubelet"
    mv "/usr/local/bin/kubectl-${KUBERNETES_VERSION}" "/usr/local/bin/kubectl"
    chmod a+x /usr/local/bin/kubelet /usr/local/bin/kubectl
    rm -rf /usr/local/bin/kubelet-* /usr/local/bin/kubectl-* /home/hyperkube-downloads &

    if [ -n "${KUBEPROXY_URL}" ]; then
        #kubeproxy is a system addon that is dictated by control plane so it shouldn't block node provisioning
        pullContainerImage ${CLI_TOOL} ${KUBEPROXY_URL} &
    fi
}

pullContainerImage() {
    CLI_TOOL=$1
    CONTAINER_IMAGE_URL=$2
    if [[ ${CLI_TOOL} == "ctr" ]]; then
        retrycmd_if_failure 60 1 1200 ctr --namespace k8s.io image pull $CONTAINER_IMAGE_URL || ( echo "timed out pulling image ${CONTAINER_IMAGE_URL} via ctr" && exit $ERR_CONTAINERD_CTR_IMG_PULL_TIMEOUT )
    elif [[ ${CLI_TOOL} == "crictl" ]]; then
        retrycmd_if_failure 60 1 1200 crictl pull $CONTAINER_IMAGE_URL || ( echo "timed out pulling image ${CONTAINER_IMAGE_URL} via crictl" && exit $ERR_CONTAINERD_CRICTL_IMG_PULL_TIMEOUT )
    else
        retrycmd_if_failure 60 1 1200 docker pull $CONTAINER_IMAGE_URL || ( echo "timed out pulling image ${CONTAINER_IMAGE_URL} via docker" && exit $ERR_DOCKER_IMG_PULL_TIMEOUT )
    fi
}

removeContainerImage() {
    CLI_TOOL=$1
    CONTAINER_IMAGE_URL=$2
    if [[ ${CLI_TOOL} == "ctr" ]]; then
        ctr --namespace k8s.io image rm $CONTAINER_IMAGE_URL
    elif [[ ${CLI_TOOL} == "crictl" ]]; then
        crictl image rm $CONTAINER_IMAGE_URL
    else
        docker image rm $CONTAINER_IMAGE_URL
    fi
}

cleanUpImages() {
    local targetImage=$1
    export targetImage
    function cleanupImagesRun() {
        {{if NeedsContainerd}}
        images_to_delete=$(ctr --namespace k8s.io images list | grep -vE "${KUBERNETES_VERSION}$|${KUBERNETES_VERSION}.[0-9]+$|${KUBERNETES_VERSION}-|${KUBERNETES_VERSION}_" | grep ${targetImage} | awk '{print $1}')
        {{else}}
        images_to_delete=$(docker images --format '{{OpenBraces}}.Repository{{CloseBraces}}:{{OpenBraces}}.Tag{{CloseBraces}}' | grep -vE "${KUBERNETES_VERSION}$|${KUBERNETES_VERSION}.[0-9]+$|${KUBERNETES_VERSION}-|${KUBERNETES_VERSION}_" | grep ${targetImage})
        {{end}}
        local exit_code=$?
        if [[ $exit_code != 0 ]]; then
            exit $exit_code
        elif [[ "${images_to_delete}" != "" ]]; then
            images=(${images_to_delete}) #alternatively use IFS+read but we are using bash anyways so this works too
            for image in "${images[@]}"
            do
                {{if NeedsContainerd}}
                removeContainerImage "ctr" ${image}
                {{else}}
                removeContainerImage "docker" ${image}
                {{end}}
            done
        fi
    }
    export -f cleanupImagesRun
    retrycmd_if_failure 10 5 120 bash -c cleanupImagesRun
}

cleanUpHyperkubeImages() {
    echo $(date),$(hostname), cleanUpHyperkubeImages
    cleanUpImages "hyperkube"
    echo $(date),$(hostname), endCleanUpHyperkubeImages
}

cleanUpKubeProxyImages() {
    echo $(date),$(hostname), startCleanUpKubeProxyImages
    cleanUpImages "kube-proxy"
    echo $(date),$(hostname), endCleanUpKubeProxyImages
}

cleanUpContainerImages() {
    # run cleanUpHyperkubeImages and cleanUpKubeProxyImages concurrently
    export KUBERNETES_VERSION
    export -f retrycmd_if_failure
    export -f removeContainerImage
    export -f cleanUpImages
    export -f cleanUpHyperkubeImages
    export -f cleanUpKubeProxyImages
    bash -c cleanUpHyperkubeImages &
    bash -c cleanUpKubeProxyImages &
}

cleanUpContainerd() {
    rm -Rf $CONTAINERD_DOWNLOADS_DIR
}

overrideNetworkConfig() {
    CONFIG_FILEPATH="/etc/cloud/cloud.cfg.d/80_azure_net_config.cfg"
    touch ${CONFIG_FILEPATH}
    cat << EOF >> ${CONFIG_FILEPATH}
datasource:
    Azure:
        apply_network_config: false
EOF
}
#EOF
`)

func linuxCloudInitArtifactsCse_installShBytes() ([]byte, error) {
	return _linuxCloudInitArtifactsCse_installSh, nil
}

func linuxCloudInitArtifactsCse_installSh() (*asset, error) {
	bytes, err := linuxCloudInitArtifactsCse_installShBytes()
	if err != nil {
		return nil, err
	}

	info := bindataFileInfo{name: "linux/cloud-init/artifacts/cse_install.sh", size: 0, mode: os.FileMode(0), modTime: time.Unix(0, 0)}
	a := &asset{bytes: bytes, info: info}
	return a, nil
}

var _linuxCloudInitArtifactsCse_mainSh = []byte(`#!/bin/bash
ERR_FILE_WATCH_TIMEOUT=6 {{/* Timeout waiting for a file */}}
set -x
if [ -f /opt/azure/containers/provision.complete ]; then
      echo "Already ran to success exiting..."
      exit 0
fi

UBUNTU_RELEASE=$(lsb_release -r -s)
if [[ ${UBUNTU_RELEASE} == "16.04" ]]; then
    sudo apt-get -y autoremove chrony
    echo $?
    sudo systemctl restart systemd-timesyncd
fi

echo $(date),$(hostname), startcustomscript>>/opt/m

for i in $(seq 1 3600); do
    if [ -s {{GetCSEHelpersScriptFilepath}} ]; then
        grep -Fq '#HELPERSEOF' {{GetCSEHelpersScriptFilepath}} && break
    fi
    if [ $i -eq 3600 ]; then
        exit $ERR_FILE_WATCH_TIMEOUT
    else
        sleep 1
    fi
done
sed -i "/#HELPERSEOF/d" {{GetCSEHelpersScriptFilepath}}
source {{GetCSEHelpersScriptFilepath}}

wait_for_file 3600 1 {{GetCSEHelpersScriptDistroFilepath}} || exit $ERR_FILE_WATCH_TIMEOUT
source {{GetCSEHelpersScriptDistroFilepath}}

wait_for_file 3600 1 {{GetCSEInstallScriptFilepath}} || exit $ERR_FILE_WATCH_TIMEOUT
source {{GetCSEInstallScriptFilepath}}

wait_for_file 3600 1 {{GetCSEInstallScriptDistroFilepath}} || exit $ERR_FILE_WATCH_TIMEOUT
source {{GetCSEInstallScriptDistroFilepath}}

wait_for_file 3600 1 {{GetCSEConfigScriptFilepath}} || exit $ERR_FILE_WATCH_TIMEOUT
source {{GetCSEConfigScriptFilepath}}

disable1804SystemdResolved

set +x
ETCD_PEER_CERT=$(echo ${ETCD_PEER_CERTIFICATES} | cut -d'[' -f 2 | cut -d']' -f 1 | cut -d',' -f $((${NODE_INDEX}+1)))
ETCD_PEER_KEY=$(echo ${ETCD_PEER_PRIVATE_KEYS} | cut -d'[' -f 2 | cut -d']' -f 1 | cut -d',' -f $((${NODE_INDEX}+1)))
set -x

if [[ $OS == $COREOS_OS_NAME ]]; then
    echo "Changing default kubectl bin location"
    KUBECTL=/opt/kubectl
fi

if [ -f /var/run/reboot-required ]; then
    REBOOTREQUIRED=true
else
    REBOOTREQUIRED=false
fi

configureAdminUser

{{- if not NeedsContainerd}}
cleanUpContainerd
{{end}}

if [[ "${GPU_NODE}" != "true" ]]; then
    cleanUpGPUDrivers
fi

VHD_LOGS_FILEPATH=/opt/azure/vhd-install.complete
if [ -f $VHD_LOGS_FILEPATH ]; then
    echo "detected golden image pre-install"
    cleanUpContainerImages
    FULL_INSTALL_REQUIRED=false
else
    if [[ "${IS_VHD}" = true ]]; then
        echo "Using VHD distro but file $VHD_LOGS_FILEPATH not found"
        exit $ERR_VHD_FILE_NOT_FOUND
    fi
    FULL_INSTALL_REQUIRED=true
fi

if [[ $OS == $UBUNTU_OS_NAME ]] && [ "$FULL_INSTALL_REQUIRED" = "true" ]; then
    installDeps
else
    echo "Golden image; skipping dependencies installation"
fi

installContainerRuntime
{{- if NeedsContainerd}}
installCrictl
# If crictl gets installed then use it as the cri cli instead of ctr
CLI_TOOL="crictl"
{{- if TeleportEnabled}}
installTeleportdPlugin
{{end}}
{{end}}

installNetworkPlugin

{{- if IsNSeriesSKU}}
echo $(date),$(hostname), "Start configuring GPU drivers"
if [[ "${GPU_NODE}" = true ]]; then
    if $FULL_INSTALL_REQUIRED; then
        installGPUDrivers
    fi
    ensureGPUDrivers
    if [[ "${ENABLE_GPU_DEVICE_PLUGIN_IF_NEEDED}" = true ]]; then
        systemctlEnableAndStart nvidia-device-plugin || exit $ERR_GPU_DEVICE_PLUGIN_START_FAIL
    else
        systemctlDisableAndStop nvidia-device-plugin
    fi
fi
echo $(date),$(hostname), "End configuring GPU drivers"
{{end}}

{{- if and IsDockerContainerRuntime HasPrivateAzureRegistryServer}}
docker login -u $SERVICE_PRINCIPAL_CLIENT_ID -p $SERVICE_PRINCIPAL_CLIENT_SECRET {{GetPrivateAzureRegistryServer}}
{{end}}

installKubeletKubectlAndKubeProxy

if [[ $OS != $COREOS_OS_NAME ]]; then
    ensureRPC
fi

createKubeManifestDir

{{- if HasDCSeriesSKU}}
if [[ ${SGX_NODE} == true && ! -e "/dev/sgx" ]]; then
    installSGXDrivers
fi
{{end}}

{{- if HasCustomSearchDomain}}
wait_for_file 3600 1 {{GetCustomSearchDomainsCSEScriptFilepath}} || exit $ERR_FILE_WATCH_TIMEOUT
{{GetCustomSearchDomainsCSEScriptFilepath}} > /opt/azure/containers/setup-custom-search-domain.log 2>&1 || exit $ERR_CUSTOM_SEARCH_DOMAINS_FAIL
{{end}}

configureK8s

configureCNI

{{/* configure and enable dhcpv6 for dual stack feature */}}
{{- if IsIPv6DualStackFeatureEnabled}}
ensureDHCPv6
{{- end}}

{{- if NeedsContainerd}}
ensureContainerd {{/* containerd should not be configured until cni has been configured first */}}
{{- else}}
ensureDocker
{{- end}}

ensureMonitorService

{{- if EnableHostsConfigAgent}}
configPrivateClusterHosts
{{- end}}

{{- if ShouldConfigTransparentHugePage}}
configureTransparentHugePage
{{- end}}

{{- if ShouldConfigSwapFile}}
configureSwapFile
{{- end}}

ensureSysctl
ensureKubelet
ensureJournal
ensureUpdateNodeLabels

if $FULL_INSTALL_REQUIRED; then
    if [[ $OS == $UBUNTU_OS_NAME ]]; then
        {{/* mitigation for bug https://bugs.launchpad.net/ubuntu/+source/linux/+bug/1676635 */}}
        echo 2dd1ce17-079e-403c-b352-a1921ee207ee > /sys/bus/vmbus/drivers/hv_util/unbind
        sed -i "13i\echo 2dd1ce17-079e-403c-b352-a1921ee207ee > /sys/bus/vmbus/drivers/hv_util/unbind\n" /etc/rc.local
    fi
fi

{{- /* re-enable unattended upgrades */}}
rm -f /etc/apt/apt.conf.d/99periodic

if [[ $OS == $UBUNTU_OS_NAME ]]; then
    apt_get_purge 20 30 120 apache2-utils &
fi

VALIDATION_ERR=0

API_SERVER_DNS_RETRIES=100
if [[ $API_SERVER_NAME == *.privatelink.* ]]; then
  API_SERVER_DNS_RETRIES=200
fi
{{- if not EnableHostsConfigAgent}}
RES=$(retrycmd_if_failure ${API_SERVER_DNS_RETRIES} 1 3 nslookup ${API_SERVER_NAME})
STS=$?
{{- else}}
STS=0
{{- end}}
if [[ $STS != 0 ]]; then
    if [[ $RES == *"168.63.129.16"*  ]]; then
        VALIDATION_ERR=$ERR_K8S_API_SERVER_AZURE_DNS_LOOKUP_FAIL
    else
        VALIDATION_ERR=$ERR_K8S_API_SERVER_DNS_LOOKUP_FAIL
    fi
else
    API_SERVER_CONN_RETRIES=50
    if [[ $API_SERVER_NAME == *.privatelink.* ]]; then
        API_SERVER_CONN_RETRIES=100
    fi
    retrycmd_if_failure ${API_SERVER_CONN_RETRIES} 1 3 nc -vz ${API_SERVER_NAME} 443 || VALIDATION_ERR=$ERR_K8S_API_SERVER_CONN_FAIL
fi

if $REBOOTREQUIRED; then
    echo 'reboot required, rebooting node in 1 minute'
    /bin/bash -c "shutdown -r 1 &"
    if [[ $OS == $UBUNTU_OS_NAME ]]; then
        aptmarkWALinuxAgent unhold &
    fi
else
    if [[ $OS == $UBUNTU_OS_NAME ]]; then
        /usr/lib/apt/apt.systemd.daily &
        aptmarkWALinuxAgent unhold &
    fi
fi

echo "Custom script finished. API server connection check code:" $VALIDATION_ERR
echo $(date),$(hostname), endcustomscript>>/opt/m
mkdir -p /opt/azure/containers && touch /opt/azure/containers/provision.complete
ps auxfww > /opt/azure/provision-ps.log &

exit $VALIDATION_ERR

#EOF
`)

func linuxCloudInitArtifactsCse_mainShBytes() ([]byte, error) {
	return _linuxCloudInitArtifactsCse_mainSh, nil
}

func linuxCloudInitArtifactsCse_mainSh() (*asset, error) {
	bytes, err := linuxCloudInitArtifactsCse_mainShBytes()
	if err != nil {
		return nil, err
	}

	info := bindataFileInfo{name: "linux/cloud-init/artifacts/cse_main.sh", size: 0, mode: os.FileMode(0), modTime: time.Unix(0, 0)}
	a := &asset{bytes: bytes, info: info}
	return a, nil
}

var _linuxCloudInitArtifactsCse_startSh = []byte(`/bin/bash /opt/azure/containers/provision.sh >> /var/log/azure/cluster-provision.log 2>&1
EXIT_CODE=$?
systemctl --no-pager -l status kubelet >> /var/log/azure/cluster-provision-cse-output.log 2>&1
OUTPUT=$(cat /var/log/azure/cluster-provision-cse-output.log | head -n 30)
START_TIME=$(echo "$OUTPUT" | cut -d ',' -f -1 | head -1)
EXECUTION_DURATION=$(echo $(($(date +%s) - $(date -d "$START_TIME" +%s))))

JSON_STRING=$( jq -n \
                  --arg ec "$EXIT_CODE" \
                  --arg op "$OUTPUT" \
                  --arg er "" \
                  --arg ed "$EXECUTION_DURATION" \
                  '{ExitCode: $ec, Output: $op, Error: $er, ExecDuration: $ed}' )
echo $JSON_STRING
exit $EXIT_CODE`)

func linuxCloudInitArtifactsCse_startShBytes() ([]byte, error) {
	return _linuxCloudInitArtifactsCse_startSh, nil
}

func linuxCloudInitArtifactsCse_startSh() (*asset, error) {
	bytes, err := linuxCloudInitArtifactsCse_startShBytes()
	if err != nil {
		return nil, err
	}

	info := bindataFileInfo{name: "linux/cloud-init/artifacts/cse_start.sh", size: 0, mode: os.FileMode(0), modTime: time.Unix(0, 0)}
	a := &asset{bytes: bytes, info: info}
	return a, nil
}

var _linuxCloudInitArtifactsDhcpv6Service = []byte(`[Unit]
Description=enabledhcpv6
After=network-online.target

[Service]
Type=oneshot
ExecStart={{GetDHCPv6ConfigCSEScriptFilepath}}

[Install]
WantedBy=multi-user.target
#EOF
`)

func linuxCloudInitArtifactsDhcpv6ServiceBytes() ([]byte, error) {
	return _linuxCloudInitArtifactsDhcpv6Service, nil
}

func linuxCloudInitArtifactsDhcpv6Service() (*asset, error) {
	bytes, err := linuxCloudInitArtifactsDhcpv6ServiceBytes()
	if err != nil {
		return nil, err
	}

	info := bindataFileInfo{name: "linux/cloud-init/artifacts/dhcpv6.service", size: 0, mode: os.FileMode(0), modTime: time.Unix(0, 0)}
	a := &asset{bytes: bytes, info: info}
	return a, nil
}

var _linuxCloudInitArtifactsDockerMonitorService = []byte(`[Unit]
Description=a script that checks docker health and restarts if needed
After=docker.service
[Service]
Restart=always
RestartSec=10
RemainAfterExit=yes
ExecStart=/usr/local/bin/health-monitor.sh container-runtime docker
#EOF
`)

func linuxCloudInitArtifactsDockerMonitorServiceBytes() ([]byte, error) {
	return _linuxCloudInitArtifactsDockerMonitorService, nil
}

func linuxCloudInitArtifactsDockerMonitorService() (*asset, error) {
	bytes, err := linuxCloudInitArtifactsDockerMonitorServiceBytes()
	if err != nil {
		return nil, err
	}

	info := bindataFileInfo{name: "linux/cloud-init/artifacts/docker-monitor.service", size: 0, mode: os.FileMode(0), modTime: time.Unix(0, 0)}
	a := &asset{bytes: bytes, info: info}
	return a, nil
}

var _linuxCloudInitArtifactsDockerMonitorTimer = []byte(`[Unit]
Description=a timer that delays docker-monitor from starting too soon after boot
[Timer]
Unit=docker-monitor.service
OnBootSec=10min
[Install]
WantedBy=multi-user.target
#EOF
`)

func linuxCloudInitArtifactsDockerMonitorTimerBytes() ([]byte, error) {
	return _linuxCloudInitArtifactsDockerMonitorTimer, nil
}

func linuxCloudInitArtifactsDockerMonitorTimer() (*asset, error) {
	bytes, err := linuxCloudInitArtifactsDockerMonitorTimerBytes()
	if err != nil {
		return nil, err
	}

	info := bindataFileInfo{name: "linux/cloud-init/artifacts/docker-monitor.timer", size: 0, mode: os.FileMode(0), modTime: time.Unix(0, 0)}
	a := &asset{bytes: bytes, info: info}
	return a, nil
}

var _linuxCloudInitArtifactsDocker_clear_mount_propagation_flagsConf = []byte(`[Service]
MountFlags=shared
#EOF
`)

func linuxCloudInitArtifactsDocker_clear_mount_propagation_flagsConfBytes() ([]byte, error) {
	return _linuxCloudInitArtifactsDocker_clear_mount_propagation_flagsConf, nil
}

func linuxCloudInitArtifactsDocker_clear_mount_propagation_flagsConf() (*asset, error) {
	bytes, err := linuxCloudInitArtifactsDocker_clear_mount_propagation_flagsConfBytes()
	if err != nil {
		return nil, err
	}

	info := bindataFileInfo{name: "linux/cloud-init/artifacts/docker_clear_mount_propagation_flags.conf", size: 0, mode: os.FileMode(0), modTime: time.Unix(0, 0)}
	a := &asset{bytes: bytes, info: info}
	return a, nil
}

var _linuxCloudInitArtifactsEnableDhcpv6Sh = []byte(`#!/usr/bin/env bash

set -e
set -o pipefail
set -u

DHCLIENT6_CONF_FILE=/etc/dhcp/dhclient6.conf
CLOUD_INIT_CFG=/etc/network/interfaces.d/50-cloud-init.cfg

read -r -d '' NETWORK_CONFIGURATION << EOC || true
iface eth0 inet6 auto
    up sleep 5
    up dhclient -1 -6 -cf /etc/dhcp/dhclient6.conf -lf /var/lib/dhcp/dhclient6.eth0.leases -v eth0 || true
EOC

add_if_not_exists() {
    grep -qxF "${1}" "${2}" || echo "${1}" >> "${2}"
}

echo "Configuring dhcpv6 ..."

touch /etc/dhcp/dhclient6.conf && add_if_not_exists "timeout 10;" ${DHCLIENT6_CONF_FILE} && \
    add_if_not_exists "${NETWORK_CONFIGURATION}" ${CLOUD_INIT_CFG} && \
    sudo ifdown eth0 && sudo ifup eth0

echo "Configuration complete"
#EOF
`)

func linuxCloudInitArtifactsEnableDhcpv6ShBytes() ([]byte, error) {
	return _linuxCloudInitArtifactsEnableDhcpv6Sh, nil
}

func linuxCloudInitArtifactsEnableDhcpv6Sh() (*asset, error) {
	bytes, err := linuxCloudInitArtifactsEnableDhcpv6ShBytes()
	if err != nil {
		return nil, err
	}

	info := bindataFileInfo{name: "linux/cloud-init/artifacts/enable-dhcpv6.sh", size: 0, mode: os.FileMode(0), modTime: time.Unix(0, 0)}
	a := &asset{bytes: bytes, info: info}
	return a, nil
}

var _linuxCloudInitArtifactsEtcIssue = []byte(`
Authorized uses only. All activity may be monitored and reported.
`)

func linuxCloudInitArtifactsEtcIssueBytes() ([]byte, error) {
	return _linuxCloudInitArtifactsEtcIssue, nil
}

func linuxCloudInitArtifactsEtcIssue() (*asset, error) {
	bytes, err := linuxCloudInitArtifactsEtcIssueBytes()
	if err != nil {
		return nil, err
	}

	info := bindataFileInfo{name: "linux/cloud-init/artifacts/etc-issue", size: 0, mode: os.FileMode(0), modTime: time.Unix(0, 0)}
	a := &asset{bytes: bytes, info: info}
	return a, nil
}

var _linuxCloudInitArtifactsEtcIssueNet = []byte(`
Authorized uses only. All activity may be monitored and reported.
`)

func linuxCloudInitArtifactsEtcIssueNetBytes() ([]byte, error) {
	return _linuxCloudInitArtifactsEtcIssueNet, nil
}

func linuxCloudInitArtifactsEtcIssueNet() (*asset, error) {
	bytes, err := linuxCloudInitArtifactsEtcIssueNetBytes()
	if err != nil {
		return nil, err
	}

	info := bindataFileInfo{name: "linux/cloud-init/artifacts/etc-issue.net", size: 0, mode: os.FileMode(0), modTime: time.Unix(0, 0)}
	a := &asset{bytes: bytes, info: info}
	return a, nil
}

var _linuxCloudInitArtifactsEtcdService = []byte(`[Unit]
Description=etcd - highly-available key value store
Documentation=https://github.com/coreos/etcd
Documentation=man:etcd
After=network.target
Wants=network-online.target
RequiresMountsFor=/var/lib/etcddisk
[Service]
Environment=DAEMON_ARGS=
Environment=ETCD_NAME=%H
Environment=ETCD_DATA_DIR=
EnvironmentFile=-/etc/default/%p
Type=notify
User=etcd
PermissionsStartOnly=true
ExecStart=/usr/bin/etcd $DAEMON_ARGS
Restart=always
[Install]
WantedBy=multi-user.target`)

func linuxCloudInitArtifactsEtcdServiceBytes() ([]byte, error) {
	return _linuxCloudInitArtifactsEtcdService, nil
}

func linuxCloudInitArtifactsEtcdService() (*asset, error) {
	bytes, err := linuxCloudInitArtifactsEtcdServiceBytes()
	if err != nil {
		return nil, err
	}

	info := bindataFileInfo{name: "linux/cloud-init/artifacts/etcd.service", size: 0, mode: os.FileMode(0), modTime: time.Unix(0, 0)}
	a := &asset{bytes: bytes, info: info}
	return a, nil
}

var _linuxCloudInitArtifactsHealthMonitorSh = []byte(`#!/usr/bin/env bash

# This script originated at https://github.com/kubernetes/kubernetes/blob/master/cluster/gce/gci/health-monitor.sh
# and has been modified for aks-engine.

set -o nounset
set -o pipefail

container_runtime_monitoring() {
  local -r max_attempts=5
  local attempt=1
  local -r container_runtime_name=$1

  if [[ ${container_runtime_name} == "containerd" ]]; then
    local healthcheck_command="ctr --namespace k8s.io container list"
  else 
    local healthcheck_command="docker ps"
  fi

  until timeout 60 ${healthcheck_command} > /dev/null; do
    if (( attempt == max_attempts )); then
      echo "Max attempt ${max_attempts} reached! Proceeding to monitor container runtime healthiness."
      break
    fi
    echo "$attempt initial attempt \"${healthcheck_command}\"! Trying again in $attempt seconds..."
    sleep "$(( 2 ** attempt++ ))"
  done
  while true; do
    if ! timeout 60 ${healthcheck_command} > /dev/null; then
      echo "Container runtime ${container_runtime_name} failed!"
      if [[ "$container_runtime_name" == "containerd" ]]; then
        pkill -SIGUSR1 containerd
      else 
        pkill -SIGUSR1 dockerd
      fi
      systemctl kill --kill-who=main "${container_runtime_name}"
      sleep 120
    else
      sleep "${SLEEP_SECONDS}"
    fi
  done
}

kubelet_monitoring() {
  echo "Wait for 2 minutes for kubelet to be functional"
  sleep 120
  local -r max_seconds=10
  local output=""
  while true; do
    if ! output=$(curl -m "${max_seconds}" -f -s -S http://127.0.0.1:10255/healthz 2>&1); then
      echo $output
      echo "Kubelet is unhealthy!"
      systemctl kill kubelet
      sleep 60
    else
      sleep "${SLEEP_SECONDS}"
    fi
  done
}

if [[ "$#" -lt 1 ]]; then
  echo "Usage: health-monitor.sh <container-runtime/kubelet>"
  exit 1
fi

component=$1
if [[ "${component}" == "container-runtime" ]]; then
  if [[ -z $2 ]]; then
    echo "Usage: health-monitor.sh container-runtime <docker/containerd>"
    exit 1
  fi
  container_runtime=$2
fi

KUBE_HOME="/usr/local/bin"
KUBE_ENV="/etc/default/kube-env"
if [[  -e "${KUBE_ENV}" ]]; then
  source "${KUBE_ENV}"
fi

SLEEP_SECONDS=10

echo "Start kubernetes health monitoring for ${component}"

if [[ "${component}" == "container-runtime" ]]; then
  container_runtime_monitoring ${container_runtime}
elif [[ "${component}" == "kubelet" ]]; then
  kubelet_monitoring
else
  echo "Health monitoring for component ${component} is not supported!"
fi
`)

func linuxCloudInitArtifactsHealthMonitorShBytes() ([]byte, error) {
	return _linuxCloudInitArtifactsHealthMonitorSh, nil
}

func linuxCloudInitArtifactsHealthMonitorSh() (*asset, error) {
	bytes, err := linuxCloudInitArtifactsHealthMonitorShBytes()
	if err != nil {
		return nil, err
	}

	info := bindataFileInfo{name: "linux/cloud-init/artifacts/health-monitor.sh", size: 0, mode: os.FileMode(0), modTime: time.Unix(0, 0)}
	a := &asset{bytes: bytes, info: info}
	return a, nil
}

var _linuxCloudInitArtifactsInitAksCustomCloudSh = []byte(`#!/bin/bash
mkdir -p /root/AzureCACertificates
# http://168.63.129.16 is a constant for the host's wireserver endpoint
certs=$(curl "http://168.63.129.16/machine?comp=acmspackage&type=cacertificates&ext=json")
IFS_backup=$IFS
IFS=$'\r\n'
certNames=($(echo $certs | grep -oP '(?<=Name\": \")[^\"]*'))
certBodies=($(echo $certs | grep -oP '(?<=CertBody\": \")[^\"]*'))
for i in ${!certBodies[@]}; do
    echo ${certBodies[$i]}  | sed 's/\\r\\n/\n/g' | sed 's/\\//g' > "/root/AzureCACertificates/$(echo ${certNames[$i]} | sed 's/.cer/.crt/g')"
done
IFS=$IFS_backup

cp /root/AzureCACertificates/*.crt /usr/local/share/ca-certificates/
/usr/sbin/update-ca-certificates

# This copies the updated bundle to the location used by OpenSSL which is commonly used
cp /etc/ssl/certs/ca-certificates.crt /usr/lib/ssl/cert.pem

# This section creates a cron job to poll for refreshed CA certs daily
# It can be removed if not needed or desired
action=${1:-init}
if [ $action == "ca-refresh" ]
then
    exit
fi

(crontab -l ; echo "0 19 * * * $0 ca-refresh") | crontab -

cloud-init status --wait
repoDepotEndpoint="{{AKSCustomCloudRepoDepotEndpoint}}"
sudo sed -i "s,http://.[^ ]*,$repoDepotEndpoint,g" /etc/apt/sources.list

# Disable systemd-timesyncd and install chrony and uses local time source
systemctl stop systemd-timesyncd
systemctl disable systemd-timesyncd

apt-get update
apt-get install chrony -y
cat > /etc/chrony/chrony.conf <<EOF
# Welcome to the chrony configuration file. See chrony.conf(5) for more
# information about usuable directives.

# This will use (up to):
# - 4 sources from ntp.ubuntu.com which some are ipv6 enabled
# - 2 sources from 2.ubuntu.pool.ntp.org which is ipv6 enabled as well
# - 1 source from [01].ubuntu.pool.ntp.org each (ipv4 only atm)
# This means by default, up to 6 dual-stack and up to 2 additional IPv4-only
# sources will be used.
# At the same time it retains some protection against one of the entries being
# down (compare to just using one of the lines). See (LP: #1754358) for the
# discussion.
#
# About using servers from the NTP Pool Project in general see (LP: #104525).
# Approved by Ubuntu Technical Board on 2011-02-08.
# See http://www.pool.ntp.org/join.html for more information.
#pool ntp.ubuntu.com        iburst maxsources 4
#pool 0.ubuntu.pool.ntp.org iburst maxsources 1
#pool 1.ubuntu.pool.ntp.org iburst maxsources 1
#pool 2.ubuntu.pool.ntp.org iburst maxsources 2

# This directive specify the location of the file containing ID/key pairs for
# NTP authentication.
keyfile /etc/chrony/chrony.keys

# This directive specify the file into which chronyd will store the rate
# information.
driftfile /var/lib/chrony/chrony.drift

# Uncomment the following line to turn logging on.
#log tracking measurements statistics

# Log files location.
logdir /var/log/chrony

# Stop bad estimates upsetting machine clock.
maxupdateskew 100.0

# This directive enables kernel synchronisation (every 11 minutes) of the
# real-time clock. Note that it can’t be used along with the 'rtcfile' directive.
rtcsync

# Settings come from: https://docs.microsoft.com/en-us/azure/virtual-machines/linux/time-sync
refclock PHC /dev/ptp0 poll 3 dpoll -2 offset 0
makestep 1.0 -1
EOF

systemctl restart chrony

#EOF`)

func linuxCloudInitArtifactsInitAksCustomCloudShBytes() ([]byte, error) {
	return _linuxCloudInitArtifactsInitAksCustomCloudSh, nil
}

func linuxCloudInitArtifactsInitAksCustomCloudSh() (*asset, error) {
	bytes, err := linuxCloudInitArtifactsInitAksCustomCloudShBytes()
	if err != nil {
		return nil, err
	}

	info := bindataFileInfo{name: "linux/cloud-init/artifacts/init-aks-custom-cloud.sh", size: 0, mode: os.FileMode(0), modTime: time.Unix(0, 0)}
	a := &asset{bytes: bytes, info: info}
	return a, nil
}

var _linuxCloudInitArtifactsKmsService = []byte(`[Unit]
Description=azurekms
Requires=docker.service
After=network-online.target

[Service]
Type=simple
Restart=always
TimeoutStartSec=0
ExecStart=/usr/bin/docker run \
  --net=host \
  --volume=/opt:/opt \
  --volume=/etc/kubernetes:/etc/kubernetes \
  --volume=/etc/ssl/certs/ca-certificates.crt:/etc/ssl/certs/ca-certificates.crt \
  --volume=/var/lib/waagent:/var/lib/waagent \
  mcr.microsoft.com/k8s/kms/keyvault:v0.0.9

[Install]
WantedBy=multi-user.target
`)

func linuxCloudInitArtifactsKmsServiceBytes() ([]byte, error) {
	return _linuxCloudInitArtifactsKmsService, nil
}

func linuxCloudInitArtifactsKmsService() (*asset, error) {
	bytes, err := linuxCloudInitArtifactsKmsServiceBytes()
	if err != nil {
		return nil, err
	}

	info := bindataFileInfo{name: "linux/cloud-init/artifacts/kms.service", size: 0, mode: os.FileMode(0), modTime: time.Unix(0, 0)}
	a := &asset{bytes: bytes, info: info}
	return a, nil
}

var _linuxCloudInitArtifactsKubeletMonitorService = []byte(`[Unit]
Description=a script that checks kubelet health and restarts if needed
After=kubelet.service
[Service]
Restart=always
RestartSec=10
RemainAfterExit=yes
ExecStart=/usr/local/bin/health-monitor.sh kubelet`)

func linuxCloudInitArtifactsKubeletMonitorServiceBytes() ([]byte, error) {
	return _linuxCloudInitArtifactsKubeletMonitorService, nil
}

func linuxCloudInitArtifactsKubeletMonitorService() (*asset, error) {
	bytes, err := linuxCloudInitArtifactsKubeletMonitorServiceBytes()
	if err != nil {
		return nil, err
	}

	info := bindataFileInfo{name: "linux/cloud-init/artifacts/kubelet-monitor.service", size: 0, mode: os.FileMode(0), modTime: time.Unix(0, 0)}
	a := &asset{bytes: bytes, info: info}
	return a, nil
}

var _linuxCloudInitArtifactsKubeletMonitorTimer = []byte(`[Unit]
Description=a timer that delays kubelet-monitor from starting too soon after boot
[Timer]
OnBootSec=30min
[Install]
WantedBy=multi-user.target`)

func linuxCloudInitArtifactsKubeletMonitorTimerBytes() ([]byte, error) {
	return _linuxCloudInitArtifactsKubeletMonitorTimer, nil
}

func linuxCloudInitArtifactsKubeletMonitorTimer() (*asset, error) {
	bytes, err := linuxCloudInitArtifactsKubeletMonitorTimerBytes()
	if err != nil {
		return nil, err
	}

	info := bindataFileInfo{name: "linux/cloud-init/artifacts/kubelet-monitor.timer", size: 0, mode: os.FileMode(0), modTime: time.Unix(0, 0)}
	a := &asset{bytes: bytes, info: info}
	return a, nil
}

var _linuxCloudInitArtifactsKubeletService = []byte(`[Unit]
Description=Kubelet
ConditionPathExists=/usr/local/bin/kubelet
{{if EnableEncryptionWithExternalKms}}
Requires=kms.service
{{end}}

[Service]
Restart=always
EnvironmentFile=/etc/default/kubelet
SuccessExitStatus=143
ExecStartPre=/bin/bash /opt/azure/containers/kubelet.sh
ExecStartPre=/bin/mkdir -p /var/lib/kubelet
ExecStartPre=/bin/mkdir -p /var/lib/cni
ExecStartPre=/bin/bash -c "if [ $(mount | grep \"/var/lib/kubelet\" | wc -l) -le 0 ] ; then /bin/mount --bind /var/lib/kubelet /var/lib/kubelet ; fi"
ExecStartPre=/bin/mount --make-shared /var/lib/kubelet

ExecStartPre=-/sbin/ebtables -t nat --list
ExecStartPre=-/sbin/iptables -t nat --numeric --list

ExecStart=/usr/local/bin/kubelet \
        --enable-server \
        --node-labels="${KUBELET_NODE_LABELS}" \
        --v=2 {{if NeedsContainerd}}--container-runtime=remote --runtime-request-timeout=15m --container-runtime-endpoint=unix:///run/containerd/containerd.sock{{end}} \
        --volume-plugin-dir=/etc/kubernetes/volumeplugins \
        {{- if IsKubeletConfigFileEnabled}}
        --config /etc/default/kubeletconfig.json \
        {{- end}}
        {{- if IsKubeletClientTLSBootstrappingEnabled}}
        --kubeconfig /var/lib/kubelet/kubeconfig \
        --bootstrap-kubeconfig /var/lib/kubelet/bootstrap-kubeconfig \
        {{- end}}
        $KUBELET_FLAGS \
        $KUBELET_REGISTER_NODE $KUBELET_REGISTER_WITH_TAINTS

[Install]
WantedBy=multi-user.target`)

func linuxCloudInitArtifactsKubeletServiceBytes() ([]byte, error) {
	return _linuxCloudInitArtifactsKubeletService, nil
}

func linuxCloudInitArtifactsKubeletService() (*asset, error) {
	bytes, err := linuxCloudInitArtifactsKubeletServiceBytes()
	if err != nil {
		return nil, err
	}

	info := bindataFileInfo{name: "linux/cloud-init/artifacts/kubelet.service", size: 0, mode: os.FileMode(0), modTime: time.Unix(0, 0)}
	a := &asset{bytes: bytes, info: info}
	return a, nil
}

var _linuxCloudInitArtifactsMarinerCse_helpers_marinerSh = []byte(`#!/bin/bash

echo "Sourcing cse_helpers_distro.sh for Mariner"

dnfversionlockWALinuxAgent() {
    echo "No aptmark equivalent for DNF by default. If this is necessary add support for dnf versionlock plugin"
}

dnf_makecache() {
    retries=10
    dnf_makecache_output=/tmp/dnf-makecache.out
    for i in $(seq 1 $retries); do
        ! (dnf makecache -y 2>&1 | tee $dnf_makecache_output | grep -E "^([WE]:.*)|([eE]rr.*)$") && \
        cat $dnf_makecache_output && break || \
        cat $dnf_makecache_output
        if [ $i -eq $retries ]; then
            return 1
        else sleep 5
        fi
    done
    echo Executed dnf makecache -y $i times
}
dnf_install() {
    retries=$1; wait_sleep=$2; timeout=$3; shift && shift && shift
    for i in $(seq 1 $retries); do
        dnf install -y ${@} && break || \
        if [ $i -eq $retries ]; then
            return 1
        else
            sleep $wait_sleep
            dnf_makecache
        fi
    done
    echo Executed dnf install -y \"$@\" $i times;
}
dnf_remove() {
    retries=$1; wait_sleep=$2; timeout=$3; shift && shift && shift
    for i in $(seq 1 $retries); do
        dnf remove -y ${@} && break || \
        if [ $i -eq $retries ]; then
            return 1
        else
            sleep $wait_sleep
        fi
    done
    echo Executed dnf remove  -y \"$@\" $i times;
}
dnf_update() {
  retries=10
  dnf_update_output=/tmp/dnf-update.out
  for i in $(seq 1 $retries); do
    ! (dnf update -y --refresh 2>&1 | tee $dnf_update_output | grep -E "^([WE]:.*)|([eE]rr.*)$") && \
    cat $dnf_update_output && break || \
    cat $dnf_update_output
    if [ $i -eq $retries ]; then
      return 1
    else sleep 5
    fi
  done
  echo Executed dnf update -y --refresh $i times
}
#EOF
`)

func linuxCloudInitArtifactsMarinerCse_helpers_marinerShBytes() ([]byte, error) {
	return _linuxCloudInitArtifactsMarinerCse_helpers_marinerSh, nil
}

func linuxCloudInitArtifactsMarinerCse_helpers_marinerSh() (*asset, error) {
	bytes, err := linuxCloudInitArtifactsMarinerCse_helpers_marinerShBytes()
	if err != nil {
		return nil, err
	}

	info := bindataFileInfo{name: "linux/cloud-init/artifacts/mariner/cse_helpers_mariner.sh", size: 0, mode: os.FileMode(0), modTime: time.Unix(0, 0)}
	a := &asset{bytes: bytes, info: info}
	return a, nil
}

var _linuxCloudInitArtifactsMarinerCse_install_marinerSh = []byte(`#!/bin/bash

echo "Sourcing cse_install_distro.sh for Mariner"

removeContainerd() {
    retrycmd_if_failure 10 5 60 dnf remove -y moby-containerd
}

installDeps() {
    dnf_makecache || exit $ERR_APT_UPDATE_TIMEOUT
    dnf_update || exit $ERR_APT_DIST_UPGRADE_TIMEOUT
    for apt_package in ca-certificates cifs-utils cracklib ebtables ethtool fuse git iotop iproute ipset iptables jq pam nfs-utils socat sysstat traceroute util-linux xz zip; do
      if ! dnf_install 30 1 600 $apt_package; then
        exit $ERR_APT_INSTALL_TIMEOUT
      fi
    done
}

installGPUDrivers() {
    echo "GPU drivers not yet supported for Mariner"
    exit $ERR_GPU_DRIVERS_INSTALL_TIMEOUT
}

installSGXDrivers() {
    echo "SGX drivers not yet supported for Mariner"
    exit $ERR_SGX_DRIVERS_START_FAIL
}

# CSE+VHD can dictate the containerd version, users don't care as long as it works
installStandaloneContainerd() {
    # azure-built runtimes have a "+azure" suffix in their version strings (i.e 1.4.1+azure). remove that here.
    CURRENT_VERSION=$(containerd -version | cut -d " " -f 3 | sed 's|v||' | cut -d "+" -f 1)
    # v1.4.1 is our lowest supported version of containerd
    local CONTAINERD_VERSION="1.4.3"
    if semverCompare ${CURRENT_VERSION:-"0.0.0"} ${CONTAINERD_VERSION}; then
        echo "currently installed containerd version ${CURRENT_VERSION} is greater than (or equal to) target base version ${CONTAINERD_VERSION}. skipping installStandaloneContainerd."
    else
        echo "installing containerd version ${CONTAINERD_VERSION}"
        removeContainerd
        if ! dnf_install 30 1 600 moby-containerd; then
          exit $ERR_CONTAINERD_INSTALL_TIMEOUT
        fi
    fi
}

cleanUpGPUDrivers() {
    rm -Rf $GPU_DEST
}

#EOF
`)

func linuxCloudInitArtifactsMarinerCse_install_marinerShBytes() ([]byte, error) {
	return _linuxCloudInitArtifactsMarinerCse_install_marinerSh, nil
}

func linuxCloudInitArtifactsMarinerCse_install_marinerSh() (*asset, error) {
	bytes, err := linuxCloudInitArtifactsMarinerCse_install_marinerShBytes()
	if err != nil {
		return nil, err
	}

	info := bindataFileInfo{name: "linux/cloud-init/artifacts/mariner/cse_install_mariner.sh", size: 0, mode: os.FileMode(0), modTime: time.Unix(0, 0)}
	a := &asset{bytes: bytes, info: info}
	return a, nil
}

var _linuxCloudInitArtifactsModprobeCisConf = []byte(`# 3.5.1 Ensure DCCP is disabled
install dccp /bin/true
# 3.5.2 Ensure SCTP is disabled
install sctp /bin/true
# 3.5.3 Ensure RDS is disabled
install rds /bin/true
# 3.5.4 Ensure TIPC is disabled
install tipc /bin/true
# 1.1.1.1 Ensure mounting of cramfs filesystems is disabled
install cramfs /bin/true
# 1.1.1.2 Ensure mounting of freevxfs filesystems is disabled
install freevxfs /bin/true
# 1.1.1.3 Ensure mounting of jffs2 filesystems is disabled
install jffs2 /bin/true
# 1.1.1.4 Ensure mounting of hfs filesystems is disabled
install hfs /bin/true
# 1.1.1.5 Ensure mounting of hfsplus filesystems is disabled
install hfsplus /bin/true`)

func linuxCloudInitArtifactsModprobeCisConfBytes() ([]byte, error) {
	return _linuxCloudInitArtifactsModprobeCisConf, nil
}

func linuxCloudInitArtifactsModprobeCisConf() (*asset, error) {
	bytes, err := linuxCloudInitArtifactsModprobeCisConfBytes()
	if err != nil {
		return nil, err
	}

	info := bindataFileInfo{name: "linux/cloud-init/artifacts/modprobe-CIS.conf", size: 0, mode: os.FileMode(0), modTime: time.Unix(0, 0)}
	a := &asset{bytes: bytes, info: info}
	return a, nil
}

var _linuxCloudInitArtifactsNvidiaDevicePluginService = []byte(`[Unit]
Description=Run nvidia device plugin
[Service]
RemainAfterExit=true
ExecStart=/usr/local/nvidia/bin/nvidia-device-plugin
Restart=on-failure
[Install]
WantedBy=multi-user.target`)

func linuxCloudInitArtifactsNvidiaDevicePluginServiceBytes() ([]byte, error) {
	return _linuxCloudInitArtifactsNvidiaDevicePluginService, nil
}

func linuxCloudInitArtifactsNvidiaDevicePluginService() (*asset, error) {
	bytes, err := linuxCloudInitArtifactsNvidiaDevicePluginServiceBytes()
	if err != nil {
		return nil, err
	}

	info := bindataFileInfo{name: "linux/cloud-init/artifacts/nvidia-device-plugin.service", size: 0, mode: os.FileMode(0), modTime: time.Unix(0, 0)}
	a := &asset{bytes: bytes, info: info}
	return a, nil
}

var _linuxCloudInitArtifactsNvidiaDockerDaemonJson = []byte(`{
    "live-restore": true,
    "log-driver": "json-file",
    "log-opts":  {
       "max-size": "50m",
       "max-file": "5"
    },
    "default-runtime": "nvidia",
    "runtimes": {
       "nvidia": {
           "path": "/usr/bin/nvidia-container-runtime",
           "runtimeArgs": []
      }
    }
}`)

func linuxCloudInitArtifactsNvidiaDockerDaemonJsonBytes() ([]byte, error) {
	return _linuxCloudInitArtifactsNvidiaDockerDaemonJson, nil
}

func linuxCloudInitArtifactsNvidiaDockerDaemonJson() (*asset, error) {
	bytes, err := linuxCloudInitArtifactsNvidiaDockerDaemonJsonBytes()
	if err != nil {
		return nil, err
	}

	info := bindataFileInfo{name: "linux/cloud-init/artifacts/nvidia-docker-daemon.json", size: 0, mode: os.FileMode(0), modTime: time.Unix(0, 0)}
	a := &asset{bytes: bytes, info: info}
	return a, nil
}

var _linuxCloudInitArtifactsNvidiaModprobeService = []byte(`[Unit]
Description=Installs and loads Nvidia GPU kernel module
[Service]
Type=oneshot
RemainAfterExit=true
ExecStartPre=/bin/sh -c "dkms autoinstall --verbose"
ExecStart=/bin/sh -c "nvidia-modprobe -u -c0"
[Install]
WantedBy=multi-user.target`)

func linuxCloudInitArtifactsNvidiaModprobeServiceBytes() ([]byte, error) {
	return _linuxCloudInitArtifactsNvidiaModprobeService, nil
}

func linuxCloudInitArtifactsNvidiaModprobeService() (*asset, error) {
	bytes, err := linuxCloudInitArtifactsNvidiaModprobeServiceBytes()
	if err != nil {
		return nil, err
	}

	info := bindataFileInfo{name: "linux/cloud-init/artifacts/nvidia-modprobe.service", size: 0, mode: os.FileMode(0), modTime: time.Unix(0, 0)}
	a := &asset{bytes: bytes, info: info}
	return a, nil
}

var _linuxCloudInitArtifactsPamDCommonAuth = []byte(`#
# /etc/pam.d/common-auth - authentication settings common to all services
#
# This file is included from other service-specific PAM config files,
# and should contain a list of the authentication modules that define
# the central authentication scheme for use on the system
# (e.g., /etc/shadow, LDAP, Kerberos, etc.).  The default is to use the
# traditional Unix authentication mechanisms.
#
# As of pam 1.0.1-6, this file is managed by pam-auth-update by default.
# To take advantage of this, it is recommended that you configure any
# local modules either before or after the default block, and use
# pam-auth-update to manage selection of other modules.  See
# pam-auth-update(8) for details.

# here are the per-package modules (the "Primary" block)
auth	[success=1 default=ignore]	pam_unix.so nullok_secure
# here's the fallback if no module succeeds
auth	requisite			pam_deny.so
# prime the stack with a positive return value if there isn't one already;
# this avoids us returning an error just because nothing sets a success code
# since the modules above will each just jump around
auth	required			pam_permit.so
# and here are more per-package modules (the "Additional" block)
# end of pam-auth-update config

# 5.3.2 Ensure lockout for failed password attempts is configured
auth required pam_tally2.so onerr=fail audit silent deny=5 unlock_time=900
`)

func linuxCloudInitArtifactsPamDCommonAuthBytes() ([]byte, error) {
	return _linuxCloudInitArtifactsPamDCommonAuth, nil
}

func linuxCloudInitArtifactsPamDCommonAuth() (*asset, error) {
	bytes, err := linuxCloudInitArtifactsPamDCommonAuthBytes()
	if err != nil {
		return nil, err
	}

	info := bindataFileInfo{name: "linux/cloud-init/artifacts/pam-d-common-auth", size: 0, mode: os.FileMode(0), modTime: time.Unix(0, 0)}
	a := &asset{bytes: bytes, info: info}
	return a, nil
}

var _linuxCloudInitArtifactsPamDCommonPassword = []byte(`#
# /etc/pam.d/common-password - password-related modules common to all services
#
# This file is included from other service-specific PAM config files,
# and should contain a list of modules that define the services to be
# used to change user passwords.  The default is pam_unix.

# Explanation of pam_unix options:
#
# The "sha512" option enables salted SHA512 passwords.  Without this option,
# the default is Unix crypt.  Prior releases used the option "md5".
#
# The "obscure" option replaces the old `+"`"+`OBSCURE_CHECKS_ENAB' option in
# login.defs.
#
# See the pam_unix manpage for other options.

# As of pam 1.0.1-6, this file is managed by pam-auth-update by default.
# To take advantage of this, it is recommended that you configure any
# local modules either before or after the default block, and use
# pam-auth-update to manage selection of other modules.  See
# pam-auth-update(8) for details.

# here are the per-package modules (the "Primary" block)
password	requisite			pam_pwquality.so retry=3
password	[success=1 default=ignore]	pam_unix.so obscure use_authtok try_first_pass sha512
# here's the fallback if no module succeeds
password	requisite			pam_deny.so
# prime the stack with a positive return value if there isn't one already;
# this avoids us returning an error just because nothing sets a success code
# since the modules above will each just jump around
password	required			pam_permit.so
# and here are more per-package modules (the "Additional" block)
# end of pam-auth-update config

# 5.3.3 Ensure password reuse is limited
# 5.3.4 Ensure password hashing algorithm is SHA-512
password	[success=1 default=ignore]	pam_unix.so obscure use_authtok try_first_pass sha512 remember=5
`)

func linuxCloudInitArtifactsPamDCommonPasswordBytes() ([]byte, error) {
	return _linuxCloudInitArtifactsPamDCommonPassword, nil
}

func linuxCloudInitArtifactsPamDCommonPassword() (*asset, error) {
	bytes, err := linuxCloudInitArtifactsPamDCommonPasswordBytes()
	if err != nil {
		return nil, err
	}

	info := bindataFileInfo{name: "linux/cloud-init/artifacts/pam-d-common-password", size: 0, mode: os.FileMode(0), modTime: time.Unix(0, 0)}
	a := &asset{bytes: bytes, info: info}
	return a, nil
}

var _linuxCloudInitArtifactsPamDSu = []byte(`#
# The PAM configuration file for the Shadow `+"`"+`su' service
#

# This allows root to su without passwords (normal operation)
auth       sufficient pam_rootok.so

# Uncomment this to force users to be a member of group root
# before they can use `+"`"+`su'. You can also add "group=foo"
# to the end of this line if you want to use a group other
# than the default "root" (but this may have side effect of
# denying "root" user, unless she's a member of "foo" or explicitly
# permitted earlier by e.g. "sufficient pam_rootok.so").
# (Replaces the `+"`"+`SU_WHEEL_ONLY' option from login.defs)

# 5.6 Ensure access to the su command is restricted
auth required pam_wheel.so use_uid

# Uncomment this if you want wheel members to be able to
# su without a password.
# auth       sufficient pam_wheel.so trust

# Uncomment this if you want members of a specific group to not
# be allowed to use su at all.
# auth       required   pam_wheel.so deny group=nosu

# Uncomment and edit /etc/security/time.conf if you need to set
# time restrainst on su usage.
# (Replaces the `+"`"+`PORTTIME_CHECKS_ENAB' option from login.defs
# as well as /etc/porttime)
# account    requisite  pam_time.so

# This module parses environment configuration file(s)
# and also allows you to use an extended config
# file /etc/security/pam_env.conf.
#
# parsing /etc/environment needs "readenv=1"
session       required   pam_env.so readenv=1
# locale variables are also kept into /etc/default/locale in etch
# reading this file *in addition to /etc/environment* does not hurt
session       required   pam_env.so readenv=1 envfile=/etc/default/locale

# Defines the MAIL environment variable
# However, userdel also needs MAIL_DIR and MAIL_FILE variables
# in /etc/login.defs to make sure that removing a user
# also removes the user's mail spool file.
# See comments in /etc/login.defs
#
# "nopen" stands to avoid reporting new mail when su'ing to another user
session    optional   pam_mail.so nopen

# Sets up user limits according to /etc/security/limits.conf
# (Replaces the use of /etc/limits in old login)
session    required   pam_limits.so

# The standard Unix authentication modules, used with
# NIS (man nsswitch) as well as normal /etc/passwd and
# /etc/shadow entries.
@include common-auth
@include common-account
@include common-session
`)

func linuxCloudInitArtifactsPamDSuBytes() ([]byte, error) {
	return _linuxCloudInitArtifactsPamDSu, nil
}

func linuxCloudInitArtifactsPamDSu() (*asset, error) {
	bytes, err := linuxCloudInitArtifactsPamDSuBytes()
	if err != nil {
		return nil, err
	}

	info := bindataFileInfo{name: "linux/cloud-init/artifacts/pam-d-su", size: 0, mode: os.FileMode(0), modTime: time.Unix(0, 0)}
	a := &asset{bytes: bytes, info: info}
	return a, nil
}

var _linuxCloudInitArtifactsProfileDCisSh = []byte(`#!/bin/bash

# 5.4.4 Ensure default user umask is 027 or more restrictive
umask 027
`)

func linuxCloudInitArtifactsProfileDCisShBytes() ([]byte, error) {
	return _linuxCloudInitArtifactsProfileDCisSh, nil
}

func linuxCloudInitArtifactsProfileDCisSh() (*asset, error) {
	bytes, err := linuxCloudInitArtifactsProfileDCisShBytes()
	if err != nil {
		return nil, err
	}

	info := bindataFileInfo{name: "linux/cloud-init/artifacts/profile-d-cis.sh", size: 0, mode: os.FileMode(0), modTime: time.Unix(0, 0)}
	a := &asset{bytes: bytes, info: info}
	return a, nil
}

var _linuxCloudInitArtifactsPwqualityCisConf = []byte(`# 5.3.1 Ensure password creation requirements are configured (Scored)

minlen=14
dcredit=-1
ucredit=-1
ocredit=-1
lcredit=-1`)

func linuxCloudInitArtifactsPwqualityCisConfBytes() ([]byte, error) {
	return _linuxCloudInitArtifactsPwqualityCisConf, nil
}

func linuxCloudInitArtifactsPwqualityCisConf() (*asset, error) {
	bytes, err := linuxCloudInitArtifactsPwqualityCisConfBytes()
	if err != nil {
		return nil, err
	}

	info := bindataFileInfo{name: "linux/cloud-init/artifacts/pwquality-CIS.conf", size: 0, mode: os.FileMode(0), modTime: time.Unix(0, 0)}
	a := &asset{bytes: bytes, info: info}
	return a, nil
}

var _linuxCloudInitArtifactsReconcilePrivateHostsService = []byte(`[Unit]
Description=Reconcile /etc/hosts file for private cluster
[Service]
Type=simple
Restart=on-failure
ExecStart=/bin/bash /opt/azure/containers/reconcilePrivateHosts.sh
[Install]
WantedBy=multi-user.target`)

func linuxCloudInitArtifactsReconcilePrivateHostsServiceBytes() ([]byte, error) {
	return _linuxCloudInitArtifactsReconcilePrivateHostsService, nil
}

func linuxCloudInitArtifactsReconcilePrivateHostsService() (*asset, error) {
	bytes, err := linuxCloudInitArtifactsReconcilePrivateHostsServiceBytes()
	if err != nil {
		return nil, err
	}

	info := bindataFileInfo{name: "linux/cloud-init/artifacts/reconcile-private-hosts.service", size: 0, mode: os.FileMode(0), modTime: time.Unix(0, 0)}
	a := &asset{bytes: bytes, info: info}
	return a, nil
}

var _linuxCloudInitArtifactsReconcilePrivateHostsSh = []byte(`#!/bin/bash

set -o nounset
set -o pipefail

get-apiserver-ip-from-tags() {
  tags=$(curl -sSL -H "Metadata: true" "http://169.254.169.254/metadata/instance/compute/tags?api-version=2019-03-11&format=text")
  if [ "$?" == "0" ]; then
    IFS=";" read -ra tagList <<< "$tags"
    for i in "${tagList[@]}"; do
      tagKey=$(cut -d":" -f1 <<<$i)
      tagValue=$(cut -d":" -f2 <<<$i)
      if echo $tagKey | grep -iq "^aksAPIServerIPAddress$"; then
        echo -n "$tagValue"
        return
      fi
    done
  fi
  echo -n ""
}

SLEEP_SECONDS=15
clusterFQDN="{{GetKubernetesEndpoint}}"
if [[ $clusterFQDN != *.privatelink.* ]]; then
  echo "skip reconcile hosts for $clusterFQDN since it's not AKS private cluster"
  exit 0
fi
echo "clusterFQDN: $clusterFQDN"

while true; do
  clusterIP=$(get-apiserver-ip-from-tags)
  if [ -z $clusterIP ]; then
    sleep "${SLEEP_SECONDS}"
    continue
  fi
  if grep -q "$clusterIP $clusterFQDN" /etc/hosts; then
    echo -n ""
  else
    sudo sed -i "/$clusterFQDN/d" /etc/hosts
    echo "$clusterIP $clusterFQDN" | sudo tee -a /etc/hosts > /dev/null
    echo "Updated $clusterFQDN to $clusterIP"
  fi
  sleep "${SLEEP_SECONDS}"
done

#EOF
`)

func linuxCloudInitArtifactsReconcilePrivateHostsShBytes() ([]byte, error) {
	return _linuxCloudInitArtifactsReconcilePrivateHostsSh, nil
}

func linuxCloudInitArtifactsReconcilePrivateHostsSh() (*asset, error) {
	bytes, err := linuxCloudInitArtifactsReconcilePrivateHostsShBytes()
	if err != nil {
		return nil, err
	}

	info := bindataFileInfo{name: "linux/cloud-init/artifacts/reconcile-private-hosts.sh", size: 0, mode: os.FileMode(0), modTime: time.Unix(0, 0)}
	a := &asset{bytes: bytes, info: info}
	return a, nil
}

var _linuxCloudInitArtifactsRsyslogD60CisConf = []byte(`# 4.2.1.2 Ensure logging is configured (Not Scored)
*.emerg                            :omusrmsg:*
mail.*                             -/var/log/mail
mail.info                          -/var/log/mail.info
mail.warning                       -/var/log/mail.warn
mail.err                           /var/log/mail.err
news.crit                          -/var/log/news/news.crit
news.err                           -/var/log/news/news.err
news.notice                        -/var/log/news/news.notice
*.=warning;*.=err                  -/var/log/warn
*.crit                             /var/log/warn
*.*;mail.none;news.none            -/var/log/messages
local0,local1.*                    -/var/log/localmessages
local2,local3.*                    -/var/log/localmessages
local4,local5.*                    -/var/log/localmessages
local6,local7.*                    -/var/log/localmessages`)

func linuxCloudInitArtifactsRsyslogD60CisConfBytes() ([]byte, error) {
	return _linuxCloudInitArtifactsRsyslogD60CisConf, nil
}

func linuxCloudInitArtifactsRsyslogD60CisConf() (*asset, error) {
	bytes, err := linuxCloudInitArtifactsRsyslogD60CisConfBytes()
	if err != nil {
		return nil, err
	}

	info := bindataFileInfo{name: "linux/cloud-init/artifacts/rsyslog-d-60-CIS.conf", size: 0, mode: os.FileMode(0), modTime: time.Unix(0, 0)}
	a := &asset{bytes: bytes, info: info}
	return a, nil
}

var _linuxCloudInitArtifactsSetupCustomSearchDomainsSh = []byte(`#!/bin/bash
set -x
source {{GetCSEHelpersScriptFilepath}}
source {{GetCSEHelpersScriptDistroFilepath}}


echo "  dns-search {{GetSearchDomainName}}" | tee -a /etc/network/interfaces.d/50-cloud-init.cfg
systemctl_restart 20 5 10 networking
wait_for_apt_locks
retrycmd_if_failure 10 5 120 apt-get -y install realmd sssd sssd-tools samba-common samba samba-common python2.7 samba-libs packagekit
wait_for_apt_locks
echo "{{GetSearchDomainRealmPassword}}" | realm join -U {{GetSearchDomainRealmUser}}@$(echo "{{GetSearchDomainName}}" | tr /a-z/ /A-Z/) $(echo "{{GetSearchDomainName}}" | tr /a-z/ /A-Z/)
`)

func linuxCloudInitArtifactsSetupCustomSearchDomainsShBytes() ([]byte, error) {
	return _linuxCloudInitArtifactsSetupCustomSearchDomainsSh, nil
}

func linuxCloudInitArtifactsSetupCustomSearchDomainsSh() (*asset, error) {
	bytes, err := linuxCloudInitArtifactsSetupCustomSearchDomainsShBytes()
	if err != nil {
		return nil, err
	}

	info := bindataFileInfo{name: "linux/cloud-init/artifacts/setup-custom-search-domains.sh", size: 0, mode: os.FileMode(0), modTime: time.Unix(0, 0)}
	a := &asset{bytes: bytes, info: info}
	return a, nil
}

var _linuxCloudInitArtifactsSshd_config = []byte(`# What ports, IPs and protocols we listen for
Port 22
# Use these options to restrict which interfaces/protocols sshd will bind to
#ListenAddress ::
#ListenAddress 0.0.0.0
Protocol 2

# 5.2.11 Ensure only approved MAC algorithms are used
MACs hmac-sha2-512-etm@openssh.com,hmac-sha2-256-etm@openssh.com,umac-128-etm@openssh.com,hmac-sha2-512,hmac-sha2-256,umac-128@openssh.com
KexAlgorithms curve25519-sha256@libssh.org
Ciphers chacha20-poly1305@openssh.com,aes256-gcm@openssh.com,aes128-gcm@openssh.com,aes256-ctr,aes192-ctr,aes128-ctr

# 5.2.12 Ensure SSH Idle Timeout Interval is configured
ClientAliveInterval 120
ClientAliveCountMax 3

# HostKeys for protocol version 2
HostKey /etc/ssh/ssh_host_rsa_key
HostKey /etc/ssh/ssh_host_dsa_key
HostKey /etc/ssh/ssh_host_ecdsa_key
HostKey /etc/ssh/ssh_host_ed25519_key

# Logging
SyslogFacility AUTH
LogLevel INFO

# Authentication:
LoginGraceTime 60

# 5.2.8 Ensure SSH root login is disabled
PermitRootLogin no
# 5.2.10 Ensure SSH PermitUserEnvironment is disabled
PermitUserEnvironment no

StrictModes yes
PubkeyAuthentication yes
#AuthorizedKeysFile	%h/.ssh/authorized_keys

# Don't read the user's ~/.rhosts and ~/.shosts files
IgnoreRhosts yes
# similar for protocol version 2
HostbasedAuthentication no

# To enable empty passwords, change to yes (NOT RECOMMENDED)
PermitEmptyPasswords no

# Change to yes to enable challenge-response passwords (beware issues with
# some PAM modules and threads)
ChallengeResponseAuthentication no

# Change to no to disable tunnelled clear text passwords
PasswordAuthentication no

# 5.2.4 Ensure SSH X11 forwarding is disabled
X11Forwarding no

# 5.2.5 Ensure SSH MaxAuthTries is set to 4 or less
MaxAuthTries 4

X11DisplayOffset 10
PrintMotd no
PrintLastLog yes
TCPKeepAlive yes
#UseLogin no

#MaxStartups 10:30:60
Banner /etc/issue.net

# Allow client to pass locale environment variables
AcceptEnv LANG LC_*

Subsystem sftp /usr/lib/openssh/sftp-server

# Set this to 'yes' to enable PAM authentication, account processing,
# and session processing. If this is enabled, PAM authentication will
# be allowed through the ChallengeResponseAuthentication and
# PasswordAuthentication.  Depending on your PAM configuration,
# PAM authentication via ChallengeResponseAuthentication may bypass
# the setting of "PermitRootLogin without-password".
# If you just want the PAM account and session checks to run without
# PAM authentication, then enable this but set PasswordAuthentication
# and ChallengeResponseAuthentication to 'no'.
UsePAM yes
UseDNS no
GSSAPIAuthentication no
`)

func linuxCloudInitArtifactsSshd_configBytes() ([]byte, error) {
	return _linuxCloudInitArtifactsSshd_config, nil
}

func linuxCloudInitArtifactsSshd_config() (*asset, error) {
	bytes, err := linuxCloudInitArtifactsSshd_configBytes()
	if err != nil {
		return nil, err
	}

	info := bindataFileInfo{name: "linux/cloud-init/artifacts/sshd_config", size: 0, mode: os.FileMode(0), modTime: time.Unix(0, 0)}
	a := &asset{bytes: bytes, info: info}
	return a, nil
}

var _linuxCloudInitArtifactsSshd_config_1604 = []byte(`# What ports, IPs and protocols we listen for
Port 22
# Use these options to restrict which interfaces/protocols sshd will bind to
#ListenAddress ::
#ListenAddress 0.0.0.0
Protocol 2

# 5.2.11 Ensure only approved MAC algorithms are used
MACs hmac-sha2-512-etm@openssh.com,hmac-sha2-256-etm@openssh.com,umac-128-etm@openssh.com,hmac-sha2-512,hmac-sha2-256,umac-128@openssh.com
KexAlgorithms curve25519-sha256@libssh.org
Ciphers chacha20-poly1305@openssh.com,aes256-gcm@openssh.com,aes128-gcm@openssh.com,aes256-ctr,aes192-ctr,aes128-ctr

# 5.2.12 Ensure SSH Idle Timeout Interval is configured
ClientAliveInterval 120
ClientAliveCountMax 3

# HostKeys for protocol version 2
HostKey /etc/ssh/ssh_host_rsa_key
HostKey /etc/ssh/ssh_host_dsa_key
HostKey /etc/ssh/ssh_host_ecdsa_key
HostKey /etc/ssh/ssh_host_ed25519_key

#Privilege Separation is turned on for security
UsePrivilegeSeparation yes

# Lifetime and size of ephemeral version 1 server key
KeyRegenerationInterval 3600
ServerKeyBits 1024

# Logging
SyslogFacility AUTH
LogLevel INFO

# Authentication:
LoginGraceTime 60

# 5.2.8 Ensure SSH root login is disabled
PermitRootLogin no
# 5.2.10 Ensure SSH PermitUserEnvironment is disabled
PermitUserEnvironment no

StrictModes yes
RSAAuthentication yes
PubkeyAuthentication yes
#AuthorizedKeysFile	%h/.ssh/authorized_keys

# Don't read the user's ~/.rhosts and ~/.shosts files
IgnoreRhosts yes
# For this to work you will also need host keys in /etc/ssh_known_hosts
RhostsRSAAuthentication no
# similar for protocol version 2
HostbasedAuthentication no

# To enable empty passwords, change to yes (NOT RECOMMENDED)
PermitEmptyPasswords no

# Change to yes to enable challenge-response passwords (beware issues with
# some PAM modules and threads)
ChallengeResponseAuthentication no

# Change to no to disable tunnelled clear text passwords
PasswordAuthentication no

# 5.2.4 Ensure SSH X11 forwarding is disabled
X11Forwarding no

# 5.2.5 Ensure SSH MaxAuthTries is set to 4 or less
MaxAuthTries 4

X11DisplayOffset 10
PrintMotd no
PrintLastLog yes
TCPKeepAlive yes
#UseLogin no

#MaxStartups 10:30:60
Banner /etc/issue.net

# Allow client to pass locale environment variables
AcceptEnv LANG LC_*

Subsystem sftp /usr/lib/openssh/sftp-server

# Set this to 'yes' to enable PAM authentication, account processing,
# and session processing. If this is enabled, PAM authentication will
# be allowed through the ChallengeResponseAuthentication and
# PasswordAuthentication.  Depending on your PAM configuration,
# PAM authentication via ChallengeResponseAuthentication may bypass
# the setting of "PermitRootLogin without-password".
# If you just want the PAM account and session checks to run without
# PAM authentication, then enable this but set PasswordAuthentication
# and ChallengeResponseAuthentication to 'no'.
UsePAM yes
UseDNS no
GSSAPIAuthentication no
`)

func linuxCloudInitArtifactsSshd_config_1604Bytes() ([]byte, error) {
	return _linuxCloudInitArtifactsSshd_config_1604, nil
}

func linuxCloudInitArtifactsSshd_config_1604() (*asset, error) {
	bytes, err := linuxCloudInitArtifactsSshd_config_1604Bytes()
	if err != nil {
		return nil, err
	}

	info := bindataFileInfo{name: "linux/cloud-init/artifacts/sshd_config_1604", size: 0, mode: os.FileMode(0), modTime: time.Unix(0, 0)}
	a := &asset{bytes: bytes, info: info}
	return a, nil
}

<<<<<<< HEAD
var _linuxCloudInitArtifactsSshd_config_1804_fips = []byte(`#	$OpenBSD: sshd_config,v 1.101 2017/03/14 07:19:07 djm Exp $

# This is the sshd server system-wide configuration file.  See
# sshd_config(5) for more information.

# This sshd was compiled with PATH=/usr/bin:/bin:/usr/sbin:/sbin

# The strategy used for options in the default sshd_config shipped with
# OpenSSH is to specify options with their default value where
# possible, but leave them commented.  Uncommented options override the
# default value.

#Port 22
#AddressFamily any
#ListenAddress 0.0.0.0
#ListenAddress ::

#HostKey /etc/ssh/ssh_host_rsa_key
#HostKey /etc/ssh/ssh_host_ecdsa_key
#HostKey /etc/ssh/ssh_host_ed25519_key

# Ciphers and keying
#RekeyLimit default none

# Logging
#SyslogFacility AUTH
#LogLevel INFO

# Authentication:

#LoginGraceTime 2m
#PermitRootLogin prohibit-password
#StrictModes yes
#MaxAuthTries 6
#MaxSessions 10

#PubkeyAuthentication yes

# Expect .ssh/authorized_keys2 to be disregarded by default in future.
#AuthorizedKeysFile	.ssh/authorized_keys .ssh/authorized_keys2

#AuthorizedPrincipalsFile none

#AuthorizedKeysCommand none
#AuthorizedKeysCommandUser nobody

# For this to work you will also need host keys in /etc/ssh/ssh_known_hosts
#HostbasedAuthentication no
# Change to yes if you don't trust ~/.ssh/known_hosts for
# HostbasedAuthentication
#IgnoreUserKnownHosts no
# Don't read the user's ~/.rhosts and ~/.shosts files
#IgnoreRhosts yes

# To disable tunneled clear text passwords, change to no here!
PasswordAuthentication yes
#PermitEmptyPasswords no

# Change to yes to enable challenge-response passwords (beware issues with
# some PAM modules and threads)
ChallengeResponseAuthentication no

# Kerberos options
#KerberosAuthentication no
#KerberosOrLocalPasswd yes
#KerberosTicketCleanup yes
#KerberosGetAFSToken no

# GSSAPI options
#GSSAPIAuthentication no
#GSSAPICleanupCredentials yes
#GSSAPIStrictAcceptorCheck yes
#GSSAPIKeyExchange no

# Set this to 'yes' to enable PAM authentication, account processing,
# and session processing. If this is enabled, PAM authentication will
# be allowed through the ChallengeResponseAuthentication and
# PasswordAuthentication.  Depending on your PAM configuration,
# PAM authentication via ChallengeResponseAuthentication may bypass
# the setting of "PermitRootLogin without-password".
# If you just want the PAM account and session checks to run without
# PAM authentication, then enable this but set PasswordAuthentication
# and ChallengeResponseAuthentication to 'no'.
UsePAM yes

#AllowAgentForwarding yes
#AllowTcpForwarding yes
#GatewayPorts no
X11Forwarding yes
#X11DisplayOffset 10
#X11UseLocalhost yes
#PermitTTY yes
PrintMotd no
#PrintLastLog yes
#TCPKeepAlive yes
#UseLogin no
#PermitUserEnvironment no
#Compression delayed
#ClientAliveInterval 0
#ClientAliveCountMax 3
#UseDNS no
#PidFile /var/run/sshd.pid
#MaxStartups 10:30:100
#PermitTunnel no
#ChrootDirectory none
#VersionAddendum none

# no default banner path
#Banner none

# Allow client to pass locale environment variables
AcceptEnv LANG LC_*

# override default of no subsystems
Subsystem sftp	/usr/lib/openssh/sftp-server

# Example of overriding settings on a per-user basis
#Match User anoncvs
#	X11Forwarding no
#	AllowTcpForwarding no
#	PermitTTY no
#	ForceCommand cvs server

# CLOUD_IMG: This file was created/modified by the Cloud Image build process
ClientAliveInterval 120
`)

func linuxCloudInitArtifactsSshd_config_1804_fipsBytes() ([]byte, error) {
	return __linuxCloudInitArtifactsSshd_config_1804_fips, nil
}

func linuxCloudInitArtifactsSshd_config_1804_fips() (*asset, error) {
	bytes, err := linuxCloudInitArtifactsSshd_config_1804_fipsBytes()
	if err != nil {
		return nil, err
	}

	info := bindataFileInfo{name: "linux/cloud-init/artifacts/sshd_config", size: 0, mode: os.FileMode(0), modTime: time.Unix(0, 0)}
	a := &asset{bytes: bytes, info: info}
	return a, nil
}

var _linuxCloudInitArtifactsSysFsBpfMount = []byte(`[Unit]
Description=Cilium BPF mounts
Documentation=http://docs.cilium.io/
DefaultDependencies=no
Before=local-fs.target umount.target
After=swap.target

[Mount]
What=bpffs
Where=/sys/fs/bpf
Type=bpf

[Install]
WantedBy=multi-user.target`)

func linuxCloudInitArtifactsSysFsBpfMountBytes() ([]byte, error) {
	return _linuxCloudInitArtifactsSysFsBpfMount, nil
}

func linuxCloudInitArtifactsSysFsBpfMount() (*asset, error) {
	bytes, err := linuxCloudInitArtifactsSysFsBpfMountBytes()
	if err != nil {
		return nil, err
	}

	info := bindataFileInfo{name: "linux/cloud-init/artifacts/sys-fs-bpf.mount", size: 0, mode: os.FileMode(0), modTime: time.Unix(0, 0)}
	a := &asset{bytes: bytes, info: info}
	return a, nil
}

=======
>>>>>>> bc03125f
var _linuxCloudInitArtifactsSysctlD60CisConf = []byte(`# 3.1.2 Ensure packet redirect sending is disabled
net.ipv4.conf.all.send_redirects = 0
net.ipv4.conf.default.send_redirects = 0
# 3.2.1 Ensure source routed packets are not accepted 
net.ipv4.conf.all.accept_source_route = 0
net.ipv4.conf.default.accept_source_route = 0
# 3.2.2 Ensure ICMP redirects are not accepted
net.ipv4.conf.all.accept_redirects = 0
net.ipv4.conf.default.accept_redirects = 0
# 3.2.3 Ensure secure ICMP redirects are not accepted
net.ipv4.conf.all.secure_redirects = 0
net.ipv4.conf.default.secure_redirects = 0
# 3.2.4 Ensure suspicious packets are logged
net.ipv4.conf.all.log_martians = 1
net.ipv4.conf.default.log_martians = 1
# 3.3.1 Ensure IPv6 router advertisements are not accepted
net.ipv6.conf.all.accept_ra = 0
net.ipv6.conf.default.accept_ra = 0
# 3.3.2 Ensure IPv6 redirects are not accepted
net.ipv6.conf.all.accept_redirects = 0
net.ipv6.conf.default.accept_redirects = 0
# refer to https://github.com/kubernetes/kubernetes/blob/75d45bdfc9eeda15fb550e00da662c12d7d37985/pkg/kubelet/cm/container_manager_linux.go#L359-L397
vm.overcommit_memory = 1
kernel.panic = 10
kernel.panic_on_oops = 1
# https://github.com/Azure/AKS/issues/772
fs.inotify.max_user_watches = 1048576
`)

func linuxCloudInitArtifactsSysctlD60CisConfBytes() ([]byte, error) {
	return _linuxCloudInitArtifactsSysctlD60CisConf, nil
}

func linuxCloudInitArtifactsSysctlD60CisConf() (*asset, error) {
	bytes, err := linuxCloudInitArtifactsSysctlD60CisConfBytes()
	if err != nil {
		return nil, err
	}

	info := bindataFileInfo{name: "linux/cloud-init/artifacts/sysctl-d-60-CIS.conf", size: 0, mode: os.FileMode(0), modTime: time.Unix(0, 0)}
	a := &asset{bytes: bytes, info: info}
	return a, nil
}

var _linuxCloudInitArtifactsUbuntuCse_helpers_ubuntuSh = []byte(`#!/bin/bash

echo "Sourcing cse_helpers_distro.sh for Ubuntu"


aptmarkWALinuxAgent() {
    echo $(date),$(hostname), startAptmarkWALinuxAgent "$1"
    wait_for_apt_locks
    retrycmd_if_failure 120 5 25 apt-mark $1 walinuxagent || \
    if [[ "$1" == "hold" ]]; then
        exit $ERR_HOLD_WALINUXAGENT
    elif [[ "$1" == "unhold" ]]; then
        exit $ERR_RELEASE_HOLD_WALINUXAGENT
    fi
    echo $(date),$(hostname), endAptmarkWALinuxAgent "$1"
}

wait_for_apt_locks() {
    while fuser /var/lib/dpkg/lock /var/lib/apt/lists/lock /var/cache/apt/archives/lock >/dev/null 2>&1; do
        echo 'Waiting for release of apt locks'
        sleep 3
    done
}
apt_get_update() {
    retries=10
    apt_update_output=/tmp/apt-get-update.out
    for i in $(seq 1 $retries); do
        wait_for_apt_locks
        export DEBIAN_FRONTEND=noninteractive
        dpkg --configure -a --force-confdef
        apt-get -f -y install
        ! (apt-get update 2>&1 | tee $apt_update_output | grep -E "^([WE]:.*)|([eE]rr.*)$") && \
        cat $apt_update_output && break || \
        cat $apt_update_output
        if [ $i -eq $retries ]; then
            return 1
        else sleep 5
        fi
    done
    echo Executed apt-get update $i times
    wait_for_apt_locks
}
apt_get_install() {
    retries=$1; wait_sleep=$2; timeout=$3; shift && shift && shift
    for i in $(seq 1 $retries); do
        wait_for_apt_locks
        export DEBIAN_FRONTEND=noninteractive
        dpkg --configure -a --force-confdef
        apt-get install -o Dpkg::Options::="--force-confold" --no-install-recommends -y ${@} && break || \
        if [ $i -eq $retries ]; then
            return 1
        else
            sleep $wait_sleep
            apt_get_update
        fi
    done
    echo Executed apt-get install --no-install-recommends -y \"$@\" $i times;
    wait_for_apt_locks
}
apt_get_purge() {
    retries=$1; wait_sleep=$2; timeout=$3; shift && shift && shift
    for i in $(seq 1 $retries); do
        wait_for_apt_locks
        export DEBIAN_FRONTEND=noninteractive
        dpkg --configure -a --force-confdef
        apt-get purge -o Dpkg::Options::="--force-confold" -y ${@} && break || \
        if [ $i -eq $retries ]; then
            return 1
        else
            sleep $wait_sleep
        fi
    done
    echo Executed apt-get purge -y \"$@\" $i times;
    wait_for_apt_locks
}
apt_get_dist_upgrade() {
  retries=10
  apt_dist_upgrade_output=/tmp/apt-get-dist-upgrade.out
  for i in $(seq 1 $retries); do
    wait_for_apt_locks
    export DEBIAN_FRONTEND=noninteractive
    dpkg --configure -a --force-confdef
    apt-get -f -y install
    apt-mark showhold
    ! (apt-get dist-upgrade -y 2>&1 | tee $apt_dist_upgrade_output | grep -E "^([WE]:.*)|([eE]rr.*)$") && \
    cat $apt_dist_upgrade_output && break || \
    cat $apt_dist_upgrade_output
    if [ $i -eq $retries ]; then
      return 1
    else sleep 5
    fi
  done
  echo Executed apt-get dist-upgrade $i times
  wait_for_apt_locks
}
#EOF
`)

func linuxCloudInitArtifactsUbuntuCse_helpers_ubuntuShBytes() ([]byte, error) {
	return _linuxCloudInitArtifactsUbuntuCse_helpers_ubuntuSh, nil
}

func linuxCloudInitArtifactsUbuntuCse_helpers_ubuntuSh() (*asset, error) {
	bytes, err := linuxCloudInitArtifactsUbuntuCse_helpers_ubuntuShBytes()
	if err != nil {
		return nil, err
	}

	info := bindataFileInfo{name: "linux/cloud-init/artifacts/ubuntu/cse_helpers_ubuntu.sh", size: 0, mode: os.FileMode(0), modTime: time.Unix(0, 0)}
	a := &asset{bytes: bytes, info: info}
	return a, nil
}

var _linuxCloudInitArtifactsUbuntuCse_install_ubuntuSh = []byte(`#!/bin/bash

echo "Sourcing cse_install_distro.sh for Ubuntu"

removeMoby() {
    wait_for_apt_locks
    retrycmd_if_failure 10 5 60 apt-get purge -y moby-engine moby-cli
}

removeContainerd() {
    wait_for_apt_locks
    retrycmd_if_failure 10 5 60 apt-get purge -y moby-containerd
}

installDeps() {
    retrycmd_if_failure_no_stats 120 5 25 curl -fsSL https://packages.microsoft.com/config/ubuntu/${UBUNTU_RELEASE}/packages-microsoft-prod.deb > /tmp/packages-microsoft-prod.deb || exit $ERR_MS_PROD_DEB_DOWNLOAD_TIMEOUT
    retrycmd_if_failure 60 5 10 dpkg -i /tmp/packages-microsoft-prod.deb || exit $ERR_MS_PROD_DEB_PKG_ADD_FAIL
    aptmarkWALinuxAgent hold
    apt_get_update || exit $ERR_APT_UPDATE_TIMEOUT
    apt_get_dist_upgrade || exit $ERR_APT_DIST_UPGRADE_TIMEOUT
    for apt_package in apache2-utils apt-transport-https blobfuse=1.1.1 ca-certificates ceph-common cgroup-lite cifs-utils conntrack cracklib-runtime ebtables ethtool fuse git glusterfs-client htop iftop init-system-helpers iotop iproute2 ipset iptables jq libpam-pwquality libpwquality-tools mount nfs-common pigz socat sysfsutils sysstat traceroute util-linux xz-utils zip; do
      if ! apt_get_install 30 1 600 $apt_package; then
        journalctl --no-pager -u $apt_package
        exit $ERR_APT_INSTALL_TIMEOUT
      fi
    done
}

installGPUDrivers() {
    mkdir -p $GPU_DEST/tmp
    retrycmd_if_failure_no_stats 120 5 25 curl -fsSL https://nvidia.github.io/nvidia-docker/gpgkey > $GPU_DEST/tmp/aptnvidia.gpg || exit $ERR_GPU_DRIVERS_INSTALL_TIMEOUT
    wait_for_apt_locks
    retrycmd_if_failure 120 5 25 apt-key add $GPU_DEST/tmp/aptnvidia.gpg || exit $ERR_GPU_DRIVERS_INSTALL_TIMEOUT
    wait_for_apt_locks
    retrycmd_if_failure_no_stats 120 5 25 curl -fsSL https://nvidia.github.io/nvidia-docker/ubuntu${UBUNTU_RELEASE}/nvidia-docker.list > $GPU_DEST/tmp/nvidia-docker.list || exit  $ERR_GPU_DRIVERS_INSTALL_TIMEOUT
    wait_for_apt_locks
    retrycmd_if_failure_no_stats 120 5 25 cat $GPU_DEST/tmp/nvidia-docker.list > /etc/apt/sources.list.d/nvidia-docker.list || exit  $ERR_GPU_DRIVERS_INSTALL_TIMEOUT
    apt_get_update
    retrycmd_if_failure 30 5 3600 apt-get install -y linux-headers-$(uname -r) gcc make dkms || exit $ERR_GPU_DRIVERS_INSTALL_TIMEOUT
    retrycmd_if_failure 30 5 60 curl -fLS https://us.download.nvidia.com/tesla/$GPU_DV/NVIDIA-Linux-x86_64-${GPU_DV}.run -o ${GPU_DEST}/nvidia-drivers-${GPU_DV} || exit $ERR_GPU_DRIVERS_INSTALL_TIMEOUT
    tmpDir=$GPU_DEST/tmp
    if ! (
      set -e -o pipefail
      cd "${tmpDir}"
      retrycmd_if_failure 30 5 3600 apt-get download nvidia-docker2="${NVIDIA_DOCKER_VERSION}+${NVIDIA_DOCKER_SUFFIX}" || exit $ERR_GPU_DRIVERS_INSTALL_TIMEOUT
    ); then
      exit $ERR_GPU_DRIVERS_INSTALL_TIMEOUT
    fi
}

installSGXDrivers() {
    echo "Installing SGX driver"
    local VERSION
    VERSION=$(grep DISTRIB_RELEASE /etc/*-release| cut -f 2 -d "=")
    case $VERSION in
    "18.04")
        SGX_DRIVER_URL="https://download.01.org/intel-sgx/dcap-1.2/linux/dcap_installers/ubuntuServer18.04/sgx_linux_x64_driver_1.12_c110012.bin"
        ;;
    "16.04")
        SGX_DRIVER_URL="https://download.01.org/intel-sgx/dcap-1.2/linux/dcap_installers/ubuntuServer16.04/sgx_linux_x64_driver_1.12_c110012.bin"
        ;;
    "*")
        echo "Version $VERSION is not supported"
        exit 1
        ;;
    esac

    local PACKAGES="make gcc dkms"
    wait_for_apt_locks
    retrycmd_if_failure 30 5 3600 apt-get -y install $PACKAGES  || exit $ERR_SGX_DRIVERS_INSTALL_TIMEOUT

    local SGX_DRIVER
    SGX_DRIVER=$(basename $SGX_DRIVER_URL)
    local OE_DIR=/opt/azure/containers/oe
    mkdir -p ${OE_DIR}

    retrycmd_if_failure 120 5 25 curl -fsSL ${SGX_DRIVER_URL} -o ${OE_DIR}/${SGX_DRIVER} || exit $ERR_SGX_DRIVERS_INSTALL_TIMEOUT
    chmod a+x ${OE_DIR}/${SGX_DRIVER}
    ${OE_DIR}/${SGX_DRIVER} || exit $ERR_SGX_DRIVERS_START_FAIL
}

getMobyPkg() {
    retrycmd_if_failure_no_stats 120 5 25 curl https://packages.microsoft.com/config/ubuntu/${UBUNTU_RELEASE}/prod.list > /tmp/microsoft-prod.list || exit $ERR_MOBY_APT_LIST_TIMEOUT
    retrycmd_if_failure 10 5 10 cp /tmp/microsoft-prod.list /etc/apt/sources.list.d/ || exit $ERR_MOBY_APT_LIST_TIMEOUT
    retrycmd_if_failure_no_stats 120 5 25 curl https://packages.microsoft.com/keys/microsoft.asc | gpg --dearmor > /tmp/microsoft.gpg || exit $ERR_MS_GPG_KEY_DOWNLOAD_TIMEOUT
    retrycmd_if_failure 10 5 10 cp /tmp/microsoft.gpg /etc/apt/trusted.gpg.d/ || exit $ERR_MS_GPG_KEY_DOWNLOAD_TIMEOUT
    apt_get_update || exit $ERR_APT_UPDATE_TIMEOUT
}

{{- if NeedsContainerd}}
# CSE+VHD can dictate the containerd version, users don't care as long as it works
installStandaloneContainerd() {
    # azure-built runtimes have a "+azure" suffix in their version strings (i.e 1.4.1+azure). remove that here.
    CURRENT_VERSION=$(containerd -version | cut -d " " -f 3 | sed 's|v||' | cut -d "+" -f 1)
    # v1.4.1 is our lowest supported version of containerd
    local CONTAINERD_VERSION="1.4.3"
    if semverCompare ${CURRENT_VERSION:-"0.0.0"} ${CONTAINERD_VERSION}; then
        echo "currently installed containerd version ${CURRENT_VERSION} is greater than (or equal to) target base version ${CONTAINERD_VERSION}. skipping installStandaloneContainerd."
    else
        echo "installing containerd version ${CONTAINERD_VERSION}"
        removeMoby
        removeContainerd
        downloadContainerd ${CONTAINERD_VERSION}
        wait_for_apt_locks
        retrycmd_if_failure 10 5 600 apt-get -y -f install ${CONTAINERD_DEB_FILE} || exit $ERR_CONTAINERD_INSTALL_TIMEOUT
        rm -Rf $CONTAINERD_DOWNLOADS_DIR &
    fi
}
downloadContainerd() {
    CONTAINERD_VERSION=$1
    # currently upstream maintains the package on a storage endpoint rather than an actual apt repo
    CONTAINERD_DOWNLOAD_URL="https://mobyartifacts.azureedge.net/moby/moby-containerd/${CONTAINERD_VERSION}+azure/bionic/linux_amd64/moby-containerd_${CONTAINERD_VERSION}+azure-1_amd64.deb"
    mkdir -p $CONTAINERD_DOWNLOADS_DIR
    CONTAINERD_DEB_TMP=${CONTAINERD_DOWNLOAD_URL##*/}
    retrycmd_curl_file 120 5 60 "$CONTAINERD_DOWNLOADS_DIR/${CONTAINERD_DEB_TMP}" ${CONTAINERD_DOWNLOAD_URL} || exit $ERR_CONTAINERD_DOWNLOAD_TIMEOUT
    CONTAINERD_DEB_FILE="$CONTAINERD_DOWNLOADS_DIR/${CONTAINERD_DEB_TMP}"
}
{{- end}}

installMoby() {
    CURRENT_VERSION=$(dockerd --version | grep "Docker version" | cut -d "," -f 1 | cut -d " " -f 3 | cut -d "+" -f 1)
    local MOBY_VERSION="19.03.14"
    if semverCompare ${CURRENT_VERSION:-"0.0.0"} ${MOBY_VERSION}; then
        echo "currently installed moby-docker version ${CURRENT_VERSION} is greater than (or equal to) target base version ${MOBY_VERSION}. skipping installMoby."
    else
        removeMoby
        getMobyPkg
        MOBY_CLI=${MOBY_VERSION}
        if [[ "${MOBY_CLI}" == "3.0.4" ]]; then
            MOBY_CLI="3.0.3"
        fi
        apt_get_install 20 30 120 moby-engine=${MOBY_VERSION}* moby-cli=${MOBY_CLI}* --allow-downgrades || exit $ERR_MOBY_INSTALL_TIMEOUT
    fi
}

cleanUpGPUDrivers() {
    rm -Rf $GPU_DEST
    rm -f /etc/apt/sources.list.d/nvidia-docker.list
}

#EOF
`)

func linuxCloudInitArtifactsUbuntuCse_install_ubuntuShBytes() ([]byte, error) {
	return _linuxCloudInitArtifactsUbuntuCse_install_ubuntuSh, nil
}

func linuxCloudInitArtifactsUbuntuCse_install_ubuntuSh() (*asset, error) {
	bytes, err := linuxCloudInitArtifactsUbuntuCse_install_ubuntuShBytes()
	if err != nil {
		return nil, err
	}

	info := bindataFileInfo{name: "linux/cloud-init/artifacts/ubuntu/cse_install_ubuntu.sh", size: 0, mode: os.FileMode(0), modTime: time.Unix(0, 0)}
	a := &asset{bytes: bytes, info: info}
	return a, nil
}

var _linuxCloudInitArtifactsUpdateNodeLabelsService = []byte(`[Unit]
Description=Updates Labels for Kubernetes node
After=kubelet.service
[Service]
Restart=on-failure
RestartSec=30
EnvironmentFile=/etc/default/kubelet
ExecStart=/bin/bash /opt/azure/containers/update-node-labels.sh
#EOF
`)

func linuxCloudInitArtifactsUpdateNodeLabelsServiceBytes() ([]byte, error) {
	return _linuxCloudInitArtifactsUpdateNodeLabelsService, nil
}

func linuxCloudInitArtifactsUpdateNodeLabelsService() (*asset, error) {
	bytes, err := linuxCloudInitArtifactsUpdateNodeLabelsServiceBytes()
	if err != nil {
		return nil, err
	}

	info := bindataFileInfo{name: "linux/cloud-init/artifacts/update-node-labels.service", size: 0, mode: os.FileMode(0), modTime: time.Unix(0, 0)}
	a := &asset{bytes: bytes, info: info}
	return a, nil
}

var _linuxCloudInitArtifactsUpdateNodeLabelsSh = []byte(`#!/usr/bin/env bash

# Updates Labels for this Kubernetes node (adds any missing, updates others to newest values, but never removes labels)

set -euo pipefail

NODE_NAME=$(echo $(hostname) | tr "[:upper:]" "[:lower:]")

echo "updating labels for ${NODE_NAME}"

FORMATTED_CURRENT_NODE_LABELS=$(kubectl label --kubeconfig /var/lib/kubelet/kubeconfig --list=true node $NODE_NAME | sort)

echo "current node labels (sorted): ${FORMATTED_CURRENT_NODE_LABELS}"

FORMATTED_NODE_LABELS_TO_UPDATE=$(echo $KUBELET_NODE_LABELS | tr ',' '\n' | sort)

echo "node labels to update (formatted+sorted): ${FORMATTED_NODE_LABELS_TO_UPDATE}"

MISSING_LABELS=$(comm -32 <(echo $FORMATTED_NODE_LABELS_TO_UPDATE | tr ' ' '\n') <(echo $FORMATTED_CURRENT_NODE_LABELS | tr ' ' '\n') | tr '\n' ' ')

echo "missing labels: ${MISSING_LABELS}"

if [ ! -z "$MISSING_LABELS" ]; then
  kubectl label --kubeconfig /var/lib/kubelet/kubeconfig --overwrite node $NODE_NAME $MISSING_LABELS
fi
#EOF
`)

func linuxCloudInitArtifactsUpdateNodeLabelsShBytes() ([]byte, error) {
	return _linuxCloudInitArtifactsUpdateNodeLabelsSh, nil
}

func linuxCloudInitArtifactsUpdateNodeLabelsSh() (*asset, error) {
	bytes, err := linuxCloudInitArtifactsUpdateNodeLabelsShBytes()
	if err != nil {
		return nil, err
	}

	info := bindataFileInfo{name: "linux/cloud-init/artifacts/update-node-labels.sh", size: 0, mode: os.FileMode(0), modTime: time.Unix(0, 0)}
	a := &asset{bytes: bytes, info: info}
	return a, nil
}

var _linuxCloudInitNodecustomdataYml = []byte(`#cloud-config

write_files:
- path: {{GetCSEHelpersScriptFilepath}}
  permissions: "0744"
  encoding: gzip
  owner: root
  content: !!binary |
    {{GetVariableProperty "cloudInitData" "provisionSource"}}


{{if .IsMariner}}
- path: {{GetCSEHelpersScriptDistroFilepath}}
  permissions: "0744"
  encoding: gzip
  owner: root
  content: !!binary |
    {{GetVariableProperty "cloudInitData" "provisionSourceMariner"}}
{{- else}}
- path: {{GetCSEHelpersScriptDistroFilepath}}
  permissions: "0744"
  encoding: gzip
  owner: root
  content: !!binary |
    {{GetVariableProperty "cloudInitData" "provisionSourceUbuntu"}}
{{end}}

- path: /opt/azure/containers/provision_start.sh
  permissions: "0744"
  encoding: gzip
  owner: root
  content: !!binary |
    {{GetVariableProperty "cloudInitData" "provisionStartScript"}}

- path: /opt/azure/containers/provision.sh
  permissions: "0744"
  encoding: gzip
  owner: root
  content: !!binary |
    {{GetVariableProperty "cloudInitData" "provisionScript"}}

- path: {{GetCSEInstallScriptFilepath}}
  permissions: "0744"
  encoding: gzip
  owner: root
  content: !!binary |
    {{GetVariableProperty "cloudInitData" "provisionInstalls"}}

{{if .IsMariner}}
- path: {{GetCSEInstallScriptDistroFilepath}}
  permissions: "0744"
  encoding: gzip
  owner: root
  content: !!binary |
    {{GetVariableProperty "cloudInitData" "provisionInstallsMariner"}}
{{- else}}
- path: {{GetCSEInstallScriptDistroFilepath}}
  permissions: "0744"
  encoding: gzip
  owner: root
  content: !!binary |
    {{GetVariableProperty "cloudInitData" "provisionInstallsUbuntu"}}
{{end}}

- path: {{GetCSEConfigScriptFilepath}}
  permissions: "0744"
  encoding: gzip
  owner: root
  content: !!binary |
    {{GetVariableProperty "cloudInitData" "provisionConfigs"}}

{{if not .IsVHDDistro}}
- path: /opt/azure/containers/provision_cis.sh
  permissions: "0744"
  encoding: gzip
  owner: root
  content: !!binary |
    {{GetVariableProperty "cloudInitData" "provisionCIS"}}
{{end}}

{{if IsAKSCustomCloud}}
- path: {{GetInitAKSCustomCloudFilepath}}
  permissions: "0744"
  encoding: gzip
  owner: root
  content: !!binary |
    {{GetVariableProperty "cloudInitData" "initAKSCustomCloud"}}
{{end}}

{{- if EnableHostsConfigAgent}}
- path: /opt/azure/containers/reconcilePrivateHosts.sh
  permissions: "0744"
  encoding: gzip
  owner: root
  content: !!binary |
    {{GetVariableProperty "cloudInitData" "reconcilePrivateHostsScript"}}

- path: /etc/systemd/system/reconcile-private-hosts.service
  permissions: "0644"
  encoding: gzip
  owner: root
  content: !!binary |
    {{GetVariableProperty "cloudInitData" "reconcilePrivateHostsService"}}
{{- end}}

- path: /etc/systemd/system/kubelet.service
  permissions: "0644"
  encoding: gzip
  owner: root
  content: !!binary |
    {{GetVariableProperty "cloudInitData" "kubeletSystemdService"}}

{{- if not .IsVHDDistro}}
- path: /etc/systemd/system/update-node-labels.service
  permissions: "0644"
  encoding: gzip
  owner: root
  content: !!binary |
    {{GetVariableProperty "cloudInitData" "updateNodeLabelsSystemdService"}}

- path: /opt/azure/containers/update-node-labels.sh
  permissions: "0744"
  encoding: gzip
  owner: root
  content: !!binary |
    {{GetVariableProperty "cloudInitData" "updateNodeLabelsScript"}}
{{end}}

{{if not .IsVHDDistro}}
- path: /usr/local/bin/health-monitor.sh
  permissions: "0544"
  encoding: gzip
  owner: root
  content: !!binary |
    {{GetVariableProperty "cloudInitData" "healthMonitorScript"}}

- path: /etc/systemd/system/kubelet-monitor.service
  permissions: "0644"
  encoding: gzip
  owner: root
  content: !!binary |
    {{GetVariableProperty "cloudInitData" "kubeletMonitorSystemdService"}}

{{- if NeedsContainerd}}
- path: /etc/systemd/system/containerd-monitor.timer
  permissions: "0644"
  encoding: gzip
  owner: root
  content: !!binary |
    {{GetVariableProperty "cloudInitData" "containerdMonitorSystemdTimer"}}

- path: /etc/systemd/system/containerd-monitor.service
  permissions: "0644"
  encoding: gzip
  owner: root
  content: !!binary |
    {{GetVariableProperty "cloudInitData" "containerdMonitorSystemdService"}}
{{- else}}
- path: /etc/systemd/system/docker-monitor.timer
  permissions: "0644"
  encoding: gzip
  owner: root
  content: !!binary |
    {{GetVariableProperty "cloudInitData" "dockerMonitorSystemdTimer"}}

- path: /etc/systemd/system/docker-monitor.service
  permissions: "0644"
  encoding: gzip
  owner: root
  content: !!binary |
    {{GetVariableProperty "cloudInitData" "dockerMonitorSystemdService"}}
{{- end}}
- path: /etc/systemd/system/kms.service
  permissions: "0644"
  encoding: gzip
  owner: root
  content: !!binary |
    {{GetVariableProperty "cloudInitData" "kmsSystemdService"}}

- path: /etc/apt/preferences
  permissions: "0644"
  encoding: gzip
  owner: root
  content: !!binary |
    {{GetVariableProperty "cloudInitData" "aptPreferences"}}
{{end}}

{{if not .IsMariner}}
- path: /etc/apt/apt.conf.d/99periodic
  permissions: "0644"
  owner: root
  content: |
    APT::Periodic::Update-Package-Lists "0";
    APT::Periodic::Download-Upgradeable-Packages "0";
    APT::Periodic::AutocleanInterval "0";
    APT::Periodic::Unattended-Upgrade "0";
{{end}}

{{if IsIPv6DualStackFeatureEnabled}}
- path: {{GetDHCPv6ServiceCSEScriptFilepath}}
  permissions: "0644"
  encoding: gzip
  owner: root
  content: !!binary |
    {{GetVariableProperty "cloudInitData" "dhcpv6SystemdService"}}

- path: {{GetDHCPv6ConfigCSEScriptFilepath}}
  permissions: "0544"
  encoding: gzip
  owner: root
  content: !!binary |
    {{GetVariableProperty "cloudInitData" "dhcpv6ConfigurationScript"}}
{{end}}

{{if RequiresDocker}}
    {{if not .IsVHDDistro}}
- path: /etc/systemd/system/docker.service.d/clear_mount_propagation_flags.conf
  permissions: "0644"
  encoding: gzip
  owner: "root"
  content: !!binary |
    {{GetVariableProperty "cloudInitData" "dockerClearMountPropagationFlags"}}
    {{end}}

- path: /etc/systemd/system/docker.service.d/exec_start.conf
  permissions: "0644"
  owner: root
  content: |
    [Service]
    ExecStart=
    ExecStart=/usr/bin/dockerd -H fd:// --storage-driver=overlay2 --bip={{GetParameter "dockerBridgeCidr"}}
    ExecStartPost=/sbin/iptables -P FORWARD ACCEPT
    #EOF

- path: /etc/docker/daemon.json
  permissions: "0644"
  owner: root
  content: |
    {
      "live-restore": true,
      "log-driver": "json-file",
      "log-opts":  {
         "max-size": "50m",
         "max-file": "5"
      }{{if IsNSeriesSKU}}
      ,"default-runtime": "nvidia",
      "runtimes": {
         "nvidia": {
             "path": "/usr/bin/nvidia-container-runtime",
             "runtimeArgs": []
        }
      }{{end}}{{if HasDataDir}},
      "data-root": "{{GetDataDir}}"{{- end}}
    }
{{end}}

{{if NeedsContainerd}}
- path: /etc/containerd/config.toml
  permissions: "0644"
  owner: root
  content: |
    version = 2
    subreaper = false
    oom_score = 0{{if HasDataDir }}
    root = "{{GetDataDir}}"{{- end}}
    [plugins."io.containerd.grpc.v1.cri"]
      sandbox_image = "{{GetPodInfraContainerSpec}}"
      [plugins."io.containerd.grpc.v1.cri".containerd]
        {{ if TeleportEnabled }}
        snapshotter = "teleportd"
        disable_snapshot_annotations = false
        {{ end}}
        [plugins."io.containerd.grpc.v1.cri".containerd.untrusted_workload_runtime]
          runtime_type = "io.containerd.runtime.v1.linux"
          {{- if IsNSeriesSKU}}
          runtime_engine = "/usr/bin/nvidia-container-runtime"
          {{- else}}
          runtime_engine = "/usr/bin/runc"
          {{- end}}
        [plugins."io.containerd.grpc.v1.cri".containerd.default_runtime]
          runtime_type = "io.containerd.runtime.v1.linux"
          {{- if IsNSeriesSKU}}
          runtime_engine = "/usr/bin/nvidia-container-runtime"
          {{- else}}
          runtime_engine = "/usr/bin/runc"
          {{- end}}
      {{ if and (IsKubenet) (not HasCalicoNetworkPolicy) }}
      [plugins."io.containerd.grpc.v1.cri".cni]
        bin_dir = "/opt/cni/bin"
        conf_dir = "/etc/cni/net.d"
        conf_template = "/etc/containerd/kubenet_template.conf"
      {{ end}}
      [plugins."io.containerd.grpc.v1.cri".registry.headers]
        X-Meta-Source-Client = ["azure/aks"]
    [metrics]
      address = "127.0.0.1:10257"
    {{ if TeleportEnabled }}
    [proxy_plugins]
      [proxy_plugins.teleportd]
        type = "snapshot"
        address = "/run/teleportd/snapshotter.sock"
    {{ end}}
    #EOF

- path: /etc/containerd/kubenet_template.conf
  permissions: "0644"
  owner: root
  content: |
      {
          "cniVersion": "0.3.1",
          "name": "kubenet",
          "plugins": [{
            "type": "bridge",
            "bridge": "cbr0",
            "mtu": 1500,
            "addIf": "eth0",
            "isGateway": true,
            {{- if IsIPMasqAgentEnabled}}
            "ipMasq": false,
            {{- else}}
            "ipMasq": true,
            {{- end}}
            "promiscMode": true,
            "hairpinMode": false,
            "ipam": {
                "type": "host-local",
                "subnet": "{{`+"`"+`{{.PodCIDR}}`+"`"+`}}",
                "routes": [{ "dst": "0.0.0.0/0" }]
            }
          },
          {
            "type": "portmap",
            "capabilities": {"portMappings": true},
            "externalSetMarkChain": "KUBE-MARK-MASQ"
          }]
      }

- path: /etc/systemd/system/containerd.service
  permissions: "0644"
  owner: root
  content: |
    [Unit]
    Description=containerd daemon
    After=network.target

    [Service]
    ExecStartPre=/sbin/modprobe overlay
    ExecStart=/usr/bin/containerd
    Delegate=yes
    KillMode=process
    Restart=always
    OOMScoreAdjust=-999
    LimitNOFILE=1048576
    LimitNPROC=infinity
    LimitCORE=infinity

    [Install]
    WantedBy=multi-user.target

    #EOF

- path: /etc/systemd/system/containerd.service.d/exec_start.conf
  permissions: "0644"
  owner: root
  content: |
    [Service]
    ExecStartPost=/sbin/iptables -P FORWARD ACCEPT
    #EOF

- path: /etc/crictl.yaml
  permissions: "0644"
  owner: root
  content: |
    runtime-endpoint: unix:///run/containerd/containerd.sock
    #EOF

- path: /etc/sysctl.d/11-containerd.conf
  permissions: "0644"
  owner: root
  content: |
    net.ipv4.ip_forward = 1
    net.ipv4.conf.all.forwarding = 1
    net.bridge.bridge-nf-call-iptables = 1
    #EOF

{{if TeleportEnabled}}
- path: /etc/systemd/system/teleportd.service
  permissions: "0644"
  owner: root
  content: |
    [Unit]
    Description=teleportd teleport runtime
    After=network.target
    [Service]
    ExecStart=/usr/local/bin/teleportd --metrics --aksConfig /etc/kubernetes/azure.json
    Delegate=yes
    KillMode=process
    Restart=always
    LimitNPROC=infinity
    LimitCORE=infinity
    LimitNOFILE=1048576
    TasksMax=infinity
    [Install]
    WantedBy=multi-user.target
    #EOF
{{end}}
{{end}}

{{if IsNSeriesSKU}}
- path: /etc/systemd/system/nvidia-modprobe.service
  permissions: "0644"
  owner: root
  content: |
    [Unit]
    Description=Installs and loads Nvidia GPU kernel module
    [Service]
    Type=oneshot
    RemainAfterExit=true
    ExecStartPre=/bin/sh -c "dkms autoinstall --verbose"
    ExecStart=/bin/sh -c "nvidia-modprobe -u -c0"
    ExecStartPost=/bin/sh -c "sleep 10 && systemctl restart kubelet"
    [Install]
    WantedBy=multi-user.target
{{end}}

- path: /etc/kubernetes/certs/ca.crt
  permissions: "0644"
  encoding: base64
  owner: root
  content: |
    {{GetParameter "caCertificate"}}

{{if not IsKubeletClientTLSBootstrappingEnabled -}}
- path: /etc/kubernetes/certs/client.crt
  permissions: "0644"
  encoding: base64
  owner: root
  content: |
    {{GetParameter "clientCertificate"}}
{{- end}}

{{if HasCustomSearchDomain}}
- path: {{GetCustomSearchDomainsCSEScriptFilepath}}
  permissions: "0744"
  encoding: gzip
  owner: root
  content: !!binary |
    {{GetVariableProperty "cloudInitData" "customSearchDomainsScript"}}
{{end}}

{{if IsKubeletClientTLSBootstrappingEnabled -}}
- path: /var/lib/kubelet/bootstrap-kubeconfig
  permissions: "0644"
  owner: root
  content: |
    apiVersion: v1
    kind: Config
    clusters:
    - name: localcluster
      cluster:
        certificate-authority: /etc/kubernetes/certs/ca.crt
        server: https://{{GetKubernetesEndpoint}}:443
    users:
    - name: kubelet-bootstrap
      user:
        token: "{{GetTLSBootstrapTokenForKubeConfig}}"
    contexts:
    - context:
        cluster: localcluster
        user: kubelet-bootstrap
      name: bootstrap-context
    current-context: bootstrap-context
    #EOF
{{else -}}
- path: /var/lib/kubelet/kubeconfig
  permissions: "0644"
  owner: root
  content: |
    apiVersion: v1
    kind: Config
    clusters:
    - name: localcluster
      cluster:
        certificate-authority: /etc/kubernetes/certs/ca.crt
        server: https://{{GetKubernetesEndpoint}}:443
    users:
    - name: client
      user:
        client-certificate: /etc/kubernetes/certs/client.crt
        client-key: /etc/kubernetes/certs/client.key
    contexts:
    - context:
        cluster: localcluster
        user: client
      name: localclustercontext
    current-context: localclustercontext
    #EOF
{{- end}}

- path: /etc/default/kubelet
  permissions: "0644"
  owner: root
  content: |
    KUBELET_FLAGS={{GetKubeletConfigKeyVals .KubernetesConfig}}
    KUBELET_REGISTER_SCHEDULABLE=true
    NETWORK_POLICY={{GetParameter "networkPolicy"}}
{{- if not (IsKubernetesVersionGe "1.17.0")}}
    KUBELET_IMAGE={{GetHyperkubeImageReference}}
{{end}}
{{if IsKubernetesVersionGe "1.16.0"}}
    KUBELET_NODE_LABELS={{GetAgentKubernetesLabels . }}
{{else}}
    KUBELET_NODE_LABELS={{GetAgentKubernetesLabelsDeprecated . }}
{{end}}
{{- if IsAKSCustomCloud}}
    AZURE_ENVIRONMENT_FILEPATH=/etc/kubernetes/{{GetTargetEnvironment}}.json
{{end}}
    #EOF

- path: /opt/azure/containers/kubelet.sh
  permissions: "0755"
  owner: root
  content: |
    #!/bin/bash
{{if not IsIPMasqAgentEnabled}}
    {{if IsAzureCNI}}
    iptables -t nat -A POSTROUTING -m iprange ! --dst-range 168.63.129.16 -m addrtype ! --dst-type local ! -d {{GetParameter "vnetCidr"}} -j MASQUERADE
    {{end}}
{{end}}

    # Disallow container from reaching out to the special IP address 168.63.129.16
    # for TCP protocol (which http uses)
    #
    # 168.63.129.16 contains protected settings that have priviledged info.
    #
    # The host can still reach 168.63.129.16 because it goes through the OUTPUT chain, not FORWARD.
    #
    # Note: we should not block all traffic to 168.63.129.16. For example UDP traffic is still needed
    # for DNS.
    iptables -I FORWARD -d 168.63.129.16 -p tcp --dport 80 -j DROP
    #EOF

- path: /etc/sysctl.d/999-sysctl-aks.conf
  permissions: "0644"
  owner: root
  content: |
    # This is a partial workaround to this upstream Kubernetes issue:
    # https://github.com/kubernetes/kubernetes/issues/41916#issuecomment-312428731
    net.ipv4.tcp_retries2=8
    net.core.message_burst=80
    net.core.message_cost=40
{{- if GetCustomSysctlConfigByName "NetCoreSomaxconn"}}
    net.core.somaxconn={{.CustomLinuxOSConfig.Sysctls.NetCoreSomaxconn}}
{{- else}}
    net.core.somaxconn=16384
{{- end}}
{{- if GetCustomSysctlConfigByName "NetIpv4TcpMaxSynBacklog"}}
    net.ipv4.tcp_max_syn_backlog={{.CustomLinuxOSConfig.Sysctls.NetIpv4TcpMaxSynBacklog}}
{{- else}}
    net.ipv4.tcp_max_syn_backlog=16384
{{- end}}
{{- if GetCustomSysctlConfigByName "NetIpv4NeighDefaultGcThresh1"}}
    net.ipv4.neigh.default.gc_thresh1={{.CustomLinuxOSConfig.Sysctls.NetIpv4NeighDefaultGcThresh1}}
{{- else}}
    net.ipv4.neigh.default.gc_thresh1=4096
{{- end}}
{{- if GetCustomSysctlConfigByName "NetIpv4NeighDefaultGcThresh2"}}
    net.ipv4.neigh.default.gc_thresh2={{.CustomLinuxOSConfig.Sysctls.NetIpv4NeighDefaultGcThresh2}}
{{- else}}
    net.ipv4.neigh.default.gc_thresh2=8192
{{- end}}
{{- if GetCustomSysctlConfigByName "NetIpv4NeighDefaultGcThresh3"}}
    net.ipv4.neigh.default.gc_thresh3={{.CustomLinuxOSConfig.Sysctls.NetIpv4NeighDefaultGcThresh3}}
{{- else}}
    net.ipv4.neigh.default.gc_thresh3=16384
{{- end}}
{{if ShouldConfigCustomSysctl}}
    # The following are sysctl configs passed from API
{{- $s:=.CustomLinuxOSConfig.Sysctls}}
{{- if $s.NetCoreNetdevMaxBacklog}}
    net.core.netdev_max_backlog={{$s.NetCoreNetdevMaxBacklog}}
{{- end}}
{{- if $s.NetCoreRmemDefault}}
    net.core.rmem_default={{$s.NetCoreRmemDefault}}
{{- end}}
{{- if $s.NetCoreRmemMax}}
    net.core.rmem_max={{$s.NetCoreRmemMax}}
{{- end}}
{{- if $s.NetCoreWmemDefault}}
    net.core.wmem_default={{$s.NetCoreWmemDefault}}
{{- end}}
{{- if $s.NetCoreWmemMax}}
    net.core.wmem_max={{$s.NetCoreWmemMax}}
{{- end}}
{{- if $s.NetCoreOptmemMax}}
    net.core.optmem_max={{$s.NetCoreOptmemMax}}
{{- end}}
{{- if $s.NetIpv4TcpMaxTwBuckets}}
    net.ipv4.tcp_max_tw_buckets={{$s.NetIpv4TcpMaxTwBuckets}}
{{- end}}
{{- if $s.NetIpv4TcpFinTimeout}}
    net.ipv4.tcp_fin_timeout={{$s.NetIpv4TcpFinTimeout}}
{{- end}}
{{- if $s.NetIpv4TcpKeepaliveTime}}
    net.ipv4.tcp_keepalive_time={{$s.NetIpv4TcpKeepaliveTime}}
{{- end}}
{{- if $s.NetIpv4TcpKeepaliveProbes}}
    net.ipv4.tcp_keepalive_probes={{$s.NetIpv4TcpKeepaliveProbes}}
{{- end}}
{{- if $s.NetIpv4TcpkeepaliveIntvl}}
    net.ipv4.tcp_keepalive_intvl={{$s.NetIpv4TcpkeepaliveIntvl}}
{{- end}}
{{- if $s.NetIpv4TcpTwReuse}}
    net.ipv4.tcp_tw_reuse={{BoolPtrToInt $s.NetIpv4TcpTwReuse}}
{{- end}}
{{- if $s.NetIpv4IpLocalPortRange}}
    net.ipv4.ip_local_port_range={{$s.NetIpv4IpLocalPortRange}}
{{- end}}
{{- if $s.NetNetfilterNfConntrackMax}}
    net.netfilter.nf_conntrack_max={{$s.NetNetfilterNfConntrackMax}}
{{- end}}
{{- if $s.NetNetfilterNfConntrackBuckets}}
    net.netfilter.nf_conntrack_buckets={{$s.NetNetfilterNfConntrackBuckets}}
{{- end}}
{{- if $s.FsInotifyMaxUserWatches}}
    fs.inotify.max_user_watches={{$s.FsInotifyMaxUserWatches}}
{{- end}}
{{- if $s.FsFileMax}}
    fs.file-max={{$s.FsFileMax}}
{{- end}}
{{- if $s.FsAioMaxNr}}
    fs.aio-max-nr={{$s.FsAioMaxNr}}
{{- end}}
{{- if $s.FsNrOpen}}
    fs.nr_open={{$s.FsNrOpen}}
{{- end}}
{{- if $s.KernelThreadsMax}}
    kernel.threads-max={{$s.KernelThreadsMax}}
{{- end}}
{{- if $s.VMMaxMapCount}}
    vm.max_map_count={{$s.VMMaxMapCount}}
{{- end}}
{{- if $s.VMSwappiness}}
    vm.swappiness={{$s.VMSwappiness}}
{{- end}}
{{- if $s.VMVfsCachePressure}}
    vm.vfs_cache_pressure={{$s.VMVfsCachePressure}}
{{- end}}
{{- end}}
    #EOF

runcmd:
- set -x
- . {{GetCSEHelpersScriptFilepath}}
- . {{GetCSEHelpersScriptDistroFilepath}}
- aptmarkWALinuxAgent hold{{GetKubernetesAgentPreprovisionYaml .}}
`)

func linuxCloudInitNodecustomdataYmlBytes() ([]byte, error) {
	return _linuxCloudInitNodecustomdataYml, nil
}

func linuxCloudInitNodecustomdataYml() (*asset, error) {
	bytes, err := linuxCloudInitNodecustomdataYmlBytes()
	if err != nil {
		return nil, err
	}

	info := bindataFileInfo{name: "linux/cloud-init/nodecustomdata.yml", size: 0, mode: os.FileMode(0), modTime: time.Unix(0, 0)}
	a := &asset{bytes: bytes, info: info}
	return a, nil
}

var _windowsContainerdtemplateToml = []byte(`root = "C:\\ProgramData\\containerd\\root"
state = "C:\\ProgramData\\containerd\\state"

[grpc]
  address = "\\\\.\\pipe\\containerd-containerd"
  max_recv_message_size = 16777216
  max_send_message_size = 16777216

[ttrpc]
  address = ""

[debug]
  address = ""
  level = "debug"

[metrics]
  address = ""
  grpc_histogram = false

[cgroup]
  path = ""

[plugins]
  [plugins.cri]
    stream_server_address = "127.0.0.1"
    stream_server_port = "0"
    enable_selinux = false
    sandbox_image = "{{pauseImage}}-windows-{{currentversion}}-amd64"
    stats_collect_period = 10
    systemd_cgroup = false
    enable_tls_streaming = false
    max_container_log_line_size = 16384
    disable_http2_client = false
    [plugins.cri.containerd]
      snapshotter = "windows"
      no_pivot = false
      [plugins.cri.containerd.default_runtime]
        runtime_type = "io.containerd.runhcs.v1"
        [plugins.cri.containerd.default_runtime.options]
          Debug = true
          DebugType = 2
          SandboxImage = "{{pauseImage}}-windows-{{currentversion}}-amd64"
          SandboxPlatform = "windows/amd64"
          SandboxIsolation = {{sandboxIsolation}}
      [plugins.cri.containerd.runtimes]
        [plugins.cri.containerd.runtimes.runhcs-wcow-process]
          runtime_type = "io.containerd.runhcs.v1"
          [plugins.cri.containerd.runtimes.runhcs-wcow-process.options]
            Debug = true
            DebugType = 2
            SandboxImage = "{{pauseImage}}-windows-{{currentversion}}-amd64"
            SandboxPlatform = "windows/amd64"
{{hypervisors}}
    [plugins.cri.cni]
      bin_dir = "{{cnibin}}"
      conf_dir = "{{cniconf}}"
    [plugins.cri.registry]
      [plugins.cri.registry.mirrors]
        [plugins.cri.registry.mirrors."docker.io"]
          endpoint = ["https://registry-1.docker.io"]
  [plugins.diff-service]
    default = ["windows"]
  [plugins.scheduler]
    pause_threshold = 0.02
    deletion_threshold = 0
    mutation_threshold = 100
    schedule_delay = "0s"
    startup_delay = "100ms"`)

func windowsContainerdtemplateTomlBytes() ([]byte, error) {
	return _windowsContainerdtemplateToml, nil
}

func windowsContainerdtemplateToml() (*asset, error) {
	bytes, err := windowsContainerdtemplateTomlBytes()
	if err != nil {
		return nil, err
	}

	info := bindataFileInfo{name: "windows/containerdtemplate.toml", size: 0, mode: os.FileMode(0), modTime: time.Unix(0, 0)}
	a := &asset{bytes: bytes, info: info}
	return a, nil
}

var _windowsCsecmdPs1 = []byte(`echo %DATE%,%TIME%,%COMPUTERNAME% && powershell.exe -ExecutionPolicy Unrestricted -command \"
$arguments = '
-MasterIP {{ GetKubernetesEndpoint }}
-KubeDnsServiceIp {{ GetParameter "kubeDNSServiceIP" }}
-MasterFQDNPrefix {{ GetParameter "masterEndpointDNSNamePrefix" }}
-Location {{ GetVariable "location" }}
{{if UserAssignedIDEnabled}}
-UserAssignedClientID {{ GetVariable "userAssignedIdentityID" }}
{{ end }}
-TargetEnvironment {{ GetTargetEnvironment }}
-AgentKey {{ GetParameter "clientPrivateKey" }}
-AADClientId {{ GetParameter "servicePrincipalClientId" }}
-AADClientSecret ''{{ GetParameter "encodedServicePrincipalClientSecret" }}''
-NetworkAPIVersion 2018-08-01';
$inputFile = '%SYSTEMDRIVE%\AzureData\CustomData.bin';
$outputFile = '%SYSTEMDRIVE%\AzureData\CustomDataSetupScript.ps1';
Copy-Item $inputFile $outputFile;
Invoke-Expression('{0} {1}' -f $outputFile, $arguments);
\" > %SYSTEMDRIVE%\AzureData\CustomDataSetupScript.log 2>&1; exit $LASTEXITCODE`)

func windowsCsecmdPs1Bytes() ([]byte, error) {
	return _windowsCsecmdPs1, nil
}

func windowsCsecmdPs1() (*asset, error) {
	bytes, err := windowsCsecmdPs1Bytes()
	if err != nil {
		return nil, err
	}

	info := bindataFileInfo{name: "windows/csecmd.ps1", size: 0, mode: os.FileMode(0), modTime: time.Unix(0, 0)}
	a := &asset{bytes: bytes, info: info}
	return a, nil
}

var _windowsKuberneteswindowsfunctionsPs1 = []byte(`# This filter removes null characters (\0) which are captured in nssm.exe output when logged through powershell
filter RemoveNulls { $_ -replace '\0', '' }

filter Timestamp { "$(Get-Date -Format o): $_" }

function Write-Log($message) {
    $msg = $message | Timestamp
    Write-Output $msg
}

function DownloadFileOverHttp {
    Param(
        [Parameter(Mandatory = $true)][string]
        $Url,
        [Parameter(Mandatory = $true)][string]
        $DestinationPath
    )

    # First check to see if a file with the same name is already cached on the VHD
    $fileName = [IO.Path]::GetFileName($Url)

    $search = @()
    if (Test-Path $global:CacheDir) {
        $search = [IO.Directory]::GetFiles($global:CacheDir, $fileName, [IO.SearchOption]::AllDirectories)
    }

    if ($search.Count -ne 0) {
        Write-Log "Using cached version of $fileName - Copying file from $($search[0]) to $DestinationPath"
        Copy-Item -Path $search[0] -Destination $DestinationPath -Force
    }
    else {
        $secureProtocols = @()
        $insecureProtocols = @([System.Net.SecurityProtocolType]::SystemDefault, [System.Net.SecurityProtocolType]::Ssl3)

        foreach ($protocol in [System.Enum]::GetValues([System.Net.SecurityProtocolType])) {
            if ($insecureProtocols -notcontains $protocol) {
                $secureProtocols += $protocol
            }
        }
        [System.Net.ServicePointManager]::SecurityProtocol = $secureProtocols

        $oldProgressPreference = $ProgressPreference
        $ProgressPreference = 'SilentlyContinue'

        $downloadTimer = [System.Diagnostics.Stopwatch]::StartNew()
        curl.exe --retry 5 --retry-delay 0 -L $Url -o $DestinationPath
        $downloadTimer.Stop()

        if ($global:AppInsightsClient -ne $null) {
            $event = New-Object "Microsoft.ApplicationInsights.DataContracts.EventTelemetry"
            $event.Name = "FileDownload"
            $event.Properties["FileName"] = $fileName
            $event.Metrics["DurationMs"] = $downloadTimer.ElapsedMilliseconds
            $global:AppInsightsClient.TrackEvent($event)
        }

        $ProgressPreference = $oldProgressPreference
        Write-Log "Downloaded file to $DestinationPath"
    }
}

function Get-ProvisioningScripts {
    Write-Log "Getting provisioning scripts"
    DownloadFileOverHttp -Url $global:ProvisioningScriptsPackageUrl -DestinationPath 'c:\k\provisioningscripts.zip'
    Expand-Archive -Path 'c:\k\provisioningscripts.zip' -DestinationPath 'c:\k' -Force
    Remove-Item -Path 'c:\k\provisioningscripts.zip' -Force
}

function Get-WindowsVersion {
    $systemInfo = Get-ItemProperty -Path "HKLM:SOFTWARE\Microsoft\Windows NT\CurrentVersion"
    return "$($systemInfo.CurrentBuildNumber).$($systemInfo.UBR)"
}

function Get-CniVersion {
    switch ($global:NetworkPlugin) {
        "azure" {
            if ($global:VNetCNIPluginsURL -match "(v[0-9`+"`"+`.]+).(zip|tar)") {
                return $matches[1]
            }
            else {
                return ""
            }
            break;
        }
        default {
            return ""
        }
    }
}

function Get-InstanceMetadataServiceTelemetry {
    $keys = @{ }

    try {
        # Write-Log "Querying instance metadata service..."
        # Note: 2019-04-30 is latest api available in all clouds
        $metadata = Invoke-RestMethod -Headers @{"Metadata" = "true" } -URI "http://169.254.169.254/metadata/instance?api-version=2019-04-30" -Method get
        # Write-Log ($metadata | ConvertTo-Json)

        $keys.Add("vm_size", $metadata.compute.vmSize)
    }
    catch {
        Write-Log "Error querying instance metadata service."
    }

    return $keys
}

# https://stackoverflow.com/a/34559554/697126
function New-TemporaryDirectory {
    $parent = [System.IO.Path]::GetTempPath()
    [string] $name = [System.Guid]::NewGuid()
    New-Item -ItemType Directory -Path (Join-Path $parent $name)
}

function Initialize-DataDirectories {
    # Some of the Kubernetes tests that were designed for Linux try to mount /tmp into a pod
    # On Windows, Go translates to c:\tmp. If that path doesn't exist, then some node tests fail

    $requiredPaths = 'c:\tmp'

    $requiredPaths | ForEach-Object {
        if (-Not (Test-Path $_)) {
            New-Item -ItemType Directory -Path $_
        }
    }
}

function Retry-Command {
    Param(
        [Parameter(Mandatory = $true)][ValidateNotNullOrEmpty()][string]
        $Command,
        [Parameter(Mandatory = $true)][ValidateNotNullOrEmpty()][hashtable]
        $Args,
        [Parameter(Mandatory = $true)][ValidateNotNullOrEmpty()][int]
        $Retries,
        [Parameter(Mandatory = $true)][ValidateNotNullOrEmpty()][int]
        $RetryDelaySeconds
    )

    for ($i = 0; $i -lt $Retries; $i++) {
        try {
            return & $Command @Args
        }
        catch {
            Start-Sleep $RetryDelaySeconds
        }
    }
}

function Invoke-Executable {
    Param(
        [string]
        $Executable,
        [string[]]
        $ArgList,
        [int[]]
        $AllowedExitCodes = @(0),
        [int]
        $Retries = 1,
        [int]
        $RetryDelaySeconds = 1
    )

    for ($i = 0; $i -lt $Retries; $i++) {
        Write-Log "Running $Executable $ArgList ..."
        & $Executable $ArgList
        if ($LASTEXITCODE -notin $AllowedExitCodes) {
            Write-Log "$Executable returned unsuccessfully with exit code $LASTEXITCODE"
            Start-Sleep -Seconds $RetryDelaySeconds
            continue
        }
        else {
            Write-Log "$Executable returned successfully"
            return
        }
    }

    throw "Exhausted retries for $Executable $ArgList"
}

function Get-LogCollectionScripts {
    Write-Log "Getting various log collect scripts and depencencies"
    mkdir 'c:\k\debug'
    DownloadFileOverHttp -Url 'https://github.com/Azure/aks-engine/raw/master/scripts/collect-windows-logs.ps1' -DestinationPath 'c:\k\debug\collect-windows-logs.ps1'
    DownloadFileOverHttp -Url 'https://github.com/microsoft/SDN/raw/master/Kubernetes/windows/debug/collectlogs.ps1' -DestinationPath 'c:\k\debug\collectlogs.ps1'
    DownloadFileOverHttp -Url 'https://github.com/microsoft/SDN/raw/master/Kubernetes/windows/debug/dumpVfpPolicies.ps1' -DestinationPath 'c:\k\debug\dumpVfpPolicies.ps1'
    DownloadFileOverHttp -Url 'https://github.com/microsoft/SDN/raw/master/Kubernetes/windows/debug/portReservationTest.ps1' -DestinationPath 'c:\k\debug\portReservationTest.ps1'
    DownloadFileOverHttp -Url 'https://github.com/microsoft/SDN/raw/master/Kubernetes/windows/debug/starthnstrace.cmd' -DestinationPath 'c:\k\debug\starthnstrace.cmd'
    DownloadFileOverHttp -Url 'https://github.com/microsoft/SDN/raw/master/Kubernetes/windows/debug/startpacketcapture.cmd' -DestinationPath 'c:\k\debug\startpacketcapture.cmd'
    DownloadFileOverHttp -Url 'https://github.com/microsoft/SDN/raw/master/Kubernetes/windows/debug/stoppacketcapture.cmd' -DestinationPath 'c:\k\debug\stoppacketcapture.cmd'
    DownloadFileOverHttp -Url 'https://github.com/Microsoft/SDN/raw/master/Kubernetes/windows/debug/VFP.psm1' -DestinationPath 'c:\k\debug\VFP.psm1'
    DownloadFileOverHttp -Url 'https://github.com/microsoft/SDN/raw/master/Kubernetes/windows/helper.psm1' -DestinationPath 'c:\k\debug\helper.psm1'
    DownloadFileOverHttp -Url 'https://github.com/microsoft/SDN/raw/master/Kubernetes/windows/hns.psm1' -DestinationPath 'c:\k\debug\hns.psm1'
}

function Register-LogsCleanupScriptTask {
    Write-Log "Creating a scheduled task to run windowslogscleanup.ps1"

    $action = New-ScheduledTaskAction -Execute "powershell.exe" -Argument "-File `+"`"+`"c:\k\windowslogscleanup.ps1`+"`"+`""
    $principal = New-ScheduledTaskPrincipal -UserId SYSTEM -LogonType ServiceAccount -RunLevel Highest
    $trigger = New-JobTrigger -Daily -At "00:00" -DaysInterval 1
    $definition = New-ScheduledTask -Action $action -Principal $principal -Trigger $trigger -Description "log-cleanup-task"
    Register-ScheduledTask -TaskName "log-cleanup-task" -InputObject $definition
}

function Register-NodeResetScriptTask {
    Write-Log "Creating a startup task to run windowsnodereset.ps1"

    $action = New-ScheduledTaskAction -Execute "powershell.exe" -Argument "-File `+"`"+`"c:\k\windowsnodereset.ps1`+"`"+`""
    $principal = New-ScheduledTaskPrincipal -UserId SYSTEM -LogonType ServiceAccount -RunLevel Highest
    $trigger = New-JobTrigger -AtStartup -RandomDelay 00:00:05
    $definition = New-ScheduledTask -Action $action -Principal $principal -Trigger $trigger -Description "k8s-restart-job"
    Register-ScheduledTask -TaskName "k8s-restart-job" -InputObject $definition
}

function Register-NodeLabelSyncScriptTask {
    Write-Log "Creating a periodical task to run windowsnodelabelsync.ps1"

    $action = New-ScheduledTaskAction -Execute "powershell.exe" -Argument "-File `+"`"+`"c:\k\windowsnodelabelsync.ps1`+"`"+`""
    $principal = New-ScheduledTaskPrincipal -UserId SYSTEM -LogonType ServiceAccount -RunLevel Highest
    # trigger this task once(by `+"`"+`-Once) at the time being scheduled(by `+"`"+`-At (Get-Date).Date`+"`"+`) every 5 minutes(by `+"`"+`-RepetitionInterval 00:05:00`+"`"+`)
    $trigger = New-JobTrigger -At  (Get-Date).Date -Once -RepetitionInterval 00:05:00 -RepeatIndefinitely
    $definition = New-ScheduledTask -Action $action -Principal $principal -Trigger $trigger -Description "sync kubelet node labels"
    Register-ScheduledTask -TaskName "sync-kubelet-node-label" -InputObject $definition
}

# TODO ksubrmnn parameterize this fully
function Write-KubeClusterConfig {
    param(
        [Parameter(Mandatory = $true)][string]
        $MasterIP,
        [Parameter(Mandatory = $true)][string]
        $KubeDnsServiceIp
    )

    $Global:ClusterConfiguration = [PSCustomObject]@{ }

    $Global:ClusterConfiguration | Add-Member -MemberType NoteProperty -Name Cri -Value @{
        Name   = $global:ContainerRuntime;
        Images = @{
            # e.g. "mcr.microsoft.com/oss/kubernetes/pause:1.4.1"
            "Pause" = $global:WindowsPauseImageURL
        }
    }

    $Global:ClusterConfiguration | Add-Member -MemberType NoteProperty -Name Cni -Value @{
        Name   = $global:NetworkPlugin;
        Plugin = @{
            Name = "bridge";
        };
    }

    $Global:ClusterConfiguration | Add-Member -MemberType NoteProperty -Name Csi -Value @{
        EnableProxy = $global:EnableCsiProxy
    }

    $Global:ClusterConfiguration | Add-Member -MemberType NoteProperty -Name Kubernetes -Value @{
        Source       = @{
            Release = $global:KubeBinariesVersion;
        };
        ControlPlane = @{
            IpAddress    = $MasterIP;
            Username     = "azureuser"
            MasterSubnet = $global:MasterSubnet
        };
        Network      = @{
            ServiceCidr = $global:KubeServiceCIDR;
            ClusterCidr = $global:KubeClusterCIDR;
            DnsIp       = $KubeDnsServiceIp
        };
        Kubelet      = @{
            NodeLabels = $global:KubeletNodeLabels;
            ConfigArgs = $global:KubeletConfigArgs
        };
        Kubeproxy    = @{
            FeatureGates = $global:KubeproxyFeatureGates
        };
    }

    $Global:ClusterConfiguration | Add-Member -MemberType NoteProperty -Name Install -Value @{
        Destination = "c:\k";
    }

    $Global:ClusterConfiguration | ConvertTo-Json -Depth 10 | Out-File -FilePath $global:KubeClusterConfigPath
}

function Assert-FileExists {
    Param(
        [Parameter(Mandatory = $true, Position = 0)][string]
        $Filename
    )

    if (-Not (Test-Path $Filename)) {
        throw "$Filename does not exist"
    }
}

function Update-DefenderPreferences {
    Add-MpPreference -ExclusionProcess "c:\k\kubelet.exe"

    if ($global:EnableCsiProxy) {
        Add-MpPreference -ExclusionProcess "c:\k\csi-proxy-server.exe"
    }

    if ($global:ContainerRuntime -eq 'containerd') {
        Add-MpPreference -ExclusionProcess "c:\program files\containerd\containerd.exe"
    }
}

function Check-APIServerConnectivity {
    Param(
        [Parameter(Mandatory = $true)][string]
        $MasterIP,
        [Parameter(Mandatory = $false)][int]
        $RetryInterval = 1,
        [Parameter(Mandatory = $false)][int]
        $ConnectTimeout = 3,  #seconds
        [Parameter(Mandatory = $false)][int]
        $MaxRetryCount = 100
    )
    $retryCount=0

    do {
        try {
            $tcpClient=New-Object Net.Sockets.TcpClient
            Write-Log "Retry $retryCount : Trying to connect to API server $MasterIP"
            $tcpClient.ConnectAsync($MasterIP, 443).wait($ConnectTimeout*1000)
            if ($tcpClient.Connected) {
                $tcpClient.Close()
                Write-Log "Retry $retryCount : Connected to API server successfully"
                return
            }
            $tcpClient.Close()
        } catch {
            Write-Log "Retry $retryCount : Failed to connect to API server $MasterIP. Error: $_"
        }
        $retryCount++
        Write-Log "Retry $retryCount : Sleep $RetryInterval and then retry to connect to API server"
        Sleep $RetryInterval
    } while ($retryCount -lt $MaxRetryCount)

    throw "Failed to connect to API server $MasterIP after $retryCount retries"
}
`)

func windowsKuberneteswindowsfunctionsPs1Bytes() ([]byte, error) {
	return _windowsKuberneteswindowsfunctionsPs1, nil
}

func windowsKuberneteswindowsfunctionsPs1() (*asset, error) {
	bytes, err := windowsKuberneteswindowsfunctionsPs1Bytes()
	if err != nil {
		return nil, err
	}

	info := bindataFileInfo{name: "windows/kuberneteswindowsfunctions.ps1", size: 0, mode: os.FileMode(0), modTime: time.Unix(0, 0)}
	a := &asset{bytes: bytes, info: info}
	return a, nil
}

var _windowsKuberneteswindowssetupPs1 = []byte(`<#
    .SYNOPSIS
        Provisions VM as a Kubernetes agent.

    .DESCRIPTION
        Provisions VM as a Kubernetes agent.

        The parameters passed in are required, and will vary per-deployment.

        Notes on modifying this file:
        - This file extension is PS1, but it is actually used as a template from pkg/engine/template_generator.go
        - All of the lines that have braces in them will be modified. Please do not change them here, change them in the Go sources
        - Single quotes are forbidden, they are reserved to delineate the different members for the ARM template concat() call
#>
[CmdletBinding(DefaultParameterSetName="Standard")]
param(
    [string]
    [ValidateNotNullOrEmpty()]
    $MasterIP,

    [parameter()]
    [ValidateNotNullOrEmpty()]
    $KubeDnsServiceIp,

    [parameter(Mandatory=$true)]
    [ValidateNotNullOrEmpty()]
    $MasterFQDNPrefix,

    [parameter(Mandatory=$true)]
    [ValidateNotNullOrEmpty()]
    $Location,

    [parameter(Mandatory=$true)]
    [ValidateNotNullOrEmpty()]
    $AgentKey,

    [parameter(Mandatory=$true)]
    [ValidateNotNullOrEmpty()]
    $AADClientId,

    [parameter(Mandatory=$true)]
    [ValidateNotNullOrEmpty()]
    $AADClientSecret, # base64

    [parameter(Mandatory=$true)]
    [ValidateNotNullOrEmpty()]
    $NetworkAPIVersion,

    [parameter(Mandatory=$true)]
    [ValidateNotNullOrEmpty()]
    $TargetEnvironment,

    [string]
    $UserAssignedClientID
)

# These globals will not change between nodes in the same cluster, so they are not
# passed as powershell parameters

## SSH public keys to add to authorized_keys
$global:SSHKeys = @( {{ GetSshPublicKeysPowerShell }} )

## Certificates generated by aks-engine
$global:CACertificate = "{{GetParameter "caCertificate"}}"
$global:AgentCertificate = "{{GetParameter "clientCertificate"}}"

## Download sources provided by aks-engine
$global:KubeBinariesPackageSASURL = "{{GetParameter "kubeBinariesSASURL"}}"
$global:WindowsKubeBinariesURL = "{{GetParameter "windowsKubeBinariesURL"}}"
$global:KubeBinariesVersion = "{{GetParameter "kubeBinariesVersion"}}"
$global:ContainerdUrl = "{{GetParameter "windowsContainerdURL"}}"
$global:ContainerdSdnPluginUrl = "{{GetParameter "windowsSdnPluginURL"}}"

## Docker Version
$global:DockerVersion = "{{GetParameter "windowsDockerVersion"}}"

## ContainerD Usage
$global:ContainerRuntime = "{{GetParameter "containerRuntime"}}"
$global:DefaultContainerdWindowsSandboxIsolation = "{{GetParameter "defaultContainerdWindowsSandboxIsolation"}}"
$global:ContainerdWindowsRuntimeHandlers = "{{GetParameter "containerdWindowsRuntimeHandlers"}}"

# To support newer Windows OS version, we need to support set ContainerRuntime,
# ContainerdWindowsRuntimeHandlers and DefaultContainerdWindowsSandboxIsolation per agent pool but
# current code does not support this. Below is a workaround to set contianer
# runtime variables per Windows OS version.
#
# Set default values for container runtime variables for AKS Windows 2004
if ($([System.Environment]::OSVersion.Version).Build -eq "19041") {
    $global:ContainerRuntime = "containerd"
    $global:ContainerdWindowsRuntimeHandlers = "17763,19041"
    $global:DefaultContainerdWindowsSandboxIsolation = "process"
}

## VM configuration passed by Azure
$global:WindowsTelemetryGUID = "{{GetParameter "windowsTelemetryGUID"}}"
{{if eq GetIdentitySystem "adfs"}}
$global:TenantId = "adfs"
{{else}}
$global:TenantId = "{{GetVariable "tenantID"}}"
{{end}}
$global:SubscriptionId = "{{GetVariable "subscriptionId"}}"
$global:ResourceGroup = "{{GetVariable "resourceGroup"}}"
$global:VmType = "{{GetVariable "vmType"}}"
$global:SubnetName = "{{GetVariable "subnetName"}}"
# NOTE: MasterSubnet is still referenced by `+"`"+`kubeletstart.ps1`+"`"+` and `+"`"+`windowsnodereset.ps1`+"`"+`
# for case of Kubenet
$global:MasterSubnet = ""
$global:SecurityGroupName = "{{GetVariable "nsgName"}}"
$global:VNetName = "{{GetVariable "virtualNetworkName"}}"
$global:RouteTableName = "{{GetVariable "routeTableName"}}"
$global:PrimaryAvailabilitySetName = "{{GetVariable "primaryAvailabilitySetName"}}"
$global:PrimaryScaleSetName = "{{GetVariable "primaryScaleSetName"}}"

$global:KubeClusterCIDR = "{{GetParameter "kubeClusterCidr"}}"
$global:KubeServiceCIDR = "{{GetParameter "kubeServiceCidr"}}"
$global:VNetCIDR = "{{GetParameter "vnetCidr"}}"
{{if IsKubernetesVersionGe "1.16.0"}}
$global:KubeletNodeLabels = "{{GetAgentKubernetesLabels . }}"
{{else}}
$global:KubeletNodeLabels = "{{GetAgentKubernetesLabelsDeprecated . }}"
{{end}}
$global:KubeletConfigArgs = @( {{GetKubeletConfigKeyValsPsh .KubernetesConfig }} )

$global:KubeproxyFeatureGates = @( {{GetKubeProxyFeatureGatesPsh}} )

$global:UseManagedIdentityExtension = "{{GetVariable "useManagedIdentityExtension"}}"
$global:UseInstanceMetadata = "{{GetVariable "useInstanceMetadata"}}"

$global:LoadBalancerSku = "{{GetVariable "loadBalancerSku"}}"
$global:ExcludeMasterFromStandardLB = "{{GetVariable "excludeMasterFromStandardLB"}}"


# Windows defaults, not changed by aks-engine
$global:CacheDir = "c:\akse-cache"
$global:KubeDir = "c:\k"
$global:HNSModule = [Io.path]::Combine("$global:KubeDir", "hns.psm1")

$global:KubeDnsSearchPath = "svc.cluster.local"

$global:CNIPath = [Io.path]::Combine("$global:KubeDir", "cni")
$global:NetworkMode = "L2Bridge"
$global:CNIConfig = [Io.path]::Combine($global:CNIPath, "config", "`+"`"+`$global:NetworkMode.conf")
$global:CNIConfigPath = [Io.path]::Combine("$global:CNIPath", "config")


$global:AzureCNIDir = [Io.path]::Combine("$global:KubeDir", "azurecni")
$global:AzureCNIBinDir = [Io.path]::Combine("$global:AzureCNIDir", "bin")
$global:AzureCNIConfDir = [Io.path]::Combine("$global:AzureCNIDir", "netconf")

# Azure cni configuration
# $global:NetworkPolicy = "{{GetParameter "networkPolicy"}}" # BUG: unused
$global:NetworkPlugin = "{{GetParameter "networkPlugin"}}"
$global:VNetCNIPluginsURL = "{{GetParameter "vnetCniWindowsPluginsURL"}}"
$global:IsDualStackEnabled = {{if IsIPv6DualStackFeatureEnabled}}$true{{else}}$false{{end}}

# Telemetry settings
$global:EnableTelemetry = [System.Convert]::ToBoolean("{{GetVariable "enableTelemetry" }}");
$global:TelemetryKey = "{{GetVariable "applicationInsightsKey" }}";

# CSI Proxy settings
$global:EnableCsiProxy = [System.Convert]::ToBoolean("{{GetVariable "windowsEnableCSIProxy" }}");
$global:CsiProxyUrl = "{{GetVariable "windowsCSIProxyURL" }}";

# Hosts Config Agent settings
$global:EnableHostsConfigAgent = [System.Convert]::ToBoolean("{{ EnableHostsConfigAgent }}");

$global:ProvisioningScriptsPackageUrl = "{{GetVariable "windowsProvisioningScriptsPackageURL" }}";

# PauseImage
$global:WindowsPauseImageURL = "{{GetVariable "windowsPauseImageURL" }}";
$global:AlwaysPullWindowsPauseImage = [System.Convert]::ToBoolean("{{GetVariable "alwaysPullWindowsPauseImage" }}");

# Calico
$global:WindowsCalicoPackageURL = "{{GetVariable "windowsCalicoPackageURL" }}";

# Base64 representation of ZIP archive
$zippedFiles = "{{ GetKubernetesWindowsAgentFunctions }}"

# Extract ZIP from script
[io.file]::WriteAllBytes("scripts.zip", [System.Convert]::FromBase64String($zippedFiles))
Expand-Archive scripts.zip -DestinationPath "C:\\AzureData\\"

# Dot-source scripts with functions that are called in this script
. c:\AzureData\windows\kuberneteswindowsfunctions.ps1
. c:\AzureData\windows\windowsconfigfunc.ps1
. c:\AzureData\windows\windowskubeletfunc.ps1
. c:\AzureData\windows\windowscnifunc.ps1
. c:\AzureData\windows\windowsazurecnifunc.ps1
. c:\AzureData\windows\windowscsiproxyfunc.ps1
. c:\AzureData\windows\windowsinstallopensshfunc.ps1
. c:\AzureData\windows\windowscontainerdfunc.ps1
. c:\AzureData\windows\windowshostsconfigagentfunc.ps1
. c:\AzureData\windows\windowscalicofunc.ps1

$useContainerD = ($global:ContainerRuntime -eq "containerd")
$global:KubeClusterConfigPath = "c:\k\kubeclusterconfig.json"

try
{
    # Set to false for debugging.  This will output the start script to
    # c:\AzureData\CustomDataSetupScript.log, and then you can RDP
    # to the windows machine, and run the script manually to watch
    # the output.
    if ($true) {
        Write-Log ".\CustomDataSetupScript.ps1 -MasterIP $MasterIP -KubeDnsServiceIp $KubeDnsServiceIp -MasterFQDNPrefix $MasterFQDNPrefix -Location $Location -AADClientId $AADClientId -NetworkAPIVersion $NetworkAPIVersion -TargetEnvironment $TargetEnvironment"

        if ($global:EnableTelemetry) {
            $global:globalTimer = [System.Diagnostics.Stopwatch]::StartNew()

            $configAppInsightsClientTimer = [System.Diagnostics.Stopwatch]::StartNew()
            # Get app insights binaries and set up app insights client
            mkdir c:\k\appinsights
            DownloadFileOverHttp -Url "https://globalcdn.nuget.org/packages/microsoft.applicationinsights.2.11.0.nupkg" -DestinationPath "c:\k\appinsights\microsoft.applicationinsights.2.11.0.zip"
            Expand-Archive -Path "c:\k\appinsights\microsoft.applicationinsights.2.11.0.zip" -DestinationPath "c:\k\appinsights"
            $appInsightsDll = "c:\k\appinsights\lib\net46\Microsoft.ApplicationInsights.dll"
            [Reflection.Assembly]::LoadFile($appInsightsDll)
            $conf = New-Object "Microsoft.ApplicationInsights.Extensibility.TelemetryConfiguration"
            $conf.DisableTelemetry = -not $global:EnableTelemetry
            $conf.InstrumentationKey = $global:TelemetryKey
            $global:AppInsightsClient = New-Object "Microsoft.ApplicationInsights.TelemetryClient"($conf)

            $global:AppInsightsClient.Context.Properties["correlation_id"] = New-Guid
            $global:AppInsightsClient.Context.Properties["cri"] = $global:ContainerRuntime
            # TODO: Update once containerd versioning story is decided
            $global:AppInsightsClient.Context.Properties["cri_version"] = if ($global:ContainerRuntime -eq "docker") { $global:DockerVersion } else { "" }
            $global:AppInsightsClient.Context.Properties["k8s_version"] = $global:KubeBinariesVersion
            $global:AppInsightsClient.Context.Properties["lb_sku"] = $global:LoadBalancerSku
            $global:AppInsightsClient.Context.Properties["location"] = $Location
            $global:AppInsightsClient.Context.Properties["os_type"] = "windows"
            $global:AppInsightsClient.Context.Properties["os_version"] = Get-WindowsVersion
            $global:AppInsightsClient.Context.Properties["network_plugin"] = $global:NetworkPlugin
            $global:AppInsightsClient.Context.Properties["network_plugin_version"] = Get-CniVersion
            $global:AppInsightsClient.Context.Properties["network_mode"] = $global:NetworkMode
            $global:AppInsightsClient.Context.Properties["subscription_id"] = $global:SubscriptionId

            $vhdId = ""
            if (Test-Path "c:\vhd-id.txt") {
                $vhdId = Get-Content "c:\vhd-id.txt"
            }
            $global:AppInsightsClient.Context.Properties["vhd_id"] = $vhdId

            $imdsProperties = Get-InstanceMetadataServiceTelemetry
            foreach ($key in $imdsProperties.keys) {
                $global:AppInsightsClient.Context.Properties[$key] = $imdsProperties[$key]
            }

            $configAppInsightsClientTimer.Stop()
            $global:AppInsightsClient.TrackMetric("Config-AppInsightsClient", $configAppInsightsClientTimer.Elapsed.TotalSeconds)
        }

        # Install OpenSSH if SSH enabled
        $sshEnabled = [System.Convert]::ToBoolean("{{ WindowsSSHEnabled }}")

        if ( $sshEnabled ) {
            Write-Log "Install OpenSSH"
            if ($global:EnableTelemetry) {
                $installOpenSSHTimer = [System.Diagnostics.Stopwatch]::StartNew()
            }
            Install-OpenSSH -SSHKeys $SSHKeys
            if ($global:EnableTelemetry) {
                $installOpenSSHTimer.Stop()
                $global:AppInsightsClient.TrackMetric("Install-OpenSSH", $installOpenSSHTimer.Elapsed.TotalSeconds)
            }
        }

        Write-Log "Apply telemetry data setting"
        Set-TelemetrySetting -WindowsTelemetryGUID $global:WindowsTelemetryGUID

        Write-Log "Resize os drive if possible"
        if ($global:EnableTelemetry) {
            $resizeTimer = [System.Diagnostics.Stopwatch]::StartNew()
        }
        Resize-OSDrive
        if ($global:EnableTelemetry) {
            $resizeTimer.Stop()
            $global:AppInsightsClient.TrackMetric("Resize-OSDrive", $resizeTimer.Elapsed.TotalSeconds)
        }

        Write-Log "Initialize data disks"
        Initialize-DataDisks

        Write-Log "Create required data directories as needed"
        Initialize-DataDirectories

        New-Item -ItemType Directory -Path "c:\k" -Force | Out-Null
        Get-ProvisioningScripts

        Write-KubeClusterConfig -MasterIP $MasterIP -KubeDnsServiceIp $KubeDnsServiceIp

        if ($useContainerD) {
            Write-Log "Installing ContainerD"
            if ($global:EnableTelemetry) {
                $containerdTimer = [System.Diagnostics.Stopwatch]::StartNew()
            }
            $cniBinPath = $global:AzureCNIBinDir
            $cniConfigPath = $global:AzureCNIConfDir
            if ($global:NetworkPlugin -eq "kubenet") {
                $cniBinPath = $global:CNIPath
                $cniConfigPath = $global:CNIConfigPath
            }
            Install-Containerd -ContainerdUrl $global:ContainerdUrl -CNIBinDir $cniBinPath -CNIConfDir $cniConfigPath
            if ($global:EnableTelemetry) {
                $containerdTimer.Stop()
                $global:AppInsightsClient.TrackMetric("Install-ContainerD", $containerdTimer.Elapsed.TotalSeconds)
            }
            # TODO: disable/uninstall Docker later
        } else {
            Write-Log "Install docker"
            if ($global:EnableTelemetry) {
                $dockerTimer = [System.Diagnostics.Stopwatch]::StartNew()
            }
            Install-Docker -DockerVersion $global:DockerVersion
            Set-DockerLogFileOptions
            if ($global:EnableTelemetry) {
                $dockerTimer.Stop()
                $global:AppInsightsClient.TrackMetric("Install-Docker", $dockerTimer.Elapsed.TotalSeconds)
            }
        }

        Write-Log "Download kubelet binaries and unzip"
        Get-KubePackage -KubeBinariesSASURL $global:KubeBinariesPackageSASURL

        # this overwrite the binaries that are download from the custom packge with binaries
        # The custom package has a few files that are nessary for future steps (nssm.exe)
        # this is a temporary work around to get the binaries until we depreciate
        # custom package and nssm.exe as defined in #3851.
        if ($global:WindowsKubeBinariesURL){
            Write-Log "Overwriting kube node binaries from $global:WindowsKubeBinariesURL"
            Get-KubeBinaries -KubeBinariesURL $global:WindowsKubeBinariesURL
        }

        # For AKSClustomCloud, TargetEnvironment must be set to AzureStackCloud
        Write-Log "Write Azure cloud provider config"
        Write-AzureConfig `+"`"+`
            -KubeDir $global:KubeDir `+"`"+`
            -AADClientId $AADClientId `+"`"+`
            -AADClientSecret $([System.Text.Encoding]::ASCII.GetString([System.Convert]::FromBase64String($AADClientSecret))) `+"`"+`
            -TenantId $global:TenantId `+"`"+`
            -SubscriptionId $global:SubscriptionId `+"`"+`
            -ResourceGroup $global:ResourceGroup `+"`"+`
            -Location $Location `+"`"+`
            -VmType $global:VmType `+"`"+`
            -SubnetName $global:SubnetName `+"`"+`
            -SecurityGroupName $global:SecurityGroupName `+"`"+`
            -VNetName $global:VNetName `+"`"+`
            -RouteTableName $global:RouteTableName `+"`"+`
            -PrimaryAvailabilitySetName $global:PrimaryAvailabilitySetName `+"`"+`
            -PrimaryScaleSetName $global:PrimaryScaleSetName `+"`"+`
            -UseManagedIdentityExtension $global:UseManagedIdentityExtension `+"`"+`
            -UserAssignedClientID $UserAssignedClientID `+"`"+`
            -UseInstanceMetadata $global:UseInstanceMetadata `+"`"+`
            -LoadBalancerSku $global:LoadBalancerSku `+"`"+`
            -ExcludeMasterFromStandardLB $global:ExcludeMasterFromStandardLB `+"`"+`
            -TargetEnvironment {{if IsAKSCustomCloud}}"AzureStackCloud"{{else}}$TargetEnvironment{{end}} 

        # we borrow the logic of AzureStackCloud to achieve AKSCustomCloud. 
        # In case of AKSCustomCloud, customer cloud env will be loaded from azurestackcloud.json 
        {{if IsAKSCustomCloud}}
        $azureStackConfigFile = [io.path]::Combine($global:KubeDir, "azurestackcloud.json")
        $envJSON = "{{ GetBase64EncodedEnvironmentJSON }}"
        [io.file]::WriteAllBytes($azureStackConfigFile, [System.Convert]::FromBase64String($envJSON))
        {{end}}

        Write-Log "Write ca root"
        Write-CACert -CACertificate $global:CACertificate `+"`"+`
            -KubeDir $global:KubeDir

        if ($global:EnableCsiProxy) {
            New-CsiProxyService -CsiProxyPackageUrl $global:CsiProxyUrl -KubeDir $global:KubeDir
        }

        Write-Log "Write kube config"
        Write-KubeConfig -CACertificate $global:CACertificate `+"`"+`
            -KubeDir $global:KubeDir `+"`"+`
            -MasterFQDNPrefix $MasterFQDNPrefix `+"`"+`
            -MasterIP $MasterIP `+"`"+`
            -AgentKey $AgentKey `+"`"+`
            -AgentCertificate $global:AgentCertificate

        if ($global:EnableHostsConfigAgent) {
             Write-Log "Starting hosts config agent"
             New-HostsConfigService
         }

        Write-Log "Create the Pause Container kubletwin/pause"
        if ($global:EnableTelemetry) {
            $infraContainerTimer = [System.Diagnostics.Stopwatch]::StartNew()
        }
        New-InfraContainer -KubeDir $global:KubeDir -ContainerRuntime $global:ContainerRuntime
        if ($global:EnableTelemetry) {
            $infraContainerTimer.Stop()
            $global:AppInsightsClient.TrackMetric("New-InfraContainer", $infraContainerTimer.Elapsed.TotalSeconds)
        }

        if (-not (Test-ContainerImageExists -Image "kubletwin/pause" -ContainerRuntime $global:ContainerRuntime)) {
            Write-Log "Could not find container with name kubletwin/pause"
            if ($useContainerD) {
                $o = ctr -n k8s.io image list
                Write-Log $o
            } else {
                $o = docker image list
                Write-Log $o
            }
            throw "kubletwin/pause container does not exist!"
        }

        Write-Log "Configuring networking with NetworkPlugin:$global:NetworkPlugin"

        # Configure network policy.
        Get-HnsPsm1 -HNSModule $global:HNSModule
        Import-Module $global:HNSModule

        if ($global:NetworkPlugin -eq "azure") {
            Write-Log "Installing Azure VNet plugins"
            Install-VnetPlugins -AzureCNIConfDir $global:AzureCNIConfDir `+"`"+`
                -AzureCNIBinDir $global:AzureCNIBinDir `+"`"+`
                -VNetCNIPluginsURL $global:VNetCNIPluginsURL

            Set-AzureCNIConfig -AzureCNIConfDir $global:AzureCNIConfDir `+"`"+`
                -KubeDnsSearchPath $global:KubeDnsSearchPath `+"`"+`
                -KubeClusterCIDR $global:KubeClusterCIDR `+"`"+`
                -KubeServiceCIDR $global:KubeServiceCIDR `+"`"+`
                -VNetCIDR $global:VNetCIDR `+"`"+`
                -IsDualStackEnabled $global:IsDualStackEnabled

            if ($TargetEnvironment -ieq "AzureStackCloud") {
                GenerateAzureStackCNIConfig `+"`"+`
                    -TenantId $global:TenantId `+"`"+`
                    -SubscriptionId $global:SubscriptionId `+"`"+`
                    -ResourceGroup $global:ResourceGroup `+"`"+`
                    -AADClientId $AADClientId `+"`"+`
                    -KubeDir $global:KubeDir `+"`"+`
                    -AADClientSecret $([System.Text.Encoding]::ASCII.GetString([System.Convert]::FromBase64String($AADClientSecret))) `+"`"+`
                    -NetworkAPIVersion $NetworkAPIVersion `+"`"+`
                    -AzureEnvironmentFilePath $([io.path]::Combine($global:KubeDir, "azurestackcloud.json")) `+"`"+`
                    -IdentitySystem "{{ GetIdentitySystem }}"
            }
        }
        elseif ($global:NetworkPlugin -eq "kubenet") {
            Write-Log "Fetching additional files needed for kubenet"
            if ($useContainerD) {
                # TODO: CNI may need to move to c:\program files\containerd\cni\bin with ContainerD
                Install-SdnBridge -Url $global:ContainerdSdnPluginUrl -CNIPath $global:CNIPath
            } else {
                Update-WinCNI -CNIPath $global:CNIPath
            }
        }

        New-ExternalHnsNetwork -IsDualStackEnabled $global:IsDualStackEnabled

        Install-KubernetesServices `+"`"+`
            -KubeDir $global:KubeDir

        Get-LogCollectionScripts

        Write-Log "Disable Internet Explorer compat mode and set homepage"
        Set-Explorer

        Write-Log "Adjust pagefile size"
        Adjust-PageFileSize

        Write-Log "Start preProvisioning script"
        PREPROVISION_EXTENSION

        Write-Log "Update service failure actions"
        Update-ServiceFailureActions -ContainerRuntime $global:ContainerRuntime

        Adjust-DynamicPortRange
        Register-LogsCleanupScriptTask
        Register-NodeResetScriptTask
        Register-NodeLabelSyncScriptTask
        Update-DefenderPreferences

        Check-APIServerConnectivity -MasterIP $MasterIP

        if ($global:WindowsCalicoPackageURL) {
            Write-Log "Start calico installation"
            Start-InstallCalico -RootDir "c:\" -KubeServiceCIDR $global:KubeServiceCIDR -KubeDnsServiceIp $KubeDnsServiceIp
        }

        if (Test-Path $CacheDir)
        {
            Write-Log "Removing aks-engine bits cache directory"
            Remove-Item $CacheDir -Recurse -Force
        }

        if ($global:EnableTelemetry) {
            $global:globalTimer.Stop()
            $global:AppInsightsClient.TrackMetric("TotalDuration", $global:globalTimer.Elapsed.TotalSeconds)
            $global:AppInsightsClient.Flush()
        }

        Write-Log "Setup Complete, reboot computer"
        Restart-Computer
    }
    else
    {
        # keep for debugging purposes
        Write-Log ".\CustomDataSetupScript.ps1 -MasterIP $MasterIP -KubeDnsServiceIp $KubeDnsServiceIp -MasterFQDNPrefix $MasterFQDNPrefix -Location $Location -AgentKey $AgentKey -AADClientId $AADClientId -AADClientSecret $AADClientSecret -NetworkAPIVersion $NetworkAPIVersion -TargetEnvironment $TargetEnvironment"
    }
}
catch
{
    if ($global:EnableTelemetry) {
        $exceptionTelemtry = New-Object "Microsoft.ApplicationInsights.DataContracts.ExceptionTelemetry"
        $exceptionTelemtry.Exception = $_.Exception
        $global:AppInsightsClient.TrackException($exceptionTelemtry)
        $global:AppInsightsClient.Flush()
    }

    # Add timestamp in the logs
    Write-Log $_
    throw $_
}

`)

func windowsKuberneteswindowssetupPs1Bytes() ([]byte, error) {
	return _windowsKuberneteswindowssetupPs1, nil
}

func windowsKuberneteswindowssetupPs1() (*asset, error) {
	bytes, err := windowsKuberneteswindowssetupPs1Bytes()
	if err != nil {
		return nil, err
	}

	info := bindataFileInfo{name: "windows/kuberneteswindowssetup.ps1", size: 0, mode: os.FileMode(0), modTime: time.Unix(0, 0)}
	a := &asset{bytes: bytes, info: info}
	return a, nil
}

var _windowsWindowsazurecnifuncPs1 = []byte(`

# TODO: remove - dead code?
function
Set-VnetPluginMode()
{
    Param(
        [Parameter(Mandatory=$true)][string]
        $AzureCNIConfDir,
        [Parameter(Mandatory=$true)][string]
        $Mode
    )
    # Sets Azure VNET CNI plugin operational mode.
    $fileName  = [Io.path]::Combine("$AzureCNIConfDir", "10-azure.conflist")
    (Get-Content $fileName) | %{$_ -replace "`+"`"+`"mode`+"`"+`":.*", "`+"`"+`"mode`+"`"+`": `+"`"+`"$Mode`+"`"+`","} | Out-File -encoding ASCII -filepath $fileName
}


function
Install-VnetPlugins
{
    Param(
        [Parameter(Mandatory=$true)][string]
        $AzureCNIConfDir,
        [Parameter(Mandatory=$true)][string]
        $AzureCNIBinDir,
        [Parameter(Mandatory=$true)][string]
        $VNetCNIPluginsURL
    )
    # Create CNI directories.
    mkdir $AzureCNIBinDir
    mkdir $AzureCNIConfDir

    # Download Azure VNET CNI plugins.
    # Mirror from https://github.com/Azure/azure-container-networking/releases
    $zipfile =  [Io.path]::Combine("$AzureCNIDir", "azure-vnet.zip")
    DownloadFileOverHttp -Url $VNetCNIPluginsURL -DestinationPath $zipfile
    Expand-Archive -path $zipfile -DestinationPath $AzureCNIBinDir
    del $zipfile

    # Windows does not need a separate CNI loopback plugin because the Windows
    # kernel automatically creates a loopback interface for each network namespace.
    # Copy CNI network config file and set bridge mode.
    move $AzureCNIBinDir/*.conflist $AzureCNIConfDir
}

# TODO: remove - dead code?
function
Set-AzureNetworkPlugin()
{
    # Azure VNET network policy requires tunnel (hairpin) mode because policy is enforced in the host.
    Set-VnetPluginMode "tunnel"
}

function
Set-AzureCNIConfig
{
    Param(
        [Parameter(Mandatory=$true)][string]
        $AzureCNIConfDir,
        [Parameter(Mandatory=$true)][string]
        $KubeDnsSearchPath,
        [Parameter(Mandatory=$true)][string]
        $KubeClusterCIDR,
        [Parameter(Mandatory=$true)][string]
        $KubeServiceCIDR,
        [Parameter(Mandatory=$true)][string]
        $VNetCIDR,
        [Parameter(Mandatory=$true)][bool]
        $IsDualStackEnabled
    )
    # Fill in DNS information for kubernetes.
    if ($IsDualStackEnabled){
        $subnetToPass = $KubeClusterCIDR -split ","
        $exceptionAddresses = @($subnetToPass[0])
    }
    else {
        $exceptionAddresses = @($KubeClusterCIDR)
    }
    $vnetCIDRs = $VNetCIDR -split ","
    foreach ($cidr in $vnetCIDRs) {
        $exceptionAddresses += $cidr
    }

    $fileName  = [Io.path]::Combine("$AzureCNIConfDir", "10-azure.conflist")
    $configJson = Get-Content $fileName | ConvertFrom-Json
    $configJson.plugins.dns.Nameservers[0] = $KubeDnsServiceIp
    $configJson.plugins.dns.Search[0] = $KubeDnsSearchPath

    $osBuildNumber = (get-wmiobject win32_operatingsystem).BuildNumber
    if ($osBuildNumber -le 17763){
        # In WS2019 and below rules in the exception list are generated by dropping the prefix lenght and removing duplicate rules.
        # If multiple execptions are specified with different ranges we should only include the broadest range for each address.
        # This issue has been addressed in 19h1+ builds

        $processedExceptions = GetBroadestRangesForEachAddress $exceptionAddresses
        Write-Host "Filtering CNI config exception list values to work around WS2019 issue processing rules. Original exception list: $exceptionAddresses, processed exception list: $processedExceptions"
        $configJson.plugins.AdditionalArgs[0].Value.ExceptionList = $processedExceptions
    }
    else {
        $configJson.plugins.AdditionalArgs[0].Value.ExceptionList = $exceptionAddresses
    }

    if ($IsDualStackEnabled){
        $configJson.plugins[0]|Add-Member -Name "ipv6Mode" -Value "ipv6nat" -MemberType NoteProperty
        $serviceCidr = $KubeServiceCIDR -split ","
        $configJson.plugins[0].AdditionalArgs[1].Value.DestinationPrefix = $serviceCidr[0]
        $valueObj = [PSCustomObject]@{
            Type = 'ROUTE'
            DestinationPrefix = $serviceCidr[1]
            NeedEncap = $True
        }

        $jsonContent = [PSCustomObject]@{
            Name = 'EndpointPolicy'
            Value = $valueObj
        }
        $configJson.plugins[0].AdditionalArgs += $jsonContent
    }
    else {
        $configJson.plugins[0].AdditionalArgs[1].Value.DestinationPrefix = $KubeServiceCIDR
    }

    $aclRule1 = [PSCustomObject]@{
        Type = 'ACL'
        Protocols = '6'
        Action = 'Block'
        Direction = 'Out'
        RemoteAddresses = '168.63.129.16/32'
        RemotePorts = '80'
        Priority = 200
        RuleType = 'Switch'
    }
    $aclRule2 = [PSCustomObject]@{
        Type = 'ACL'
        Action = 'Allow'
        Direction = 'In'
        Priority = 65500
    }
    $aclRule3 = [PSCustomObject]@{
        Type = 'ACL'
        Action = 'Allow'
        Direction = 'Out'
        Priority = 65500
    }
    $jsonContent = [PSCustomObject]@{
        Name = 'EndpointPolicy'
        Value = $aclRule1
    }
    $configJson.plugins[0].AdditionalArgs += $jsonContent
    $jsonContent = [PSCustomObject]@{
        Name = 'EndpointPolicy'
        Value = $aclRule2
    }
    $configJson.plugins[0].AdditionalArgs += $jsonContent
    $jsonContent = [PSCustomObject]@{
        Name = 'EndpointPolicy'
        Value = $aclRule3
    }
    $configJson.plugins[0].AdditionalArgs += $jsonContent

    $configJson | ConvertTo-Json -depth 20 | Out-File -encoding ASCII -filepath $fileName
}

function GetBroadestRangesForEachAddress{
    param([string[]] $values)

    # Create a map of range values to IP addresses
    $map = @{}

    foreach ($value in $Values) {
        if ($value -match '([0-9\.]+)\/([0-9]+)') {
            if (!$map.contains($matches[1])) {
                $map.Add($matches[1], @())
            }

            $map[$matches[1]] += [int]$matches[2]
        }
    }

    # For each IP address select the range with the lagest scope (smallest value)
    $returnValues = @()
    foreach ($ip in $map.Keys) {
        $range = $map[$ip] | Sort-Object | Select-Object -First 1

        $returnValues += $ip + "/" + $range
    }

    # prefix $returnValues with common to ensure single values get returned as an array otherwise invalid json may be generated
    return ,$returnValues
}

function GetSubnetPrefix
{
    Param(
        [Parameter(Mandatory=$true)][ValidateNotNullOrEmpty()][string] $Token,
        [Parameter(Mandatory=$true)][ValidateNotNullOrEmpty()][string] $SubnetId,
        [Parameter(Mandatory=$true)][ValidateNotNullOrEmpty()][string] $ResourceManagerEndpoint,
        [Parameter(Mandatory=$true)][ValidateNotNullOrEmpty()][string] $NetworkAPIVersion
    )

    $uri = "$($ResourceManagerEndpoint)$($SubnetId)?api-version=$NetworkAPIVersion"
    $headers = @{Authorization="Bearer $Token"}

    $response = Retry-Command -Command "Invoke-RestMethod" -Args @{Uri=$uri; Method="Get"; ContentType="application/json"; Headers=$headers} -Retries 5 -RetryDelaySeconds 10

    if(!$response) {
        throw 'Error getting subnet prefix'
    }

    $response.properties.addressPrefix
}

function GenerateAzureStackCNIConfig
{
    Param(
        [Parameter(Mandatory=$true)][ValidateNotNullOrEmpty()][string] $TenantId,
        [Parameter(Mandatory=$true)][ValidateNotNullOrEmpty()][string] $SubscriptionId,
        [Parameter(Mandatory=$true)][ValidateNotNullOrEmpty()][string] $AADClientId,
        [Parameter(Mandatory=$true)][ValidateNotNullOrEmpty()][string] $AADClientSecret,
        [Parameter(Mandatory=$true)][ValidateNotNullOrEmpty()][string] $ResourceGroup,
        [Parameter(Mandatory=$true)][ValidateNotNullOrEmpty()][string] $NetworkAPIVersion,
        [Parameter(Mandatory=$true)][ValidateNotNullOrEmpty()][string] $AzureEnvironmentFilePath,
        [Parameter(Mandatory=$true)][ValidateNotNullOrEmpty()][string] $IdentitySystem,
        [Parameter(Mandatory=$true)][ValidateNotNullOrEmpty()][string] $KubeDir

    )

    $networkInterfacesFile = "$KubeDir\network-interfaces.json"
    $azureCNIConfigFile = "$KubeDir\interfaces.json"
    $azureEnvironment = Get-Content $AzureEnvironmentFilePath | ConvertFrom-Json

    Write-Log "------------------------------------------------------------------------"
    Write-Log "Parameters"
    Write-Log "------------------------------------------------------------------------"
    Write-Log "TenantId:                  $TenantId"
    Write-Log "SubscriptionId:            $SubscriptionId"
    Write-Log "AADClientId:               ..."
    Write-Log "AADClientSecret:           ..."
    Write-Log "ResourceGroup:             $ResourceGroup"
    Write-Log "NetworkAPIVersion:         $NetworkAPIVersion"
    Write-Log "ServiceManagementEndpoint: $($azureEnvironment.serviceManagementEndpoint)"
    Write-Log "ActiveDirectoryEndpoint:   $($azureEnvironment.activeDirectoryEndpoint)"
    Write-Log "ResourceManagerEndpoint:   $($azureEnvironment.resourceManagerEndpoint)"
    Write-Log "------------------------------------------------------------------------"
    Write-Log "Variables"
    Write-Log "------------------------------------------------------------------------"
    Write-Log "azureCNIConfigFile: $azureCNIConfigFile"
    Write-Log "networkInterfacesFile: $networkInterfacesFile"
    Write-Log "------------------------------------------------------------------------"

    Write-Log "Generating token for Azure Resource Manager"

    $tokenURL = ""
    if($IdentitySystem -ieq "adfs") {
        $tokenURL = "$($azureEnvironment.activeDirectoryEndpoint)adfs/oauth2/token"
    } else {
        $tokenURL = "$($azureEnvironment.activeDirectoryEndpoint)$TenantId/oauth2/token"
    }

    Add-Type -AssemblyName System.Web
    $encodedSecret = [System.Web.HttpUtility]::UrlEncode($AADClientSecret)

    $body = "grant_type=client_credentials&client_id=$AADClientId&client_secret=$encodedSecret&resource=$($azureEnvironment.serviceManagementEndpoint)"
    $args = @{Uri=$tokenURL; Method="Post"; Body=$body; ContentType='application/x-www-form-urlencoded'}
    $tokenResponse = Retry-Command -Command "Invoke-RestMethod" -Args $args -Retries 5 -RetryDelaySeconds 10

    if(!$tokenResponse) {
        throw 'Error generating token for Azure Resource Manager'
    }

    $token = $tokenResponse | Select-Object -ExpandProperty access_token

    Write-Log "Fetching network interface configuration for node"

    $interfacesUri = "$($azureEnvironment.resourceManagerEndpoint)subscriptions/$SubscriptionId/resourceGroups/$ResourceGroup/providers/Microsoft.Network/networkInterfaces?api-version=$NetworkAPIVersion"
    $headers = @{Authorization="Bearer $token"}
    $args = @{Uri=$interfacesUri; Method="Get"; ContentType="application/json"; Headers=$headers; OutFile=$networkInterfacesFile}
    Retry-Command -Command "Invoke-RestMethod" -Args $args -Retries 5 -RetryDelaySeconds 10

    if(!$(Test-Path $networkInterfacesFile)) {
        throw 'Error fetching network interface configuration for node'
    }

    Write-Log "Generating Azure CNI interface file"

    $localNics = Get-NetAdapter | Select-Object -ExpandProperty MacAddress | ForEach-Object {$_ -replace "-",""}

    $sdnNics = Get-Content $networkInterfacesFile `+"`"+`
        | ConvertFrom-Json `+"`"+`
        | Select-Object -ExpandProperty value `+"`"+`
        | Where-Object { $localNics.Contains($_.properties.macAddress) } `+"`"+`
        | Where-Object { $_.properties.ipConfigurations.Count -gt 0}

    $interfaces = @{
        Interfaces = @( $sdnNics | ForEach-Object { @{
            MacAddress = $_.properties.macAddress
            IsPrimary = $_.properties.primary
            IPSubnets = @(@{
                Prefix = GetSubnetPrefix `+"`"+`
                            -Token $token `+"`"+`
                            -SubnetId $_.properties.ipConfigurations[0].properties.subnet.id `+"`"+`
                            -NetworkAPIVersion $NetworkAPIVersion `+"`"+`
                            -ResourceManagerEndpoint $($azureEnvironment.resourceManagerEndpoint)
                IPAddresses = $_.properties.ipConfigurations | ForEach-Object { @{
                    Address = $_.properties.privateIPAddress
                    IsPrimary = $_.properties.primary
                }}
            })
        }})
    }

    ConvertTo-Json $interfaces -Depth 6 | Out-File -FilePath $azureCNIConfigFile -Encoding ascii

    Set-ItemProperty -Path $azureCNIConfigFile -Name IsReadOnly -Value $true
}

function New-ExternalHnsNetwork
{
    param (
        [Parameter(Mandatory=$true)][bool]
        $IsDualStackEnabled
    )

    Write-Log "Creating new HNS network `+"`"+`"ext`+"`"+`""
    $externalNetwork = "ext"
    $na = @(Get-NetAdapter -Physical)

    if ($na.Count -eq 0) {
        throw "Failed to find any physical network adapters"
    }

    # If there is more than one adapter, use the first adapter.
    $managementIP = (Get-NetIPAddress -ifIndex $na[0].ifIndex -AddressFamily IPv4).IPAddress
    $adapterName = $na[0].Name
    Write-Log "Using adapter $adapterName with IP address $managementIP"
    $mgmtIPAfterNetworkCreate

    $stopWatch = New-Object System.Diagnostics.Stopwatch
    $stopWatch.Start()

    # Fixme : use a smallest range possible, that will not collide with any pod space
    if ($IsDualStackEnabled) {
        New-HNSNetwork -Type $global:NetworkMode -AddressPrefix @("192.168.255.0/30","192:168:255::0/127") -Gateway @("192.168.255.1","192:168:255::1") -AdapterName $adapterName -Name $externalNetwork -Verbose
    }
    else {
        New-HNSNetwork -Type $global:NetworkMode -AddressPrefix "192.168.255.0/30" -Gateway "192.168.255.1" -AdapterName $adapterName -Name $externalNetwork -Verbose
    }
    # Wait for the switch to be created and the ip address to be assigned.
    for ($i = 0; $i -lt 60; $i++) {
        $mgmtIPAfterNetworkCreate = Get-NetIPAddress $managementIP -ErrorAction SilentlyContinue
        if ($mgmtIPAfterNetworkCreate) {
            break
        }
        Start-Sleep -Milliseconds 500
    }

    $stopWatch.Stop()
    if (-not $mgmtIPAfterNetworkCreate) {
        throw "Failed to find $managementIP after creating $externalNetwork network"
    }
    Write-Log "It took $($StopWatch.Elapsed.Seconds) seconds to create the $externalNetwork network."
}
`)

func windowsWindowsazurecnifuncPs1Bytes() ([]byte, error) {
	return _windowsWindowsazurecnifuncPs1, nil
}

func windowsWindowsazurecnifuncPs1() (*asset, error) {
	bytes, err := windowsWindowsazurecnifuncPs1Bytes()
	if err != nil {
		return nil, err
	}

	info := bindataFileInfo{name: "windows/windowsazurecnifunc.ps1", size: 0, mode: os.FileMode(0), modTime: time.Unix(0, 0)}
	a := &asset{bytes: bytes, info: info}
	return a, nil
}

var _windowsWindowsazurecnifuncTestsPs1 = []byte(`. $PSScriptRoot\windowsazurecnifunc.ps1

Describe 'GetBroadestRangesForEachAddress' {

    It "Values '<Values>' should return '<Expected>'" -TestCases @(
        @{ Values = @('10.240.0.0/12', '10.0.0.0/8'); Expected = @('10.0.0.0/8', '10.240.0.0/12')}
        @{ Values = @('10.0.0.0/8', '10.0.0.0/16'); Expected = @('10.0.0.0/8')}
        @{ Values = @('10.0.0.0/16', '10.240.0.0/12', '10.0.0.0/8' ); Expected = @('10.0.0.0/8', '10.240.0.0/12')}
        @{ Values = @(); Expected = @()}
        @{ Values = @('foobar'); Expected = @()}
    ){
        param ($Values, $Expected)

        $actual = GetBroadestRangesForEachAddress -values $Values
        $actual | Should -Be $Expected
    }
}`)

func windowsWindowsazurecnifuncTestsPs1Bytes() ([]byte, error) {
	return _windowsWindowsazurecnifuncTestsPs1, nil
}

func windowsWindowsazurecnifuncTestsPs1() (*asset, error) {
	bytes, err := windowsWindowsazurecnifuncTestsPs1Bytes()
	if err != nil {
		return nil, err
	}

	info := bindataFileInfo{name: "windows/windowsazurecnifunc.tests.ps1", size: 0, mode: os.FileMode(0), modTime: time.Unix(0, 0)}
	a := &asset{bytes: bytes, info: info}
	return a, nil
}

var _windowsWindowscalicofuncPs1 = []byte(`function Get-CalicoPackage {
    param(
        [parameter(Mandatory=$true)] $RootDir
    )

    Write-Log "Getting Calico package"
    DownloadFileOverHttp -Url $global:WindowsCalicoPackageURL -DestinationPath 'c:\calicowindows.zip'
    Expand-Archive -Path 'c:\calicowindows.zip' -DestinationPath $RootDir -Force
    Remove-Item -Path 'c:\calicowindows.zip' -Force
}

function SetConfigParameters {
    param(
        [parameter(Mandatory=$true)] $RootDir,
        [parameter(Mandatory=$true)] $OldString,
        [parameter(Mandatory=$true)] $NewString
    )

    (Get-Content $RootDir\config.ps1).replace($OldString, $NewString) | Set-Content $RootDir\config.ps1 -Force
}

function GetCalicoKubeConfig {
    param(
        [parameter(Mandatory=$true)] $RootDir,
        [parameter(Mandatory=$true)] $CalicoNamespace,
        [parameter(Mandatory=$false)] $SecretName = "calico-node",
        [parameter(Mandatory=$false)] $KubeConfigPath = "c:\\k\\config"
    )

    # When creating Windows agent pools with the system Linux agent pool, the service account for calico may not be available in provisioning Windows agent nodes.
    # So we need to wait here until the service account for calico is available
    $name=""
    $retryCount=0
    $retryInterval=5
    $maxRetryCount=120 # 10 minutes

    do {
        try {
            Write-Log "Retry $retryCount : Trying to get service account $SecretName"
            $name=c:\k\kubectl.exe --kubeconfig=$KubeConfigPath get secret -n $CalicoNamespace --field-selector=type=kubernetes.io/service-account-token --no-headers -o custom-columns=":metadata.name" | findstr $SecretName | select -first 1
            if (![string]::IsNullOrEmpty($name)) {
                break
            }
        } catch {
            Write-Log "Retry $retryCount : Failed to get service account $SecretName. Error: $_"
        }
        $retryCount++
        Write-Log "Retry $retryCount : Sleep $retryInterval and then retry to get service account $SecretName"
        Sleep $retryInterval
    } while ($retryCount -lt $maxRetryCount)

    if ([string]::IsNullOrEmpty($name)) {
        throw "$SecretName service account does not exist."
    }

    $ca=c:\k\kubectl.exe --kubeconfig=$KubeConfigPath get secret/$name -o jsonpath='{.data.ca\.crt}' -n $CalicoNamespace
    $tokenBase64=c:\k\kubectl.exe --kubeconfig=$KubeConfigPath get secret/$name -o jsonpath='{.data.token}' -n $CalicoNamespace
    $token=[System.Text.Encoding]::ASCII.GetString([System.Convert]::FromBase64String($tokenBase64))

    $server=findstr https:// $KubeConfigPath

    (Get-Content $RootDir\calico-kube-config.template).replace('<ca>', $ca).replace('<server>', $server.Trim()).replace('<token>', $token) | Set-Content $RootDir\calico-kube-config -Force
}

function Start-InstallCalico {
    param(
        [parameter(Mandatory=$true)] $RootDir,
        [parameter(Mandatory=$true)] $KubeServiceCIDR,
        [parameter(Mandatory=$true)] $KubeDnsServiceIp,
        [parameter(Mandatory=$false)] $CalicoNs = "calico-system"
    )

    Write-Log "Download Calico"
    Get-CalicoPackage -RootDir $RootDir

    $CalicoDir = $RootDir + "CalicoWindows"

    SetConfigParameters -RootDir $CalicoDir -OldString "<your datastore type>" -NewString "kubernetes"
    SetConfigParameters -RootDir $CalicoDir -OldString "<your etcd endpoints>" -NewString ""
    SetConfigParameters -RootDir $CalicoDir -OldString "<your etcd key>" -NewString ""
    SetConfigParameters -RootDir $CalicoDir -OldString "<your etcd cert>" -NewString ""
    SetConfigParameters -RootDir $CalicoDir -OldString "<your etcd ca cert>" -NewString ""
    SetConfigParameters -RootDir $CalicoDir -OldString "<your service cidr>" -NewString $KubeServiceCIDR
    SetConfigParameters -RootDir $CalicoDir -OldString "<your dns server ips>" -NewString $KubeDnsServiceIp
    SetConfigParameters -RootDir $CalicoDir -OldString "CALICO_NETWORKING_BACKEND=`+"`"+`"vxlan`+"`"+`"" -NewString "CALICO_NETWORKING_BACKEND=`+"`"+`"none`+"`"+`""
    SetConfigParameters -RootDir $CalicoDir -OldString "KUBE_NETWORK = `+"`"+`"Calico.*`+"`"+`"" -NewString "KUBE_NETWORK = `+"`"+`"azure.*`+"`"+`""

    GetCalicoKubeConfig -RootDir $CalicoDir -CalicoNamespace $CalicoNs

    Write-Log "Install Calico"

    pushd $CalicoDir
    .\install-calico.ps1
    popd
}
`)

func windowsWindowscalicofuncPs1Bytes() ([]byte, error) {
	return _windowsWindowscalicofuncPs1, nil
}

func windowsWindowscalicofuncPs1() (*asset, error) {
	bytes, err := windowsWindowscalicofuncPs1Bytes()
	if err != nil {
		return nil, err
	}

	info := bindataFileInfo{name: "windows/windowscalicofunc.ps1", size: 0, mode: os.FileMode(0), modTime: time.Unix(0, 0)}
	a := &asset{bytes: bytes, info: info}
	return a, nil
}

var _windowsWindowscnifuncPs1 = []byte(`function Get-HnsPsm1
{
    Param(
        [string]
        $HnsUrl = "https://github.com/Microsoft/SDN/raw/master/Kubernetes/windows/hns.psm1",
        [Parameter(Mandatory=$true)][string]
        $HNSModule
    )
    DownloadFileOverHttp -Url $HnsUrl -DestinationPath "$HNSModule"
}

function Update-WinCNI
{
    Param(
        [string]
        $WinCniUrl = "https://github.com/Microsoft/SDN/raw/master/Kubernetes/flannel/l2bridge/cni/win-bridge.exe",
        [Parameter(Mandatory=$true)][string]
        $CNIPath
    )
    $wincni = "win-bridge.exe"
    $wincniFile = [Io.path]::Combine($CNIPath, $wincni)
    DownloadFileOverHttp -Url $WinCniUrl -DestinationPath $wincniFile
}

function Install-SdnBridge
{
    Param(
        [Parameter(Mandatory=$true)][string]
        $Url,
        [Parameter(Mandatory=$true)][string]
        $CNIPath
    )

    $cnizip = [Io.path]::Combine($CNIPath, "cni.zip")
    DownloadFileOverHttp -Url $Url -DestinationPath $cnizip
    Expand-Archive -path $cnizip -DestinationPath $CNIPath
    del $cnizip
}

# TODO: Move the code that creates the wincni configuration file out of windowskubeletfunc.ps1 and put it here`)

func windowsWindowscnifuncPs1Bytes() ([]byte, error) {
	return _windowsWindowscnifuncPs1, nil
}

func windowsWindowscnifuncPs1() (*asset, error) {
	bytes, err := windowsWindowscnifuncPs1Bytes()
	if err != nil {
		return nil, err
	}

	info := bindataFileInfo{name: "windows/windowscnifunc.ps1", size: 0, mode: os.FileMode(0), modTime: time.Unix(0, 0)}
	a := &asset{bytes: bytes, info: info}
	return a, nil
}

var _windowsWindowsconfigfuncPs1 = []byte(`

# Set the service telemetry GUID. This is used with Windows Analytics https://docs.microsoft.com/en-us/sccm/core/clients/manage/monitor-windows-analytics
function Set-TelemetrySetting
{
    Param(
        [Parameter(Mandatory=$true)][string]
        $WindowsTelemetryGUID
    )
    Set-ItemProperty -Path "HKLM:\Software\Microsoft\Windows\CurrentVersion\Policies\DataCollection" -Name "CommercialId" -Value $WindowsTelemetryGUID -Force
}

# Resize the system partition to the max available size. Azure can resize a managed disk, but the VM still needs to extend the partition boundary
function Resize-OSDrive
{
    $osDrive = ((Get-WmiObject Win32_OperatingSystem).SystemDrive).TrimEnd(":")
    $size = (Get-Partition -DriveLetter $osDrive).Size
    $maxSize = (Get-PartitionSupportedSize -DriveLetter $osDrive).SizeMax
    if ($size -lt $maxSize)
    {
        Resize-Partition -DriveLetter $osDrive -Size $maxSize
    }
}

# https://docs.microsoft.com/en-us/powershell/module/storage/new-partition
function Initialize-DataDisks
{
    Get-Disk | Where-Object PartitionStyle -eq 'raw' | Initialize-Disk -PartitionStyle MBR -PassThru | New-Partition -UseMaximumSize -AssignDriveLetter | Format-Volume -FileSystem NTFS -Force
}

# Set the Internet Explorer to use the latest rendering mode on all sites
# https://docs.microsoft.com/en-us/windows-hardware/customize/desktop/unattend/microsoft-windows-ie-internetexplorer-intranetcompatibilitymode
# (This only affects installations with UI)
function Set-Explorer
{
    New-Item -Path HKLM:"\\SOFTWARE\\Policies\\Microsoft\\Internet Explorer"
    New-Item -Path HKLM:"\\SOFTWARE\\Policies\\Microsoft\\Internet Explorer\\BrowserEmulation"
    New-ItemProperty -Path HKLM:"\\SOFTWARE\\Policies\\Microsoft\\Internet Explorer\\BrowserEmulation" -Name IntranetCompatibilityMode -Value 0 -Type DWord
    New-Item -Path HKLM:"\\SOFTWARE\\Policies\\Microsoft\\Internet Explorer\\Main"
    New-ItemProperty -Path HKLM:"\\SOFTWARE\\Policies\\Microsoft\\Internet Explorer\\Main" -Name "Start Page" -Type String -Value http://bing.com
}

function Install-Docker
{
    Param(
        [Parameter(Mandatory=$true)][string]
        $DockerVersion
    )

    # DOCKER_API_VERSION needs to be set for Docker versions older than 18.09.0 EE
    # due to https://github.com/kubernetes/kubernetes/issues/69996
    # this issue was fixed by https://github.com/kubernetes/kubernetes/issues/69996#issuecomment-438499024
    # Note: to get a list of all versions, use this snippet
    # $versions = (curl.exe -L "https://go.microsoft.com/fwlink/?LinkID=825636&clcid=0x409" | ConvertFrom-Json).Versions | Get-Member -Type NoteProperty | Select-Object Name
    # Docker version to API version decoder: https://docs.docker.com/develop/sdk/#api-version-matrix

    switch ($DockerVersion.Substring(0,5))
    {
        "17.06" {
            Write-Log "Docker 17.06 found, setting DOCKER_API_VERSION to 1.30"
            [System.Environment]::SetEnvironmentVariable('DOCKER_API_VERSION', '1.30', [System.EnvironmentVariableTarget]::Machine)
        }

        "18.03" {
            Write-Log "Docker 18.03 found, setting DOCKER_API_VERSION to 1.37"
            [System.Environment]::SetEnvironmentVariable('DOCKER_API_VERSION', '1.37', [System.EnvironmentVariableTarget]::Machine)
        }

        default {
            Write-Log "Docker version $DockerVersion found, clearing DOCKER_API_VERSION"
            [System.Environment]::SetEnvironmentVariable('DOCKER_API_VERSION', $null, [System.EnvironmentVariableTarget]::Machine)
        }
    }

    try {
        $installDocker = $true
        $dockerService = Get-Service | ? Name -like 'docker'
        if ($dockerService.Count -eq 0) {
            Write-Log "Docker is not installed. Install docker version($DockerVersion)."
        }
        else {
            $dockerServerVersion = docker version --format '{{.Server.Version}}'
            Write-Log "Docker service is installed with docker version($dockerServerVersion)."
            if ($dockerServerVersion -eq $DockerVersion) {
                $installDocker = $false
                Write-Log "Same version docker installed will skip installing docker version($dockerServerVersion)."
            }
            else {
                Write-Log "Same version docker is not installed. Will install docker version($DockerVersion)."
            }
        }

        if ($installDocker) {
            Find-Package -Name Docker -ProviderName DockerMsftProvider -RequiredVersion $DockerVersion -ErrorAction Stop
            Write-Log "Found version $DockerVersion. Installing..."
            Install-Package -Name Docker -ProviderName DockerMsftProvider -Update -Force -RequiredVersion $DockerVersion
            net start docker
            Write-Log "Installed version $DockerVersion"
        }
    } catch {
        Write-Log "Error while installing package: $_.Exception.Message"
        $currentDockerVersion = (Get-Package -Name Docker -ProviderName DockerMsftProvider).Version
        Write-Log "Not able to install docker version. Using default version $currentDockerVersion"
    }
}

function Set-DockerLogFileOptions {
    Write-Log "Updating log file options in docker config"
    $dockerConfigPath = "C:\ProgramData\docker\config\daemon.json"

    if (-not (Test-Path $dockerConfigPath)) {
        "{}" | Out-File $dockerConfigPath
    }

    $dockerConfig = Get-Content $dockerConfigPath | ConvertFrom-Json
    $dockerConfig | Add-Member -Name "log-driver" -Value "json-file" -MemberType NoteProperty
    $logOpts = @{ "max-size" = "50m"; "max-file" = "5" }
    $dockerConfig | Add-Member -Name "log-opts" -Value $logOpts -MemberType NoteProperty
    $dockerConfig = $dockerConfig | ConvertTo-Json -Depth 10

    Write-Log "New docker config:"
    Write-Log $dockerConfig

    # daemon.json MUST be encoded as UTF8-no-BOM!
    Remove-Item $dockerConfigPath
    $fileEncoding = New-Object System.Text.UTF8Encoding $false
    [IO.File]::WriteAllLInes($dockerConfigPath, $dockerConfig, $fileEncoding)

    Restart-Service docker
}

# Pagefile adjustments
function Adjust-PageFileSize()
{
    wmic pagefileset set InitialSize=8096,MaximumSize=8096
}

function Adjust-DynamicPortRange()
{
    # Kube-proxy reserves 63 ports per service which limits clusters with Windows nodes
    # to ~225 services if default port reservations are used.
    # https://docs.microsoft.com/en-us/virtualization/windowscontainers/kubernetes/common-problems#load-balancers-are-plumbed-inconsistently-across-the-cluster-nodes
    # Kube-proxy load balancing should be set to DSR mode when it releases with future versions of the OS

    Invoke-Executable -Executable "netsh.exe" -ArgList @("int", "ipv4", "set", "dynamicportrange", "tcp", "16385", "49151")
}

# TODO: should this be in this PR?
# Service start actions. These should be split up later and included in each install step
function Update-ServiceFailureActions
{
    Param(
        [Parameter(Mandatory = $true)][string]
        $ContainerRuntime
    )
    sc.exe failure "kubelet" actions= restart/60000/restart/60000/restart/60000 reset= 900
    sc.exe failure "kubeproxy" actions= restart/60000/restart/60000/restart/60000 reset= 900
    sc.exe failure $ContainerRuntime actions= restart/60000/restart/60000/restart/60000 reset= 900
}

function Add-SystemPathEntry
{
    Param(
        [Parameter(Mandatory = $true)][string]
        $Directory
    )
    # update the path variable if it doesn't have the needed paths
    $path = [Environment]::GetEnvironmentVariable("Path", [EnvironmentVariableTarget]::Machine)
    $updated = $false
    if(-not ($path -match $Directory.Replace("\","\\")+"(;|$)"))
    {
        $path += ";"+$Directory
        $updated = $true
    }
    if($updated)
    {
        Write-Output "Updating path, added $Directory"
        [Environment]::SetEnvironmentVariable("Path", $path, [EnvironmentVariableTarget]::Machine)
        $env:Path = [System.Environment]::GetEnvironmentVariable("Path","Machine") + ";" + [System.Environment]::GetEnvironmentVariable("Path","User")
    }
}`)

func windowsWindowsconfigfuncPs1Bytes() ([]byte, error) {
	return _windowsWindowsconfigfuncPs1, nil
}

func windowsWindowsconfigfuncPs1() (*asset, error) {
	bytes, err := windowsWindowsconfigfuncPs1Bytes()
	if err != nil {
		return nil, err
	}

	info := bindataFileInfo{name: "windows/windowsconfigfunc.ps1", size: 0, mode: os.FileMode(0), modTime: time.Unix(0, 0)}
	a := &asset{bytes: bytes, info: info}
	return a, nil
}

var _windowsWindowscontainerdfuncPs1 = []byte(`# this is $global to persist across all functions since this is dot-sourced
$global:ContainerdInstallLocation = "$Env:ProgramFiles\containerd"

function RegisterContainerDService {
  Assert-FileExists (Join-Path $global:ContainerdInstallLocation containerd.exe)

  Write-Host "Registering containerd as a service"
  $cdbinary = Join-Path $global:ContainerdInstallLocation containerd.exe
  $svc = Get-Service -Name containerd -ErrorAction SilentlyContinue
  if ($null -ne $svc) {
    & $cdbinary --unregister-service
  }
  & $cdbinary --register-service
  $svc = Get-Service -Name "containerd" -ErrorAction SilentlyContinue
  if ($null -eq $svc) {
    throw "containerd.exe did not get installed as a service correctly."
  }
  $svc | Start-Service
  if ($svc.Status -ne "Running") {
    throw "containerd service is not running"
  }
}

function CreateHypervisorRuntime {
  Param(
    [Parameter(Mandatory = $true)][string]
    $image,
    [Parameter(Mandatory = $true)][string]
    $version,
    [Parameter(Mandatory = $true)][string]
    $buildNumber
  )

  return @"
        [plugins.cri.containerd.runtimes.runhcs-wcow-hypervisor-$buildnumber]
          runtime_type = "io.containerd.runhcs.v1"
          [plugins.cri.containerd.runtimes.runhcs-wcow-hypervisor-$buildnumber.options]
            Debug = true
            DebugType = 2
            SandboxImage = "$image-windows-$version-amd64"
            SandboxPlatform = "windows/amd64"
            SandboxIsolation = 1
            ScaleCPULimitsToSandbox = true
"@
}

function CreateHypervisorRuntimes {
  Param(
    [Parameter(Mandatory = $true)][string[]]
    $builds,
    [Parameter(Mandatory = $true)][string]
    $image
  )
  
  Write-Host "Adding hyperv runtimes $builds"
  $hypervRuntimes = ""
  ForEach ($buildNumber in $builds) {
    $windowsVersion = Select-Windows-Version -buildNumber $buildNumber
    $runtime = createHypervisorRuntime -image $pauseImage -version $windowsVersion -buildNumber $buildNumber
    if ($hypervRuntimes -eq "") {
      $hypervRuntimes = $runtime
    }
    else {
      $hypervRuntimes = $hypervRuntimes + "`+"`"+`r`+"`"+`n" + $runtime
    }
  }

  return $hypervRuntimes
}

function Select-Windows-Version {
  param (
    [Parameter()]
    [string]
    $buildNumber
  )

  switch ($buildNumber) {
    "17763" { return "1809" }
    "18362" { return "1903" }
    "18363" { return "1909" }
    "19041" { return "2004" }
    Default { return "" } 
  }
}

function Enable-Logging {
  if ((Test-Path "$global:ContainerdInstallLocation\diag.ps1") -And (Test-Path "$global:ContainerdInstallLocation\ContainerPlatform.wprp")) {
    $logs = Join-path $pwd.drive.Root logs
    Write-Log "Containerd hyperv logging enabled; temp location $logs"
    $diag = Join-Path $global:ContainerdInstallLocation diag.ps1
    mkdir -Force $logs
    # !ContainerPlatformPersistent profile is made to work with long term and boot tracing
    & $diag -Start -ProfilePath "$global:ContainerdInstallLocation\ContainerPlatform.wprp!ContainerPlatformPersistent" -TempPath $logs
  }
  else {
    Write-Log "Containerd hyperv logging script not avalaible"
  }
}

function Install-Containerd {
  Param(
    [Parameter(Mandatory = $true)][string]
    $ContainerdUrl,
    [Parameter(Mandatory = $true)][string]
    $CNIBinDir,
    [Parameter(Mandatory = $true)][string]
    $CNIConfDir
  )

  $svc = Get-Service -Name containerd -ErrorAction SilentlyContinue
  if ($null -ne $svc) {
    Write-Log "Stoping containerd service"
    $svc | Stop-Service
  }

  # TODO: check if containerd is already installed and is the same version before this.
  
  # Extract the package
  if ($ContainerdUrl.endswith(".zip")) {
    $zipfile = [Io.path]::Combine($ENV:TEMP, "containerd.zip")
    DownloadFileOverHttp -Url $ContainerdUrl -DestinationPath $zipfile
    Expand-Archive -path $zipfile -DestinationPath $global:ContainerdInstallLocation -Force
    del $zipfile
  }
  elseif ($ContainerdUrl.endswith(".tar.gz")) {
    # upstream containerd package is a tar 
    $tarfile = [Io.path]::Combine($ENV:TEMP, "containerd.tar.gz")
    DownloadFileOverHttp -Url $ContainerdUrl -DestinationPath $tarfile
    mkdir -Force $global:ContainerdInstallLocation
    tar -xzf $tarfile -C $global:ContainerdInstallLocation
    mv -Force $global:ContainerdInstallLocation\bin\* $global:ContainerdInstallLocation\
    del $tarfile
    del -Recurse -Force $global:ContainerdInstallLocation\bin
  }

  # get configuration options
  Add-SystemPathEntry $global:ContainerdInstallLocation
  $cdbinary = Join-Path $global:ContainerdInstallLocation containerd.exe
  $configFile = [Io.Path]::Combine($global:ContainerdInstallLocation, "config.toml")
  $clusterConfig = ConvertFrom-Json ((Get-Content $global:KubeClusterConfigPath -ErrorAction Stop) | Out-String)
  $pauseImage = $clusterConfig.Cri.Images.Pause
  $formatedbin = $(($CNIBinDir).Replace("\", "/"))
  $formatedconf = $(($CNIConfDir).Replace("\", "/"))
  $sandboxIsolation = 0
  $windowsVersion = (Get-ItemProperty "HKLM:\SOFTWARE\Microsoft\Windows NT\CurrentVersion").ReleaseId
  $hypervRuntimes = ""
  $hypervHandlers = $global:ContainerdWindowsRuntimeHandlers.split(",", [System.StringSplitOptions]::RemoveEmptyEntries)

  # configure
  if ($global:DefaultContainerdWindowsSandboxIsolation -eq "hyperv") {
    Write-Log "default runtime for containerd set to hyperv"
    $sandboxIsolation = 1
  }

  $template = Get-Content -Path "c:\AzureData\windows\containerdtemplate.toml" 
  if ($sandboxIsolation -eq 0 -And $hypervHandlers.Count -eq 0) {
    # remove the value hypervisor place holder
    $template = $template | Select-String -Pattern 'hypervisors' -NotMatch | Out-String
  }
  else {
    $hypervRuntimes = CreateHypervisorRuntimes -builds @($hypervHandlers) -image $pauseImage
  }

  $template.Replace('{{sandboxIsolation}}', $sandboxIsolation).
  Replace('{{pauseImage}}', $pauseImage).
  Replace('{{hypervisors}}', $hypervRuntimes).
  Replace('{{cnibin}}', $formatedbin).
  Replace('{{cniconf}}', $formatedconf).
  Replace('{{currentversion}}', $windowsVersion) | `+"`"+`
    Out-File -FilePath "$configFile" -Encoding ascii

  RegisterContainerDService
  Enable-Logging
}
`)

func windowsWindowscontainerdfuncPs1Bytes() ([]byte, error) {
	return _windowsWindowscontainerdfuncPs1, nil
}

func windowsWindowscontainerdfuncPs1() (*asset, error) {
	bytes, err := windowsWindowscontainerdfuncPs1Bytes()
	if err != nil {
		return nil, err
	}

	info := bindataFileInfo{name: "windows/windowscontainerdfunc.ps1", size: 0, mode: os.FileMode(0), modTime: time.Unix(0, 0)}
	a := &asset{bytes: bytes, info: info}
	return a, nil
}

var _windowsWindowscsiproxyfuncPs1 = []byte(`function New-CsiProxyService {
    Param(
        [Parameter(Mandatory = $true)][string]
        $CsiProxyPackageUrl,
        [Parameter(Mandatory = $true)][string]
        $KubeDir
    )

    $tempdir = New-TemporaryDirectory
    $binaryPackage = "$tempdir\csiproxy.tar"

    DownloadFileOverHttp -Url $CsiProxyPackageUrl -DestinationPath $binaryPackage

    tar -xzf $binaryPackage -C $tempdir
    cp "$tempdir\bin\csi-proxy.exe" "$KubeDir\csi-proxy.exe"

    del $tempdir -Recurse

    & "$KubeDir\nssm.exe" install csi-proxy "$KubeDir\csi-proxy.exe" | RemoveNulls
    & "$KubeDir\nssm.exe" set csi-proxy AppDirectory "$KubeDir" | RemoveNulls
    & "$KubeDir\nssm.exe" set csi-proxy AppRestartDelay 5000 | RemoveNulls
    & "$KubeDir\nssm.exe" set csi-proxy Description csi-proxy | RemoveNulls
    & "$KubeDir\nssm.exe" set csi-proxy Start SERVICE_DEMAND_START | RemoveNulls
    & "$KubeDir\nssm.exe" set csi-proxy ObjectName LocalSystem | RemoveNulls
    & "$KubeDir\nssm.exe" set csi-proxy Type SERVICE_WIN32_OWN_PROCESS | RemoveNulls
    & "$KubeDir\nssm.exe" set csi-proxy AppThrottle 1500 | RemoveNulls
    & "$KubeDir\nssm.exe" set csi-proxy AppStdout "$KubeDir\csi-proxy.log" | RemoveNulls
    & "$KubeDir\nssm.exe" set csi-proxy AppStderr "$KubeDir\csi-proxy.err.log" | RemoveNulls
    & "$KubeDir\nssm.exe" set csi-proxy AppStdoutCreationDisposition 4 | RemoveNulls
    & "$KubeDir\nssm.exe" set csi-proxy AppStderrCreationDisposition 4 | RemoveNulls
    & "$KubeDir\nssm.exe" set csi-proxy AppRotateFiles 1 | RemoveNulls
    & "$KubeDir\nssm.exe" set csi-proxy AppRotateOnline 1 | RemoveNulls
    & "$KubeDir\nssm.exe" set csi-proxy AppRotateSeconds 86400 | RemoveNulls
    & "$KubeDir\nssm.exe" set csi-proxy AppRotateBytes 10485760 | RemoveNulls
}`)

func windowsWindowscsiproxyfuncPs1Bytes() ([]byte, error) {
	return _windowsWindowscsiproxyfuncPs1, nil
}

func windowsWindowscsiproxyfuncPs1() (*asset, error) {
	bytes, err := windowsWindowscsiproxyfuncPs1Bytes()
	if err != nil {
		return nil, err
	}

	info := bindataFileInfo{name: "windows/windowscsiproxyfunc.ps1", size: 0, mode: os.FileMode(0), modTime: time.Unix(0, 0)}
	a := &asset{bytes: bytes, info: info}
	return a, nil
}

var _windowsWindowshostsconfigagentfuncPs1 = []byte(`function New-HostsConfigService {
    $HostsConfigParameters = [io.path]::Combine($KubeDir, "hostsconfigagent.ps1")

    & "$KubeDir\nssm.exe" install hosts-config-agent C:\Windows\System32\WindowsPowerShell\v1.0\powershell.exe | RemoveNulls
    & "$KubeDir\nssm.exe" set hosts-config-agent AppDirectory "$KubeDir" | RemoveNulls
    & "$KubeDir\nssm.exe" set hosts-config-agent AppParameters $HostsConfigParameters | RemoveNulls
    & "$KubeDir\nssm.exe" set hosts-config-agent AppRestartDelay 5000 | RemoveNulls
    & "$KubeDir\nssm.exe" set hosts-config-agent Description hosts-config-agent | RemoveNulls
    & "$KubeDir\nssm.exe" set hosts-config-agent Start SERVICE_DEMAND_START | RemoveNulls
    & "$KubeDir\nssm.exe" set hosts-config-agent ObjectName LocalSystem | RemoveNulls
    & "$KubeDir\nssm.exe" set hosts-config-agent Type SERVICE_WIN32_OWN_PROCESS | RemoveNulls
    & "$KubeDir\nssm.exe" set hosts-config-agent AppThrottle 1500 | RemoveNulls
    & "$KubeDir\nssm.exe" set hosts-config-agent AppStdout "$KubeDir\hosts-config-agent.log" | RemoveNulls
    & "$KubeDir\nssm.exe" set hosts-config-agent AppStderr "$KubeDir\hosts-config-agent.err.log" | RemoveNulls
    & "$KubeDir\nssm.exe" set hosts-config-agent AppStdoutCreationDisposition 4 | RemoveNulls
    & "$KubeDir\nssm.exe" set hosts-config-agent AppStderrCreationDisposition 4 | RemoveNulls
    & "$KubeDir\nssm.exe" set hosts-config-agent AppRotateFiles 1 | RemoveNulls
    & "$KubeDir\nssm.exe" set hosts-config-agent AppRotateOnline 1 | RemoveNulls
    & "$KubeDir\nssm.exe" set hosts-config-agent AppRotateSeconds 86400 | RemoveNulls
    & "$KubeDir\nssm.exe" set hosts-config-agent AppRotateBytes 10485760 | RemoveNulls
}`)

func windowsWindowshostsconfigagentfuncPs1Bytes() ([]byte, error) {
	return _windowsWindowshostsconfigagentfuncPs1, nil
}

func windowsWindowshostsconfigagentfuncPs1() (*asset, error) {
	bytes, err := windowsWindowshostsconfigagentfuncPs1Bytes()
	if err != nil {
		return nil, err
	}

	info := bindataFileInfo{name: "windows/windowshostsconfigagentfunc.ps1", size: 0, mode: os.FileMode(0), modTime: time.Unix(0, 0)}
	a := &asset{bytes: bytes, info: info}
	return a, nil
}

var _windowsWindowsinstallopensshfuncPs1 = []byte(`function
Install-OpenSSH {
    Param(
        [Parameter(Mandatory = $true)][string[]] 
        $SSHKeys
    )

    $adminpath = "c:\ProgramData\ssh"
    $adminfile = "administrators_authorized_keys"

    $sshdService = Get-Service | ? Name -like 'sshd'
    if ($sshdService.Count -eq 0)
    {
        Write-Log "Installing OpenSSH"
        $isAvailable = Get-WindowsCapability -Online | ? Name -like 'OpenSSH*'

        if (!$isAvailable) {
            throw "OpenSSH is not available on this machine"
        }

        Add-WindowsCapability -Online -Name OpenSSH.Server~~~~0.0.1.0
    }
    else
    {
        Write-Log "OpenSSH Server service detected - skipping online install..."
    }

    Start-Service sshd

    if (!(Test-Path "$adminpath")) {
        Write-Log "Created new file and text content added"
        New-Item -path $adminpath -name $adminfile -type "file" -value ""
    }

    Write-Log "$adminpath found."
    Write-Log "Adding keys to: $adminpath\$adminfile ..."
    $SSHKeys | foreach-object {
        Add-Content $adminpath\$adminfile $_
    }

    Write-Log "Setting required permissions..."
    icacls $adminpath\$adminfile /remove "NT AUTHORITY\Authenticated Users"
    icacls $adminpath\$adminfile /inheritance:r
    icacls $adminpath\$adminfile /grant SYSTEM:`+"`"+`(F`+"`"+`)
    icacls $adminpath\$adminfile /grant BUILTIN\Administrators:`+"`"+`(F`+"`"+`)

    Write-Log "Restarting sshd service..."
    Restart-Service sshd
    # OPTIONAL but recommended:
    Set-Service -Name sshd -StartupType 'Automatic'

    # Confirm the Firewall rule is configured. It should be created automatically by setup. 
    $firewall = Get-NetFirewallRule -Name *ssh*

    if (!$firewall) {
        throw "OpenSSH is firewall is not configured properly"
    }
    Write-Log "OpenSSH installed and configured successfully"
}
`)

func windowsWindowsinstallopensshfuncPs1Bytes() ([]byte, error) {
	return _windowsWindowsinstallopensshfuncPs1, nil
}

func windowsWindowsinstallopensshfuncPs1() (*asset, error) {
	bytes, err := windowsWindowsinstallopensshfuncPs1Bytes()
	if err != nil {
		return nil, err
	}

	info := bindataFileInfo{name: "windows/windowsinstallopensshfunc.ps1", size: 0, mode: os.FileMode(0), modTime: time.Unix(0, 0)}
	a := &asset{bytes: bytes, info: info}
	return a, nil
}

var _windowsWindowskubeletfuncPs1 = []byte(`function
Write-AzureConfig {
    Param(

        [Parameter(Mandatory = $true)][string]
        $AADClientId,
        [Parameter(Mandatory = $true)][string]
        $AADClientSecret,
        [Parameter(Mandatory = $true)][string]
        $TenantId,
        [Parameter(Mandatory = $true)][string]
        $SubscriptionId,
        [Parameter(Mandatory = $true)][string]
        $ResourceGroup,
        [Parameter(Mandatory = $true)][string]
        $Location,
        [Parameter(Mandatory = $true)][string]
        $VmType,
        [Parameter(Mandatory = $true)][string]
        $SubnetName,
        [Parameter(Mandatory = $true)][string]
        $SecurityGroupName,
        [Parameter(Mandatory = $true)][string]
        $VNetName,
        [Parameter(Mandatory = $true)][string]
        $RouteTableName,
        [Parameter(Mandatory = $false)][string] # Need one of these configured
        $PrimaryAvailabilitySetName,
        [Parameter(Mandatory = $false)][string] # Need one of these configured
        $PrimaryScaleSetName,
        [Parameter(Mandatory = $true)][string]
        $UseManagedIdentityExtension,
        [string]
        $UserAssignedClientID,
        [Parameter(Mandatory = $true)][string]
        $UseInstanceMetadata,
        [Parameter(Mandatory = $true)][string]
        $LoadBalancerSku,
        [Parameter(Mandatory = $true)][string]
        $ExcludeMasterFromStandardLB,
        [Parameter(Mandatory = $true)][string]
        $KubeDir,
        [Parameter(Mandatory = $true)][string]
        $TargetEnvironment,
        [Parameter(Mandatory = $false)][bool]
        $UseContainerD = $false
    )

    if ( -Not $PrimaryAvailabilitySetName -And -Not $PrimaryScaleSetName ) {
        throw "Either PrimaryAvailabilitySetName or PrimaryScaleSetName must be set"
    }

    $azureConfigFile = [io.path]::Combine($KubeDir, "azure.json")

    $azureConfig = @"
{
    "cloud": "$TargetEnvironment",
    "tenantId": "$TenantId",
    "subscriptionId": "$SubscriptionId",
    "aadClientId": "$AADClientId",
    "aadClientSecret": "$AADClientSecret",
    "resourceGroup": "$ResourceGroup",
    "location": "$Location",
    "vmType": "$VmType",
    "subnetName": "$SubnetName",
    "securityGroupName": "$SecurityGroupName",
    "vnetName": "$VNetName",
    "routeTableName": "$RouteTableName",
    "primaryAvailabilitySetName": "$PrimaryAvailabilitySetName",
    "primaryScaleSetName": "$PrimaryScaleSetName",
    "useManagedIdentityExtension": $UseManagedIdentityExtension,
    "userAssignedIdentityID": "$UserAssignedClientID",
    "useInstanceMetadata": $UseInstanceMetadata,
    "loadBalancerSku": "$LoadBalancerSku",
    "excludeMasterFromStandardLB": $ExcludeMasterFromStandardLB
}
"@

    $azureConfig | Out-File -encoding ASCII -filepath "$azureConfigFile"
}


function
Write-CACert {
    Param(
        [Parameter(Mandatory = $true)][string]
        $CACertificate,
        [Parameter(Mandatory = $true)][string]
        $KubeDir
    )
    $caFile = [io.path]::Combine($KubeDir, "ca.crt")
    [System.Text.Encoding]::ASCII.GetString([System.Convert]::FromBase64String($CACertificate)) | Out-File -Encoding ascii $caFile
}

function
Write-KubeConfig {
    Param(
        [Parameter(Mandatory = $true)][string]
        $CACertificate,
        [Parameter(Mandatory = $true)][string]
        $MasterFQDNPrefix,
        [Parameter(Mandatory = $true)][string]
        $MasterIP,
        [Parameter(Mandatory = $true)][string]
        $AgentKey,
        [Parameter(Mandatory = $true)][string]
        $AgentCertificate,
        [Parameter(Mandatory = $true)][string]
        $KubeDir
    )
    $kubeConfigFile = [io.path]::Combine($KubeDir, "config")

    $kubeConfig = @"
---
apiVersion: v1
clusters:
- cluster:
    certificate-authority-data: "$CACertificate"
    server: https://${MasterIP}:443
  name: "$MasterFQDNPrefix"
contexts:
- context:
    cluster: "$MasterFQDNPrefix"
    user: "$MasterFQDNPrefix-admin"
  name: "$MasterFQDNPrefix"
current-context: "$MasterFQDNPrefix"
kind: Config
users:
- name: "$MasterFQDNPrefix-admin"
  user:
    client-certificate-data: "$AgentCertificate"
    client-key-data: "$AgentKey"
"@

    $kubeConfig | Out-File -encoding ASCII -filepath "$kubeConfigFile"
}

function
Test-ContainerImageExists {
    Param(
        [Parameter(Mandatory = $true)][string]
        $Image,
        [Parameter(Mandatory = $false)][string]
        $Tag,
        [Parameter(Mandatory = $false)][string]
        $ContainerRuntime = "docker"
    )

    $target = $Image
    if ($Tag) {
        $target += ":$Tag"
    }

    if ($ContainerRuntime -eq "docker") {
        $images = docker image list $target --format "{{json .}}"
        return $images.Count -gt 0
    }
    else {
        return ( (ctr.exe -n k8s.io images list) | Select-String $target) -ne $Null
    }
}

function
Build-PauseContainer {
    Param(
        [Parameter(Mandatory = $true)][string]
        $WindowsBase,
        $DestinationTag,
        [Parameter(Mandatory = $false)][string]
        $ContainerRuntime = "docker"
    )
    # Future work: This needs to build wincat - see https://github.com/Azure/aks-engine/issues/1461
    # Otherwise, delete this code and require a prebuilt pause image (or override with one from an Azure Container Registry instance)
    # ContainerD can't build, so doing the builds outside of node deployment is probably the right long-term solution.
    "FROM $($WindowsBase)" | Out-File -encoding ascii -FilePath Dockerfile
    "CMD cmd /c ping -t localhost" | Out-File -encoding ascii -FilePath Dockerfile -Append
    if ($ContainerRuntime -eq "docker") {
        Invoke-Executable -Executable "docker" -ArgList @("build", "-t", "$DestinationTag", ".")
    }
    else {
        throw "Cannot build pause container without Docker"
    }
}

function
New-InfraContainer {
    Param(
        [Parameter(Mandatory = $true)][string]
        $KubeDir,
        $DestinationTag = "kubletwin/pause",
        [Parameter(Mandatory = $false)][string]
        $ContainerRuntime = "docker"
    )
    cd $KubeDir
    $windowsVersion = (Get-ItemProperty "HKLM:\SOFTWARE\Microsoft\Windows NT\CurrentVersion").ReleaseId

    # Reference for these tags: curl -L https://mcr.microsoft.com/v2/k8s/core/pause/tags/list
    # Then docker run --rm mplatform/manifest-tool inspect mcr.microsoft.com/k8s/core/pause:<tag>

    $clusterConfig = ConvertFrom-Json ((Get-Content $global:KubeClusterConfigPath -ErrorAction Stop) | Out-String)
    $defaultPauseImage = $clusterConfig.Cri.Images.Pause

    $pauseImageVersions = @("1809", "1903", "1909", "2004")

    if ($pauseImageVersions -icontains $windowsVersion) {
        if ($ContainerRuntime -eq "docker") {
            if (-not (Test-ContainerImageExists -Image $defaultPauseImage -ContainerRuntime $ContainerRuntime) -or $global:AlwaysPullWindowsPauseImage) {
                Invoke-Executable -Executable "docker" -ArgList @("pull", "$defaultPauseImage") -Retries 5 -RetryDelaySeconds 30
            }
            Invoke-Executable -Executable "docker" -ArgList @("tag", "$defaultPauseImage", "$DestinationTag")
        }
        else {
            # containerd
            if (-not (Test-ContainerImageExists -Image $defaultPauseImage -ContainerRuntime $ContainerRuntime) -or $global:AlwaysPullWindowsPauseImage) {
                Invoke-Executable -Executable "ctr" -ArgList @("-n", "k8s.io", "image", "pull", "$defaultPauseImage") -Retries 5 -RetryDelaySeconds 30
            }
            Invoke-Executable -Executable "ctr" -ArgList @("-n", "k8s.io", "image", "tag", "$defaultPauseImage", "$DestinationTag")
        }
    }
    else {
        Build-PauseContainer -WindowsBase "mcr.microsoft.com/nanoserver-insider" -DestinationTag $DestinationTag -ContainerRuntime $ContainerRuntime
    }
}

function
Test-ContainerImageExists {
    Param(
        [Parameter(Mandatory = $true)][string]
        $Image,
        [Parameter(Mandatory = $false)][string]
        $Tag,
        [Parameter(Mandatory = $false)][string]
        $ContainerRuntime = "docker"
    )

    $target = $Image
    if ($Tag) {
        $target += ":$Tag"
    }

    if ($ContainerRuntime -eq "docker") {
        $images = docker image list $target --format "{{json .}}"
        return $images.Count -gt 0
    }
    else {
        return ( (ctr.exe -n k8s.io images list) | Select-String $target) -ne $Null
    }
}

# TODO: Deprecate this and replace with methods that get individual components instead of zip containing everything
# This expects the ZIP file created by Azure Pipelines.
function
Get-KubePackage {
    Param(
        [Parameter(Mandatory = $true)][string]
        $KubeBinariesSASURL
    )

    $zipfile = "c:\k.zip"
    for ($i = 0; $i -le 10; $i++) {
        DownloadFileOverHttp -Url $KubeBinariesSASURL -DestinationPath $zipfile
        if ($?) {
            break
        }
        else {
            Write-Log $Error[0].Exception.Message
        }
    }
    Expand-Archive -path $zipfile -DestinationPath C:\
    Remove-Item $zipfile
}

function
Get-KubeBinaries {
    Param(
        [Parameter(Mandatory = $true)][string]
        $KubeBinariesURL
    )

    $tempdir = New-TemporaryDirectory
    $binaryPackage = "$tempdir\k.tar.gz"
    for ($i = 0; $i -le 10; $i++) {
        DownloadFileOverHttp -Url $KubeBinariesURL -DestinationPath $binaryPackage
        if ($?) {
            break
        }
        else {
            Write-Log $Error[0].Exception.Message
        }
    }

    # using tar to minimize dependencies
    # tar should be avalible on 1803+
    tar -xzf $binaryPackage -C $tempdir

    # copy binaries over to kube folder
    $windowsbinariespath = "c:\k\"
    if (!(Test-path $windowsbinariespath)) {
        mkdir $windowsbinariespath
    }
    cp $tempdir\kubernetes\node\bin\* $windowsbinariespath -Recurse

    #remove temp folder created when unzipping
    del $tempdir -Recurse
}

# TODO: replace KubeletStartFile with a Kubelet config, remove NSSM, and use built-in service integration
function
New-NSSMService {
    Param(
        [string]
        [Parameter(Mandatory = $true)]
        $KubeDir,
        [string]
        [Parameter(Mandatory = $true)]
        $KubeletStartFile,
        [string]
        [Parameter(Mandatory = $true)]
        $KubeProxyStartFile
    )

    $kubeletDependOnServices = "docker"
    if ($global:EnableCsiProxy) {
        $kubeletDependOnServices += " csi-proxy"
    }
    if ($global:EnableHostsConfigAgent) {
        $kubeletDependOnServices += " hosts-config-agent"
    }

    # setup kubelet
    & "$KubeDir\nssm.exe" install Kubelet C:\Windows\System32\WindowsPowerShell\v1.0\powershell.exe | RemoveNulls
    & "$KubeDir\nssm.exe" set Kubelet AppDirectory $KubeDir | RemoveNulls
    & "$KubeDir\nssm.exe" set Kubelet AppParameters $KubeletStartFile | RemoveNulls
    & "$KubeDir\nssm.exe" set Kubelet DisplayName Kubelet | RemoveNulls
    & "$KubeDir\nssm.exe" set Kubelet AppRestartDelay 5000 | RemoveNulls
    & "$KubeDir\nssm.exe" set Kubelet Description Kubelet | RemoveNulls
    & "$KubeDir\nssm.exe" set Kubelet Start SERVICE_DEMAND_START | RemoveNulls
    & "$KubeDir\nssm.exe" set Kubelet ObjectName LocalSystem | RemoveNulls
    & "$KubeDir\nssm.exe" set Kubelet Type SERVICE_WIN32_OWN_PROCESS | RemoveNulls
    & "$KubeDir\nssm.exe" set Kubelet AppThrottle 1500 | RemoveNulls
    & "$KubeDir\nssm.exe" set Kubelet AppStdout C:\k\kubelet.log | RemoveNulls
    & "$KubeDir\nssm.exe" set Kubelet AppStderr C:\k\kubelet.err.log | RemoveNulls
    & "$KubeDir\nssm.exe" set Kubelet AppStdoutCreationDisposition 4 | RemoveNulls
    & "$KubeDir\nssm.exe" set Kubelet AppStderrCreationDisposition 4 | RemoveNulls
    & "$KubeDir\nssm.exe" set Kubelet AppRotateFiles 1 | RemoveNulls
    & "$KubeDir\nssm.exe" set Kubelet AppRotateOnline 1 | RemoveNulls
    & "$KubeDir\nssm.exe" set Kubelet AppRotateSeconds 86400 | RemoveNulls
    & "$KubeDir\nssm.exe" set Kubelet AppRotateBytes 10485760 | RemoveNulls
    # Do not use & when calling DependOnService since 'docker csi-proxy'
    # is parsed as a single string instead of two separate strings
    Invoke-Expression "$KubeDir\nssm.exe set Kubelet DependOnService $kubeletDependOnServices | RemoveNulls"

    # setup kubeproxy
    & "$KubeDir\nssm.exe" install Kubeproxy C:\Windows\System32\WindowsPowerShell\v1.0\powershell.exe | RemoveNulls
    & "$KubeDir\nssm.exe" set Kubeproxy AppDirectory $KubeDir | RemoveNulls
    & "$KubeDir\nssm.exe" set Kubeproxy AppParameters $KubeProxyStartFile | RemoveNulls
    & "$KubeDir\nssm.exe" set Kubeproxy DisplayName Kubeproxy | RemoveNulls
    & "$KubeDir\nssm.exe" set Kubeproxy DependOnService Kubelet | RemoveNulls
    & "$KubeDir\nssm.exe" set Kubeproxy Description Kubeproxy | RemoveNulls
    & "$KubeDir\nssm.exe" set Kubeproxy Start SERVICE_DEMAND_START | RemoveNulls
    & "$KubeDir\nssm.exe" set Kubeproxy ObjectName LocalSystem | RemoveNulls
    & "$KubeDir\nssm.exe" set Kubeproxy Type SERVICE_WIN32_OWN_PROCESS | RemoveNulls
    & "$KubeDir\nssm.exe" set Kubeproxy AppThrottle 1500 | RemoveNulls
    & "$KubeDir\nssm.exe" set Kubeproxy AppStdout C:\k\kubeproxy.log | RemoveNulls
    & "$KubeDir\nssm.exe" set Kubeproxy AppStderr C:\k\kubeproxy.err.log | RemoveNulls
    & "$KubeDir\nssm.exe" set Kubeproxy AppRotateFiles 1 | RemoveNulls
    & "$KubeDir\nssm.exe" set Kubeproxy AppRotateOnline 1 | RemoveNulls
    & "$KubeDir\nssm.exe" set Kubeproxy AppRotateSeconds 86400 | RemoveNulls
    & "$KubeDir\nssm.exe" set Kubeproxy AppRotateBytes 10485760 | RemoveNulls
}

# Renamed from Write-KubernetesStartFiles
function
Install-KubernetesServices {
    param(
        [Parameter(Mandatory = $true)][string]
        $KubeDir
    )

    # TODO ksbrmnn fix callers to this function

    $KubeletStartFile = [io.path]::Combine($KubeDir, "kubeletstart.ps1")
    $KubeProxyStartFile = [io.path]::Combine($KubeDir, "kubeproxystart.ps1")

    New-NSSMService -KubeDir $KubeDir `+"`"+`
        -KubeletStartFile $KubeletStartFile `+"`"+`
        -KubeProxyStartFile $KubeProxyStartFile
}
`)

func windowsWindowskubeletfuncPs1Bytes() ([]byte, error) {
	return _windowsWindowskubeletfuncPs1, nil
}

func windowsWindowskubeletfuncPs1() (*asset, error) {
	bytes, err := windowsWindowskubeletfuncPs1Bytes()
	if err != nil {
		return nil, err
	}

	info := bindataFileInfo{name: "windows/windowskubeletfunc.ps1", size: 0, mode: os.FileMode(0), modTime: time.Unix(0, 0)}
	a := &asset{bytes: bytes, info: info}
	return a, nil
}

// Asset loads and returns the asset for the given name.
// It returns an error if the asset could not be found or
// could not be loaded.
func Asset(name string) ([]byte, error) {
	cannonicalName := strings.Replace(name, "\\", "/", -1)
	if f, ok := _bindata[cannonicalName]; ok {
		a, err := f()
		if err != nil {
			return nil, fmt.Errorf("Asset %s can't read by error: %v", name, err)
		}
		return a.bytes, nil
	}
	return nil, fmt.Errorf("Asset %s not found", name)
}

// MustAsset is like Asset but panics when Asset would return an error.
// It simplifies safe initialization of global variables.
func MustAsset(name string) []byte {
	a, err := Asset(name)
	if err != nil {
		panic("asset: Asset(" + name + "): " + err.Error())
	}

	return a
}

// AssetInfo loads and returns the asset info for the given name.
// It returns an error if the asset could not be found or
// could not be loaded.
func AssetInfo(name string) (os.FileInfo, error) {
	cannonicalName := strings.Replace(name, "\\", "/", -1)
	if f, ok := _bindata[cannonicalName]; ok {
		a, err := f()
		if err != nil {
			return nil, fmt.Errorf("AssetInfo %s can't read by error: %v", name, err)
		}
		return a.info, nil
	}
	return nil, fmt.Errorf("AssetInfo %s not found", name)
}

// AssetNames returns the names of the assets.
func AssetNames() []string {
	names := make([]string, 0, len(_bindata))
	for name := range _bindata {
		names = append(names, name)
	}
	return names
}

// _bindata is a table, holding each asset generator, mapped to its name.
var _bindata = map[string]func() (*asset, error){
	"linux/cloud-init/artifacts/apt-preferences":                           linuxCloudInitArtifactsAptPreferences,
	"linux/cloud-init/artifacts/cis.sh":                                    linuxCloudInitArtifactsCisSh,
	"linux/cloud-init/artifacts/containerd-monitor.service":                linuxCloudInitArtifactsContainerdMonitorService,
	"linux/cloud-init/artifacts/containerd-monitor.timer":                  linuxCloudInitArtifactsContainerdMonitorTimer,
	"linux/cloud-init/artifacts/containerd.service":                        linuxCloudInitArtifactsContainerdService,
	"linux/cloud-init/artifacts/cse_cmd.sh":                                linuxCloudInitArtifactsCse_cmdSh,
	"linux/cloud-init/artifacts/cse_config.sh":                             linuxCloudInitArtifactsCse_configSh,
	"linux/cloud-init/artifacts/cse_helpers.sh":                            linuxCloudInitArtifactsCse_helpersSh,
	"linux/cloud-init/artifacts/cse_install.sh":                            linuxCloudInitArtifactsCse_installSh,
	"linux/cloud-init/artifacts/cse_main.sh":                               linuxCloudInitArtifactsCse_mainSh,
	"linux/cloud-init/artifacts/cse_start.sh":                              linuxCloudInitArtifactsCse_startSh,
	"linux/cloud-init/artifacts/dhcpv6.service":                            linuxCloudInitArtifactsDhcpv6Service,
	"linux/cloud-init/artifacts/docker-monitor.service":                    linuxCloudInitArtifactsDockerMonitorService,
	"linux/cloud-init/artifacts/docker-monitor.timer":                      linuxCloudInitArtifactsDockerMonitorTimer,
	"linux/cloud-init/artifacts/docker_clear_mount_propagation_flags.conf": linuxCloudInitArtifactsDocker_clear_mount_propagation_flagsConf,
	"linux/cloud-init/artifacts/enable-dhcpv6.sh":                          linuxCloudInitArtifactsEnableDhcpv6Sh,
	"linux/cloud-init/artifacts/etc-issue":                                 linuxCloudInitArtifactsEtcIssue,
	"linux/cloud-init/artifacts/etc-issue.net":                             linuxCloudInitArtifactsEtcIssueNet,
	"linux/cloud-init/artifacts/etcd.service":                              linuxCloudInitArtifactsEtcdService,
	"linux/cloud-init/artifacts/health-monitor.sh":                         linuxCloudInitArtifactsHealthMonitorSh,
	"linux/cloud-init/artifacts/init-aks-custom-cloud.sh":                  linuxCloudInitArtifactsInitAksCustomCloudSh,
	"linux/cloud-init/artifacts/kms.service":                               linuxCloudInitArtifactsKmsService,
	"linux/cloud-init/artifacts/kubelet-monitor.service":                   linuxCloudInitArtifactsKubeletMonitorService,
	"linux/cloud-init/artifacts/kubelet-monitor.timer":                     linuxCloudInitArtifactsKubeletMonitorTimer,
	"linux/cloud-init/artifacts/kubelet.service":                           linuxCloudInitArtifactsKubeletService,
	"linux/cloud-init/artifacts/mariner/cse_helpers_mariner.sh":            linuxCloudInitArtifactsMarinerCse_helpers_marinerSh,
	"linux/cloud-init/artifacts/mariner/cse_install_mariner.sh":            linuxCloudInitArtifactsMarinerCse_install_marinerSh,
	"linux/cloud-init/artifacts/modprobe-CIS.conf":                         linuxCloudInitArtifactsModprobeCisConf,
	"linux/cloud-init/artifacts/nvidia-device-plugin.service":              linuxCloudInitArtifactsNvidiaDevicePluginService,
	"linux/cloud-init/artifacts/nvidia-docker-daemon.json":                 linuxCloudInitArtifactsNvidiaDockerDaemonJson,
	"linux/cloud-init/artifacts/nvidia-modprobe.service":                   linuxCloudInitArtifactsNvidiaModprobeService,
	"linux/cloud-init/artifacts/pam-d-common-auth":                         linuxCloudInitArtifactsPamDCommonAuth,
	"linux/cloud-init/artifacts/pam-d-common-password":                     linuxCloudInitArtifactsPamDCommonPassword,
	"linux/cloud-init/artifacts/pam-d-su":                                  linuxCloudInitArtifactsPamDSu,
	"linux/cloud-init/artifacts/profile-d-cis.sh":                          linuxCloudInitArtifactsProfileDCisSh,
	"linux/cloud-init/artifacts/pwquality-CIS.conf":                        linuxCloudInitArtifactsPwqualityCisConf,
	"linux/cloud-init/artifacts/reconcile-private-hosts.service":           linuxCloudInitArtifactsReconcilePrivateHostsService,
	"linux/cloud-init/artifacts/reconcile-private-hosts.sh":                linuxCloudInitArtifactsReconcilePrivateHostsSh,
	"linux/cloud-init/artifacts/rsyslog-d-60-CIS.conf":                     linuxCloudInitArtifactsRsyslogD60CisConf,
	"linux/cloud-init/artifacts/setup-custom-search-domains.sh":            linuxCloudInitArtifactsSetupCustomSearchDomainsSh,
	"linux/cloud-init/artifacts/sshd_config":                               linuxCloudInitArtifactsSshd_config,
	"linux/cloud-init/artifacts/sshd_config_1604":                          linuxCloudInitArtifactsSshd_config_1604,
<<<<<<< HEAD
	"linux/cloud-init/artifacts/sshd_config_1804_fips":                     linuxCloudInitArtifactsSshd_config_1804_fips,
	"linux/cloud-init/artifacts/sys-fs-bpf.mount":                          linuxCloudInitArtifactsSysFsBpfMount,
=======
>>>>>>> bc03125f
	"linux/cloud-init/artifacts/sysctl-d-60-CIS.conf":                      linuxCloudInitArtifactsSysctlD60CisConf,
	"linux/cloud-init/artifacts/ubuntu/cse_helpers_ubuntu.sh":              linuxCloudInitArtifactsUbuntuCse_helpers_ubuntuSh,
	"linux/cloud-init/artifacts/ubuntu/cse_install_ubuntu.sh":              linuxCloudInitArtifactsUbuntuCse_install_ubuntuSh,
	"linux/cloud-init/artifacts/update-node-labels.service":                linuxCloudInitArtifactsUpdateNodeLabelsService,
	"linux/cloud-init/artifacts/update-node-labels.sh":                     linuxCloudInitArtifactsUpdateNodeLabelsSh,
	"linux/cloud-init/nodecustomdata.yml":                                  linuxCloudInitNodecustomdataYml,
	"windows/containerdtemplate.toml":                                      windowsContainerdtemplateToml,
	"windows/csecmd.ps1":                                                   windowsCsecmdPs1,
	"windows/kuberneteswindowsfunctions.ps1":                               windowsKuberneteswindowsfunctionsPs1,
	"windows/kuberneteswindowssetup.ps1":                                   windowsKuberneteswindowssetupPs1,
	"windows/windowsazurecnifunc.ps1":                                      windowsWindowsazurecnifuncPs1,
	"windows/windowsazurecnifunc.tests.ps1":                                windowsWindowsazurecnifuncTestsPs1,
	"windows/windowscalicofunc.ps1":                                        windowsWindowscalicofuncPs1,
	"windows/windowscnifunc.ps1":                                           windowsWindowscnifuncPs1,
	"windows/windowsconfigfunc.ps1":                                        windowsWindowsconfigfuncPs1,
	"windows/windowscontainerdfunc.ps1":                                    windowsWindowscontainerdfuncPs1,
	"windows/windowscsiproxyfunc.ps1":                                      windowsWindowscsiproxyfuncPs1,
	"windows/windowshostsconfigagentfunc.ps1":                              windowsWindowshostsconfigagentfuncPs1,
	"windows/windowsinstallopensshfunc.ps1":                                windowsWindowsinstallopensshfuncPs1,
	"windows/windowskubeletfunc.ps1":                                       windowsWindowskubeletfuncPs1,
}

// AssetDir returns the file names below a certain
// directory embedded in the file by go-bindata.
// For example if you run go-bindata on data/... and data contains the
// following hierarchy:
//     data/
//       foo.txt
//       img/
//         a.png
//         b.png
// then AssetDir("data") would return []string{"foo.txt", "img"}
// AssetDir("data/img") would return []string{"a.png", "b.png"}
// AssetDir("foo.txt") and AssetDir("notexist") would return an error
// AssetDir("") will return []string{"data"}.
func AssetDir(name string) ([]string, error) {
	node := _bintree
	if len(name) != 0 {
		cannonicalName := strings.Replace(name, "\\", "/", -1)
		pathList := strings.Split(cannonicalName, "/")
		for _, p := range pathList {
			node = node.Children[p]
			if node == nil {
				return nil, fmt.Errorf("Asset %s not found", name)
			}
		}
	}
	if node.Func != nil {
		return nil, fmt.Errorf("Asset %s not found", name)
	}
	rv := make([]string, 0, len(node.Children))
	for childName := range node.Children {
		rv = append(rv, childName)
	}
	return rv, nil
}

type bintree struct {
	Func     func() (*asset, error)
	Children map[string]*bintree
}

var _bintree = &bintree{nil, map[string]*bintree{
	"linux": &bintree{nil, map[string]*bintree{
		"cloud-init": &bintree{nil, map[string]*bintree{
			"artifacts": &bintree{nil, map[string]*bintree{
				"apt-preferences":                           &bintree{linuxCloudInitArtifactsAptPreferences, map[string]*bintree{}},
				"cis.sh":                                    &bintree{linuxCloudInitArtifactsCisSh, map[string]*bintree{}},
				"containerd-monitor.service":                &bintree{linuxCloudInitArtifactsContainerdMonitorService, map[string]*bintree{}},
				"containerd-monitor.timer":                  &bintree{linuxCloudInitArtifactsContainerdMonitorTimer, map[string]*bintree{}},
				"containerd.service":                        &bintree{linuxCloudInitArtifactsContainerdService, map[string]*bintree{}},
				"cse_cmd.sh":                                &bintree{linuxCloudInitArtifactsCse_cmdSh, map[string]*bintree{}},
				"cse_config.sh":                             &bintree{linuxCloudInitArtifactsCse_configSh, map[string]*bintree{}},
				"cse_helpers.sh":                            &bintree{linuxCloudInitArtifactsCse_helpersSh, map[string]*bintree{}},
				"cse_install.sh":                            &bintree{linuxCloudInitArtifactsCse_installSh, map[string]*bintree{}},
				"cse_main.sh":                               &bintree{linuxCloudInitArtifactsCse_mainSh, map[string]*bintree{}},
				"cse_start.sh":                              &bintree{linuxCloudInitArtifactsCse_startSh, map[string]*bintree{}},
				"dhcpv6.service":                            &bintree{linuxCloudInitArtifactsDhcpv6Service, map[string]*bintree{}},
				"docker-monitor.service":                    &bintree{linuxCloudInitArtifactsDockerMonitorService, map[string]*bintree{}},
				"docker-monitor.timer":                      &bintree{linuxCloudInitArtifactsDockerMonitorTimer, map[string]*bintree{}},
				"docker_clear_mount_propagation_flags.conf": &bintree{linuxCloudInitArtifactsDocker_clear_mount_propagation_flagsConf, map[string]*bintree{}},
				"enable-dhcpv6.sh":                          &bintree{linuxCloudInitArtifactsEnableDhcpv6Sh, map[string]*bintree{}},
				"etc-issue":                                 &bintree{linuxCloudInitArtifactsEtcIssue, map[string]*bintree{}},
				"etc-issue.net":                             &bintree{linuxCloudInitArtifactsEtcIssueNet, map[string]*bintree{}},
				"etcd.service":                              &bintree{linuxCloudInitArtifactsEtcdService, map[string]*bintree{}},
				"health-monitor.sh":                         &bintree{linuxCloudInitArtifactsHealthMonitorSh, map[string]*bintree{}},
				"init-aks-custom-cloud.sh":                  &bintree{linuxCloudInitArtifactsInitAksCustomCloudSh, map[string]*bintree{}},
				"kms.service":                               &bintree{linuxCloudInitArtifactsKmsService, map[string]*bintree{}},
				"kubelet-monitor.service":                   &bintree{linuxCloudInitArtifactsKubeletMonitorService, map[string]*bintree{}},
				"kubelet-monitor.timer":                     &bintree{linuxCloudInitArtifactsKubeletMonitorTimer, map[string]*bintree{}},
				"kubelet.service":                           &bintree{linuxCloudInitArtifactsKubeletService, map[string]*bintree{}},
<<<<<<< HEAD
				"modprobe-CIS.conf":                         &bintree{linuxCloudInitArtifactsModprobeCisConf, map[string]*bintree{}},
				"nvidia-device-plugin.service":              &bintree{linuxCloudInitArtifactsNvidiaDevicePluginService, map[string]*bintree{}},
				"nvidia-docker-daemon.json":                 &bintree{linuxCloudInitArtifactsNvidiaDockerDaemonJson, map[string]*bintree{}},
				"nvidia-modprobe.service":                   &bintree{linuxCloudInitArtifactsNvidiaModprobeService, map[string]*bintree{}},
				"pam-d-common-auth":                         &bintree{linuxCloudInitArtifactsPamDCommonAuth, map[string]*bintree{}},
				"pam-d-common-password":                     &bintree{linuxCloudInitArtifactsPamDCommonPassword, map[string]*bintree{}},
				"pam-d-su":                                  &bintree{linuxCloudInitArtifactsPamDSu, map[string]*bintree{}},
				"profile-d-cis.sh":                          &bintree{linuxCloudInitArtifactsProfileDCisSh, map[string]*bintree{}},
				"pwquality-CIS.conf":                        &bintree{linuxCloudInitArtifactsPwqualityCisConf, map[string]*bintree{}},
				"reconcile-private-hosts.service":           &bintree{linuxCloudInitArtifactsReconcilePrivateHostsService, map[string]*bintree{}},
				"reconcile-private-hosts.sh":                &bintree{linuxCloudInitArtifactsReconcilePrivateHostsSh, map[string]*bintree{}},
				"rsyslog-d-60-CIS.conf":                     &bintree{linuxCloudInitArtifactsRsyslogD60CisConf, map[string]*bintree{}},
				"setup-custom-search-domains.sh":            &bintree{linuxCloudInitArtifactsSetupCustomSearchDomainsSh, map[string]*bintree{}},
				"sshd_config":                               &bintree{linuxCloudInitArtifactsSshd_config, map[string]*bintree{}},
				"sshd_config_1604":                          &bintree{linuxCloudInitArtifactsSshd_config_1604, map[string]*bintree{}},
				"sshd_config_1804_fips":                     &bintree{linuxCloudInitArtifactsSshd_config_1804_fips, map[string]*bintree{}},
				"sys-fs-bpf.mount":                          &bintree{linuxCloudInitArtifactsSysFsBpfMount, map[string]*bintree{}},
				"sysctl-d-60-CIS.conf":                      &bintree{linuxCloudInitArtifactsSysctlD60CisConf, map[string]*bintree{}},
				"update-node-labels.service":                &bintree{linuxCloudInitArtifactsUpdateNodeLabelsService, map[string]*bintree{}},
				"update-node-labels.sh":                     &bintree{linuxCloudInitArtifactsUpdateNodeLabelsSh, map[string]*bintree{}},
=======
				"mariner": &bintree{nil, map[string]*bintree{
					"cse_helpers_mariner.sh": &bintree{linuxCloudInitArtifactsMarinerCse_helpers_marinerSh, map[string]*bintree{}},
					"cse_install_mariner.sh": &bintree{linuxCloudInitArtifactsMarinerCse_install_marinerSh, map[string]*bintree{}},
				}},
				"modprobe-CIS.conf":               &bintree{linuxCloudInitArtifactsModprobeCisConf, map[string]*bintree{}},
				"nvidia-device-plugin.service":    &bintree{linuxCloudInitArtifactsNvidiaDevicePluginService, map[string]*bintree{}},
				"nvidia-docker-daemon.json":       &bintree{linuxCloudInitArtifactsNvidiaDockerDaemonJson, map[string]*bintree{}},
				"nvidia-modprobe.service":         &bintree{linuxCloudInitArtifactsNvidiaModprobeService, map[string]*bintree{}},
				"pam-d-common-auth":               &bintree{linuxCloudInitArtifactsPamDCommonAuth, map[string]*bintree{}},
				"pam-d-common-password":           &bintree{linuxCloudInitArtifactsPamDCommonPassword, map[string]*bintree{}},
				"pam-d-su":                        &bintree{linuxCloudInitArtifactsPamDSu, map[string]*bintree{}},
				"profile-d-cis.sh":                &bintree{linuxCloudInitArtifactsProfileDCisSh, map[string]*bintree{}},
				"pwquality-CIS.conf":              &bintree{linuxCloudInitArtifactsPwqualityCisConf, map[string]*bintree{}},
				"reconcile-private-hosts.service": &bintree{linuxCloudInitArtifactsReconcilePrivateHostsService, map[string]*bintree{}},
				"reconcile-private-hosts.sh":      &bintree{linuxCloudInitArtifactsReconcilePrivateHostsSh, map[string]*bintree{}},
				"rsyslog-d-60-CIS.conf":           &bintree{linuxCloudInitArtifactsRsyslogD60CisConf, map[string]*bintree{}},
				"setup-custom-search-domains.sh":  &bintree{linuxCloudInitArtifactsSetupCustomSearchDomainsSh, map[string]*bintree{}},
				"sshd_config":                     &bintree{linuxCloudInitArtifactsSshd_config, map[string]*bintree{}},
				"sshd_config_1604":                &bintree{linuxCloudInitArtifactsSshd_config_1604, map[string]*bintree{}},
				"sysctl-d-60-CIS.conf":            &bintree{linuxCloudInitArtifactsSysctlD60CisConf, map[string]*bintree{}},
				"ubuntu": &bintree{nil, map[string]*bintree{
					"cse_helpers_ubuntu.sh": &bintree{linuxCloudInitArtifactsUbuntuCse_helpers_ubuntuSh, map[string]*bintree{}},
					"cse_install_ubuntu.sh": &bintree{linuxCloudInitArtifactsUbuntuCse_install_ubuntuSh, map[string]*bintree{}},
				}},
				"update-node-labels.service": &bintree{linuxCloudInitArtifactsUpdateNodeLabelsService, map[string]*bintree{}},
				"update-node-labels.sh":      &bintree{linuxCloudInitArtifactsUpdateNodeLabelsSh, map[string]*bintree{}},
>>>>>>> bc03125f
			}},
			"nodecustomdata.yml": &bintree{linuxCloudInitNodecustomdataYml, map[string]*bintree{}},
		}},
	}},
	"windows": &bintree{nil, map[string]*bintree{
		"containerdtemplate.toml":         &bintree{windowsContainerdtemplateToml, map[string]*bintree{}},
		"csecmd.ps1":                      &bintree{windowsCsecmdPs1, map[string]*bintree{}},
		"kuberneteswindowsfunctions.ps1":  &bintree{windowsKuberneteswindowsfunctionsPs1, map[string]*bintree{}},
		"kuberneteswindowssetup.ps1":      &bintree{windowsKuberneteswindowssetupPs1, map[string]*bintree{}},
		"windowsazurecnifunc.ps1":         &bintree{windowsWindowsazurecnifuncPs1, map[string]*bintree{}},
		"windowsazurecnifunc.tests.ps1":   &bintree{windowsWindowsazurecnifuncTestsPs1, map[string]*bintree{}},
		"windowscalicofunc.ps1":           &bintree{windowsWindowscalicofuncPs1, map[string]*bintree{}},
		"windowscnifunc.ps1":              &bintree{windowsWindowscnifuncPs1, map[string]*bintree{}},
		"windowsconfigfunc.ps1":           &bintree{windowsWindowsconfigfuncPs1, map[string]*bintree{}},
		"windowscontainerdfunc.ps1":       &bintree{windowsWindowscontainerdfuncPs1, map[string]*bintree{}},
		"windowscsiproxyfunc.ps1":         &bintree{windowsWindowscsiproxyfuncPs1, map[string]*bintree{}},
		"windowshostsconfigagentfunc.ps1": &bintree{windowsWindowshostsconfigagentfuncPs1, map[string]*bintree{}},
		"windowsinstallopensshfunc.ps1":   &bintree{windowsWindowsinstallopensshfuncPs1, map[string]*bintree{}},
		"windowskubeletfunc.ps1":          &bintree{windowsWindowskubeletfuncPs1, map[string]*bintree{}},
	}},
}}

// RestoreAsset restores an asset under the given directory
func RestoreAsset(dir, name string) error {
	data, err := Asset(name)
	if err != nil {
		return err
	}
	info, err := AssetInfo(name)
	if err != nil {
		return err
	}
	err = os.MkdirAll(_filePath(dir, filepath.Dir(name)), os.FileMode(0755))
	if err != nil {
		return err
	}
	err = ioutil.WriteFile(_filePath(dir, name), data, info.Mode())
	if err != nil {
		return err
	}
	err = os.Chtimes(_filePath(dir, name), info.ModTime(), info.ModTime())
	if err != nil {
		return err
	}
	return nil
}

// RestoreAssets restores an asset under the given directory recursively
func RestoreAssets(dir, name string) error {
	children, err := AssetDir(name)
	// File
	if err != nil {
		return RestoreAsset(dir, name)
	}
	// Dir
	for _, child := range children {
		err = RestoreAssets(dir, filepath.Join(name, child))
		if err != nil {
			return err
		}
	}
	return nil
}

func _filePath(dir, name string) string {
	cannonicalName := strings.Replace(name, "\\", "/", -1)
	return filepath.Join(append([]string{dir}, strings.Split(cannonicalName, "/")...)...)
}<|MERGE_RESOLUTION|>--- conflicted
+++ resolved
@@ -42,6 +42,7 @@
 // linux/cloud-init/artifacts/setup-custom-search-domains.sh
 // linux/cloud-init/artifacts/sshd_config
 // linux/cloud-init/artifacts/sshd_config_1604
+// linux/cloud-init/artifacts/sshd_config_1804_fips
 // linux/cloud-init/artifacts/sysctl-d-60-CIS.conf
 // linux/cloud-init/artifacts/ubuntu/cse_helpers_ubuntu.sh
 // linux/cloud-init/artifacts/ubuntu/cse_install_ubuntu.sh
@@ -3232,53 +3233,38 @@
 	return a, nil
 }
 
-<<<<<<< HEAD
 var _linuxCloudInitArtifactsSshd_config_1804_fips = []byte(`#	$OpenBSD: sshd_config,v 1.101 2017/03/14 07:19:07 djm Exp $
-
 # This is the sshd server system-wide configuration file.  See
 # sshd_config(5) for more information.
-
 # This sshd was compiled with PATH=/usr/bin:/bin:/usr/sbin:/sbin
-
 # The strategy used for options in the default sshd_config shipped with
 # OpenSSH is to specify options with their default value where
 # possible, but leave them commented.  Uncommented options override the
 # default value.
-
 #Port 22
 #AddressFamily any
 #ListenAddress 0.0.0.0
 #ListenAddress ::
-
 #HostKey /etc/ssh/ssh_host_rsa_key
 #HostKey /etc/ssh/ssh_host_ecdsa_key
 #HostKey /etc/ssh/ssh_host_ed25519_key
-
 # Ciphers and keying
 #RekeyLimit default none
-
 # Logging
 #SyslogFacility AUTH
 #LogLevel INFO
-
 # Authentication:
-
 #LoginGraceTime 2m
 #PermitRootLogin prohibit-password
 #StrictModes yes
 #MaxAuthTries 6
 #MaxSessions 10
-
 #PubkeyAuthentication yes
-
 # Expect .ssh/authorized_keys2 to be disregarded by default in future.
 #AuthorizedKeysFile	.ssh/authorized_keys .ssh/authorized_keys2
-
 #AuthorizedPrincipalsFile none
-
 #AuthorizedKeysCommand none
 #AuthorizedKeysCommandUser nobody
-
 # For this to work you will also need host keys in /etc/ssh/ssh_known_hosts
 #HostbasedAuthentication no
 # Change to yes if you don't trust ~/.ssh/known_hosts for
@@ -3286,27 +3272,22 @@
 #IgnoreUserKnownHosts no
 # Don't read the user's ~/.rhosts and ~/.shosts files
 #IgnoreRhosts yes
-
 # To disable tunneled clear text passwords, change to no here!
 PasswordAuthentication yes
 #PermitEmptyPasswords no
-
 # Change to yes to enable challenge-response passwords (beware issues with
 # some PAM modules and threads)
 ChallengeResponseAuthentication no
-
 # Kerberos options
 #KerberosAuthentication no
 #KerberosOrLocalPasswd yes
 #KerberosTicketCleanup yes
 #KerberosGetAFSToken no
-
 # GSSAPI options
 #GSSAPIAuthentication no
 #GSSAPICleanupCredentials yes
 #GSSAPIStrictAcceptorCheck yes
 #GSSAPIKeyExchange no
-
 # Set this to 'yes' to enable PAM authentication, account processing,
 # and session processing. If this is enabled, PAM authentication will
 # be allowed through the ChallengeResponseAuthentication and
@@ -3317,7 +3298,6 @@
 # PAM authentication, then enable this but set PasswordAuthentication
 # and ChallengeResponseAuthentication to 'no'.
 UsePAM yes
-
 #AllowAgentForwarding yes
 #AllowTcpForwarding yes
 #GatewayPorts no
@@ -3339,23 +3319,18 @@
 #PermitTunnel no
 #ChrootDirectory none
 #VersionAddendum none
-
 # no default banner path
 #Banner none
-
 # Allow client to pass locale environment variables
 AcceptEnv LANG LC_*
-
 # override default of no subsystems
 Subsystem sftp	/usr/lib/openssh/sftp-server
-
 # Example of overriding settings on a per-user basis
 #Match User anoncvs
 #	X11Forwarding no
 #	AllowTcpForwarding no
 #	PermitTTY no
 #	ForceCommand cvs server
-
 # CLOUD_IMG: This file was created/modified by the Cloud Image build process
 ClientAliveInterval 120
 `)
@@ -3375,38 +3350,6 @@
 	return a, nil
 }
 
-var _linuxCloudInitArtifactsSysFsBpfMount = []byte(`[Unit]
-Description=Cilium BPF mounts
-Documentation=http://docs.cilium.io/
-DefaultDependencies=no
-Before=local-fs.target umount.target
-After=swap.target
-
-[Mount]
-What=bpffs
-Where=/sys/fs/bpf
-Type=bpf
-
-[Install]
-WantedBy=multi-user.target`)
-
-func linuxCloudInitArtifactsSysFsBpfMountBytes() ([]byte, error) {
-	return _linuxCloudInitArtifactsSysFsBpfMount, nil
-}
-
-func linuxCloudInitArtifactsSysFsBpfMount() (*asset, error) {
-	bytes, err := linuxCloudInitArtifactsSysFsBpfMountBytes()
-	if err != nil {
-		return nil, err
-	}
-
-	info := bindataFileInfo{name: "linux/cloud-init/artifacts/sys-fs-bpf.mount", size: 0, mode: os.FileMode(0), modTime: time.Unix(0, 0)}
-	a := &asset{bytes: bytes, info: info}
-	return a, nil
-}
-
-=======
->>>>>>> bc03125f
 var _linuxCloudInitArtifactsSysctlD60CisConf = []byte(`# 3.1.2 Ensure packet redirect sending is disabled
 net.ipv4.conf.all.send_redirects = 0
 net.ipv4.conf.default.send_redirects = 0
@@ -7109,11 +7052,7 @@
 	"linux/cloud-init/artifacts/setup-custom-search-domains.sh":            linuxCloudInitArtifactsSetupCustomSearchDomainsSh,
 	"linux/cloud-init/artifacts/sshd_config":                               linuxCloudInitArtifactsSshd_config,
 	"linux/cloud-init/artifacts/sshd_config_1604":                          linuxCloudInitArtifactsSshd_config_1604,
-<<<<<<< HEAD
 	"linux/cloud-init/artifacts/sshd_config_1804_fips":                     linuxCloudInitArtifactsSshd_config_1804_fips,
-	"linux/cloud-init/artifacts/sys-fs-bpf.mount":                          linuxCloudInitArtifactsSysFsBpfMount,
-=======
->>>>>>> bc03125f
 	"linux/cloud-init/artifacts/sysctl-d-60-CIS.conf":                      linuxCloudInitArtifactsSysctlD60CisConf,
 	"linux/cloud-init/artifacts/ubuntu/cse_helpers_ubuntu.sh":              linuxCloudInitArtifactsUbuntuCse_helpers_ubuntuSh,
 	"linux/cloud-init/artifacts/ubuntu/cse_install_ubuntu.sh":              linuxCloudInitArtifactsUbuntuCse_install_ubuntuSh,
@@ -7205,28 +7144,6 @@
 				"kubelet-monitor.service":                   &bintree{linuxCloudInitArtifactsKubeletMonitorService, map[string]*bintree{}},
 				"kubelet-monitor.timer":                     &bintree{linuxCloudInitArtifactsKubeletMonitorTimer, map[string]*bintree{}},
 				"kubelet.service":                           &bintree{linuxCloudInitArtifactsKubeletService, map[string]*bintree{}},
-<<<<<<< HEAD
-				"modprobe-CIS.conf":                         &bintree{linuxCloudInitArtifactsModprobeCisConf, map[string]*bintree{}},
-				"nvidia-device-plugin.service":              &bintree{linuxCloudInitArtifactsNvidiaDevicePluginService, map[string]*bintree{}},
-				"nvidia-docker-daemon.json":                 &bintree{linuxCloudInitArtifactsNvidiaDockerDaemonJson, map[string]*bintree{}},
-				"nvidia-modprobe.service":                   &bintree{linuxCloudInitArtifactsNvidiaModprobeService, map[string]*bintree{}},
-				"pam-d-common-auth":                         &bintree{linuxCloudInitArtifactsPamDCommonAuth, map[string]*bintree{}},
-				"pam-d-common-password":                     &bintree{linuxCloudInitArtifactsPamDCommonPassword, map[string]*bintree{}},
-				"pam-d-su":                                  &bintree{linuxCloudInitArtifactsPamDSu, map[string]*bintree{}},
-				"profile-d-cis.sh":                          &bintree{linuxCloudInitArtifactsProfileDCisSh, map[string]*bintree{}},
-				"pwquality-CIS.conf":                        &bintree{linuxCloudInitArtifactsPwqualityCisConf, map[string]*bintree{}},
-				"reconcile-private-hosts.service":           &bintree{linuxCloudInitArtifactsReconcilePrivateHostsService, map[string]*bintree{}},
-				"reconcile-private-hosts.sh":                &bintree{linuxCloudInitArtifactsReconcilePrivateHostsSh, map[string]*bintree{}},
-				"rsyslog-d-60-CIS.conf":                     &bintree{linuxCloudInitArtifactsRsyslogD60CisConf, map[string]*bintree{}},
-				"setup-custom-search-domains.sh":            &bintree{linuxCloudInitArtifactsSetupCustomSearchDomainsSh, map[string]*bintree{}},
-				"sshd_config":                               &bintree{linuxCloudInitArtifactsSshd_config, map[string]*bintree{}},
-				"sshd_config_1604":                          &bintree{linuxCloudInitArtifactsSshd_config_1604, map[string]*bintree{}},
-				"sshd_config_1804_fips":                     &bintree{linuxCloudInitArtifactsSshd_config_1804_fips, map[string]*bintree{}},
-				"sys-fs-bpf.mount":                          &bintree{linuxCloudInitArtifactsSysFsBpfMount, map[string]*bintree{}},
-				"sysctl-d-60-CIS.conf":                      &bintree{linuxCloudInitArtifactsSysctlD60CisConf, map[string]*bintree{}},
-				"update-node-labels.service":                &bintree{linuxCloudInitArtifactsUpdateNodeLabelsService, map[string]*bintree{}},
-				"update-node-labels.sh":                     &bintree{linuxCloudInitArtifactsUpdateNodeLabelsSh, map[string]*bintree{}},
-=======
 				"mariner": &bintree{nil, map[string]*bintree{
 					"cse_helpers_mariner.sh": &bintree{linuxCloudInitArtifactsMarinerCse_helpers_marinerSh, map[string]*bintree{}},
 					"cse_install_mariner.sh": &bintree{linuxCloudInitArtifactsMarinerCse_install_marinerSh, map[string]*bintree{}},
@@ -7246,6 +7163,7 @@
 				"setup-custom-search-domains.sh":  &bintree{linuxCloudInitArtifactsSetupCustomSearchDomainsSh, map[string]*bintree{}},
 				"sshd_config":                     &bintree{linuxCloudInitArtifactsSshd_config, map[string]*bintree{}},
 				"sshd_config_1604":                &bintree{linuxCloudInitArtifactsSshd_config_1604, map[string]*bintree{}},
+				"sshd_config_1804_fips":           &bintree{linuxCloudInitArtifactsSshd_config_1804_fips, map[string]*bintree{}},
 				"sysctl-d-60-CIS.conf":            &bintree{linuxCloudInitArtifactsSysctlD60CisConf, map[string]*bintree{}},
 				"ubuntu": &bintree{nil, map[string]*bintree{
 					"cse_helpers_ubuntu.sh": &bintree{linuxCloudInitArtifactsUbuntuCse_helpers_ubuntuSh, map[string]*bintree{}},
@@ -7253,7 +7171,6 @@
 				}},
 				"update-node-labels.service": &bintree{linuxCloudInitArtifactsUpdateNodeLabelsService, map[string]*bintree{}},
 				"update-node-labels.sh":      &bintree{linuxCloudInitArtifactsUpdateNodeLabelsSh, map[string]*bintree{}},
->>>>>>> bc03125f
 			}},
 			"nodecustomdata.yml": &bintree{linuxCloudInitNodecustomdataYml, map[string]*bintree{}},
 		}},
