{
  "extends": [
    "config:base"
  ],
  "$schema": "https://docs.renovatebot.com/renovate-schema.json",
  "enabledManagers": ["custom.regex"],
  "prConcurrentLimit": 50,
  "prHourlyLimit": 50,
  "branchConcurrentLimit": 50,
  "separateMinorPatch": true,
  "labels": ["renovate"],
  "logLevelRemap": [
    {
      "matchMessage": "/^Custom manager fetcher/",
      "newLogLevel": "info"
    }
  ],
  "packageRules": [
    {
      "matchDatasources": ["docker", "custom.deb1804", "custom.deb2004", "custom.deb2204"],
      "matchUpdateTypes": [
        "minor"
      ],
      "automerge": false,
      "enabled": false
    },
    {
      "matchDatasources": ["docker", "custom.deb1804", "custom.deb2004", "custom.deb2204"],
      "matchUpdateTypes": [
        "patch",
        "pin",
        "digest"
      ],
      "automerge": false,
      "enabled": true
    },
    {
      "matchPackageNames": ["moby-runc", "moby-containerd"],
      "assignees": ["devinwong"]
    },
    {
      "matchPackageNames": ["moby-runc", "moby-containerd"],
      "extractVersion": "^v?(?<version>.+)$"
    }
  ],
  "customManagers": [
    {
      "customType": "regex",
      "fileMatch": [
        "parts/linux/cloud-init/artifacts/components.json"
      ],
      "matchStringsStrategy": "any",
      "matchStrings": [
        "\"renovateTag\":\\s*\"registry=(?<registryUrl>[^,]+),name=(?<packageName>[^\"]+)\",\\s*\"latestVersion\":\\s*\"(?<currentValue>[^\"]+)\"(?:[^}]*\"previousLatestVersion\":\\s*\"(?<depType>[^\"]+)\")?"
      ],
      "datasourceTemplate": "docker",
<<<<<<< HEAD
      "autoReplaceStringTemplate": "\"renovateTag\": \"registry={{{registryUrl}}},name={{{packageName}}}\",\n          \"latestVersion\": \"{{{newValue}}}\"{{#if depType}},\n          \"previousLatestVersion\": \"{{{currentValue}}}\"{{/if}}"
    },
    {
      "customType": "regex",
      "fileMatch": [
        "parts/linux/cloud-init/artifacts/components.json"
      ],
      "matchStringsStrategy": "any",
      "matchStrings": [
        "\"renovateTag\":\\s*\"name=(?<packageName>[^,]+),os=ubuntu,release=18\\.04\",\\s*\"versions\":\\s*\\[\\s*\"(?<currentValue>[^\"]+)\""
      ],
      "datasourceTemplate": "custom.deb1804",
      "versioningTemplate": "deb"
    },
    {
      "customType": "regex",
      "fileMatch": [
        "parts/linux/cloud-init/artifacts/components.json"
      ],
      "matchStringsStrategy": "any",
      "matchStrings": [
        "\"renovateTag\":\\s*\"name=(?<packageName>[^,]+),os=ubuntu,release=20\\.04\",\\s*\"latestVersion\":\\s*\"(?<currentValue>[^\"]+)\"[^}]*"
      ],
      "datasourceTemplate": "custom.deb2004",
      "versioningTemplate": "deb"      
    },
    {
      "customType": "regex",
      "fileMatch": [
        "parts/linux/cloud-init/artifacts/components.json"
      ],
      "matchStringsStrategy": "any",
      "matchStrings": [
        "\"renovateTag\":\\s*\"name=(?<packageName>[^,]+),os=ubuntu,release=22\\.04\",\\s*\"latestVersion\":\\s*\"(?<currentValue>[^\"]+)\"(?:[^}]*\"previousLatestVersion\":\\s*\"(?<depType>[^\"]+)\")?"
      ],
      "datasourceTemplate": "custom.deb2204",
      "versioningTemplate": "deb",
      "autoReplaceStringTemplate": "\"renovateTag\": \"name={{{packageName}}},os=ubuntu,release=22.04\",\n                \"latestVersion\": \"{{{newValue}}}\"{{#if depType}},\n                \"previousLatestVersion\": \"{{{currentValue}}}\"{{/if}}"
    }
  ],
  "customDatasources": {
    "deb1804": {
      "defaultRegistryUrlTemplate": "https://packages.microsoft.com/ubuntu/18.04/prod/dists/testing/main/binary-amd64/Packages",
      "format": "plain",
      "transformTemplates": [
        "{\"releases\": $map(($index := releases#$i[version=\"Package: {{packageName}}\"].$i; $map($index, function($i) { $replace(releases[$i + 1].version, /^Version:\\s*/, \"v\") })), function($v) { {\"version\": $v} })}"
      ]
    },
    "deb2004": {
      "defaultRegistryUrlTemplate": "https://packages.microsoft.com/ubuntu/20.04/prod/dists/testing/main/binary-amd64/Packages",
      "format": "plain",
      "transformTemplates": [
        "{\"releases\": $map(($index := releases#$i[version=\"Package: {{packageName}}\"].$i; $map($index, function($i) { $replace(releases[$i + 1].version, /^Version:\\s*/, \"v\") })), function($v) { {\"version\": $v} })}"
      ]
    },
    "deb2204": {
      "defaultRegistryUrlTemplate": "https://packages.microsoft.com/ubuntu/22.04/prod/dists/testing/main/binary-amd64/Packages",
      "format": "plain",
      "transformTemplates": [
        "{\"releases\": $map(($index := releases#$i[version=\"Package: {{packageName}}\"].$i; $map($index, function($i) { $replace(releases[$i + 1].version, /^Version:\\s*/, \"v\") })), function($v) { {\"version\": $v} })}"
=======
      "registryUrlTemplate": "https://mcr.microsoft.com"
    },
    {
      "customType": "regex",
      "description": "update version line in any cse_*.sh",
      "fileMatch": [
        "^.*cse_.*\\.sh"
      ],
      "matchStringsStrategy": "any",
      "matchStrings": [
        "#\\s*renovate:\\s*(datasource=(?<datasource>.*?) )?depName=(?<depName>.*?)( versioning=(?<versioning>.*?))?\\s*.*?version.*\\\"(?<currentValue>.*)\\\""
>>>>>>> 137fadbf
      ]
    }
  }
}<|MERGE_RESOLUTION|>--- conflicted
+++ resolved
@@ -54,7 +54,6 @@
         "\"renovateTag\":\\s*\"registry=(?<registryUrl>[^,]+),name=(?<packageName>[^\"]+)\",\\s*\"latestVersion\":\\s*\"(?<currentValue>[^\"]+)\"(?:[^}]*\"previousLatestVersion\":\\s*\"(?<depType>[^\"]+)\")?"
       ],
       "datasourceTemplate": "docker",
-<<<<<<< HEAD
       "autoReplaceStringTemplate": "\"renovateTag\": \"registry={{{registryUrl}}},name={{{packageName}}}\",\n          \"latestVersion\": \"{{{newValue}}}\"{{#if depType}},\n          \"previousLatestVersion\": \"{{{currentValue}}}\"{{/if}}"
     },
     {
@@ -93,6 +92,17 @@
       "datasourceTemplate": "custom.deb2204",
       "versioningTemplate": "deb",
       "autoReplaceStringTemplate": "\"renovateTag\": \"name={{{packageName}}},os=ubuntu,release=22.04\",\n                \"latestVersion\": \"{{{newValue}}}\"{{#if depType}},\n                \"previousLatestVersion\": \"{{{currentValue}}}\"{{/if}}"
+    },
+    {
+      "customType": "regex",
+      "description": "update version line in any cse_*.sh",
+      "fileMatch": [
+        "^.*cse_.*\\.sh"
+      ],
+      "matchStringsStrategy": "any",
+      "matchStrings": [
+        "#\\s*renovate:\\s*(datasource=(?<datasource>.*?) )?depName=(?<depName>.*?)( versioning=(?<versioning>.*?))?\\s*.*?version.*\\\"(?<currentValue>.*)\\\""
+      ]
     }
   ],
   "customDatasources": {
@@ -115,19 +125,6 @@
       "format": "plain",
       "transformTemplates": [
         "{\"releases\": $map(($index := releases#$i[version=\"Package: {{packageName}}\"].$i; $map($index, function($i) { $replace(releases[$i + 1].version, /^Version:\\s*/, \"v\") })), function($v) { {\"version\": $v} })}"
-=======
-      "registryUrlTemplate": "https://mcr.microsoft.com"
-    },
-    {
-      "customType": "regex",
-      "description": "update version line in any cse_*.sh",
-      "fileMatch": [
-        "^.*cse_.*\\.sh"
-      ],
-      "matchStringsStrategy": "any",
-      "matchStrings": [
-        "#\\s*renovate:\\s*(datasource=(?<datasource>.*?) )?depName=(?<depName>.*?)( versioning=(?<versioning>.*?))?\\s*.*?version.*\\\"(?<currentValue>.*)\\\""
->>>>>>> 137fadbf
       ]
     }
   }
