{
  "extends": [
    "config:base"
  ],
  "$schema": "https://docs.renovatebot.com/renovate-schema.json",
  "enabledManagers": [
    "custom.regex"
  ],
  "prConcurrentLimit": 50,
  "prHourlyLimit": 50,
  "branchConcurrentLimit": 50,
  "separateMinorPatch": true,
  "recreateWhen": "never",
  "labels": [
    "renovate"
  ],
  "rebaseWhen": "behind-base-branch",
  "schedule": [
    "after 10pm and before 5am every weekday",
    "every weekend"
  ],
  "updateNotScheduled": false,
  "timezone": "America/Los_Angeles",
  "logLevelRemap": [
    {
      "matchMessage": "/^Custom manager fetcher/",
      "newLogLevel": "info"
    }
  ],
  "packageRules": [
    {
      "matchPackageNames": [
        "oss/kubernetes/autoscaler/addon-resizer",
        "oss/kubernetes/pause",
        "oss/v2/kubernetes/coredns",
        "containernetworking/azure-cni",
        "containernetworking/azure-cns",
        "containernetworking/azure-ipam",
        "containernetworking/cilium/cilium",
        "oss/kubernetes/apiserver-network-proxy/agent",
        "oss/kubernetes-csi/secrets-store/driver",
        "oss/azure/secrets-store/provider-azure",
        "azuremonitor/containerinsights/ciprod/prometheus-collector/images",
        "oss/kubernetes/azure-cloud-node-manager",
        "aks/ip-masq-agent-v2",
        "oss/kubernetes-csi/azuredisk-csi",
        "oss/kubernetes-csi/azurefile-csi",
        "oss/kubernetes-csi/blob-csi",
        "oss/kubernetes-csi/livenessprobe",
        "oss/kubernetes-csi/csi-node-driver-registrar",
        "oss/v2/open-policy-agent/gatekeeper",
        "azure-policy/policy-kubernetes-addon-prod",
        "azure-policy/policy-kubernetes-webhook",
        "oss/kubernetes/kube-proxy",
        "moby-runc",
        "moby-containerd",
        "oss/binaries/kubernetes/kubernetes-node",
        "oss/binaries/kubernetes/azure-acr-credential-provider",
        "oss/binaries/deislabs/containerd-wasm-shims"
      ],
      "matchUpdateTypes": [
        "minor"
      ],
      "enabled": false
    },
    {
      "matchDatasources": [
        "docker"
      ],
      "matchUpdateTypes": [
        "patch"
      ],
      "automerge": false,
      "enabled": true
    },
    {
      "matchDatasources": [
        "custom.deb1804"
      ],
      "matchUpdateTypes": [
        "patch"
      ],
      "automerge": false,
      "enabled": true
    },
    {
      "matchDatasources": [
        "custom.deb2004"
      ],
      "matchUpdateTypes": [
        "patch"
      ],
      "automerge": false,
      "enabled": true
    },
    {
      "matchDatasources": [
        "custom.deb2204"
      ],
      "matchUpdateTypes": [
        "patch"
      ],
      "automerge": false,
      "enabled": true
    },
    {
      "matchDatasources": [
        "custom.deb2404"
      ],
      "matchUpdateTypes": [
        "patch"
      ],
      "automerge": false,
      "enabled": true
    },
    {
      "matchPackageNames": [
        "moby-runc",
        "moby-containerd"
      ],
      "matchUpdateTypes": [
        "patch"
      ],
      "automerge": true,
      "enabled": true,
      "groupName": "runc-containerd",
      "assignees": [
        "devinwong",
        "anujmaheshwari1",
        "cameronmeissner",
        "AlisonB319",
        "lilypan26",
        "djsly",
        "jason1028kr",
        "UtheMan",
        "zachary-bailey",
        "ganeshkumarashok"
      ],
      "reviewers": [
        "devinwong",
        "anujmaheshwari1",
        "cameronmeissner",
        "AlisonB319",
        "lilypan26",
        "djsly",
        "jason1028kr",
        "UtheMan",
        "zachary-bailey",
        "ganeshkumarashok"
      ]
    },
    {
      "matchPackageNames": [
        "azure-cni",
        "azure-cns",
        "containernetworking/azure-cni",
        "containernetworking/azure-cns",
        "containernetworking/cilium/cilium"
      ],
      "groupName": "azure-cni-cns-cilium",
      "assignees": [
        "rbtr",
        "behzad-mir",
        "QxBytes",
        "jpayne3506"
      ],
      "reviewers": [
        "rbtr",
        "behzad-mir",
        "QxBytes",
        "jpayne3506"
      ]
    },
    {
      "matchPackageNames": [
        "aks/aks-node-ca-watcher"
      ],
      "assignees": [
        "UtheMan"
      ],
      "reviewers": [
        "UtheMan"
      ]
    },
    {
      "matchPackageNames": [
        "oss/v2/open-policy-agent/gatekeeper",
        "azure-policy/policy-kubernetes-addon-prod"
      ],
      "assignees": [
        "kevinhwangkr-msft",
        "anlandu",
        "nreisch"
      ],
      "reviewers": [
        "kevinhwangkr-msft",
        "anlandu",
        "nreisch"
      ]
    },
    {
      "matchPackageNames": [
        "oss/kubernetes/coredns",
        "oss/v2/kubernetes/coredns"
      ],
      "groupName": "coredns",
      "assignees": [
        "SriHarsha001"
      ],
      "reviewers": [
        "SriHarsha001"
      ]
    },
    {
      "matchPackageNames": [
        "oss/binaries/kubernetes/azure-acr-credential-provider"
      ],
      "groupName": "acr-credential-provider",
      "assignees": [
        "mainred",
<<<<<<< HEAD
        "MartinForReal"
      ],
      "reviewers": [
        "mainred",
        "MartinForReal"
=======
        "MartinForReal",
        "nilo19"
      ],
      "reviewers": [
        "mainred",
        "MartinForReal",
        "nilo19"
>>>>>>> c064374e
      ]
    },
    {
      "matchPackageNames": [
        "oss/kubernetes-csi/*"
      ],
      "groupName": "csi",
      "assignees": [
        "andyzhangx"
      ],
      "reviewers": [
        "andyzhangx"
      ]
    },
    {
      "matchPackageNames": [
        "oss/binaries/kubernetes/kubernetes-node",
        "oss/kubernetes/kube-proxy"
      ],
      "groupName": "kube-components",
      "assignees": [
        "haitch",
        "wenhug",
        "gaopenghigh"
      ],
      "reviewers": [
        "haitch",
        "wenhug",
        "gaopenghigh"
      ]
    },
    {
      "matchPackageNames": [
        "containernetworking/azure-ipam"
      ],
      "groupName": "azure-ipam"
    },
    {
      "matchPackageNames": [
        "oss/kubernetes/azure-cloud-node-manager"
      ],
      "groupName": "azure-cloud-node-manager",
      "assignees": [
<<<<<<< HEAD
        "MartinForReal"
      ],
      "reviewers": [
        "MartinForReal"
=======
        "mainred",
        "MartinForReal",
        "nilo19"
      ],
      "reviewers": [
        "mainred",
        "MartinForReal",
        "nilo19"
>>>>>>> c064374e
      ]
    },
    {
      "matchPackageNames": [
        "windows/nanoserver",
        "windows/servercore",
        "windows/servercore/iis",
        "oss/kubernetes/windows-gmsa-webhook"
      ],
      "groupName": "windowsbase",
      "assignees": [
        "timmy-wright"
      ],
      "reviewers": [
        "timmy-wright"
      ]
    },
    {
      "matchDatasources": [
        "docker"
      ],
      "matchPackageNames": [
        "oss/binaries/kubernetes/kubernetes-node",
        "oss/binaries/kubernetes/azure-acr-credential-provider",
        "oss/binaries/deislabs/containerd-wasm-shims"
      ],
      "extractVersion": "^(?P<version>.*?)-[^-]*-[^-]*$"
    },
    {
      "matchPackageNames": [
        "moby-runc",
        "moby-containerd"
      ],
      "extractVersion": "^v?(?<version>.+)$"
    },
    {
      "matchPackageNames": [
        "aks/aks-gpu-cuda",
        "aks/aks-gpu-grid"
      ],
      "groupName": "nvidia-gpu",
      "versioning": "regex:^(?<major>\\d+)\\.(?<minor>\\d+)\\.(?<patch>\\d+)-(?<prerelease>\\d{14})$",
      "automerge": true,
      "enabled": true,
      "ignoreUnstable": false
    }
  ],
  "customManagers": [
    {
      "customType": "regex",
      "description": "auto update containerImages in components.json",
      "fileMatch": [
        "parts/common/components.json"
      ],
      "matchStringsStrategy": "any",
      "matchStrings": [
        "\"renovateTag\":\\s*\"registry=(?<registryUrl>[^,]+), name=(?<packageName>[^\"]+)\",\\s*\"latestVersion\":\\s*\"(?<currentValue>[^\"]+)\"(?:[^}]*\"previousLatestVersion\":\\s*\"(?<depType>[^\"]+)\")?"
      ],
      "datasourceTemplate": "docker",
      "autoReplaceStringTemplate": "\"renovateTag\": \"registry={{{registryUrl}}}, name={{{packageName}}}\",\n          \"latestVersion\": \"{{{newValue}}}\"{{#if depType}},\n          \"previousLatestVersion\": \"{{{currentValue}}}\"{{/if}}"
    },
    {
      "customType": "regex",
      "description": "auto update OCI artifacts in components.json",
      "fileMatch": [
        "parts/common/components.json"
      ],
      "matchStringsStrategy": "any",
      "matchStrings": [
        "\"renovateTag\":\\s*\"OCI_registry=(?<registryUrl>[^,]+), name=(?<packageName>[^\"]+)\",\\s*\"latestVersion\":\\s*\"(?<currentValue>[^\"]+)\"(?:[^}]*\"previousLatestVersion\":\\s*\"(?<depType>[^\"]+)\")?"
      ],
      "datasourceTemplate": "docker",
      "autoReplaceStringTemplate": "\"renovateTag\": \"OCI_registry={{{registryUrl}}}, name={{{packageName}}}\",\n                \"latestVersion\": \"{{{newValue}}}\"{{#if depType}},\n                \"previousLatestVersion\": \"{{{currentValue}}}\"{{/if}}"
    },
    {
      "customType": "regex",
      "description": "auto update packages for OS ubuntu 18.04 in components.json",
      "fileMatch": [
        "parts/common/components.json"
      ],
      "matchStringsStrategy": "any",
      "matchStrings": [
        "\"renovateTag\":\\s*\"name=(?<packageName>[^\"]+), os=ubuntu, release=18\\.04\",\\s*\"latestVersion\":\\s*\"(?<currentValue>[^\"]+)\"(?:[^}]*\"previousLatestVersion\":\\s*\"(?<depType>[^\"]+)\")?"
      ],
      "datasourceTemplate": "custom.deb1804",
      "versioningTemplate": "deb",
      "autoReplaceStringTemplate": "\"renovateTag\": \"name={{{packageName}}}, os=ubuntu, release=18.04\",\n                \"latestVersion\": \"{{{newValue}}}\"{{#if depType}},\n                \"previousLatestVersion\": \"{{{currentValue}}}\"{{/if}}"
    },
    {
      "customType": "regex",
      "description": "auto update packages for OS ubuntu 20.04 in components.json",
      "fileMatch": [
        "parts/common/components.json"
      ],
      "matchStringsStrategy": "any",
      "matchStrings": [
        "\"renovateTag\":\\s*\"name=(?<packageName>[^\"]+), os=ubuntu, release=20\\.04\",\\s*\"latestVersion\":\\s*\"(?<currentValue>[^\"]+)\"(?:[^}]*\"previousLatestVersion\":\\s*\"(?<depType>[^\"]+)\")?"
      ],
      "datasourceTemplate": "custom.deb2004",
      "versioningTemplate": "deb",
      "autoReplaceStringTemplate": "\"renovateTag\": \"name={{{packageName}}}, os=ubuntu, release=20.04\",\n                \"latestVersion\": \"{{{newValue}}}\"{{#if depType}},\n                \"previousLatestVersion\": \"{{{currentValue}}}\"{{/if}}"
    },
    {
      "customType": "regex",
      "description": "auto update packages for OS ubuntu 22.04 in components.json",
      "fileMatch": [
        "parts/common/components.json"
      ],
      "matchStringsStrategy": "any",
      "matchStrings": [
        "\"renovateTag\":\\s*\"name=(?<packageName>[^\"]+), os=ubuntu, release=22\\.04\",\\s*\"latestVersion\":\\s*\"(?<currentValue>[^\"]+)\"(?:[^}]*\"previousLatestVersion\":\\s*\"(?<depType>[^\"]+)\")?"
      ],
      "datasourceTemplate": "custom.deb2204",
      "versioningTemplate": "deb",
      "autoReplaceStringTemplate": "\"renovateTag\": \"name={{{packageName}}}, os=ubuntu, release=22.04\",\n                \"latestVersion\": \"{{{newValue}}}\"{{#if depType}},\n                \"previousLatestVersion\": \"{{{currentValue}}}\"{{/if}}"
    },
    {
      "customType": "regex",
      "description": "auto update packages for OS ubuntu 24.04 in components.json",
      "fileMatch": [
        "parts/common/components.json"
      ],
      "matchStringsStrategy": "any",
      "matchStrings": [
        "\"renovateTag\":\\s*\"name=(?<packageName>[^\"]+), os=ubuntu, release=24\\.04\",\\s*\"latestVersion\":\\s*\"(?<currentValue>[^\"]+)\"(?:[^}]*\"previousLatestVersion\":\\s*\"(?<depType>[^\"]+)\")?"
      ],
      "datasourceTemplate": "custom.deb2404",
      "versioningTemplate": "deb",
      "autoReplaceStringTemplate": "\"renovateTag\": \"name={{{packageName}}}, os=ubuntu, release=24.04\",\n                \"latestVersion\": \"{{{newValue}}}\"{{#if depType}},\n                \"previousLatestVersion\": \"{{{currentValue}}}\"{{/if}}"
    },
    {
      "customType": "regex",
      "description": "update version line in any cse_*.sh",
      "fileMatch": [
        "^.*cse_.*\\.sh"
      ],
      "matchStringsStrategy": "any",
      "matchStrings": [
        "#\\s*renovate:\\s*(datasource=(?<datasource>.*?) )?depName=(?<depName>.*?)( versioning=(?<versioning>.*?))?\\s*.*?version.*\\\"(?<currentValue>.*)\\\""
      ]
    }
  ],
  "customDatasources": {
    "deb1804": {
      "defaultRegistryUrlTemplate": "https://packages.microsoft.com/ubuntu/18.04/prod/dists/testing/main/binary-amd64/Packages",
      "format": "plain",
      "transformTemplates": [
        "{\"releases\": $map(($index := releases#$i[version=\"Package: {{packageName}}\"].$i; $map($index, function($i) { $replace(releases[$i + 1].version, /^Version:\\s*/, \"v\") })), function($v) { {\"version\": $v} })}"
      ]
    },
    "deb2004": {
      "defaultRegistryUrlTemplate": "https://packages.microsoft.com/ubuntu/20.04/prod/dists/testing/main/binary-amd64/Packages",
      "format": "plain",
      "transformTemplates": [
        "{\"releases\": $map(($index := releases#$i[version=\"Package: {{packageName}}\"].$i; $map($index, function($i) { $replace(releases[$i + 1].version, /^Version:\\s*/, \"v\") })), function($v) { {\"version\": $v} })}"
      ]
    },
    "deb2204": {
      "defaultRegistryUrlTemplate": "https://packages.microsoft.com/ubuntu/22.04/prod/dists/testing/main/binary-amd64/Packages",
      "format": "plain",
      "transformTemplates": [
        "{\"releases\": $map(($index := releases#$i[version=\"Package: {{packageName}}\"].$i; $map($index, function($i) { $replace(releases[$i + 1].version, /^Version:\\s*/, \"v\") })), function($v) { {\"version\": $v} })}"
      ]
    },
    "deb2404": {
      "defaultRegistryUrlTemplate": "https://packages.microsoft.com/ubuntu/24.04/prod/dists/testing/main/binary-amd64/Packages",
      "format": "plain",
      "transformTemplates": [
        "{\"releases\": $map(($index := releases#$i[version=\"Package: {{packageName}}\"].$i; $map($index, function($i) { $replace(releases[$i + 1].version, /^Version:\\s*/, \"v\") })), function($v) { {\"version\": $v} })}"
      ]
    }
  }
}<|MERGE_RESOLUTION|>--- conflicted
+++ resolved
@@ -218,13 +218,6 @@
       "groupName": "acr-credential-provider",
       "assignees": [
         "mainred",
-<<<<<<< HEAD
-        "MartinForReal"
-      ],
-      "reviewers": [
-        "mainred",
-        "MartinForReal"
-=======
         "MartinForReal",
         "nilo19"
       ],
@@ -232,7 +225,6 @@
         "mainred",
         "MartinForReal",
         "nilo19"
->>>>>>> c064374e
       ]
     },
     {
@@ -276,12 +268,6 @@
       ],
       "groupName": "azure-cloud-node-manager",
       "assignees": [
-<<<<<<< HEAD
-        "MartinForReal"
-      ],
-      "reviewers": [
-        "MartinForReal"
-=======
         "mainred",
         "MartinForReal",
         "nilo19"
@@ -290,7 +276,6 @@
         "mainred",
         "MartinForReal",
         "nilo19"
->>>>>>> c064374e
       ]
     },
     {
