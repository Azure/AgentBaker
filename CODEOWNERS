--- conflicted
+++ resolved
@@ -1,10 +1,3 @@
-<<<<<<< HEAD
-* @juan-lee @cameronmeissner @UtheMan @ganeshkumarashok @anujmaheshwari1 @AlisonB319 @Devinwong @lilypan26 @AbelHu @junjiezhang1997 @jason1028kr @djsly @phealy @r2k1 @timmy-wright @zachary-bailey
-
-# Code owners for for cse_cmd.sh and nodecustomdata.yml. This is to ensure that the scriptless v-team is aware of the changes in order to sync with AKSNodeConfig.
-cse_cmd.sh @Devinwong @lilypan26 @r2k1 @timmy-wright
-nodecustomdata.yml @Devinwong @lilypan26 @r2k1 @timmy-wright
-=======
 * @juan-lee @cameronmeissner @UtheMan @ganeshkumarashok @anujmaheshwari1 @AlisonB319 @Devinwong @lilypan26 @AbelHu @junjiezhang1997 @jason1028kr @djsly @phealy @r2k1 @timmy-wright @zachary-bailey @bravebeaver @smith1511
 
 # Code owners for for cse_cmd.sh and nodecustomdata.yml. This is to ensure that the scriptless v-team is aware of the changes in order to sync with AKSNodeConfig.
@@ -15,5 +8,4 @@
 vhdbuilder/release-notes/security-patch/ @yagmurbaydogan @yewmsft @juan-lee @cameronmeissner @UtheMan @ganeshkumarashok @anujmaheshwari1 @AlisonB319 @Devinwong @lilypan26 @AbelHu @junjiezhang1997 @jason1028kr @djsly @phealy @r2k1 @timmy-wright @zachary-bailey
 
 # Set compponents.json to no code-owner so that it can be approved and merged by component owner.
-parts/common/components.json
->>>>>>> c9bb56a3
+parts/common/components.json